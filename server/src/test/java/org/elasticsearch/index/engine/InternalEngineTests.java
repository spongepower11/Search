/*
 * Licensed to Elasticsearch under one or more contributor
 * license agreements. See the NOTICE file distributed with
 * this work for additional information regarding copyright
 * ownership. Elasticsearch licenses this file to you under
 * the Apache License, Version 2.0 (the "License"); you may
 * not use this file except in compliance with the License.
 * You may obtain a copy of the License at
 *
 *    http://www.apache.org/licenses/LICENSE-2.0
 *
 * Unless required by applicable law or agreed to in writing,
 * software distributed under the License is distributed on an
 * "AS IS" BASIS, WITHOUT WARRANTIES OR CONDITIONS OF ANY
 * KIND, either express or implied.  See the License for the
 * specific language governing permissions and limitations
 * under the License.
 */

package org.elasticsearch.index.engine;

import java.io.Closeable;
import java.io.IOException;
import java.io.UncheckedIOException;
import java.nio.charset.Charset;
import java.nio.file.Files;
import java.nio.file.Path;
import java.util.ArrayList;
import java.util.Arrays;
import java.util.Base64;
import java.util.Collections;
import java.util.Comparator;
import java.util.HashSet;
import java.util.Iterator;
import java.util.LinkedHashMap;
import java.util.List;
import java.util.Map;
import java.util.Queue;
import java.util.Set;
import java.util.concurrent.BrokenBarrierException;
import java.util.concurrent.CountDownLatch;
import java.util.concurrent.CyclicBarrier;
import java.util.concurrent.TimeUnit;
import java.util.concurrent.atomic.AtomicBoolean;
import java.util.concurrent.atomic.AtomicInteger;
import java.util.concurrent.atomic.AtomicLong;
import java.util.concurrent.atomic.AtomicReference;
import java.util.function.BiFunction;
import java.util.function.Function;
import java.util.function.LongSupplier;
import java.util.function.Supplier;
import java.util.function.ToLongBiFunction;
import java.util.stream.Collectors;
import java.util.stream.LongStream;

import com.carrotsearch.hppc.cursors.ObjectObjectCursor;
import com.carrotsearch.randomizedtesting.generators.RandomNumbers;
import org.apache.logging.log4j.Level;
import org.apache.logging.log4j.LogManager;
import org.apache.logging.log4j.Logger;
import org.apache.logging.log4j.core.LogEvent;
import org.apache.logging.log4j.core.appender.AbstractAppender;
import org.apache.logging.log4j.core.filter.RegexFilter;
import org.apache.lucene.codecs.lucene50.Lucene50StoredFieldsFormat;
import org.apache.lucene.document.Field;
import org.apache.lucene.document.LongPoint;
import org.apache.lucene.document.NumericDocValuesField;
import org.apache.lucene.document.StoredField;
import org.apache.lucene.document.TextField;
import org.apache.lucene.index.DirectoryReader;
import org.apache.lucene.index.IndexCommit;
import org.apache.lucene.index.IndexReader;
import org.apache.lucene.index.IndexWriter;
import org.apache.lucene.index.IndexWriterConfig;
import org.apache.lucene.index.IndexableField;
import org.apache.lucene.index.LeafReader;
import org.apache.lucene.index.LeafReaderContext;
import org.apache.lucene.index.LiveIndexWriterConfig;
import org.apache.lucene.index.LogByteSizeMergePolicy;
import org.apache.lucene.index.LogDocMergePolicy;
import org.apache.lucene.index.MergePolicy;
import org.apache.lucene.index.NoMergePolicy;
import org.apache.lucene.index.NumericDocValues;
import org.apache.lucene.index.PointValues;
import org.apache.lucene.index.SegmentInfos;
import org.apache.lucene.index.SoftDeletesRetentionMergePolicy;
import org.apache.lucene.index.Term;
import org.apache.lucene.index.TieredMergePolicy;
import org.apache.lucene.search.IndexSearcher;
import org.apache.lucene.search.MatchAllDocsQuery;
import org.apache.lucene.search.ReferenceManager;
import org.apache.lucene.search.Sort;
import org.apache.lucene.search.SortedSetSortField;
import org.apache.lucene.search.TermQuery;
import org.apache.lucene.search.TopDocs;
import org.apache.lucene.search.TotalHitCountCollector;
import org.apache.lucene.store.AlreadyClosedException;
import org.apache.lucene.store.Directory;
import org.apache.lucene.store.Lock;
import org.apache.lucene.store.MockDirectoryWrapper;
import org.apache.lucene.util.Bits;
import org.apache.lucene.util.BytesRef;
import org.apache.lucene.util.FixedBitSet;
import org.elasticsearch.ElasticsearchException;
import org.elasticsearch.Version;
import org.elasticsearch.action.index.IndexRequest;
import org.elasticsearch.action.support.TransportActions;
import org.elasticsearch.cluster.metadata.IndexMetaData;
import org.elasticsearch.cluster.routing.IndexShardRoutingTable;
import org.elasticsearch.cluster.routing.ShardRouting;
import org.elasticsearch.cluster.routing.ShardRoutingState;
import org.elasticsearch.cluster.routing.TestShardRouting;
import org.elasticsearch.common.Randomness;
import org.elasticsearch.common.Strings;
import org.elasticsearch.common.UUIDs;
import org.elasticsearch.common.bytes.BytesArray;
import org.elasticsearch.common.bytes.BytesReference;
import org.elasticsearch.common.collect.Tuple;
import org.elasticsearch.common.logging.Loggers;
import org.elasticsearch.common.lucene.Lucene;
import org.elasticsearch.common.lucene.index.ElasticsearchDirectoryReader;
import org.elasticsearch.common.lucene.uid.Versions;
import org.elasticsearch.common.lucene.uid.VersionsAndSeqNoResolver;
import org.elasticsearch.common.lucene.uid.VersionsAndSeqNoResolver.DocIdAndSeqNo;
import org.elasticsearch.common.settings.Settings;
import org.elasticsearch.common.unit.TimeValue;
import org.elasticsearch.common.util.BigArrays;
import org.elasticsearch.common.util.concurrent.AbstractRunnable;
import org.elasticsearch.common.util.concurrent.ConcurrentCollections;
import org.elasticsearch.common.xcontent.XContentType;
import org.elasticsearch.core.internal.io.IOUtils;
import org.elasticsearch.index.IndexSettings;
import org.elasticsearch.index.VersionType;
import org.elasticsearch.index.codec.CodecService;
import org.elasticsearch.index.engine.Engine.Searcher;
import org.elasticsearch.index.fieldvisitor.FieldsVisitor;
import org.elasticsearch.index.mapper.ContentPath;
import org.elasticsearch.index.mapper.IdFieldMapper;
import org.elasticsearch.index.mapper.Mapper.BuilderContext;
import org.elasticsearch.index.mapper.MapperService;
import org.elasticsearch.index.mapper.Mapping;
import org.elasticsearch.index.mapper.MetadataFieldMapper;
import org.elasticsearch.index.mapper.ParseContext;
import org.elasticsearch.index.mapper.ParseContext.Document;
import org.elasticsearch.index.mapper.ParsedDocument;
import org.elasticsearch.index.mapper.RootObjectMapper;
import org.elasticsearch.index.mapper.SeqNoFieldMapper;
import org.elasticsearch.index.mapper.SourceFieldMapper;
import org.elasticsearch.index.seqno.LocalCheckpointTracker;
import org.elasticsearch.index.seqno.ReplicationTracker;
import org.elasticsearch.index.seqno.SequenceNumbers;
import org.elasticsearch.index.shard.IndexSearcherWrapper;
import org.elasticsearch.index.shard.ShardId;
import org.elasticsearch.index.shard.ShardUtils;
import org.elasticsearch.index.store.Store;
import org.elasticsearch.index.translog.SnapshotMatchers;
import org.elasticsearch.index.translog.Translog;
import org.elasticsearch.index.translog.TranslogConfig;
import org.elasticsearch.indices.breaker.NoneCircuitBreakerService;
import org.elasticsearch.test.IndexSettingsModule;
import org.hamcrest.MatcherAssert;
import org.hamcrest.Matchers;

import static java.util.Collections.emptyMap;
import static java.util.Collections.shuffle;
import static org.elasticsearch.index.engine.Engine.Operation.Origin.LOCAL_TRANSLOG_RECOVERY;
import static org.elasticsearch.index.engine.Engine.Operation.Origin.PEER_RECOVERY;
import static org.elasticsearch.index.engine.Engine.Operation.Origin.PRIMARY;
import static org.elasticsearch.index.engine.Engine.Operation.Origin.REPLICA;
import static org.elasticsearch.index.translog.TranslogDeletionPolicies.createTranslogDeletionPolicy;
import static org.hamcrest.CoreMatchers.instanceOf;
import static org.hamcrest.CoreMatchers.sameInstance;
import static org.hamcrest.Matchers.contains;
import static org.hamcrest.Matchers.containsInAnyOrder;
import static org.hamcrest.Matchers.empty;
import static org.hamcrest.Matchers.equalTo;
import static org.hamcrest.Matchers.everyItem;
import static org.hamcrest.Matchers.greaterThan;
import static org.hamcrest.Matchers.greaterThanOrEqualTo;
import static org.hamcrest.Matchers.hasItem;
import static org.hamcrest.Matchers.hasKey;
import static org.hamcrest.Matchers.hasSize;
import static org.hamcrest.Matchers.isIn;
import static org.hamcrest.Matchers.lessThanOrEqualTo;
import static org.hamcrest.Matchers.not;
import static org.hamcrest.Matchers.notNullValue;
import static org.hamcrest.Matchers.nullValue;
import static org.mockito.Mockito.spy;
import static org.mockito.Mockito.when;

public class InternalEngineTests extends EngineTestCase {

    public void testVersionMapAfterAutoIDDocument() throws IOException {
        ParsedDocument doc = testParsedDocument("1", null, testDocumentWithTextField("test"),
            new BytesArray("{}".getBytes(Charset.defaultCharset())), null);
        Engine.Index operation = randomBoolean() ?
            appendOnlyPrimary(doc, false, 1)
            : appendOnlyReplica(doc, false, 1, randomIntBetween(0, 5));
        engine.index(operation);
        assertFalse(engine.isSafeAccessRequired());
        doc = testParsedDocument("1", null, testDocumentWithTextField("updated"),
            new BytesArray("{}".getBytes(Charset.defaultCharset())), null);
        Engine.Index update = indexForDoc(doc);
        engine.index(update);
        assertTrue(engine.isSafeAccessRequired());
        assertEquals(1, engine.getVersionMapSize());
        try (Engine.Searcher searcher = engine.acquireSearcher("test")) {
            assertEquals(0, searcher.reader().numDocs());
        }

        try (Engine.Searcher searcher = engine.acquireSearcher("test", Engine.SearcherScope.INTERNAL)) {
            assertEquals(1, searcher.reader().numDocs());
            TopDocs search = searcher.searcher().search(new MatchAllDocsQuery(), 1);
            org.apache.lucene.document.Document luceneDoc = searcher.searcher().doc(search.scoreDocs[0].doc);
            assertEquals("test", luceneDoc.get("value"));
        }

        // now lets make this document visible
        engine.refresh("test");
        if (randomBoolean()) { // random empty refresh
            engine.refresh("test");
        }
        assertTrue("safe access should be required we carried it over", engine.isSafeAccessRequired());
        try (Engine.Searcher searcher = engine.acquireSearcher("test")) {
            assertEquals(1, searcher.reader().numDocs());
            TopDocs search = searcher.searcher().search(new MatchAllDocsQuery(), 1);
            org.apache.lucene.document.Document luceneDoc = searcher.searcher().doc(search.scoreDocs[0].doc);
            assertEquals("updated", luceneDoc.get("value"));
        }

        doc = testParsedDocument("2", null, testDocumentWithTextField("test"),
            new BytesArray("{}".getBytes(Charset.defaultCharset())), null);
        operation = randomBoolean() ?
            appendOnlyPrimary(doc, false, 1)
            : appendOnlyReplica(doc, false, 1, generateNewSeqNo(engine));
        engine.index(operation);
        assertTrue("safe access should be required", engine.isSafeAccessRequired());
        assertEquals(1, engine.getVersionMapSize()); // now we add this to the map
        engine.refresh("test");
        if (randomBoolean()) { // randomly refresh here again
            engine.refresh("test");
        }
        try (Engine.Searcher searcher = engine.acquireSearcher("test")) {
            assertEquals(2, searcher.reader().numDocs());
        }
        assertFalse("safe access should NOT be required last indexing round was only append only", engine.isSafeAccessRequired());
        engine.delete(new Engine.Delete(operation.type(), operation.id(), operation.uid(), primaryTerm.get()));
        assertTrue("safe access should be required", engine.isSafeAccessRequired());
        engine.refresh("test");
        assertTrue("safe access should be required", engine.isSafeAccessRequired());
        try (Engine.Searcher searcher = engine.acquireSearcher("test")) {
            assertEquals(1, searcher.reader().numDocs());
        }
    }

    public void testSegments() throws Exception {
        Settings settings = Settings.builder()
            .put(defaultSettings.getSettings())
            .put(IndexSettings.INDEX_SOFT_DELETES_SETTING.getKey(), false).build();
        IndexSettings indexSettings = IndexSettingsModule.newIndexSettings(
            IndexMetaData.builder(defaultSettings.getIndexMetaData()).settings(settings).build());
        try (Store store = createStore();
             InternalEngine engine = createEngine(config(indexSettings, store, createTempDir(), NoMergePolicy.INSTANCE, null))) {
            List<Segment> segments = engine.segments(false);
            assertThat(segments.isEmpty(), equalTo(true));
            assertThat(engine.segmentsStats(false).getCount(), equalTo(0L));
            assertThat(engine.segmentsStats(false).getMemoryInBytes(), equalTo(0L));

            // create two docs and refresh
            ParsedDocument doc = testParsedDocument("1", null, testDocumentWithTextField(), B_1, null);
            Engine.Index first = indexForDoc(doc);
            Engine.IndexResult firstResult = engine.index(first);
            ParsedDocument doc2 = testParsedDocument("2", null, testDocumentWithTextField(), B_2, null);
            Engine.Index second = indexForDoc(doc2);
            Engine.IndexResult secondResult = engine.index(second);
            assertThat(secondResult.getTranslogLocation(), greaterThan(firstResult.getTranslogLocation()));
            engine.refresh("test");

            segments = engine.segments(false);
            assertThat(segments.size(), equalTo(1));
            SegmentsStats stats = engine.segmentsStats(false);
            assertThat(stats.getCount(), equalTo(1L));
            assertThat(stats.getTermsMemoryInBytes(), greaterThan(0L));
            assertThat(stats.getStoredFieldsMemoryInBytes(), greaterThan(0L));
            assertThat(stats.getTermVectorsMemoryInBytes(), equalTo(0L));
            assertThat(stats.getNormsMemoryInBytes(), greaterThan(0L));
            assertThat(stats.getDocValuesMemoryInBytes(), greaterThan(0L));
            assertThat(segments.get(0).isCommitted(), equalTo(false));
            assertThat(segments.get(0).isSearch(), equalTo(true));
            assertThat(segments.get(0).getNumDocs(), equalTo(2));
            assertThat(segments.get(0).getDeletedDocs(), equalTo(0));
            assertThat(segments.get(0).isCompound(), equalTo(true));
            assertThat(segments.get(0).ramTree, nullValue());
            assertThat(segments.get(0).getAttributes().keySet(), Matchers.contains(Lucene50StoredFieldsFormat.MODE_KEY));

            engine.flush();

            segments = engine.segments(false);
            assertThat(segments.size(), equalTo(1));
            assertThat(engine.segmentsStats(false).getCount(), equalTo(1L));
            assertThat(segments.get(0).isCommitted(), equalTo(true));
            assertThat(segments.get(0).isSearch(), equalTo(true));
            assertThat(segments.get(0).getNumDocs(), equalTo(2));
            assertThat(segments.get(0).getDeletedDocs(), equalTo(0));
            assertThat(segments.get(0).isCompound(), equalTo(true));

            ParsedDocument doc3 = testParsedDocument("3", null, testDocumentWithTextField(), B_3, null);
            engine.index(indexForDoc(doc3));
            engine.refresh("test");

            segments = engine.segments(false);
            assertThat(segments.size(), equalTo(2));
            assertThat(engine.segmentsStats(false).getCount(), equalTo(2L));
            assertThat(engine.segmentsStats(false).getTermsMemoryInBytes(), greaterThan(stats.getTermsMemoryInBytes()));
            assertThat(engine.segmentsStats(false).getStoredFieldsMemoryInBytes(), greaterThan(stats.getStoredFieldsMemoryInBytes()));
            assertThat(engine.segmentsStats(false).getTermVectorsMemoryInBytes(), equalTo(0L));
            assertThat(engine.segmentsStats(false).getNormsMemoryInBytes(), greaterThan(stats.getNormsMemoryInBytes()));
            assertThat(engine.segmentsStats(false).getDocValuesMemoryInBytes(), greaterThan(stats.getDocValuesMemoryInBytes()));
            assertThat(segments.get(0).getGeneration() < segments.get(1).getGeneration(), equalTo(true));
            assertThat(segments.get(0).isCommitted(), equalTo(true));
            assertThat(segments.get(0).isSearch(), equalTo(true));
            assertThat(segments.get(0).getNumDocs(), equalTo(2));
            assertThat(segments.get(0).getDeletedDocs(), equalTo(0));
            assertThat(segments.get(0).isCompound(), equalTo(true));


            assertThat(segments.get(1).isCommitted(), equalTo(false));
            assertThat(segments.get(1).isSearch(), equalTo(true));
            assertThat(segments.get(1).getNumDocs(), equalTo(1));
            assertThat(segments.get(1).getDeletedDocs(), equalTo(0));
            assertThat(segments.get(1).isCompound(), equalTo(true));


            engine.delete(new Engine.Delete("test", "1", newUid(doc), primaryTerm.get()));
            engine.refresh("test");

            segments = engine.segments(false);
            assertThat(segments.size(), equalTo(2));
            assertThat(engine.segmentsStats(false).getCount(), equalTo(2L));
            assertThat(segments.get(0).getGeneration() < segments.get(1).getGeneration(), equalTo(true));
            assertThat(segments.get(0).isCommitted(), equalTo(true));
            assertThat(segments.get(0).isSearch(), equalTo(true));
            assertThat(segments.get(0).getNumDocs(), equalTo(1));
            assertThat(segments.get(0).getDeletedDocs(), equalTo(1));
            assertThat(segments.get(0).isCompound(), equalTo(true));

            assertThat(segments.get(1).isCommitted(), equalTo(false));
            assertThat(segments.get(1).isSearch(), equalTo(true));
            assertThat(segments.get(1).getNumDocs(), equalTo(1));
            assertThat(segments.get(1).getDeletedDocs(), equalTo(0));
            assertThat(segments.get(1).isCompound(), equalTo(true));

            engine.onSettingsChanged();
            ParsedDocument doc4 = testParsedDocument("4", null, testDocumentWithTextField(), B_3, null);
            engine.index(indexForDoc(doc4));
            engine.refresh("test");

            segments = engine.segments(false);
            assertThat(segments.size(), equalTo(3));
            assertThat(engine.segmentsStats(false).getCount(), equalTo(3L));
            assertThat(segments.get(0).getGeneration() < segments.get(1).getGeneration(), equalTo(true));
            assertThat(segments.get(0).isCommitted(), equalTo(true));
            assertThat(segments.get(0).isSearch(), equalTo(true));
            assertThat(segments.get(0).getNumDocs(), equalTo(1));
            assertThat(segments.get(0).getDeletedDocs(), equalTo(1));
            assertThat(segments.get(0).isCompound(), equalTo(true));

            assertThat(segments.get(1).isCommitted(), equalTo(false));
            assertThat(segments.get(1).isSearch(), equalTo(true));
            assertThat(segments.get(1).getNumDocs(), equalTo(1));
            assertThat(segments.get(1).getDeletedDocs(), equalTo(0));
            assertThat(segments.get(1).isCompound(), equalTo(true));

            assertThat(segments.get(2).isCommitted(), equalTo(false));
            assertThat(segments.get(2).isSearch(), equalTo(true));
            assertThat(segments.get(2).getNumDocs(), equalTo(1));
            assertThat(segments.get(2).getDeletedDocs(), equalTo(0));
            assertThat(segments.get(2).isCompound(), equalTo(true));

            // internal refresh - lets make sure we see those segments in the stats
            ParsedDocument doc5 = testParsedDocument("5", null, testDocumentWithTextField(), B_3, null);
            engine.index(indexForDoc(doc5));
            engine.refresh("test", Engine.SearcherScope.INTERNAL);

            segments = engine.segments(false);
            assertThat(segments.size(), equalTo(4));
            assertThat(engine.segmentsStats(false).getCount(), equalTo(4L));
            assertThat(segments.get(0).getGeneration() < segments.get(1).getGeneration(), equalTo(true));
            assertThat(segments.get(0).isCommitted(), equalTo(true));
            assertThat(segments.get(0).isSearch(), equalTo(true));
            assertThat(segments.get(0).getNumDocs(), equalTo(1));
            assertThat(segments.get(0).getDeletedDocs(), equalTo(1));
            assertThat(segments.get(0).isCompound(), equalTo(true));

            assertThat(segments.get(1).isCommitted(), equalTo(false));
            assertThat(segments.get(1).isSearch(), equalTo(true));
            assertThat(segments.get(1).getNumDocs(), equalTo(1));
            assertThat(segments.get(1).getDeletedDocs(), equalTo(0));
            assertThat(segments.get(1).isCompound(), equalTo(true));

            assertThat(segments.get(2).isCommitted(), equalTo(false));
            assertThat(segments.get(2).isSearch(), equalTo(true));
            assertThat(segments.get(2).getNumDocs(), equalTo(1));
            assertThat(segments.get(2).getDeletedDocs(), equalTo(0));
            assertThat(segments.get(2).isCompound(), equalTo(true));

            assertThat(segments.get(3).isCommitted(), equalTo(false));
            assertThat(segments.get(3).isSearch(), equalTo(false));
            assertThat(segments.get(3).getNumDocs(), equalTo(1));
            assertThat(segments.get(3).getDeletedDocs(), equalTo(0));
            assertThat(segments.get(3).isCompound(), equalTo(true));

            // now refresh the external searcher and make sure it has the new segment
            engine.refresh("test");
            segments = engine.segments(false);
            assertThat(segments.size(), equalTo(4));
            assertThat(engine.segmentsStats(false).getCount(), equalTo(4L));
            assertThat(segments.get(0).getGeneration() < segments.get(1).getGeneration(), equalTo(true));
            assertThat(segments.get(0).isCommitted(), equalTo(true));
            assertThat(segments.get(0).isSearch(), equalTo(true));
            assertThat(segments.get(0).getNumDocs(), equalTo(1));
            assertThat(segments.get(0).getDeletedDocs(), equalTo(1));
            assertThat(segments.get(0).isCompound(), equalTo(true));

            assertThat(segments.get(1).isCommitted(), equalTo(false));
            assertThat(segments.get(1).isSearch(), equalTo(true));
            assertThat(segments.get(1).getNumDocs(), equalTo(1));
            assertThat(segments.get(1).getDeletedDocs(), equalTo(0));
            assertThat(segments.get(1).isCompound(), equalTo(true));

            assertThat(segments.get(2).isCommitted(), equalTo(false));
            assertThat(segments.get(2).isSearch(), equalTo(true));
            assertThat(segments.get(2).getNumDocs(), equalTo(1));
            assertThat(segments.get(2).getDeletedDocs(), equalTo(0));
            assertThat(segments.get(2).isCompound(), equalTo(true));

            assertThat(segments.get(3).isCommitted(), equalTo(false));
            assertThat(segments.get(3).isSearch(), equalTo(true));
            assertThat(segments.get(3).getNumDocs(), equalTo(1));
            assertThat(segments.get(3).getDeletedDocs(), equalTo(0));
            assertThat(segments.get(3).isCompound(), equalTo(true));
        }
    }

    public void testVerboseSegments() throws Exception {
        try (Store store = createStore();
             Engine engine = createEngine(defaultSettings, store, createTempDir(), NoMergePolicy.INSTANCE)) {
            List<Segment> segments = engine.segments(true);
            assertThat(segments.isEmpty(), equalTo(true));

            ParsedDocument doc = testParsedDocument("1", null, testDocumentWithTextField(), B_1, null);
            engine.index(indexForDoc(doc));
            engine.refresh("test");

            segments = engine.segments(true);
            assertThat(segments.size(), equalTo(1));
            assertThat(segments.get(0).ramTree, notNullValue());

            ParsedDocument doc2 = testParsedDocument("2", null, testDocumentWithTextField(), B_2, null);
            engine.index(indexForDoc(doc2));
            engine.refresh("test");
            ParsedDocument doc3 = testParsedDocument("3", null, testDocumentWithTextField(), B_3, null);
            engine.index(indexForDoc(doc3));
            engine.refresh("test");

            segments = engine.segments(true);
            assertThat(segments.size(), equalTo(3));
            assertThat(segments.get(0).ramTree, notNullValue());
            assertThat(segments.get(1).ramTree, notNullValue());
            assertThat(segments.get(2).ramTree, notNullValue());
        }
    }

    public void testSegmentsWithMergeFlag() throws Exception {
        try (Store store = createStore();
             Engine engine = createEngine(defaultSettings, store, createTempDir(), new TieredMergePolicy())) {
            ParsedDocument doc = testParsedDocument("1", null, testDocument(), B_1, null);
            Engine.Index index = indexForDoc(doc);
            engine.index(index);
            engine.flush();
            assertThat(engine.segments(false).size(), equalTo(1));
            index = indexForDoc(testParsedDocument("2", null, testDocument(), B_1, null));
            engine.index(index);
            engine.flush();
            List<Segment> segments = engine.segments(false);
            assertThat(segments.size(), equalTo(2));
            for (Segment segment : segments) {
                assertThat(segment.getMergeId(), nullValue());
            }
            index = indexForDoc(testParsedDocument("3", null, testDocument(), B_1, null));
            engine.index(index);
            engine.flush();
            segments = engine.segments(false);
            assertThat(segments.size(), equalTo(3));
            for (Segment segment : segments) {
                assertThat(segment.getMergeId(), nullValue());
            }

            index = indexForDoc(doc);
            engine.index(index);
            engine.flush();
            final long gen1 = store.readLastCommittedSegmentsInfo().getGeneration();
            // now, optimize and wait for merges, see that we have no merge flag
            engine.forceMerge(true);

            for (Segment segment : engine.segments(false)) {
                assertThat(segment.getMergeId(), nullValue());
            }
            // we could have multiple underlying merges, so the generation may increase more than once
            assertTrue(store.readLastCommittedSegmentsInfo().getGeneration() > gen1);

            final boolean flush = randomBoolean();
            final long gen2 = store.readLastCommittedSegmentsInfo().getGeneration();
            engine.forceMerge(flush);
            for (Segment segment : engine.segments(false)) {
                assertThat(segment.getMergeId(), nullValue());
            }

            if (flush) {
                // we should have had just 1 merge, so last generation should be exact
                assertEquals(gen2, store.readLastCommittedSegmentsInfo().getLastGeneration());
            }
        }
    }

    public void testSegmentsWithIndexSort() throws Exception {
        Sort indexSort = new Sort(new SortedSetSortField("_type", false));
        try (Store store = createStore();
             Engine engine =
                     createEngine(defaultSettings, store, createTempDir(), NoMergePolicy.INSTANCE, null, null, null, indexSort, null)) {
            List<Segment> segments = engine.segments(true);
            assertThat(segments.isEmpty(), equalTo(true));

            ParsedDocument doc = testParsedDocument("1", null, testDocumentWithTextField(), B_1, null);
            engine.index(indexForDoc(doc));
            engine.refresh("test");

            segments = engine.segments(false);
            assertThat(segments.size(), equalTo(1));
            assertThat(segments.get(0).getSegmentSort(), equalTo(indexSort));

            ParsedDocument doc2 = testParsedDocument("2", null, testDocumentWithTextField(), B_2, null);
            engine.index(indexForDoc(doc2));
            engine.refresh("test");
            ParsedDocument doc3 = testParsedDocument("3", null, testDocumentWithTextField(), B_3, null);
            engine.index(indexForDoc(doc3));
            engine.refresh("test");

            segments = engine.segments(true);
            assertThat(segments.size(), equalTo(3));
            assertThat(segments.get(0).getSegmentSort(), equalTo(indexSort));
            assertThat(segments.get(1).getSegmentSort(), equalTo(indexSort));
            assertThat(segments.get(2).getSegmentSort(), equalTo(indexSort));
        }
    }

    public void testSegmentsStatsIncludingFileSizes() throws Exception {
        try (Store store = createStore();
             Engine engine = createEngine(defaultSettings, store, createTempDir(), NoMergePolicy.INSTANCE)) {
            assertThat(engine.segmentsStats(true).getFileSizes().size(), equalTo(0));

            ParsedDocument doc = testParsedDocument("1", null, testDocumentWithTextField(), B_1, null);
            engine.index(indexForDoc(doc));
            engine.refresh("test");

            SegmentsStats stats = engine.segmentsStats(true);
            assertThat(stats.getFileSizes().size(), greaterThan(0));
            assertThat(() -> stats.getFileSizes().valuesIt(), everyItem(greaterThan(0L)));

            ObjectObjectCursor<String, Long> firstEntry = stats.getFileSizes().iterator().next();

            ParsedDocument doc2 = testParsedDocument("2", null, testDocumentWithTextField(), B_2, null);
            engine.index(indexForDoc(doc2));
            engine.refresh("test");

            assertThat(engine.segmentsStats(true).getFileSizes().get(firstEntry.key), greaterThan(firstEntry.value));
        }
    }

    public void testCommitStats() throws IOException {
        final AtomicLong maxSeqNo = new AtomicLong(SequenceNumbers.NO_OPS_PERFORMED);
        final AtomicLong localCheckpoint = new AtomicLong(SequenceNumbers.NO_OPS_PERFORMED);
        final AtomicLong globalCheckpoint = new AtomicLong(SequenceNumbers.UNASSIGNED_SEQ_NO);
        try (
            Store store = createStore();
            InternalEngine engine = createEngine(store, createTempDir(), (maxSeq, localCP) -> new LocalCheckpointTracker(
                            maxSeq,
                            localCP) {
                        @Override
                        public long getMaxSeqNo() {
                            return maxSeqNo.get();
                        }

                        @Override
                        public long getCheckpoint() {
                            return localCheckpoint.get();
                        }
                    }
            )) {
            CommitStats stats1 = engine.commitStats();
            assertThat(stats1.getGeneration(), greaterThan(0L));
            assertThat(stats1.getId(), notNullValue());
            assertThat(stats1.getUserData(), hasKey(Translog.TRANSLOG_GENERATION_KEY));
            assertThat(stats1.getUserData(), hasKey(SequenceNumbers.LOCAL_CHECKPOINT_KEY));
            assertThat(
                Long.parseLong(stats1.getUserData().get(SequenceNumbers.LOCAL_CHECKPOINT_KEY)),
                equalTo(SequenceNumbers.NO_OPS_PERFORMED));

            assertThat(stats1.getUserData(), hasKey(SequenceNumbers.MAX_SEQ_NO));
            assertThat(
                Long.parseLong(stats1.getUserData().get(SequenceNumbers.MAX_SEQ_NO)),
                equalTo(SequenceNumbers.NO_OPS_PERFORMED));

            maxSeqNo.set(rarely() ? SequenceNumbers.NO_OPS_PERFORMED : randomIntBetween(0, 1024));
            localCheckpoint.set(
                rarely() || maxSeqNo.get() == SequenceNumbers.NO_OPS_PERFORMED ?
                    SequenceNumbers.NO_OPS_PERFORMED : randomIntBetween(0, 1024));
            globalCheckpoint.set(rarely() || localCheckpoint.get() == SequenceNumbers.NO_OPS_PERFORMED ?
                SequenceNumbers.UNASSIGNED_SEQ_NO : randomIntBetween(0, (int) localCheckpoint.get()));

            final Engine.CommitId commitId = engine.flush(true, true);

            CommitStats stats2 = engine.commitStats();
            assertThat(stats2.getRawCommitId(), equalTo(commitId));
            assertThat(stats2.getGeneration(), greaterThan(stats1.getGeneration()));
            assertThat(stats2.getId(), notNullValue());
            assertThat(stats2.getId(), not(equalTo(stats1.getId())));
            assertThat(stats2.getUserData(), hasKey(Translog.TRANSLOG_GENERATION_KEY));
            assertThat(stats2.getUserData(), hasKey(Translog.TRANSLOG_UUID_KEY));
            assertThat(
                stats2.getUserData().get(Translog.TRANSLOG_GENERATION_KEY),
                not(equalTo(stats1.getUserData().get(Translog.TRANSLOG_GENERATION_KEY))));
            assertThat(stats2.getUserData().get(Translog.TRANSLOG_UUID_KEY), equalTo(stats1.getUserData().get(Translog.TRANSLOG_UUID_KEY)));
            assertThat(Long.parseLong(stats2.getUserData().get(SequenceNumbers.LOCAL_CHECKPOINT_KEY)), equalTo(localCheckpoint.get()));
            assertThat(stats2.getUserData(), hasKey(SequenceNumbers.MAX_SEQ_NO));
            assertThat(Long.parseLong(stats2.getUserData().get(SequenceNumbers.MAX_SEQ_NO)), equalTo(maxSeqNo.get()));
        }
    }

    public void testIndexSearcherWrapper() throws Exception {
        final AtomicInteger counter = new AtomicInteger();
        IndexSearcherWrapper wrapper = new IndexSearcherWrapper() {

            @Override
            public DirectoryReader wrap(DirectoryReader reader) {
                counter.incrementAndGet();
                return reader;
            }

            @Override
            public IndexSearcher wrap(IndexSearcher searcher) throws EngineException {
                counter.incrementAndGet();
                return searcher;
            }
        };
        Store store = createStore();
        Path translog = createTempDir("translog-test");
        InternalEngine engine = createEngine(store, translog);
        engine.close();

        trimUnsafeCommits(engine.config());
        engine = new InternalEngine(engine.config());
        assertTrue(engine.isRecovering());
        engine.recoverFromTranslog(Long.MAX_VALUE);
        Engine.Searcher searcher = wrapper.wrap(engine.acquireSearcher("test"));
        assertThat(counter.get(), equalTo(2));
        searcher.close();
        IOUtils.close(store, engine);
    }

    public void testFlushIsDisabledDuringTranslogRecovery() throws IOException {
        assertFalse(engine.isRecovering());
        ParsedDocument doc = testParsedDocument("1", null, testDocumentWithTextField(), SOURCE, null);
        engine.index(indexForDoc(doc));
        engine.close();

        trimUnsafeCommits(engine.config());
        engine = new InternalEngine(engine.config());
        expectThrows(IllegalStateException.class, () -> engine.flush(true, true));
        assertTrue(engine.isRecovering());
        engine.recoverFromTranslog(Long.MAX_VALUE);
        assertFalse(engine.isRecovering());
        doc = testParsedDocument("2", null, testDocumentWithTextField(), SOURCE, null);
        engine.index(indexForDoc(doc));
        engine.flush();
    }

    public void testTranslogMultipleOperationsSameDocument() throws IOException {
        final int ops = randomIntBetween(1, 32);
        Engine initialEngine;
        final List<Engine.Operation> operations = new ArrayList<>();
        try {
            initialEngine = engine;
            for (int i = 0; i < ops; i++) {
                final ParsedDocument doc = testParsedDocument("1", null, testDocumentWithTextField(), SOURCE, null);
                if (randomBoolean()) {
                    final Engine.Index operation = new Engine.Index(newUid(doc), doc, SequenceNumbers.UNASSIGNED_SEQ_NO, 0, i, VersionType.EXTERNAL, Engine.Operation.Origin.PRIMARY, System.nanoTime(), -1, false);
                    operations.add(operation);
                    initialEngine.index(operation);
                } else {
                    final Engine.Delete operation = new Engine.Delete("test", "1", newUid(doc), SequenceNumbers.UNASSIGNED_SEQ_NO, 0, i, VersionType.EXTERNAL, Engine.Operation.Origin.PRIMARY, System.nanoTime());
                    operations.add(operation);
                    initialEngine.delete(operation);
                }
            }
        } finally {
            IOUtils.close(engine);
        }
        trimUnsafeCommits(engine.config());
        try (Engine recoveringEngine = new InternalEngine(engine.config())){
            recoveringEngine.recoverFromTranslog(Long.MAX_VALUE);
            try (Engine.Searcher searcher = recoveringEngine.acquireSearcher("test")) {
                final TotalHitCountCollector collector = new TotalHitCountCollector();
                searcher.searcher().search(new MatchAllDocsQuery(), collector);
                assertThat(collector.getTotalHits(), equalTo(operations.get(operations.size() - 1) instanceof Engine.Delete ? 0 : 1));
            }
        }
    }

    public void testTranslogRecoveryDoesNotReplayIntoTranslog() throws IOException {
        final int docs = randomIntBetween(1, 32);
        Engine initialEngine = null;
        try {
            initialEngine = engine;
            for (int i = 0; i < docs; i++) {
                final String id = Integer.toString(i);
                final ParsedDocument doc = testParsedDocument(id, null, testDocumentWithTextField(), SOURCE, null);
                initialEngine.index(indexForDoc(doc));
            }
        } finally {
            IOUtils.close(initialEngine);
        }

        Engine recoveringEngine = null;
        try {
            final AtomicBoolean committed = new AtomicBoolean();
            trimUnsafeCommits(initialEngine.config());
            recoveringEngine = new InternalEngine(initialEngine.config()) {

                @Override
                protected void commitIndexWriter(IndexWriter writer, Translog translog, String syncId) throws IOException {
                    committed.set(true);
                    super.commitIndexWriter(writer, translog, syncId);
                }
            };
            assertThat(getTranslog(recoveringEngine).stats().getUncommittedOperations(), equalTo(docs));
            recoveringEngine.recoverFromTranslog(Long.MAX_VALUE);
            assertTrue(committed.get());
        } finally {
            IOUtils.close(recoveringEngine);
        }
    }

    public void testTranslogRecoveryWithMultipleGenerations() throws IOException {
        final int docs = randomIntBetween(1, 4096);
        final List<Long> seqNos = LongStream.range(0, docs).boxed().collect(Collectors.toList());
        Randomness.shuffle(seqNos);
        Engine initialEngine = null;
        Engine recoveringEngine = null;
        Store store = createStore();
        final AtomicInteger counter = new AtomicInteger();
        try {
            initialEngine = createEngine(
                    store,
                    createTempDir(),
                    LocalCheckpointTracker::new,
                    (engine, operation) -> seqNos.get(counter.getAndIncrement()));
            for (int i = 0; i < docs; i++) {
                final String id = Integer.toString(i);
                final ParsedDocument doc = testParsedDocument(id, null, testDocumentWithTextField(), SOURCE, null);
                initialEngine.index(indexForDoc(doc));
                if (rarely()) {
                    getTranslog(initialEngine).rollGeneration();
                } else if (rarely()) {
                    initialEngine.flush();
                }
            }
            initialEngine.close();
            trimUnsafeCommits(initialEngine.config());
            recoveringEngine = new InternalEngine(initialEngine.config());
            recoveringEngine.recoverFromTranslog(Long.MAX_VALUE);
            try (Engine.Searcher searcher = recoveringEngine.acquireSearcher("test")) {
                TopDocs topDocs = searcher.searcher().search(new MatchAllDocsQuery(), docs);
                assertEquals(docs, topDocs.totalHits.value);
            }
        } finally {
            IOUtils.close(initialEngine, recoveringEngine, store);
        }
    }

    public void testRecoveryFromTranslogUpToSeqNo() throws IOException {
        final AtomicLong globalCheckpoint = new AtomicLong(SequenceNumbers.NO_OPS_PERFORMED);
        try (Store store = createStore()) {
            EngineConfig config = config(defaultSettings, store, createTempDir(), newMergePolicy(), null, null, globalCheckpoint::get);
            final long maxSeqNo;
            try (InternalEngine engine = createEngine(config)) {
                final int docs = randomIntBetween(1, 100);
                for (int i = 0; i < docs; i++) {
                    final String id = Integer.toString(i);
                    final ParsedDocument doc = testParsedDocument(id, null, testDocumentWithTextField(), SOURCE, null);
                    engine.index(indexForDoc(doc));
                    if (rarely()) {
                        engine.rollTranslogGeneration();
                    } else if (rarely()) {
                        engine.flush(randomBoolean(), true);
                    }
                }
                maxSeqNo = engine.getLocalCheckpointTracker().getMaxSeqNo();
                globalCheckpoint.set(randomLongBetween(globalCheckpoint.get(), engine.getLocalCheckpoint()));
                engine.syncTranslog();
            }
            trimUnsafeCommits(config);
            try (InternalEngine engine = new InternalEngine(config)) {
                engine.recoverFromTranslog(Long.MAX_VALUE);
                assertThat(engine.getLocalCheckpoint(), equalTo(maxSeqNo));
                assertThat(engine.getLocalCheckpointTracker().getMaxSeqNo(), equalTo(maxSeqNo));
            }
            trimUnsafeCommits(config);
            try (InternalEngine engine = new InternalEngine(config)) {
                long upToSeqNo = randomLongBetween(globalCheckpoint.get(), maxSeqNo);
                engine.recoverFromTranslog(upToSeqNo);
                assertThat(engine.getLocalCheckpoint(), equalTo(upToSeqNo));
                assertThat(engine.getLocalCheckpointTracker().getMaxSeqNo(), equalTo(upToSeqNo));
            }
        }
    }

    public void testConcurrentGetAndFlush() throws Exception {
        ParsedDocument doc = testParsedDocument("1", null, testDocumentWithTextField(), B_1, null);
        engine.index(indexForDoc(doc));

        final AtomicReference<Engine.GetResult> latestGetResult = new AtomicReference<>();
        final BiFunction<String, Engine.SearcherScope, Searcher> searcherFactory = engine::acquireSearcher;
        latestGetResult.set(engine.get(newGet(true, doc), searcherFactory));
        final AtomicBoolean flushFinished = new AtomicBoolean(false);
        final CyclicBarrier barrier = new CyclicBarrier(2);
        Thread getThread = new Thread(() -> {
            try {
                barrier.await();
            } catch (InterruptedException | BrokenBarrierException e) {
                throw new RuntimeException(e);
            }
            while (flushFinished.get() == false) {
                Engine.GetResult previousGetResult = latestGetResult.get();
                if (previousGetResult != null) {
                    previousGetResult.close();
                }
                latestGetResult.set(engine.get(newGet(true, doc), searcherFactory));
                if (latestGetResult.get().exists() == false) {
                    break;
                }
            }
        });
        getThread.start();
        barrier.await();
        engine.flush();
        flushFinished.set(true);
        getThread.join();
        assertTrue(latestGetResult.get().exists());
        latestGetResult.get().close();
    }

    public void testSimpleOperations() throws Exception {
        Engine.Searcher searchResult = engine.acquireSearcher("test");
        MatcherAssert.assertThat(searchResult, EngineSearcherTotalHitsMatcher.engineSearcherTotalHits(0));
        searchResult.close();

        final BiFunction<String, Engine.SearcherScope, Searcher> searcherFactory = engine::acquireSearcher;

        // create a document
        Document document = testDocumentWithTextField();
        document.add(new Field(SourceFieldMapper.NAME, BytesReference.toBytes(B_1), SourceFieldMapper.Defaults.FIELD_TYPE));
        ParsedDocument doc = testParsedDocument("1", null, document, B_1, null);
        engine.index(indexForDoc(doc));

        // its not there...
        searchResult = engine.acquireSearcher("test");
        MatcherAssert.assertThat(searchResult, EngineSearcherTotalHitsMatcher.engineSearcherTotalHits(0));
        MatcherAssert.assertThat(searchResult, EngineSearcherTotalHitsMatcher.engineSearcherTotalHits(new TermQuery(new Term("value", "test")), 0));
        searchResult.close();

        // but, not there non realtime
        try (Engine.GetResult getResult = engine.get(newGet(false, doc), searcherFactory)) {
            assertThat(getResult.exists(), equalTo(false));
        }

        // but, we can still get it (in realtime)
        try (Engine.GetResult getResult = engine.get(newGet(true, doc), searcherFactory)) {
            assertThat(getResult.exists(), equalTo(true));
            assertThat(getResult.docIdAndVersion(), notNullValue());
        }

        // but not real time is not yet visible
        try (Engine.GetResult getResult = engine.get(newGet(false, doc), searcherFactory)) {
            assertThat(getResult.exists(), equalTo(false));
        }

        // refresh and it should be there
        engine.refresh("test");

        // now its there...
        searchResult = engine.acquireSearcher("test");
        MatcherAssert.assertThat(searchResult, EngineSearcherTotalHitsMatcher.engineSearcherTotalHits(1));
        MatcherAssert.assertThat(searchResult, EngineSearcherTotalHitsMatcher.engineSearcherTotalHits(new TermQuery(new Term("value", "test")), 1));
        searchResult.close();

        // also in non realtime
        try (Engine.GetResult getResult = engine.get(newGet(false, doc), searcherFactory)) {
            assertThat(getResult.exists(), equalTo(true));
            assertThat(getResult.docIdAndVersion(), notNullValue());
        }

        // now do an update
        document = testDocument();
        document.add(new TextField("value", "test1", Field.Store.YES));
        document.add(new Field(SourceFieldMapper.NAME, BytesReference.toBytes(B_2), SourceFieldMapper.Defaults.FIELD_TYPE));
        doc = testParsedDocument("1", null, document, B_2, null);
        engine.index(indexForDoc(doc));

        // its not updated yet...
        searchResult = engine.acquireSearcher("test");
        MatcherAssert.assertThat(searchResult, EngineSearcherTotalHitsMatcher.engineSearcherTotalHits(1));
        MatcherAssert.assertThat(searchResult, EngineSearcherTotalHitsMatcher.engineSearcherTotalHits(new TermQuery(new Term("value", "test")), 1));
        MatcherAssert.assertThat(searchResult, EngineSearcherTotalHitsMatcher.engineSearcherTotalHits(new TermQuery(new Term("value", "test1")), 0));
        searchResult.close();

        // but, we can still get it (in realtime)
        try (Engine.GetResult getResult = engine.get(newGet(true, doc), searcherFactory)) {
            assertThat(getResult.exists(), equalTo(true));
            assertThat(getResult.docIdAndVersion(), notNullValue());
        }

        // refresh and it should be updated
        engine.refresh("test");

        searchResult = engine.acquireSearcher("test");
        MatcherAssert.assertThat(searchResult, EngineSearcherTotalHitsMatcher.engineSearcherTotalHits(1));
        MatcherAssert.assertThat(searchResult, EngineSearcherTotalHitsMatcher.engineSearcherTotalHits(new TermQuery(new Term("value", "test")), 0));
        MatcherAssert.assertThat(searchResult, EngineSearcherTotalHitsMatcher.engineSearcherTotalHits(new TermQuery(new Term("value", "test1")), 1));
        searchResult.close();

        // now delete
        engine.delete(new Engine.Delete("test", "1", newUid(doc), primaryTerm.get()));

        // its not deleted yet
        searchResult = engine.acquireSearcher("test");
        MatcherAssert.assertThat(searchResult, EngineSearcherTotalHitsMatcher.engineSearcherTotalHits(1));
        MatcherAssert.assertThat(searchResult, EngineSearcherTotalHitsMatcher.engineSearcherTotalHits(new TermQuery(new Term("value", "test")), 0));
        MatcherAssert.assertThat(searchResult, EngineSearcherTotalHitsMatcher.engineSearcherTotalHits(new TermQuery(new Term("value", "test1")), 1));
        searchResult.close();

        // but, get should not see it (in realtime)
        try (Engine.GetResult getResult = engine.get(newGet(true, doc), searcherFactory)) {
            assertThat(getResult.exists(), equalTo(false));
        }

        // refresh and it should be deleted
        engine.refresh("test");

        searchResult = engine.acquireSearcher("test");
        MatcherAssert.assertThat(searchResult, EngineSearcherTotalHitsMatcher.engineSearcherTotalHits(0));
        MatcherAssert.assertThat(searchResult, EngineSearcherTotalHitsMatcher.engineSearcherTotalHits(new TermQuery(new Term("value", "test")), 0));
        MatcherAssert.assertThat(searchResult, EngineSearcherTotalHitsMatcher.engineSearcherTotalHits(new TermQuery(new Term("value", "test1")), 0));
        searchResult.close();

        // add it back
        document = testDocumentWithTextField();
        document.add(new Field(SourceFieldMapper.NAME, BytesReference.toBytes(B_1), SourceFieldMapper.Defaults.FIELD_TYPE));
        doc = testParsedDocument("1", null, document, B_1, null);
        engine.index(new Engine.Index(newUid(doc), primaryTerm.get(), doc, Versions.MATCH_DELETED));

        // its not there...
        searchResult = engine.acquireSearcher("test");
        MatcherAssert.assertThat(searchResult, EngineSearcherTotalHitsMatcher.engineSearcherTotalHits(0));
        MatcherAssert.assertThat(searchResult, EngineSearcherTotalHitsMatcher.engineSearcherTotalHits(new TermQuery(new Term("value", "test")), 0));
        MatcherAssert.assertThat(searchResult, EngineSearcherTotalHitsMatcher.engineSearcherTotalHits(new TermQuery(new Term("value", "test1")), 0));
        searchResult.close();

        // refresh and it should be there
        engine.refresh("test");

        // now its there...
        searchResult = engine.acquireSearcher("test");
        MatcherAssert.assertThat(searchResult, EngineSearcherTotalHitsMatcher.engineSearcherTotalHits(1));
        MatcherAssert.assertThat(searchResult, EngineSearcherTotalHitsMatcher.engineSearcherTotalHits(new TermQuery(new Term("value", "test")), 1));
        MatcherAssert.assertThat(searchResult, EngineSearcherTotalHitsMatcher.engineSearcherTotalHits(new TermQuery(new Term("value", "test1")), 0));
        searchResult.close();

        // now flush
        engine.flush();

        // and, verify get (in real time)
        try (Engine.GetResult getResult = engine.get(newGet(true, doc), searcherFactory)) {
            assertThat(getResult.exists(), equalTo(true));
            assertThat(getResult.docIdAndVersion(), notNullValue());
        }

        // make sure we can still work with the engine
        // now do an update
        document = testDocument();
        document.add(new TextField("value", "test1", Field.Store.YES));
        doc = testParsedDocument("1", null, document, B_1, null);
        engine.index(indexForDoc(doc));

        // its not updated yet...
        searchResult = engine.acquireSearcher("test");
        MatcherAssert.assertThat(searchResult, EngineSearcherTotalHitsMatcher.engineSearcherTotalHits(1));
        MatcherAssert.assertThat(searchResult, EngineSearcherTotalHitsMatcher.engineSearcherTotalHits(new TermQuery(new Term("value", "test")), 1));
        MatcherAssert.assertThat(searchResult, EngineSearcherTotalHitsMatcher.engineSearcherTotalHits(new TermQuery(new Term("value", "test1")), 0));
        searchResult.close();

        // refresh and it should be updated
        engine.refresh("test");

        searchResult = engine.acquireSearcher("test");
        MatcherAssert.assertThat(searchResult, EngineSearcherTotalHitsMatcher.engineSearcherTotalHits(1));
        MatcherAssert.assertThat(searchResult, EngineSearcherTotalHitsMatcher.engineSearcherTotalHits(new TermQuery(new Term("value", "test")), 0));
        MatcherAssert.assertThat(searchResult, EngineSearcherTotalHitsMatcher.engineSearcherTotalHits(new TermQuery(new Term("value", "test1")), 1));
        searchResult.close();
    }

    public void testSearchResultRelease() throws Exception {
        Engine.Searcher searchResult = engine.acquireSearcher("test");
        MatcherAssert.assertThat(searchResult, EngineSearcherTotalHitsMatcher.engineSearcherTotalHits(0));
        searchResult.close();

        // create a document
        ParsedDocument doc = testParsedDocument("1", null, testDocumentWithTextField(), B_1, null);
        engine.index(indexForDoc(doc));

        // its not there...
        searchResult = engine.acquireSearcher("test");
        MatcherAssert.assertThat(searchResult, EngineSearcherTotalHitsMatcher.engineSearcherTotalHits(0));
        MatcherAssert.assertThat(searchResult, EngineSearcherTotalHitsMatcher.engineSearcherTotalHits(new TermQuery(new Term("value", "test")), 0));
        searchResult.close();

        // refresh and it should be there
        engine.refresh("test");

        // now its there...
        searchResult = engine.acquireSearcher("test");
        MatcherAssert.assertThat(searchResult, EngineSearcherTotalHitsMatcher.engineSearcherTotalHits(1));
        MatcherAssert.assertThat(searchResult, EngineSearcherTotalHitsMatcher.engineSearcherTotalHits(new TermQuery(new Term("value", "test")), 1));
        // don't release the search result yet...

        // delete, refresh and do a new search, it should not be there
        engine.delete(new Engine.Delete("test", "1", newUid(doc), primaryTerm.get()));
        engine.refresh("test");
        Engine.Searcher updateSearchResult = engine.acquireSearcher("test");
        MatcherAssert.assertThat(updateSearchResult, EngineSearcherTotalHitsMatcher.engineSearcherTotalHits(0));
        updateSearchResult.close();

        // the non release search result should not see the deleted yet...
        MatcherAssert.assertThat(searchResult, EngineSearcherTotalHitsMatcher.engineSearcherTotalHits(1));
        MatcherAssert.assertThat(searchResult, EngineSearcherTotalHitsMatcher.engineSearcherTotalHits(new TermQuery(new Term("value", "test")), 1));
        searchResult.close();
    }

    public void testCommitAdvancesMinTranslogForRecovery() throws IOException {
        IOUtils.close(engine, store);
        final Path translogPath = createTempDir();
        store = createStore();
        final AtomicLong globalCheckpoint = new AtomicLong(SequenceNumbers.NO_OPS_PERFORMED);
        final LongSupplier globalCheckpointSupplier = () -> globalCheckpoint.get();
        engine = createEngine(config(defaultSettings, store, translogPath, newMergePolicy(), null, null, globalCheckpointSupplier));
        ParsedDocument doc = testParsedDocument("1", null, testDocumentWithTextField(), B_1, null);
        engine.index(indexForDoc(doc));
        boolean inSync = randomBoolean();
        if (inSync) {
            globalCheckpoint.set(engine.getLocalCheckpoint());
        }

        engine.flush();
        assertThat(engine.getTranslog().currentFileGeneration(), equalTo(3L));
        assertThat(engine.getTranslog().getDeletionPolicy().getMinTranslogGenerationForRecovery(), equalTo(inSync ? 3L : 1L));
        assertThat(engine.getTranslog().getDeletionPolicy().getTranslogGenerationOfLastCommit(), equalTo(3L));

        engine.flush();
        assertThat(engine.getTranslog().currentFileGeneration(), equalTo(3L));
        assertThat(engine.getTranslog().getDeletionPolicy().getMinTranslogGenerationForRecovery(), equalTo(inSync ? 3L : 1L));
        assertThat(engine.getTranslog().getDeletionPolicy().getTranslogGenerationOfLastCommit(), equalTo(3L));

        engine.flush(true, true);
        assertThat(engine.getTranslog().currentFileGeneration(), equalTo(4L));
        assertThat(engine.getTranslog().getDeletionPolicy().getMinTranslogGenerationForRecovery(), equalTo(inSync ? 4L : 1L));
        assertThat(engine.getTranslog().getDeletionPolicy().getTranslogGenerationOfLastCommit(), equalTo(4L));

        globalCheckpoint.set(engine.getLocalCheckpoint());
        engine.flush(true, true);
        assertThat(engine.getTranslog().currentFileGeneration(), equalTo(5L));
        assertThat(engine.getTranslog().getDeletionPolicy().getMinTranslogGenerationForRecovery(), equalTo(5L));
        assertThat(engine.getTranslog().getDeletionPolicy().getTranslogGenerationOfLastCommit(), equalTo(5L));
    }

    public void testSyncedFlush() throws IOException {
        try (Store store = createStore();
             Engine engine = createEngine(defaultSettings, store, createTempDir(), new LogByteSizeMergePolicy(), null)) {
            final String syncId = randomUnicodeOfCodepointLengthBetween(10, 20);
            ParsedDocument doc = testParsedDocument("1", null, testDocumentWithTextField(), B_1, null);
            engine.index(indexForDoc(doc));
            Engine.CommitId commitID = engine.flush();
            assertThat(commitID, equalTo(new Engine.CommitId(store.readLastCommittedSegmentsInfo().getId())));
            byte[] wrongBytes = Base64.getDecoder().decode(commitID.toString());
            wrongBytes[0] = (byte) ~wrongBytes[0];
            Engine.CommitId wrongId = new Engine.CommitId(wrongBytes);
            assertEquals("should fail to sync flush with wrong id (but no docs)", engine.syncFlush(syncId + "1", wrongId),
                Engine.SyncedFlushResult.COMMIT_MISMATCH);
            engine.index(indexForDoc(doc));
            assertEquals("should fail to sync flush with right id but pending doc", engine.syncFlush(syncId + "2", commitID),
                Engine.SyncedFlushResult.PENDING_OPERATIONS);
            commitID = engine.flush();
            assertEquals("should succeed to flush commit with right id and no pending doc", engine.syncFlush(syncId, commitID),
                Engine.SyncedFlushResult.SUCCESS);
            assertEquals(store.readLastCommittedSegmentsInfo().getUserData().get(Engine.SYNC_COMMIT_ID), syncId);
            assertEquals(engine.getLastCommittedSegmentInfos().getUserData().get(Engine.SYNC_COMMIT_ID), syncId);
        }
    }

    public void testRenewSyncFlush() throws Exception {
        final int iters = randomIntBetween(2, 5); // run this a couple of times to get some coverage
        for (int i = 0; i < iters; i++) {
            try (Store store = createStore();
                 InternalEngine engine =
                     createEngine(config(defaultSettings, store, createTempDir(), new LogDocMergePolicy(), null))) {
                final String syncId = randomUnicodeOfCodepointLengthBetween(10, 20);
                Engine.Index doc1 = indexForDoc(testParsedDocument("1", null, testDocumentWithTextField(), B_1, null));
                engine.index(doc1);
                assertEquals(engine.getLastWriteNanos(), doc1.startTime());
                engine.flush();
                Engine.Index doc2 = indexForDoc(testParsedDocument("2", null, testDocumentWithTextField(), B_1, null));
                engine.index(doc2);
                assertEquals(engine.getLastWriteNanos(), doc2.startTime());
                engine.flush();
                final boolean forceMergeFlushes = randomBoolean();
                final ParsedDocument parsedDoc3 = testParsedDocument("3", null, testDocumentWithTextField(), B_1, null);
                if (forceMergeFlushes) {
                    engine.index(new Engine.Index(newUid(parsedDoc3), parsedDoc3, SequenceNumbers.UNASSIGNED_SEQ_NO, 0, Versions.MATCH_ANY, VersionType.INTERNAL, Engine.Operation.Origin.PRIMARY, System.nanoTime() - engine.engineConfig.getFlushMergesAfter().nanos(), -1, false));
                } else {
                    engine.index(indexForDoc(parsedDoc3));
                }
                Engine.CommitId commitID = engine.flush();
                assertEquals("should succeed to flush commit with right id and no pending doc", engine.syncFlush(syncId, commitID),
                    Engine.SyncedFlushResult.SUCCESS);
                assertEquals(3, engine.segments(false).size());

                engine.forceMerge(forceMergeFlushes, 1, false, false, false);
                if (forceMergeFlushes == false) {
                    engine.refresh("make all segments visible");
                    assertEquals(4, engine.segments(false).size());
                    assertEquals(store.readLastCommittedSegmentsInfo().getUserData().get(Engine.SYNC_COMMIT_ID), syncId);
                    assertEquals(engine.getLastCommittedSegmentInfos().getUserData().get(Engine.SYNC_COMMIT_ID), syncId);
                    assertTrue(engine.tryRenewSyncCommit());
                    assertEquals(1, engine.segments(false).size());
                } else {
                    engine.refresh("test");
                    assertBusy(() -> assertEquals(1, engine.segments(false).size()));
                }
                assertEquals(store.readLastCommittedSegmentsInfo().getUserData().get(Engine.SYNC_COMMIT_ID), syncId);
                assertEquals(engine.getLastCommittedSegmentInfos().getUserData().get(Engine.SYNC_COMMIT_ID), syncId);

                if (randomBoolean()) {
                    Engine.Index doc4 = indexForDoc(testParsedDocument("4", null, testDocumentWithTextField(), B_1, null));
                    engine.index(doc4);
                    assertEquals(engine.getLastWriteNanos(), doc4.startTime());
                } else {
                    Engine.Delete delete = new Engine.Delete(doc1.type(), doc1.id(), doc1.uid(), primaryTerm.get());
                    engine.delete(delete);
                    assertEquals(engine.getLastWriteNanos(), delete.startTime());
                }
                assertFalse(engine.tryRenewSyncCommit());
                engine.flush(false, true); // we might hit a concurrent flush from a finishing merge here - just wait if ongoing...
                assertNull(store.readLastCommittedSegmentsInfo().getUserData().get(Engine.SYNC_COMMIT_ID));
                assertNull(engine.getLastCommittedSegmentInfos().getUserData().get(Engine.SYNC_COMMIT_ID));
            }
        }
    }

    public void testSyncedFlushSurvivesEngineRestart() throws IOException {
        final AtomicLong globalCheckpoint = new AtomicLong(SequenceNumbers.NO_OPS_PERFORMED);
        IOUtils.close(store, engine);
        store = createStore();
        engine = createEngine(store, primaryTranslogDir, globalCheckpoint::get);
        final String syncId = randomUnicodeOfCodepointLengthBetween(10, 20);
        ParsedDocument doc = testParsedDocument("1", null, testDocumentWithTextField(), new BytesArray("{}"), null);
        engine.index(indexForDoc(doc));
        globalCheckpoint.set(0L);
        final Engine.CommitId commitID = engine.flush();
        assertEquals("should succeed to flush commit with right id and no pending doc", engine.syncFlush(syncId, commitID),
            Engine.SyncedFlushResult.SUCCESS);
        assertEquals(store.readLastCommittedSegmentsInfo().getUserData().get(Engine.SYNC_COMMIT_ID), syncId);
        assertEquals(engine.getLastCommittedSegmentInfos().getUserData().get(Engine.SYNC_COMMIT_ID), syncId);
        EngineConfig config = engine.config();
        if (randomBoolean()) {
            engine.close();
        } else {
            engine.flushAndClose();
        }
        if (randomBoolean()) {
            final String translogUUID = Translog.createEmptyTranslog(config.getTranslogConfig().getTranslogPath(),
                SequenceNumbers.UNASSIGNED_SEQ_NO, shardId, primaryTerm.get());
            store.associateIndexWithNewTranslog(translogUUID);
        }
        trimUnsafeCommits(config);
        engine = new InternalEngine(config);
        engine.recoverFromTranslog(Long.MAX_VALUE);
        assertEquals(engine.getLastCommittedSegmentInfos().getUserData().get(Engine.SYNC_COMMIT_ID), syncId);
    }

    public void testSyncedFlushVanishesOnReplay() throws IOException {
        final String syncId = randomUnicodeOfCodepointLengthBetween(10, 20);
        ParsedDocument doc = testParsedDocument("1", null, testDocumentWithTextField(), new BytesArray("{}"), null);
        engine.index(indexForDoc(doc));
        final Engine.CommitId commitID = engine.flush();
        assertEquals("should succeed to flush commit with right id and no pending doc", engine.syncFlush(syncId, commitID),
            Engine.SyncedFlushResult.SUCCESS);
        assertEquals(store.readLastCommittedSegmentsInfo().getUserData().get(Engine.SYNC_COMMIT_ID), syncId);
        assertEquals(engine.getLastCommittedSegmentInfos().getUserData().get(Engine.SYNC_COMMIT_ID), syncId);
        doc = testParsedDocument("2", null, testDocumentWithTextField(), new BytesArray("{}"), null);
        engine.index(indexForDoc(doc));
        EngineConfig config = engine.config();
        engine.close();
        trimUnsafeCommits(config);
        engine = new InternalEngine(config);
        engine.recoverFromTranslog(Long.MAX_VALUE);
        assertNull("Sync ID must be gone since we have a document to replay", engine.getLastCommittedSegmentInfos().getUserData().get(Engine.SYNC_COMMIT_ID));
    }

    public void testVersioningNewCreate() throws IOException {
        ParsedDocument doc = testParsedDocument("1", null, testDocument(), B_1, null);
        Engine.Index create = new Engine.Index(newUid(doc), primaryTerm.get(), doc, Versions.MATCH_DELETED);
        Engine.IndexResult indexResult = engine.index(create);
        assertThat(indexResult.getVersion(), equalTo(1L));

        create = new Engine.Index(newUid(doc), doc, indexResult.getSeqNo(), create.primaryTerm(), indexResult.getVersion(),
            null, REPLICA, 0, -1, false);
        indexResult = replicaEngine.index(create);
        assertThat(indexResult.getVersion(), equalTo(1L));
    }

    public void testReplicatedVersioningWithFlush() throws IOException {
        ParsedDocument doc = testParsedDocument("1", null, testDocument(), B_1, null);
        Engine.Index create = new Engine.Index(newUid(doc), primaryTerm.get(), doc, Versions.MATCH_DELETED);
        Engine.IndexResult indexResult = engine.index(create);
        assertThat(indexResult.getVersion(), equalTo(1L));
        assertTrue(indexResult.isCreated());


        create = new Engine.Index(newUid(doc), doc, indexResult.getSeqNo(), create.primaryTerm(), indexResult.getVersion(),
            null, REPLICA, 0, -1, false);
        indexResult = replicaEngine.index(create);
        assertThat(indexResult.getVersion(), equalTo(1L));
        assertTrue(indexResult.isCreated());

        if (randomBoolean()) {
            engine.flush();
        }
        if (randomBoolean()) {
            replicaEngine.flush();
        }

        Engine.Index update = new Engine.Index(newUid(doc), primaryTerm.get(), doc, 1);
        Engine.IndexResult updateResult = engine.index(update);
        assertThat(updateResult.getVersion(), equalTo(2L));
        assertFalse(updateResult.isCreated());


        update = new Engine.Index(newUid(doc), doc, updateResult.getSeqNo(), update.primaryTerm(), updateResult.getVersion(),
            null, REPLICA, 0, -1, false);
        updateResult = replicaEngine.index(update);
        assertThat(updateResult.getVersion(), equalTo(2L));
        assertFalse(updateResult.isCreated());
        replicaEngine.refresh("test");
        try (Searcher searcher = replicaEngine.acquireSearcher("test")) {
            assertEquals(1, searcher.getDirectoryReader().numDocs());
        }

        engine.refresh("test");
        try (Searcher searcher = engine.acquireSearcher("test")) {
            assertEquals(1, searcher.getDirectoryReader().numDocs());
        }
    }

    /**
     * simulates what an upsert / update API does
     */
    public void testVersionedUpdate() throws IOException {
        final BiFunction<String, Engine.SearcherScope, Searcher> searcherFactory = engine::acquireSearcher;

        ParsedDocument doc = testParsedDocument("1", null, testDocument(), B_1, null);
        Engine.Index create = new Engine.Index(newUid(doc), primaryTerm.get(), doc, Versions.MATCH_DELETED);
        Engine.IndexResult indexResult = engine.index(create);
        assertThat(indexResult.getVersion(), equalTo(1L));
        try (Engine.GetResult get = engine.get(new Engine.Get(true, false, doc.type(), doc.id(), create.uid()), searcherFactory)) {
            assertEquals(1, get.version());
        }

        Engine.Index update_1 = new Engine.Index(newUid(doc), primaryTerm.get(), doc, 1);
        Engine.IndexResult update_1_result = engine.index(update_1);
        assertThat(update_1_result.getVersion(), equalTo(2L));

        try (Engine.GetResult get = engine.get(new Engine.Get(true, false, doc.type(), doc.id(), create.uid()), searcherFactory)) {
            assertEquals(2, get.version());
        }

        Engine.Index update_2 = new Engine.Index(newUid(doc), primaryTerm.get(), doc, 2);
        Engine.IndexResult update_2_result = engine.index(update_2);
        assertThat(update_2_result.getVersion(), equalTo(3L));

        try (Engine.GetResult get = engine.get(new Engine.Get(true, false, doc.type(), doc.id(), create.uid()), searcherFactory)) {
            assertEquals(3, get.version());
        }

    }

    public void testVersioningNewIndex() throws IOException {
        ParsedDocument doc = testParsedDocument("1", null, testDocument(), B_1, null);
        Engine.Index index = indexForDoc(doc);
        Engine.IndexResult indexResult = engine.index(index);
        assertThat(indexResult.getVersion(), equalTo(1L));

        index = new Engine.Index(newUid(doc), doc, indexResult.getSeqNo(), index.primaryTerm(), indexResult.getVersion(), null, REPLICA, 0, -1, false);
        indexResult = replicaEngine.index(index);
        assertThat(indexResult.getVersion(), equalTo(1L));
    }

    public void testForceMergeWithoutSoftDeletes() throws IOException {
        Settings settings = Settings.builder()
            .put(defaultSettings.getSettings())
            .put(IndexSettings.INDEX_SOFT_DELETES_SETTING.getKey(), false).build();
        IndexMetaData indexMetaData = IndexMetaData.builder(defaultSettings.getIndexMetaData()).settings(settings).build();
        try (Store store = createStore();
             Engine engine = createEngine(config(IndexSettingsModule.newIndexSettings(indexMetaData), store, createTempDir(),
                 new LogByteSizeMergePolicy(), null))) { // use log MP here we test some behavior in ESMP
            int numDocs = randomIntBetween(10, 100);
            for (int i = 0; i < numDocs; i++) {
                ParsedDocument doc = testParsedDocument(Integer.toString(i), null, testDocument(), B_1, null);
                Engine.Index index = indexForDoc(doc);
                engine.index(index);
                engine.refresh("test");
            }
            try (Engine.Searcher test = engine.acquireSearcher("test")) {
                assertEquals(numDocs, test.reader().numDocs());
            }
            engine.forceMerge(true, 1, false, false, false);
            engine.refresh("test");
            assertEquals(engine.segments(true).size(), 1);

            ParsedDocument doc = testParsedDocument(Integer.toString(0), null, testDocument(), B_1, null);
            Engine.Index index = indexForDoc(doc);
            engine.delete(new Engine.Delete(index.type(), index.id(), index.uid(), primaryTerm.get()));
            engine.forceMerge(true, 10, true, false, false); //expunge deletes
            engine.refresh("test");

            assertEquals(engine.segments(true).size(), 1);
            try (Engine.Searcher test = engine.acquireSearcher("test")) {
                assertEquals(numDocs - 1, test.reader().numDocs());
                assertEquals(engine.config().getMergePolicy().toString(), numDocs - 1, test.reader().maxDoc());
            }

            doc = testParsedDocument(Integer.toString(1), null, testDocument(), B_1, null);
            index = indexForDoc(doc);
            engine.delete(new Engine.Delete(index.type(), index.id(), index.uid(), primaryTerm.get()));
            engine.forceMerge(true, 10, false, false, false); //expunge deletes
            engine.refresh("test");
            assertEquals(engine.segments(true).size(), 1);
            try (Engine.Searcher test = engine.acquireSearcher("test")) {
                assertEquals(numDocs - 2, test.reader().numDocs());
                assertEquals(numDocs - 1, test.reader().maxDoc());
            }
        }
    }

    public void testForceMergeWithSoftDeletesRetention() throws Exception {
        final long retainedExtraOps = randomLongBetween(0, 10);
        Settings.Builder settings = Settings.builder()
            .put(defaultSettings.getSettings())
            .put(IndexSettings.INDEX_SOFT_DELETES_SETTING.getKey(), true)
            .put(IndexSettings.INDEX_SOFT_DELETES_RETENTION_OPERATIONS_SETTING.getKey(), retainedExtraOps);
        final IndexMetaData indexMetaData = IndexMetaData.builder(defaultSettings.getIndexMetaData()).settings(settings).build();
        final IndexSettings indexSettings = IndexSettingsModule.newIndexSettings(indexMetaData);
        final AtomicLong globalCheckpoint = new AtomicLong(SequenceNumbers.NO_OPS_PERFORMED);
        final MapperService mapperService = createMapperService("test");
        final Set<String> liveDocs = new HashSet<>();
        try (Store store = createStore();
             InternalEngine engine = createEngine(config(indexSettings, store, createTempDir(), newMergePolicy(), null, null, globalCheckpoint::get))) {
            int numDocs = scaledRandomIntBetween(10, 100);
            for (int i = 0; i < numDocs; i++) {
                ParsedDocument doc = testParsedDocument(Integer.toString(i), null, testDocument(), B_1, null);
                engine.index(indexForDoc(doc));
                liveDocs.add(doc.id());
            }
            for (int i = 0; i < numDocs; i++) {
                ParsedDocument doc = testParsedDocument(Integer.toString(i), null, testDocument(), B_1, null);
                if (randomBoolean()) {
                    engine.delete(new Engine.Delete(doc.type(), doc.id(), newUid(doc.id()), primaryTerm.get()));
                    liveDocs.remove(doc.id());
                }
                if (randomBoolean()) {
                    engine.index(indexForDoc(doc));
                    liveDocs.add(doc.id());
                }
                if (randomBoolean()) {
                    engine.flush(randomBoolean(), true);
                }
            }
            engine.flush();

            long localCheckpoint = engine.getLocalCheckpoint();
            globalCheckpoint.set(randomLongBetween(0, localCheckpoint));
            engine.syncTranslog();
            final long safeCommitCheckpoint;
            try (Engine.IndexCommitRef safeCommit = engine.acquireSafeIndexCommit()) {
                safeCommitCheckpoint = Long.parseLong(safeCommit.getIndexCommit().getUserData().get(SequenceNumbers.LOCAL_CHECKPOINT_KEY));
            }
            engine.forceMerge(true, 1, false, false, false);
            assertConsistentHistoryBetweenTranslogAndLuceneIndex(engine, mapperService);
            Map<Long, Translog.Operation> ops = readAllOperationsInLucene(engine, mapperService)
                .stream().collect(Collectors.toMap(Translog.Operation::seqNo, Function.identity()));
            for (long seqno = 0; seqno <= localCheckpoint; seqno++) {
                long minSeqNoToRetain = Math.min(globalCheckpoint.get() + 1 - retainedExtraOps, safeCommitCheckpoint + 1);
                String msg = "seq# [" + seqno + "], global checkpoint [" + globalCheckpoint + "], retained-ops [" + retainedExtraOps + "]";
                if (seqno < minSeqNoToRetain) {
                    Translog.Operation op = ops.get(seqno);
                    if (op != null) {
                        assertThat(op, instanceOf(Translog.Index.class));
                        assertThat(msg, ((Translog.Index) op).id(), isIn(liveDocs));
                        assertEquals(msg, ((Translog.Index) op).source(), B_1);
                    }
                } else {
                    assertThat(msg, ops.get(seqno), notNullValue());
                }
            }
            settings.put(IndexSettings.INDEX_SOFT_DELETES_RETENTION_OPERATIONS_SETTING.getKey(), 0);
            indexSettings.updateIndexMetaData(IndexMetaData.builder(defaultSettings.getIndexMetaData()).settings(settings).build());
            engine.onSettingsChanged();
            globalCheckpoint.set(localCheckpoint);
            engine.syncTranslog();

            engine.forceMerge(true, 1, false, false, false);
            assertConsistentHistoryBetweenTranslogAndLuceneIndex(engine, mapperService);
            assertThat(readAllOperationsInLucene(engine, mapperService), hasSize(liveDocs.size()));
        }
    }

    public void testForceMergeWithSoftDeletesRetentionAndRecoverySource() throws Exception {
        final long retainedExtraOps = randomLongBetween(0, 10);
        Settings.Builder settings = Settings.builder()
            .put(defaultSettings.getSettings())
            .put(IndexSettings.INDEX_SOFT_DELETES_SETTING.getKey(), true)
            .put(IndexSettings.INDEX_SOFT_DELETES_RETENTION_OPERATIONS_SETTING.getKey(), retainedExtraOps);
        final IndexMetaData indexMetaData = IndexMetaData.builder(defaultSettings.getIndexMetaData()).settings(settings).build();
        final IndexSettings indexSettings = IndexSettingsModule.newIndexSettings(indexMetaData);
        final AtomicLong globalCheckpoint = new AtomicLong(SequenceNumbers.NO_OPS_PERFORMED);
        final MapperService mapperService = createMapperService("test");
        final boolean omitSourceAllTheTime = randomBoolean();
        final Set<String> liveDocs = new HashSet<>();
        final Set<String> liveDocsWithSource = new HashSet<>();
        try (Store store = createStore();
             InternalEngine engine = createEngine(config(indexSettings, store, createTempDir(), newMergePolicy(), null, null,
                 globalCheckpoint::get))) {
            int numDocs = scaledRandomIntBetween(10, 100);
            for (int i = 0; i < numDocs; i++) {
                boolean useRecoverySource = randomBoolean() || omitSourceAllTheTime;
                ParsedDocument doc = testParsedDocument(Integer.toString(i), null, testDocument(), B_1, null, useRecoverySource);
                engine.index(indexForDoc(doc));
                liveDocs.add(doc.id());
                if (useRecoverySource == false) {
                    liveDocsWithSource.add(Integer.toString(i));
                }
            }
            for (int i = 0; i < numDocs; i++) {
                boolean useRecoverySource = randomBoolean() || omitSourceAllTheTime;
                ParsedDocument doc = testParsedDocument(Integer.toString(i), null, testDocument(), B_1, null, useRecoverySource);
                if (randomBoolean()) {
                    engine.delete(new Engine.Delete(doc.type(), doc.id(), newUid(doc.id()), primaryTerm.get()));
                    liveDocs.remove(doc.id());
                    liveDocsWithSource.remove(doc.id());
                }
                if (randomBoolean()) {
                    engine.index(indexForDoc(doc));
                    liveDocs.add(doc.id());
                    if (useRecoverySource == false) {
                        liveDocsWithSource.add(doc.id());
                    } else {
                        liveDocsWithSource.remove(doc.id());
                    }
                }
                if (randomBoolean()) {
                    engine.flush(randomBoolean(), true);
                }
            }
            engine.flush();
            globalCheckpoint.set(randomLongBetween(0, engine.getLocalCheckpoint()));
            engine.syncTranslog();
            final long minSeqNoToRetain;
            try (Engine.IndexCommitRef safeCommit = engine.acquireSafeIndexCommit()) {
                long safeCommitLocalCheckpoint = Long.parseLong(
                    safeCommit.getIndexCommit().getUserData().get(SequenceNumbers.LOCAL_CHECKPOINT_KEY));
                minSeqNoToRetain = Math.min(globalCheckpoint.get() + 1 - retainedExtraOps, safeCommitLocalCheckpoint + 1);
            }
            engine.forceMerge(true, 1, false, false, false);
            assertConsistentHistoryBetweenTranslogAndLuceneIndex(engine, mapperService);
            Map<Long, Translog.Operation> ops = readAllOperationsInLucene(engine, mapperService)
                .stream().collect(Collectors.toMap(Translog.Operation::seqNo, Function.identity()));
            for (long seqno = 0; seqno <= engine.getLocalCheckpoint(); seqno++) {
                String msg = "seq# [" + seqno + "], global checkpoint [" + globalCheckpoint + "], retained-ops [" + retainedExtraOps + "]";
                if (seqno < minSeqNoToRetain) {
                    Translog.Operation op = ops.get(seqno);
                    if (op != null) {
                        assertThat(op, instanceOf(Translog.Index.class));
                        assertThat(msg, ((Translog.Index) op).id(), isIn(liveDocs));
                    }
                } else {
                    Translog.Operation op = ops.get(seqno);
                    assertThat(msg, op, notNullValue());
                    if (op instanceof Translog.Index) {
                        assertEquals(msg, ((Translog.Index) op).source(), B_1);
                    }
                }
            }
            settings.put(IndexSettings.INDEX_SOFT_DELETES_RETENTION_OPERATIONS_SETTING.getKey(), 0);
            indexSettings.updateIndexMetaData(IndexMetaData.builder(defaultSettings.getIndexMetaData()).settings(settings).build());
            engine.onSettingsChanged();
            globalCheckpoint.set(engine.getLocalCheckpoint());
            engine.syncTranslog();
            engine.forceMerge(true, 1, false, false, false);
            assertConsistentHistoryBetweenTranslogAndLuceneIndex(engine, mapperService);
            assertThat(readAllOperationsInLucene(engine, mapperService), hasSize(liveDocsWithSource.size()));
        }
    }

    public void testForceMergeAndClose() throws IOException, InterruptedException {
        int numIters = randomIntBetween(2, 10);
        for (int j = 0; j < numIters; j++) {
            try (Store store = createStore()) {
                final InternalEngine engine = createEngine(store, createTempDir());
                final CountDownLatch startGun = new CountDownLatch(1);
                final CountDownLatch indexed = new CountDownLatch(1);

                Thread thread = new Thread() {
                    @Override
                    public void run() {
                        try {
                            try {
                                startGun.await();
                            } catch (InterruptedException e) {
                                throw new RuntimeException(e);
                            }
                            int i = 0;
                            while (true) {
                                int numDocs = randomIntBetween(1, 20);
                                for (int j = 0; j < numDocs; j++) {
                                    i++;
                                    ParsedDocument doc = testParsedDocument(Integer.toString(i), null, testDocument(), B_1, null);
                                    Engine.Index index = indexForDoc(doc);
                                    engine.index(index);
                                }
                                engine.refresh("test");
                                indexed.countDown();
                                try {
                                    engine.forceMerge(randomBoolean(), 1, false, randomBoolean(), randomBoolean());
                                } catch (IOException e) {
                                    return;
                                }
                            }
                        } catch (AlreadyClosedException ex) {
                            // fine
                        } catch (IOException e) {
                            throw new AssertionError(e);
                        }
                    }
                };

                thread.start();
                startGun.countDown();
                int someIters = randomIntBetween(1, 10);
                for (int i = 0; i < someIters; i++) {
                    engine.forceMerge(randomBoolean(), 1, false, randomBoolean(), randomBoolean());
                }
                indexed.await();
                IOUtils.close(engine);
                thread.join();
            }
        }

    }

    public void testVersioningCreateExistsException() throws IOException {
        ParsedDocument doc = testParsedDocument("1", null, testDocument(), B_1, null);
        Engine.Index create = new Engine.Index(newUid(doc), doc, SequenceNumbers.UNASSIGNED_SEQ_NO, 0, Versions.MATCH_DELETED, VersionType.INTERNAL, PRIMARY, 0, -1, false);
        Engine.IndexResult indexResult = engine.index(create);
        assertThat(indexResult.getVersion(), equalTo(1L));

        create = new Engine.Index(newUid(doc), doc, SequenceNumbers.UNASSIGNED_SEQ_NO, 0, Versions.MATCH_DELETED, VersionType.INTERNAL, PRIMARY, 0, -1, false);
        indexResult = engine.index(create);
        assertThat(indexResult.getResultType(), equalTo(Engine.Result.Type.FAILURE));
        assertThat(indexResult.getFailure(), instanceOf(VersionConflictEngineException.class));
    }

    public void testOutOfOrderDocsOnReplica() throws IOException {
        final List<Engine.Operation> ops = generateSingleDocHistory(true,
            randomFrom(VersionType.INTERNAL, VersionType.EXTERNAL, VersionType.EXTERNAL_GTE, VersionType.FORCE), 2, 2, 20, "1");
        assertOpsOnReplica(ops, replicaEngine, true, logger);
    }

    public void testConcurrentOutOfOrderDocsOnReplica() throws IOException, InterruptedException {
        final List<Engine.Operation> opsDoc1 =
            generateSingleDocHistory(true, randomFrom(VersionType.INTERNAL, VersionType.EXTERNAL), 2, 100, 300, "1");
        final Engine.Operation lastOpDoc1 = opsDoc1.get(opsDoc1.size() - 1);
        final String lastFieldValueDoc1;
        if (lastOpDoc1 instanceof Engine.Index) {
            Engine.Index index = (Engine.Index) lastOpDoc1;
            lastFieldValueDoc1 = index.docs().get(0).get("value");
        } else {
            // delete
            lastFieldValueDoc1 = null;
        }
        final List<Engine.Operation> opsDoc2 =
            generateSingleDocHistory(true, randomFrom(VersionType.INTERNAL, VersionType.EXTERNAL), 2, 100, 300, "2");
        final Engine.Operation lastOpDoc2 = opsDoc2.get(opsDoc2.size() - 1);
        final String lastFieldValueDoc2;
        if (lastOpDoc2 instanceof Engine.Index) {
            Engine.Index index = (Engine.Index) lastOpDoc2;
            lastFieldValueDoc2 = index.docs().get(0).get("value");
        } else {
            // delete
            lastFieldValueDoc2 = null;
        }
        // randomly interleave
        final AtomicLong seqNoGenerator = new AtomicLong();
        BiFunction<Engine.Operation, Long, Engine.Operation> seqNoUpdater = (operation, newSeqNo) -> {
            if (operation instanceof Engine.Index) {
                Engine.Index index = (Engine.Index) operation;
                Document doc = testDocumentWithTextField(index.docs().get(0).get("value"));
                ParsedDocument parsedDocument = testParsedDocument(index.id(), index.routing(), doc, index.source(), null);
                return new Engine.Index(index.uid(), parsedDocument, newSeqNo, index.primaryTerm(), index.version(),
                    index.versionType(), index.origin(), index.startTime(), index.getAutoGeneratedIdTimestamp(), index.isRetry());
            } else {
                Engine.Delete delete = (Engine.Delete) operation;
                return new Engine.Delete(delete.type(), delete.id(), delete.uid(), newSeqNo, delete.primaryTerm(),
                    delete.version(), delete.versionType(), delete.origin(), delete.startTime());
            }
        };
        final List<Engine.Operation> allOps = new ArrayList<>();
        Iterator<Engine.Operation> iter1 = opsDoc1.iterator();
        Iterator<Engine.Operation> iter2 = opsDoc2.iterator();
        while (iter1.hasNext() && iter2.hasNext()) {
            final Engine.Operation next = randomBoolean() ? iter1.next() : iter2.next();
            allOps.add(seqNoUpdater.apply(next, seqNoGenerator.getAndIncrement()));
        }
        iter1.forEachRemaining(o -> allOps.add(seqNoUpdater.apply(o, seqNoGenerator.getAndIncrement())));
        iter2.forEachRemaining(o -> allOps.add(seqNoUpdater.apply(o, seqNoGenerator.getAndIncrement())));
        // insert some duplicates
        randomSubsetOf(allOps).forEach(op -> allOps.add(seqNoUpdater.apply(op, op.seqNo())));

        shuffle(allOps, random());
        concurrentlyApplyOps(allOps, engine);

        engine.refresh("test");

        if (lastFieldValueDoc1 != null) {
            try (Searcher searcher = engine.acquireSearcher("test")) {
                final TotalHitCountCollector collector = new TotalHitCountCollector();
                searcher.searcher().search(new TermQuery(new Term("value", lastFieldValueDoc1)), collector);
                assertThat(collector.getTotalHits(), equalTo(1));
            }
        }
        if (lastFieldValueDoc2 != null) {
            try (Searcher searcher = engine.acquireSearcher("test")) {
                final TotalHitCountCollector collector = new TotalHitCountCollector();
                searcher.searcher().search(new TermQuery(new Term("value", lastFieldValueDoc2)), collector);
                assertThat(collector.getTotalHits(), equalTo(1));
            }
        }

        int totalExpectedOps = 0;
        if (lastFieldValueDoc1 != null) {
            totalExpectedOps++;
        }
        if (lastFieldValueDoc2 != null) {
            totalExpectedOps++;
        }
        assertVisibleCount(engine, totalExpectedOps);
    }

    public void testInternalVersioningOnPrimary() throws IOException {
        final List<Engine.Operation> ops = generateSingleDocHistory(false, VersionType.INTERNAL, 2, 2, 20, "1");
        assertOpsOnPrimary(ops, Versions.NOT_FOUND, true, engine);
    }

    public void testVersionOnPrimaryWithConcurrentRefresh() throws Exception {
        List<Engine.Operation> ops = generateSingleDocHistory(false, VersionType.INTERNAL, 2, 10, 100, "1");
        CountDownLatch latch = new CountDownLatch(1);
        AtomicBoolean running = new AtomicBoolean(true);
        Thread refreshThread = new Thread(() -> {
            latch.countDown();
            while (running.get()) {
                engine.refresh("test");
            }
        });
        refreshThread.start();
        latch.await();
        assertOpsOnPrimary(ops, Versions.NOT_FOUND, true, engine);
        running.set(false);
        refreshThread.join();
    }

    private int assertOpsOnPrimary(List<Engine.Operation> ops, long currentOpVersion, boolean docDeleted, InternalEngine engine)
        throws IOException {
        String lastFieldValue = null;
        int opsPerformed = 0;
        long lastOpVersion = currentOpVersion;
        BiFunction<Long, Engine.Index, Engine.Index> indexWithVersion = (version, index) -> new Engine.Index(index.uid(), index.parsedDoc(),
            index.seqNo(), index.primaryTerm(), version, index.versionType(), index.origin(), index.startTime(),
            index.getAutoGeneratedIdTimestamp(), index.isRetry());
        BiFunction<Long, Engine.Delete, Engine.Delete> delWithVersion = (version, delete) -> new Engine.Delete(delete.type(), delete.id(),
            delete.uid(), delete.seqNo(), delete.primaryTerm(), version, delete.versionType(), delete.origin(), delete.startTime());
        for (Engine.Operation op : ops) {
            final boolean versionConflict = rarely();
            final boolean versionedOp = versionConflict || randomBoolean();
            final long conflictingVersion = docDeleted || randomBoolean() ?
                lastOpVersion + (randomBoolean() ? 1 : -1) :
                Versions.MATCH_DELETED;
            final long correctVersion = docDeleted && randomBoolean() ? Versions.MATCH_DELETED : lastOpVersion;
            logger.info("performing [{}]{}{}",
                op.operationType().name().charAt(0),
                versionConflict ? " (conflict " + conflictingVersion + ")" : "",
                versionedOp ? " (versioned " + correctVersion + ")" : "");
            if (op instanceof Engine.Index) {
                final Engine.Index index = (Engine.Index) op;
                if (versionConflict) {
                    // generate a conflict
                    Engine.IndexResult result = engine.index(indexWithVersion.apply(conflictingVersion, index));
                    assertThat(result.isCreated(), equalTo(false));
                    assertThat(result.getVersion(), equalTo(lastOpVersion));
                    assertThat(result.getResultType(), equalTo(Engine.Result.Type.FAILURE));
                    assertThat(result.getFailure(), instanceOf(VersionConflictEngineException.class));
                } else {
                    Engine.IndexResult result = engine.index(versionedOp ? indexWithVersion.apply(correctVersion, index) : index);
                    assertThat(result.isCreated(), equalTo(docDeleted));
                    assertThat(result.getVersion(), equalTo(Math.max(lastOpVersion + 1, 1)));
                    assertThat(result.getResultType(), equalTo(Engine.Result.Type.SUCCESS));
                    assertThat(result.getFailure(), nullValue());
                    lastFieldValue = index.docs().get(0).get("value");
                    docDeleted = false;
                    lastOpVersion = result.getVersion();
                    opsPerformed++;
                }
            } else {
                final Engine.Delete delete = (Engine.Delete) op;
                if (versionConflict) {
                    // generate a conflict
                    Engine.DeleteResult result = engine.delete(delWithVersion.apply(conflictingVersion, delete));
                    assertThat(result.isFound(), equalTo(docDeleted == false));
                    assertThat(result.getVersion(), equalTo(lastOpVersion));
                    assertThat(result.getResultType(), equalTo(Engine.Result.Type.FAILURE));
                    assertThat(result.getFailure(), instanceOf(VersionConflictEngineException.class));
                } else {
                    Engine.DeleteResult result = engine.delete(versionedOp ? delWithVersion.apply(correctVersion, delete) : delete);
                    assertThat(result.isFound(), equalTo(docDeleted == false));
                    assertThat(result.getVersion(), equalTo(Math.max(lastOpVersion + 1, 1)));
                    assertThat(result.getResultType(), equalTo(Engine.Result.Type.SUCCESS));
                    assertThat(result.getFailure(), nullValue());
                    docDeleted = true;
                    lastOpVersion = result.getVersion();
                    opsPerformed++;
                }
            }
            if (randomBoolean()) {
                // refresh and take the chance to check everything is ok so far
                assertVisibleCount(engine, docDeleted ? 0 : 1);
                // even if doc is not not deleted, lastFieldValue can still be null if this is the
                // first op and it failed.
                if (docDeleted == false && lastFieldValue != null) {
                    try (Searcher searcher = engine.acquireSearcher("test")) {
                        final TotalHitCountCollector collector = new TotalHitCountCollector();
                        searcher.searcher().search(new TermQuery(new Term("value", lastFieldValue)), collector);
                        assertThat(collector.getTotalHits(), equalTo(1));
                    }
                }
            }
            if (randomBoolean()) {
                engine.flush();
                engine.refresh("test");
            }

            if (rarely()) {
                // simulate GC deletes
                engine.refresh("gc_simulation", Engine.SearcherScope.INTERNAL);
                engine.clearDeletedTombstones();
                if (docDeleted) {
                    lastOpVersion = Versions.NOT_FOUND;
                }
            }
        }

        assertVisibleCount(engine, docDeleted ? 0 : 1);
        if (docDeleted == false) {
            try (Searcher searcher = engine.acquireSearcher("test")) {
                final TotalHitCountCollector collector = new TotalHitCountCollector();
                searcher.searcher().search(new TermQuery(new Term("value", lastFieldValue)), collector);
                assertThat(collector.getTotalHits(), equalTo(1));
            }
        }
        return opsPerformed;
    }

    public void testNonInternalVersioningOnPrimary() throws IOException {
        final Set<VersionType> nonInternalVersioning = new HashSet<>(Arrays.asList(VersionType.values()));
        nonInternalVersioning.remove(VersionType.INTERNAL);
        final VersionType versionType = randomFrom(nonInternalVersioning);
        final List<Engine.Operation> ops = generateSingleDocHistory(false, versionType, 2, 2, 20, "1");
        final Engine.Operation lastOp = ops.get(ops.size() - 1);
        final String lastFieldValue;
        if (lastOp instanceof Engine.Index) {
            Engine.Index index = (Engine.Index) lastOp;
            lastFieldValue = index.docs().get(0).get("value");
        } else {
            // delete
            lastFieldValue = null;
        }
        // other version types don't support out of order processing.
        if (versionType == VersionType.EXTERNAL) {
            shuffle(ops, random());
        }
        long highestOpVersion = Versions.NOT_FOUND;
        long seqNo = -1;
        boolean docDeleted = true;
        for (Engine.Operation op : ops) {
            logger.info("performing [{}], v [{}], seq# [{}], term [{}]",
                op.operationType().name().charAt(0), op.version(), op.seqNo(), op.primaryTerm());
            if (op instanceof Engine.Index) {
                final Engine.Index index = (Engine.Index) op;
                Engine.IndexResult result = engine.index(index);
                if (op.versionType().isVersionConflictForWrites(highestOpVersion, op.version(), docDeleted) == false) {
                    seqNo++;
                    assertThat(result.getSeqNo(), equalTo(seqNo));
                    assertThat(result.isCreated(), equalTo(docDeleted));
                    assertThat(result.getVersion(), equalTo(op.version()));
                    assertThat(result.getResultType(), equalTo(Engine.Result.Type.SUCCESS));
                    assertThat(result.getFailure(), nullValue());
                    docDeleted = false;
                    highestOpVersion = op.version();
                } else {
                    assertThat(result.isCreated(), equalTo(false));
                    assertThat(result.getVersion(), equalTo(highestOpVersion));
                    assertThat(result.getResultType(), equalTo(Engine.Result.Type.FAILURE));
                    assertThat(result.getFailure(), instanceOf(VersionConflictEngineException.class));
                }
            } else {
                final Engine.Delete delete = (Engine.Delete) op;
                Engine.DeleteResult result = engine.delete(delete);
                if (op.versionType().isVersionConflictForWrites(highestOpVersion, op.version(), docDeleted) == false) {
                    seqNo++;
                    assertThat(result.getSeqNo(), equalTo(seqNo));
                    assertThat(result.isFound(), equalTo(docDeleted == false));
                    assertThat(result.getVersion(), equalTo(op.version()));
                    assertThat(result.getResultType(), equalTo(Engine.Result.Type.SUCCESS));
                    assertThat(result.getFailure(), nullValue());
                    docDeleted = true;
                    highestOpVersion = op.version();
                } else {
                    assertThat(result.isFound(), equalTo(docDeleted == false));
                    assertThat(result.getVersion(), equalTo(highestOpVersion));
                    assertThat(result.getResultType(), equalTo(Engine.Result.Type.FAILURE));
                    assertThat(result.getFailure(), instanceOf(VersionConflictEngineException.class));
                }
            }
            if (randomBoolean()) {
                engine.refresh("test");
            }
            if (randomBoolean()) {
                engine.flush();
                engine.refresh("test");
            }
        }

        assertVisibleCount(engine, docDeleted ? 0 : 1);
        if (docDeleted == false) {
            logger.info("searching for [{}]", lastFieldValue);
            try (Searcher searcher = engine.acquireSearcher("test")) {
                final TotalHitCountCollector collector = new TotalHitCountCollector();
                searcher.searcher().search(new TermQuery(new Term("value", lastFieldValue)), collector);
                assertThat(collector.getTotalHits(), equalTo(1));
            }
        }
    }

    public void testVersioningPromotedReplica() throws IOException {
        final List<Engine.Operation> replicaOps = generateSingleDocHistory(true, VersionType.INTERNAL, 1, 2, 20, "1");
        List<Engine.Operation> primaryOps = generateSingleDocHistory(false, VersionType.INTERNAL, 2, 2, 20, "1");
        Engine.Operation lastReplicaOp = replicaOps.get(replicaOps.size() - 1);
        final boolean deletedOnReplica = lastReplicaOp instanceof Engine.Delete;
        final long finalReplicaVersion = lastReplicaOp.version();
        final long finalReplicaSeqNo = lastReplicaOp.seqNo();
        assertOpsOnReplica(replicaOps, replicaEngine, true, logger);
        final int opsOnPrimary = assertOpsOnPrimary(primaryOps, finalReplicaVersion, deletedOnReplica, replicaEngine);
        final long currentSeqNo = getSequenceID(replicaEngine,
            new Engine.Get(false, false, "type", lastReplicaOp.uid().text(), lastReplicaOp.uid())).v1();
        try (Searcher searcher = engine.acquireSearcher("test")) {
            final TotalHitCountCollector collector = new TotalHitCountCollector();
            searcher.searcher().search(new MatchAllDocsQuery(), collector);
            if (collector.getTotalHits() > 0) {
                // last op wasn't delete
                assertThat(currentSeqNo, equalTo(finalReplicaSeqNo + opsOnPrimary));
            }
        }
    }

    public void testConcurrentExternalVersioningOnPrimary() throws IOException, InterruptedException {
        final List<Engine.Operation> ops = generateSingleDocHistory(false, VersionType.EXTERNAL, 2, 100, 300, "1");
        final Engine.Operation lastOp = ops.get(ops.size() - 1);
        final String lastFieldValue;
        if (lastOp instanceof Engine.Index) {
            Engine.Index index = (Engine.Index) lastOp;
            lastFieldValue = index.docs().get(0).get("value");
        } else {
            // delete
            lastFieldValue = null;
        }
        shuffle(ops, random());
        concurrentlyApplyOps(ops, engine);

        assertVisibleCount(engine, lastFieldValue == null ? 0 : 1);
        if (lastFieldValue != null) {
            try (Searcher searcher = engine.acquireSearcher("test")) {
                final TotalHitCountCollector collector = new TotalHitCountCollector();
                searcher.searcher().search(new TermQuery(new Term("value", lastFieldValue)), collector);
                assertThat(collector.getTotalHits(), equalTo(1));
            }
        }
    }

    public void testConcurrentGetAndSetOnPrimary() throws IOException, InterruptedException {
        Thread[] thread = new Thread[randomIntBetween(3, 5)];
        CountDownLatch startGun = new CountDownLatch(thread.length);
        final int opsPerThread = randomIntBetween(10, 20);
        class OpAndVersion {
            final long version;
            final String removed;
            final String added;

            OpAndVersion(long version, String removed, String added) {
                this.version = version;
                this.removed = removed;
                this.added = added;
            }
        }
        final AtomicInteger idGenerator = new AtomicInteger();
        final Queue<OpAndVersion> history = ConcurrentCollections.newQueue();
        ParsedDocument doc = testParsedDocument("1", null, testDocument(), bytesArray(""), null);
        final Term uidTerm = newUid(doc);
        engine.index(indexForDoc(doc));
        final BiFunction<String, Engine.SearcherScope, Searcher> searcherFactory = engine::acquireSearcher;
        for (int i = 0; i < thread.length; i++) {
            thread[i] = new Thread(() -> {
                startGun.countDown();
                try {
                    startGun.await();
                } catch (InterruptedException e) {
                    throw new AssertionError(e);
                }
                for (int op = 0; op < opsPerThread; op++) {
                    try (Engine.GetResult get = engine.get(new Engine.Get(true, false, doc.type(), doc.id(), uidTerm), searcherFactory)) {
                        FieldsVisitor visitor = new FieldsVisitor(true);
                        get.docIdAndVersion().reader.document(get.docIdAndVersion().docId, visitor);
                        List<String> values = new ArrayList<>(Strings.commaDelimitedListToSet(visitor.source().utf8ToString()));
                        String removed = op % 3 == 0 && values.size() > 0 ? values.remove(0) : null;
                        String added = "v_" + idGenerator.incrementAndGet();
                        values.add(added);
                        Engine.Index index = new Engine.Index(uidTerm,
                            testParsedDocument("1", null, testDocument(),
                                bytesArray(Strings.collectionToCommaDelimitedString(values)), null),
                            SequenceNumbers.UNASSIGNED_SEQ_NO, 2,
                            get.version(), VersionType.INTERNAL,
                            PRIMARY, System.currentTimeMillis(), -1, false);
                        Engine.IndexResult indexResult = engine.index(index);
                        if (indexResult.getResultType() == Engine.Result.Type.SUCCESS) {
                            history.add(new OpAndVersion(indexResult.getVersion(), removed, added));
                        }

                    } catch (IOException e) {
                        throw new AssertionError(e);
                    }
                }
            });
            thread[i].start();
        }
        for (int i = 0; i < thread.length; i++) {
            thread[i].join();
        }
        List<OpAndVersion> sortedHistory = new ArrayList<>(history);
        sortedHistory.sort(Comparator.comparing(o -> o.version));
        Set<String> currentValues = new HashSet<>();
        for (int i = 0; i < sortedHistory.size(); i++) {
            OpAndVersion op = sortedHistory.get(i);
            if (i > 0) {
                assertThat("duplicate version", op.version, not(equalTo(sortedHistory.get(i - 1).version)));
            }
            boolean exists = op.removed == null ? true : currentValues.remove(op.removed);
            assertTrue(op.removed + " should exist", exists);
            exists = currentValues.add(op.added);
            assertTrue(op.added + " should not exist", exists);
        }

        try (Engine.GetResult get = engine.get(new Engine.Get(true, false, doc.type(), doc.id(), uidTerm), searcherFactory)) {
            FieldsVisitor visitor = new FieldsVisitor(true);
            get.docIdAndVersion().reader.document(get.docIdAndVersion().docId, visitor);
            List<String> values = Arrays.asList(Strings.commaDelimitedListToStringArray(visitor.source().utf8ToString()));
            assertThat(currentValues, equalTo(new HashSet<>(values)));
        }
    }

    public void testBasicCreatedFlag() throws IOException {
        ParsedDocument doc = testParsedDocument("1", null, testDocument(), B_1, null);
        Engine.Index index = indexForDoc(doc);
        Engine.IndexResult indexResult = engine.index(index);
        assertTrue(indexResult.isCreated());

        index = indexForDoc(doc);
        indexResult = engine.index(index);
        assertFalse(indexResult.isCreated());

        engine.delete(new Engine.Delete("doc", "1", newUid(doc), primaryTerm.get()));

        index = indexForDoc(doc);
        indexResult = engine.index(index);
        assertTrue(indexResult.isCreated());
    }

    private static class MockAppender extends AbstractAppender {
        public boolean sawIndexWriterMessage;

        public boolean sawIndexWriterIFDMessage;

        MockAppender(final String name) throws IllegalAccessException {
            super(name, RegexFilter.createFilter(".*(\n.*)*", new String[0], false, null, null), null);
        }

        @Override
        public void append(LogEvent event) {
            final String formattedMessage = event.getMessage().getFormattedMessage();
            if (event.getLevel() == Level.TRACE && event.getMarker().getName().contains("[index][0]")) {
                if (event.getLoggerName().endsWith(".IW") &&
                    formattedMessage.contains("IW: now apply all deletes")) {
                    sawIndexWriterMessage = true;
                }
                if (event.getLoggerName().endsWith(".IFD")) {
                    sawIndexWriterIFDMessage = true;
                }
            }
        }
    }

    // #5891: make sure IndexWriter's infoStream output is
    // sent to lucene.iw with log level TRACE:

    public void testIndexWriterInfoStream() throws IllegalAccessException, IOException {
        assumeFalse("who tests the tester?", VERBOSE);
        MockAppender mockAppender = new MockAppender("testIndexWriterInfoStream");
        mockAppender.start();

        Logger rootLogger = LogManager.getRootLogger();
        Level savedLevel = rootLogger.getLevel();
        Loggers.addAppender(rootLogger, mockAppender);
        Loggers.setLevel(rootLogger, Level.DEBUG);
        rootLogger = LogManager.getRootLogger();

        try {
            // First, with DEBUG, which should NOT log IndexWriter output:
            ParsedDocument doc = testParsedDocument("1", null, testDocumentWithTextField(), B_1, null);
            engine.index(indexForDoc(doc));
            engine.flush();
            assertFalse(mockAppender.sawIndexWriterMessage);

            // Again, with TRACE, which should log IndexWriter output:
            Loggers.setLevel(rootLogger, Level.TRACE);
            engine.index(indexForDoc(doc));
            engine.flush();
            assertTrue(mockAppender.sawIndexWriterMessage);

        } finally {
            Loggers.removeAppender(rootLogger, mockAppender);
            mockAppender.stop();
            Loggers.setLevel(rootLogger, savedLevel);
        }
    }

    public void testSeqNoAndCheckpoints() throws IOException {
        final int opCount = randomIntBetween(1, 256);
        long primarySeqNo = SequenceNumbers.NO_OPS_PERFORMED;
        final String[] ids = new String[]{"1", "2", "3"};
        final Set<String> indexedIds = new HashSet<>();
        long localCheckpoint = SequenceNumbers.NO_OPS_PERFORMED;
        long replicaLocalCheckpoint = SequenceNumbers.NO_OPS_PERFORMED;
        final long globalCheckpoint;
        long maxSeqNo = SequenceNumbers.NO_OPS_PERFORMED;
        IOUtils.close(store, engine);
        store = createStore();
        InternalEngine initialEngine = null;

        try {
            initialEngine = createEngine(defaultSettings, store, createTempDir(), newLogMergePolicy(), null);
            final ShardRouting primary = TestShardRouting.newShardRouting("test", shardId.id(), "node1", null, true,
                ShardRoutingState.STARTED, allocationId);
            final ShardRouting replica = TestShardRouting.newShardRouting(shardId, "node2", false, ShardRoutingState.STARTED);
            ReplicationTracker gcpTracker = (ReplicationTracker) initialEngine.config().getGlobalCheckpointSupplier();
            gcpTracker.updateFromMaster(1L, new HashSet<>(Arrays.asList(primary.allocationId().getId(),
                replica.allocationId().getId())),
                new IndexShardRoutingTable.Builder(shardId).addShard(primary).addShard(replica).build(), Collections.emptySet());
            gcpTracker.activatePrimaryMode(primarySeqNo);
            for (int op = 0; op < opCount; op++) {
                final String id;
                // mostly index, sometimes delete
                if (rarely() && indexedIds.isEmpty() == false) {
                    // we have some docs indexed, so delete one of them
                    id = randomFrom(indexedIds);
                    final Engine.Delete delete = new Engine.Delete(
                        "test", id, newUid(id), SequenceNumbers.UNASSIGNED_SEQ_NO, primaryTerm.get(),
                        rarely() ? 100 : Versions.MATCH_ANY, VersionType.INTERNAL, PRIMARY, 0);
                    final Engine.DeleteResult result = initialEngine.delete(delete);
                    if (result.getResultType() == Engine.Result.Type.SUCCESS) {
                        assertThat(result.getSeqNo(), equalTo(primarySeqNo + 1));
                        assertThat(initialEngine.getSeqNoStats(-1).getMaxSeqNo(), equalTo(primarySeqNo + 1));
                        indexedIds.remove(id);
                        primarySeqNo++;
                    } else {
                        assertThat(result.getSeqNo(), equalTo(SequenceNumbers.UNASSIGNED_SEQ_NO));
                        assertThat(initialEngine.getSeqNoStats(-1).getMaxSeqNo(), equalTo(primarySeqNo));
                    }
                } else {
                    // index a document
                    id = randomFrom(ids);
                    ParsedDocument doc = testParsedDocument(id, null, testDocumentWithTextField(), SOURCE, null);
                    final Engine.Index index = new Engine.Index(newUid(doc), doc,
                        SequenceNumbers.UNASSIGNED_SEQ_NO, primaryTerm.get(),
                        rarely() ? 100 : Versions.MATCH_ANY, VersionType.INTERNAL,
                        PRIMARY, 0, -1, false);
                    final Engine.IndexResult result = initialEngine.index(index);
                    if (result.getResultType() == Engine.Result.Type.SUCCESS) {
                        assertThat(result.getSeqNo(), equalTo(primarySeqNo + 1));
                        assertThat(initialEngine.getSeqNoStats(-1).getMaxSeqNo(), equalTo(primarySeqNo + 1));
                        indexedIds.add(id);
                        primarySeqNo++;
                    } else {
                        assertThat(result.getSeqNo(), equalTo(SequenceNumbers.UNASSIGNED_SEQ_NO));
                        assertThat(initialEngine.getSeqNoStats(-1).getMaxSeqNo(), equalTo(primarySeqNo));
                    }
                }

                if (randomInt(10) < 3) {
                    // only update rarely as we do it every doc
                    replicaLocalCheckpoint = randomIntBetween(Math.toIntExact(replicaLocalCheckpoint), Math.toIntExact(primarySeqNo));
                }
                gcpTracker.updateLocalCheckpoint(primary.allocationId().getId(),
                    initialEngine.getLocalCheckpoint());
                gcpTracker.updateLocalCheckpoint(replica.allocationId().getId(), replicaLocalCheckpoint);

                if (rarely()) {
                    localCheckpoint = primarySeqNo;
                    maxSeqNo = primarySeqNo;
                    initialEngine.flush(true, true);
                }
            }

            logger.info("localcheckpoint {}, global {}", replicaLocalCheckpoint, primarySeqNo);
            globalCheckpoint = gcpTracker.getGlobalCheckpoint();

            assertEquals(primarySeqNo, initialEngine.getSeqNoStats(-1).getMaxSeqNo());
            assertEquals(primarySeqNo, initialEngine.getLocalCheckpoint());
            assertThat(globalCheckpoint, equalTo(replicaLocalCheckpoint));

            assertThat(
                Long.parseLong(initialEngine.commitStats().getUserData().get(SequenceNumbers.LOCAL_CHECKPOINT_KEY)),
                equalTo(localCheckpoint));
            initialEngine.getTranslog().sync(); // to guarantee the global checkpoint is written to the translog checkpoint
            assertThat(
                initialEngine.getTranslog().getLastSyncedGlobalCheckpoint(),
                equalTo(globalCheckpoint));
            assertThat(
                Long.parseLong(initialEngine.commitStats().getUserData().get(SequenceNumbers.MAX_SEQ_NO)),
                equalTo(maxSeqNo));

        } finally {
            IOUtils.close(initialEngine);
        }

        trimUnsafeCommits(initialEngine.engineConfig);
        try (InternalEngine recoveringEngine = new InternalEngine(initialEngine.config())){
            recoveringEngine.recoverFromTranslog(Long.MAX_VALUE);

            assertEquals(primarySeqNo, recoveringEngine.getSeqNoStats(-1).getMaxSeqNo());
            assertThat(
                Long.parseLong(recoveringEngine.commitStats().getUserData().get(SequenceNumbers.LOCAL_CHECKPOINT_KEY)),
                equalTo(primarySeqNo));
            assertThat(
                recoveringEngine.getTranslog().getLastSyncedGlobalCheckpoint(),
                equalTo(globalCheckpoint));
            assertThat(
                Long.parseLong(recoveringEngine.commitStats().getUserData().get(SequenceNumbers.MAX_SEQ_NO)),
                // after recovering from translog, all docs have been flushed to Lucene segments, so here we will assert
                // that the committed max seq no is equivalent to what the current primary seq no is, as all data
                // we have assigned sequence numbers to should be in the commit
                equalTo(primarySeqNo));
            assertThat(recoveringEngine.getLocalCheckpoint(), equalTo(primarySeqNo));
            assertThat(recoveringEngine.getSeqNoStats(-1).getMaxSeqNo(), equalTo(primarySeqNo));
            assertThat(generateNewSeqNo(recoveringEngine), equalTo(primarySeqNo + 1));
        }
    }

    // this test writes documents to the engine while concurrently flushing/commit
    // and ensuring that the commit points contain the correct sequence number data
    public void testConcurrentWritesAndCommits() throws Exception {
        List<Engine.IndexCommitRef> commits = new ArrayList<>();
        try (Store store = createStore();
             InternalEngine engine = createEngine(config(defaultSettings, store, createTempDir(), newMergePolicy(), null))) {
            final int numIndexingThreads = scaledRandomIntBetween(2, 4);
            final int numDocsPerThread = randomIntBetween(500, 1000);
            final CyclicBarrier barrier = new CyclicBarrier(numIndexingThreads + 1);
            final List<Thread> indexingThreads = new ArrayList<>();
            final CountDownLatch doneLatch = new CountDownLatch(numIndexingThreads);
            // create N indexing threads to index documents simultaneously
            for (int threadNum = 0; threadNum < numIndexingThreads; threadNum++) {
                final int threadIdx = threadNum;
                Thread indexingThread = new Thread(() -> {
                    try {
                        barrier.await(); // wait for all threads to start at the same time
                        // index random number of docs
                        for (int i = 0; i < numDocsPerThread; i++) {
                            final String id = "thread" + threadIdx + "#" + i;
                            ParsedDocument doc = testParsedDocument(id, null, testDocument(), B_1, null);
                            engine.index(indexForDoc(doc));
                        }
                    } catch (Exception e) {
                        throw new RuntimeException(e);
                    } finally {
                        doneLatch.countDown();
                    }

                });
                indexingThreads.add(indexingThread);
            }

            // start the indexing threads
            for (Thread thread : indexingThreads) {
                thread.start();
            }
            barrier.await(); // wait for indexing threads to all be ready to start
            int commitLimit = randomIntBetween(10, 20);
            long sleepTime = 1;
            // create random commit points
            boolean doneIndexing;
            do {
                doneIndexing = doneLatch.await(sleepTime, TimeUnit.MILLISECONDS);
                commits.add(engine.acquireLastIndexCommit(true));
                if (commits.size() > commitLimit) { // don't keep on piling up too many commits
                    IOUtils.close(commits.remove(randomIntBetween(0, commits.size()-1)));
                    // we increase the wait time to make sure we eventually if things are slow wait for threads to finish.
                    // this will reduce pressure on disks and will allow threads to make progress without piling up too many commits
                    sleepTime = sleepTime * 2;
                }
            } while (doneIndexing == false);

            // now, verify all the commits have the correct docs according to the user commit data
            long prevLocalCheckpoint = SequenceNumbers.NO_OPS_PERFORMED;
            long prevMaxSeqNo = SequenceNumbers.NO_OPS_PERFORMED;
            for (Engine.IndexCommitRef commitRef : commits) {
                final IndexCommit commit = commitRef.getIndexCommit();
                Map<String, String> userData = commit.getUserData();
                long localCheckpoint = userData.containsKey(SequenceNumbers.LOCAL_CHECKPOINT_KEY) ?
                    Long.parseLong(userData.get(SequenceNumbers.LOCAL_CHECKPOINT_KEY)) :
                    SequenceNumbers.NO_OPS_PERFORMED;
                long maxSeqNo = userData.containsKey(SequenceNumbers.MAX_SEQ_NO) ?
                    Long.parseLong(userData.get(SequenceNumbers.MAX_SEQ_NO)) :
                    SequenceNumbers.UNASSIGNED_SEQ_NO;
                // local checkpoint and max seq no shouldn't go backwards
                assertThat(localCheckpoint, greaterThanOrEqualTo(prevLocalCheckpoint));
                assertThat(maxSeqNo, greaterThanOrEqualTo(prevMaxSeqNo));
                try (IndexReader reader = DirectoryReader.open(commit)) {
                    Long highest = getHighestSeqNo(reader);
                    final long highestSeqNo;
                    if (highest != null) {
                        highestSeqNo = highest.longValue();
                    } else {
                        highestSeqNo = SequenceNumbers.NO_OPS_PERFORMED;
                    }
                    // make sure localCheckpoint <= highest seq no found <= maxSeqNo
                    assertThat(highestSeqNo, greaterThanOrEqualTo(localCheckpoint));
                    assertThat(highestSeqNo, lessThanOrEqualTo(maxSeqNo));
                    // make sure all sequence numbers up to and including the local checkpoint are in the index
                    FixedBitSet seqNosBitSet = getSeqNosSet(reader, highestSeqNo);
                    for (int i = 0; i <= localCheckpoint; i++) {
                        assertTrue("local checkpoint [" + localCheckpoint + "], _seq_no [" + i + "] should be indexed",
                            seqNosBitSet.get(i));
                    }
                }
                prevLocalCheckpoint = localCheckpoint;
                prevMaxSeqNo = maxSeqNo;
            }
        }
    }

    private static Long getHighestSeqNo(final IndexReader reader) throws IOException {
        final String fieldName = SeqNoFieldMapper.NAME;
        long size = PointValues.size(reader, fieldName);
        if (size == 0) {
            return null;
        }
        byte[] max = PointValues.getMaxPackedValue(reader, fieldName);
        return LongPoint.decodeDimension(max, 0);
    }

    private static FixedBitSet getSeqNosSet(final IndexReader reader, final long highestSeqNo) throws IOException {
        // _seq_no are stored as doc values for the time being, so this is how we get them
        // (as opposed to using an IndexSearcher or IndexReader)
        final FixedBitSet bitSet = new FixedBitSet((int) highestSeqNo + 1);
        final List<LeafReaderContext> leaves = reader.leaves();
        if (leaves.isEmpty()) {
            return bitSet;
        }

        for (int i = 0; i < leaves.size(); i++) {
            final LeafReader leaf = leaves.get(i).reader();
            final NumericDocValues values = leaf.getNumericDocValues(SeqNoFieldMapper.NAME);
            if (values == null) {
                continue;
            }
            final Bits bits = leaf.getLiveDocs();
            for (int docID = 0; docID < leaf.maxDoc(); docID++) {
                if (bits == null || bits.get(docID)) {
                    if (values.advanceExact(docID) == false) {
                        throw new AssertionError("Document does not have a seq number: " + docID);
                    }
                    final long seqNo = values.longValue();
                    assertFalse("should not have more than one document with the same seq_no[" + seqNo + "]", bitSet.get((int) seqNo));
                    bitSet.set((int) seqNo);
                }
            }
        }
        return bitSet;
    }

    // #8603: make sure we can separately log IFD's messages
    public void testIndexWriterIFDInfoStream() throws IllegalAccessException, IOException {
        assumeFalse("who tests the tester?", VERBOSE);
        MockAppender mockAppender = new MockAppender("testIndexWriterIFDInfoStream");
        mockAppender.start();

        final Logger iwIFDLogger = Loggers.getLogger("org.elasticsearch.index.engine.Engine.IFD");

        Loggers.addAppender(iwIFDLogger, mockAppender);
        Loggers.setLevel(iwIFDLogger, Level.DEBUG);

        try {
            // First, with DEBUG, which should NOT log IndexWriter output:
            ParsedDocument doc = testParsedDocument("1", null, testDocumentWithTextField(), B_1, null);
            engine.index(indexForDoc(doc));
            engine.flush();
            assertFalse(mockAppender.sawIndexWriterMessage);
            assertFalse(mockAppender.sawIndexWriterIFDMessage);

            // Again, with TRACE, which should only log IndexWriter IFD output:
            Loggers.setLevel(iwIFDLogger, Level.TRACE);
            engine.index(indexForDoc(doc));
            engine.flush();
            assertFalse(mockAppender.sawIndexWriterMessage);
            assertTrue(mockAppender.sawIndexWriterIFDMessage);

        } finally {
            Loggers.removeAppender(iwIFDLogger, mockAppender);
            mockAppender.stop();
            Loggers.setLevel(iwIFDLogger, (Level) null);
        }
    }

    public void testEnableGcDeletes() throws Exception {
        try (Store store = createStore();
             Engine engine = createEngine(config(defaultSettings, store, createTempDir(), newMergePolicy(), null))) {
            engine.config().setEnableGcDeletes(false);

            final BiFunction<String, Engine.SearcherScope, Searcher> searcherFactory = engine::acquireSearcher;

            // Add document
            Document document = testDocument();
            document.add(new TextField("value", "test1", Field.Store.YES));

            ParsedDocument doc = testParsedDocument("1", null, document, B_2, null);
            engine.index(new Engine.Index(newUid(doc), doc, SequenceNumbers.UNASSIGNED_SEQ_NO, 0, 1, VersionType.EXTERNAL, Engine.Operation.Origin.PRIMARY, System.nanoTime(), -1, false));

            // Delete document we just added:
            engine.delete(new Engine.Delete("test", "1", newUid(doc), SequenceNumbers.UNASSIGNED_SEQ_NO, 0, 10, VersionType.EXTERNAL, Engine.Operation.Origin.PRIMARY, System.nanoTime()));

            // Get should not find the document
            Engine.GetResult getResult = engine.get(newGet(true, doc), searcherFactory);
            assertThat(getResult.exists(), equalTo(false));

            // Give the gc pruning logic a chance to kick in
            Thread.sleep(1000);

            if (randomBoolean()) {
                engine.refresh("test");
            }

            // Delete non-existent document
            engine.delete(new Engine.Delete("test", "2", newUid("2"), SequenceNumbers.UNASSIGNED_SEQ_NO, 0, 10, VersionType.EXTERNAL, Engine.Operation.Origin.PRIMARY, System.nanoTime()));

            // Get should not find the document (we never indexed uid=2):
            getResult = engine.get(new Engine.Get(true, false, "type", "2", newUid("2")), searcherFactory);
            assertThat(getResult.exists(), equalTo(false));

            // Try to index uid=1 with a too-old version, should fail:
            Engine.Index index = new Engine.Index(newUid(doc), doc, SequenceNumbers.UNASSIGNED_SEQ_NO, 0, 2, VersionType.EXTERNAL, Engine.Operation.Origin.PRIMARY, System.nanoTime(), -1, false);
            Engine.IndexResult indexResult = engine.index(index);
            assertThat(indexResult.getResultType(), equalTo(Engine.Result.Type.FAILURE));
            assertThat(indexResult.getFailure(), instanceOf(VersionConflictEngineException.class));

            // Get should still not find the document
            getResult = engine.get(newGet(true, doc), searcherFactory);
            assertThat(getResult.exists(), equalTo(false));

            // Try to index uid=2 with a too-old version, should fail:
            Engine.Index index1 = new Engine.Index(newUid(doc), doc, SequenceNumbers.UNASSIGNED_SEQ_NO, 0, 2, VersionType.EXTERNAL, Engine.Operation.Origin.PRIMARY, System.nanoTime(), -1, false);
            indexResult = engine.index(index1);
            assertThat(indexResult.getResultType(), equalTo(Engine.Result.Type.FAILURE));
            assertThat(indexResult.getFailure(), instanceOf(VersionConflictEngineException.class));

            // Get should not find the document
            getResult = engine.get(newGet(true, doc), searcherFactory);
            assertThat(getResult.exists(), equalTo(false));
        }
    }

    public void testExtractShardId() {
        try (Engine.Searcher test = this.engine.acquireSearcher("test")) {
            ShardId shardId = ShardUtils.extractShardId(test.getDirectoryReader());
            assertNotNull(shardId);
            assertEquals(shardId, engine.config().getShardId());
        }
    }

    /**
     * Random test that throws random exception and ensures all references are
     * counted down / released and resources are closed.
     */
    public void testFailStart() throws IOException {
        // this test fails if any reader, searcher or directory is not closed - MDW FTW
        final int iters = scaledRandomIntBetween(10, 100);
        for (int i = 0; i < iters; i++) {
            MockDirectoryWrapper wrapper = newMockDirectory();
            wrapper.setFailOnOpenInput(randomBoolean());
            wrapper.setAllowRandomFileNotFoundException(randomBoolean());
            wrapper.setRandomIOExceptionRate(randomDouble());
            wrapper.setRandomIOExceptionRateOnOpen(randomDouble());
            final Path translogPath = createTempDir("testFailStart");
            try (Store store = createStore(wrapper)) {
                int refCount = store.refCount();
                assertTrue("refCount: " + store.refCount(), store.refCount() > 0);
                InternalEngine holder;
                try {
                    holder = createEngine(store, translogPath);
                } catch (EngineCreationFailureException | IOException ex) {
                    assertEquals(store.refCount(), refCount);
                    continue;
                }
                assertEquals(store.refCount(), refCount + 1);
                final int numStarts = scaledRandomIntBetween(1, 5);
                for (int j = 0; j < numStarts; j++) {
                    try {
                        assertEquals(store.refCount(), refCount + 1);
                        holder.close();
                        holder = createEngine(store, translogPath);
                        assertEquals(store.refCount(), refCount + 1);
                    } catch (EngineCreationFailureException ex) {
                        // all is fine
                        assertEquals(store.refCount(), refCount);
                        break;
                    }
                }
                holder.close();
                assertEquals(store.refCount(), refCount);
            }
        }
    }

    public void testSettings() {
        CodecService codecService = new CodecService(null, logger);
        LiveIndexWriterConfig currentIndexWriterConfig = engine.getCurrentIndexWriterConfig();

        assertEquals(engine.config().getCodec().getName(), codecService.codec(codecName).getName());
        assertEquals(currentIndexWriterConfig.getCodec().getName(), codecService.codec(codecName).getName());
    }

    public void testCurrentTranslogIDisCommitted() throws IOException {
        final AtomicLong globalCheckpoint = new AtomicLong(SequenceNumbers.NO_OPS_PERFORMED);
        try (Store store = createStore()) {
            EngineConfig config = config(defaultSettings, store, createTempDir(), newMergePolicy(), null, null, globalCheckpoint::get);

            // create
            {
                store.createEmpty();
                final String translogUUID =
                    Translog.createEmptyTranslog(config.getTranslogConfig().getTranslogPath(), SequenceNumbers.NO_OPS_PERFORMED, shardId, primaryTerm.get());
                store.associateIndexWithNewTranslog(translogUUID);
                ParsedDocument doc = testParsedDocument(Integer.toString(0), null, testDocument(), new BytesArray("{}"), null);
                Engine.Index firstIndexRequest = new Engine.Index(newUid(doc), doc, SequenceNumbers.UNASSIGNED_SEQ_NO, 0,
                    Versions.MATCH_DELETED, VersionType.INTERNAL, PRIMARY, System.nanoTime(), -1, false);

                try (InternalEngine engine = createEngine(config)) {
                    engine.index(firstIndexRequest);
                    globalCheckpoint.set(engine.getLocalCheckpoint());
                    expectThrows(IllegalStateException.class, () -> engine.recoverFromTranslog(Long.MAX_VALUE));
                    Map<String, String> userData = engine.getLastCommittedSegmentInfos().getUserData();
                    assertEquals("1", userData.get(Translog.TRANSLOG_GENERATION_KEY));
                    assertEquals(engine.getTranslog().getTranslogUUID(), userData.get(Translog.TRANSLOG_UUID_KEY));
                }
            }
            // open and recover tlog
            {
                for (int i = 0; i < 2; i++) {
                    trimUnsafeCommits(config);
                    try (InternalEngine engine = new InternalEngine(config)) {
                        assertTrue(engine.isRecovering());
                        Map<String, String> userData = engine.getLastCommittedSegmentInfos().getUserData();
                        if (i == 0) {
                            assertEquals("1", userData.get(Translog.TRANSLOG_GENERATION_KEY));
                        } else {
                            // creating an empty index will create the first translog gen and commit it
                            // opening the empty index will make the second translog file but not commit it
                            // opening the engine again (i=0) will make the third translog file, which then be committed
                            assertEquals("3", userData.get(Translog.TRANSLOG_GENERATION_KEY));
                        }
                        assertEquals(engine.getTranslog().getTranslogUUID(), userData.get(Translog.TRANSLOG_UUID_KEY));
                        engine.recoverFromTranslog(Long.MAX_VALUE);
                        userData = engine.getLastCommittedSegmentInfos().getUserData();
                        assertEquals("3", userData.get(Translog.TRANSLOG_GENERATION_KEY));
                        assertEquals(engine.getTranslog().getTranslogUUID(), userData.get(Translog.TRANSLOG_UUID_KEY));
                    }
                }
            }
            // open index with new tlog
            {
                final String translogUUID =
                    Translog.createEmptyTranslog(config.getTranslogConfig().getTranslogPath(), SequenceNumbers.NO_OPS_PERFORMED, shardId, primaryTerm.get());
                store.associateIndexWithNewTranslog(translogUUID);
                trimUnsafeCommits(config);
                try (InternalEngine engine = new InternalEngine(config)) {
                    Map<String, String> userData = engine.getLastCommittedSegmentInfos().getUserData();
                    assertEquals("1", userData.get(Translog.TRANSLOG_GENERATION_KEY));
                    assertEquals(engine.getTranslog().getTranslogUUID(), userData.get(Translog.TRANSLOG_UUID_KEY));
                    engine.recoverFromTranslog(Long.MAX_VALUE);
                    assertEquals(2, engine.getTranslog().currentFileGeneration());
                    assertEquals(0L, engine.getTranslog().stats().getUncommittedOperations());
                }
            }

            // open and recover tlog with empty tlog
            {
                for (int i = 0; i < 2; i++) {
                    trimUnsafeCommits(config);
                    try (InternalEngine engine = new InternalEngine(config)) {
                        Map<String, String> userData = engine.getLastCommittedSegmentInfos().getUserData();
                        assertEquals("1", userData.get(Translog.TRANSLOG_GENERATION_KEY));
                        assertEquals(engine.getTranslog().getTranslogUUID(), userData.get(Translog.TRANSLOG_UUID_KEY));
                        engine.recoverFromTranslog(Long.MAX_VALUE);
                        userData = engine.getLastCommittedSegmentInfos().getUserData();
                        assertEquals("no changes - nothing to commit", "1", userData.get(Translog.TRANSLOG_GENERATION_KEY));
                        assertEquals(engine.getTranslog().getTranslogUUID(), userData.get(Translog.TRANSLOG_UUID_KEY));
                    }
                }
            }
        }
    }

    public void testMissingTranslog() throws IOException {
        // test that we can force start the engine , even if the translog is missing.
        engine.close();
        // fake a new translog, causing the engine to point to a missing one.
        final long primaryTerm = randomNonNegativeLong();
        Translog translog = createTranslog(() -> primaryTerm);
        long id = translog.currentFileGeneration();
        translog.close();
        IOUtils.rm(translog.location().resolve(Translog.getFilename(id)));
        try {
            engine = createEngine(store, primaryTranslogDir);
            fail("engine shouldn't start without a valid translog id");
        } catch (EngineCreationFailureException ex) {
            // expected
        }
        // when a new translog is created it should be ok
        final String translogUUID = Translog.createEmptyTranslog(primaryTranslogDir, SequenceNumbers.UNASSIGNED_SEQ_NO, shardId, primaryTerm);
        store.associateIndexWithNewTranslog(translogUUID);
        EngineConfig config = config(defaultSettings, store, primaryTranslogDir, newMergePolicy(), null);
        engine = new InternalEngine(config);
    }

    public void testTranslogReplayWithFailure() throws IOException {
        final MockDirectoryWrapper directory = newMockDirectory();
        final Path translogPath = createTempDir("testTranslogReplayWithFailure");
        try (Store store = createStore(directory)) {
            final int numDocs = randomIntBetween(1, 10);
            try (InternalEngine engine = createEngine(store, translogPath)) {
                for (int i = 0; i < numDocs; i++) {
                    ParsedDocument doc = testParsedDocument(Integer.toString(i), null, testDocument(), new BytesArray("{}"), null);
                    Engine.Index firstIndexRequest = new Engine.Index(newUid(doc), doc, SequenceNumbers.UNASSIGNED_SEQ_NO, 0,
                        Versions.MATCH_DELETED, VersionType.INTERNAL, PRIMARY, System.nanoTime(), -1, false);
                    Engine.IndexResult indexResult = engine.index(firstIndexRequest);
                    assertThat(indexResult.getVersion(), equalTo(1L));
                }
                assertVisibleCount(engine, numDocs);
            }
            // since we rollback the IW we are writing the same segment files again after starting IW but MDW prevents
            // this so we have to disable the check explicitly
            final int numIters = randomIntBetween(3, 5);
            for (int i = 0; i < numIters; i++) {
                directory.setRandomIOExceptionRateOnOpen(randomDouble());
                directory.setRandomIOExceptionRate(randomDouble());
                directory.setFailOnOpenInput(randomBoolean());
                directory.setAllowRandomFileNotFoundException(randomBoolean());
                boolean started = false;
                InternalEngine engine = null;
                try {
                    trimUnsafeCommits(config(defaultSettings, store, translogPath, NoMergePolicy.INSTANCE, null));
                    engine = createEngine(store, translogPath);
                    started = true;
                } catch (EngineException | IOException e) {
                    logger.trace("exception on open", e);
                }
                directory.setRandomIOExceptionRateOnOpen(0.0);
                directory.setRandomIOExceptionRate(0.0);
                directory.setFailOnOpenInput(false);
                directory.setAllowRandomFileNotFoundException(false);
                if (started) {
                    assertVisibleCount(engine, numDocs, false);
                    engine.close();
                }
            }
        }
    }

    public void testTranslogCleanUpPostCommitCrash() throws Exception {
        IndexSettings indexSettings = new IndexSettings(defaultSettings.getIndexMetaData(), defaultSettings.getNodeSettings(),
            defaultSettings.getScopedSettings());
        IndexMetaData.Builder builder = IndexMetaData.builder(indexSettings.getIndexMetaData());
        builder.settings(Settings.builder().put(indexSettings.getSettings())
            .put(IndexSettings.INDEX_TRANSLOG_RETENTION_AGE_SETTING.getKey(), "-1")
            .put(IndexSettings.INDEX_TRANSLOG_RETENTION_SIZE_SETTING.getKey(), "-1")
        );
        indexSettings.updateIndexMetaData(builder.build());

        try (Store store = createStore()) {
            AtomicBoolean throwErrorOnCommit = new AtomicBoolean();
            final Path translogPath = createTempDir();
            final AtomicLong globalCheckpoint = new AtomicLong(SequenceNumbers.NO_OPS_PERFORMED);
            final LongSupplier globalCheckpointSupplier = () -> globalCheckpoint.get();
            store.createEmpty();
            final String translogUUID = Translog.createEmptyTranslog(translogPath, globalCheckpoint.get(), shardId, primaryTerm.get());
            store.associateIndexWithNewTranslog(translogUUID);
            try (InternalEngine engine =
                     new InternalEngine(config(indexSettings, store, translogPath, newMergePolicy(), null, null,
                         globalCheckpointSupplier)) {

                @Override
                protected void commitIndexWriter(IndexWriter writer, Translog translog, String syncId) throws IOException {
                    super.commitIndexWriter(writer, translog, syncId);
                    if (throwErrorOnCommit.get()) {
                        throw new RuntimeException("power's out");
                    }
                }
            }) {
                engine.recoverFromTranslog(Long.MAX_VALUE);
                final ParsedDocument doc1 = testParsedDocument("1", null, testDocumentWithTextField(), SOURCE, null);
                engine.index(indexForDoc(doc1));
                globalCheckpoint.set(engine.getLocalCheckpoint());
                throwErrorOnCommit.set(true);
                FlushFailedEngineException e = expectThrows(FlushFailedEngineException.class, engine::flush);
                assertThat(e.getCause().getMessage(), equalTo("power's out"));
            }
            try (InternalEngine engine =
                     new InternalEngine(config(indexSettings, store, translogPath, newMergePolicy(), null, null,
                         globalCheckpointSupplier))) {
                engine.recoverFromTranslog(Long.MAX_VALUE);
                assertVisibleCount(engine, 1);
                final long committedGen = Long.valueOf(
                    engine.getLastCommittedSegmentInfos().getUserData().get(Translog.TRANSLOG_GENERATION_KEY));
                for (int gen = 1; gen < committedGen; gen++) {
                    final Path genFile = translogPath.resolve(Translog.getFilename(gen));
                    assertFalse(genFile + " wasn't cleaned up", Files.exists(genFile));
                }
            }
        }
    }

    public void testSkipTranslogReplay() throws IOException {
        final int numDocs = randomIntBetween(1, 10);
        for (int i = 0; i < numDocs; i++) {
            ParsedDocument doc = testParsedDocument(Integer.toString(i), null, testDocument(), new BytesArray("{}"), null);
            Engine.Index firstIndexRequest = new Engine.Index(newUid(doc), doc, SequenceNumbers.UNASSIGNED_SEQ_NO, 0, Versions.MATCH_DELETED, VersionType.INTERNAL, PRIMARY, System.nanoTime(), -1, false);
            Engine.IndexResult indexResult = engine.index(firstIndexRequest);
            assertThat(indexResult.getVersion(), equalTo(1L));
        }
        EngineConfig config = engine.config();
        assertVisibleCount(engine, numDocs);
        engine.close();
<<<<<<< HEAD
        trimUnsafeCommits(engine.config());
        engine = new InternalEngine(engine.config());
        engine.skipTranslogRecovery();
        try (Engine.Searcher searcher = engine.acquireSearcher("test")) {
            TopDocs topDocs = searcher.searcher().search(new MatchAllDocsQuery(), randomIntBetween(numDocs, numDocs + 10));
            assertThat(topDocs.totalHits.value, equalTo(0L));
=======
        trimUnsafeCommits(config);
        try (InternalEngine engine = new InternalEngine(config)) {
            engine.skipTranslogRecovery();
            try (Engine.Searcher searcher = engine.acquireSearcher("test")) {
                TopDocs topDocs = searcher.searcher().search(new MatchAllDocsQuery(), randomIntBetween(numDocs, numDocs + 10));
                assertThat(topDocs.totalHits, equalTo(0L));
            }
>>>>>>> 7345878d
        }
    }

    private Mapping dynamicUpdate() {
        BuilderContext context = new BuilderContext(
            Settings.builder().put(IndexMetaData.SETTING_VERSION_CREATED, Version.CURRENT).build(), new ContentPath());
        final RootObjectMapper root = new RootObjectMapper.Builder("some_type").build(context);
        return new Mapping(Version.CURRENT, root, new MetadataFieldMapper[0], emptyMap());
    }

    private Path[] filterExtraFSFiles(Path[] files) {
        List<Path> paths = new ArrayList<>();
        for (Path p : files) {
            if (p.getFileName().toString().startsWith("extra")) {
                continue;
            }
            paths.add(p);
        }
        return paths.toArray(new Path[0]);
    }

    public void testTranslogReplay() throws IOException {
        final LongSupplier inSyncGlobalCheckpointSupplier = () -> this.engine.getLocalCheckpoint();
        final int numDocs = randomIntBetween(1, 10);
        for (int i = 0; i < numDocs; i++) {
            ParsedDocument doc = testParsedDocument(Integer.toString(i), null, testDocument(), new BytesArray("{}"), null);
            Engine.Index firstIndexRequest = new Engine.Index(newUid(doc), doc, SequenceNumbers.UNASSIGNED_SEQ_NO, 0, Versions.MATCH_DELETED, VersionType.INTERNAL, PRIMARY, System.nanoTime(), -1, false);
            Engine.IndexResult indexResult = engine.index(firstIndexRequest);
            assertThat(indexResult.getVersion(), equalTo(1L));
        }
        assertVisibleCount(engine, numDocs);

        TranslogHandler parser = (TranslogHandler) engine.config().getTranslogRecoveryRunner();
        parser.mappingUpdate = dynamicUpdate();

        engine.close();
        trimUnsafeCommits(copy(engine.config(), inSyncGlobalCheckpointSupplier));
        engine = new InternalEngine(copy(engine.config(), inSyncGlobalCheckpointSupplier)); // we need to reuse the engine config unless the parser.mappingModified won't work
        engine.recoverFromTranslog(Long.MAX_VALUE);

        assertVisibleCount(engine, numDocs, false);
        parser = (TranslogHandler) engine.config().getTranslogRecoveryRunner();
        assertEquals(numDocs, parser.appliedOperations());
        if (parser.mappingUpdate != null) {
            assertEquals(1, parser.getRecoveredTypes().size());
            assertTrue(parser.getRecoveredTypes().containsKey("test"));
        } else {
            assertEquals(0, parser.getRecoveredTypes().size());
        }

        engine.close();
        engine = createEngine(store, primaryTranslogDir, inSyncGlobalCheckpointSupplier);
        assertVisibleCount(engine, numDocs, false);
        parser = (TranslogHandler) engine.config().getTranslogRecoveryRunner();
        assertEquals(0, parser.appliedOperations());

        final boolean flush = randomBoolean();
        int randomId = randomIntBetween(numDocs + 1, numDocs + 10);
        ParsedDocument doc = testParsedDocument(Integer.toString(randomId), null, testDocument(), new BytesArray("{}"), null);
        Engine.Index firstIndexRequest = new Engine.Index(newUid(doc), doc, SequenceNumbers.UNASSIGNED_SEQ_NO, 0, 1, VersionType.EXTERNAL, PRIMARY, System.nanoTime(), -1, false);
        Engine.IndexResult indexResult = engine.index(firstIndexRequest);
        assertThat(indexResult.getVersion(), equalTo(1L));
        if (flush) {
            engine.flush();
            engine.refresh("test");
        }

        doc = testParsedDocument(Integer.toString(randomId), null, testDocument(), new BytesArray("{}"), null);
        Engine.Index idxRequest = new Engine.Index(newUid(doc), doc, SequenceNumbers.UNASSIGNED_SEQ_NO, 0, 2, VersionType.EXTERNAL, PRIMARY, System.nanoTime(), -1, false);
        Engine.IndexResult result = engine.index(idxRequest);
        engine.refresh("test");
        assertThat(result.getVersion(), equalTo(2L));
        try (Engine.Searcher searcher = engine.acquireSearcher("test")) {
            TopDocs topDocs = searcher.searcher().search(new MatchAllDocsQuery(), numDocs + 1);
            assertThat(topDocs.totalHits.value, equalTo(numDocs + 1L));
        }

        engine.close();
        engine = createEngine(store, primaryTranslogDir, inSyncGlobalCheckpointSupplier);
        try (Engine.Searcher searcher = engine.acquireSearcher("test")) {
            TopDocs topDocs = searcher.searcher().search(new MatchAllDocsQuery(), numDocs + 1);
            assertThat(topDocs.totalHits.value, equalTo(numDocs + 1L));
        }
        parser = (TranslogHandler) engine.config().getTranslogRecoveryRunner();
        assertEquals(flush ? 1 : 2, parser.appliedOperations());
        engine.delete(new Engine.Delete("test", Integer.toString(randomId), newUid(doc), primaryTerm.get()));
        if (randomBoolean()) {
            engine.refresh("test");
        } else {
            engine.close();
            engine = createEngine(store, primaryTranslogDir, inSyncGlobalCheckpointSupplier);
        }
        try (Engine.Searcher searcher = engine.acquireSearcher("test")) {
            TopDocs topDocs = searcher.searcher().search(new MatchAllDocsQuery(), numDocs);
            assertThat(topDocs.totalHits.value, equalTo((long) numDocs));
        }
    }

    public void testRecoverFromForeignTranslog() throws IOException {
        final int numDocs = randomIntBetween(1, 10);
        for (int i = 0; i < numDocs; i++) {
            ParsedDocument doc = testParsedDocument(Integer.toString(i), null, testDocument(), new BytesArray("{}"), null);
            Engine.Index firstIndexRequest = new Engine.Index(newUid(doc), doc, SequenceNumbers.UNASSIGNED_SEQ_NO, 0, Versions.MATCH_DELETED, VersionType.INTERNAL, PRIMARY, System.nanoTime(), -1, false);
            Engine.IndexResult index = engine.index(firstIndexRequest);
            assertThat(index.getVersion(), equalTo(1L));
        }
        assertVisibleCount(engine, numDocs);
        Translog.TranslogGeneration generation = engine.getTranslog().getGeneration();
        engine.close();

        final Path badTranslogLog = createTempDir();
        final String badUUID = Translog.createEmptyTranslog(badTranslogLog, SequenceNumbers.NO_OPS_PERFORMED, shardId, primaryTerm.get());
        Translog translog = new Translog(
            new TranslogConfig(shardId, badTranslogLog, INDEX_SETTINGS, BigArrays.NON_RECYCLING_INSTANCE),
            badUUID, createTranslogDeletionPolicy(INDEX_SETTINGS), () -> SequenceNumbers.NO_OPS_PERFORMED, primaryTerm::get);
        translog.add(new Translog.Index("test", "SomeBogusId", 0, primaryTerm.get(), "{}".getBytes(Charset.forName("UTF-8"))));
        assertEquals(generation.translogFileGeneration, translog.currentFileGeneration());
        translog.close();

        EngineConfig config = engine.config();
        /* create a TranslogConfig that has been created with a different UUID */
        TranslogConfig translogConfig = new TranslogConfig(shardId, translog.location(), config.getIndexSettings(),
            BigArrays.NON_RECYCLING_INSTANCE);

        EngineConfig brokenConfig = new EngineConfig(shardId, allocationId.getId(),
                threadPool, config.getIndexSettings(), null, store, newMergePolicy(), config.getAnalyzer(), config.getSimilarity(),
                new CodecService(null, logger), config.getEventListener(), IndexSearcher.getDefaultQueryCache(),
                IndexSearcher.getDefaultQueryCachingPolicy(), translogConfig, TimeValue.timeValueMinutes(5),
                config.getExternalRefreshListener(), config.getInternalRefreshListener(), null, config.getTranslogRecoveryRunner(),
                new NoneCircuitBreakerService(), () -> SequenceNumbers.UNASSIGNED_SEQ_NO, primaryTerm::get, tombstoneDocSupplier());
        try {
            InternalEngine internalEngine = new InternalEngine(brokenConfig);
            fail("translog belongs to a different engine");
        } catch (EngineCreationFailureException ex) {
        }

        engine = createEngine(store, primaryTranslogDir); // and recover again!
        assertVisibleCount(engine, numDocs, false);
    }

    public void testShardNotAvailableExceptionWhenEngineClosedConcurrently() throws IOException, InterruptedException {
        AtomicReference<Exception> exception = new AtomicReference<>();
        String operation = randomFrom("optimize", "refresh", "flush");
        Thread mergeThread = new Thread() {
            @Override
            public void run() {
                boolean stop = false;
                logger.info("try with {}", operation);
                while (stop == false) {
                    try {
                        switch (operation) {
                            case "optimize": {
                                engine.forceMerge(true, 1, false, false, false);
                                break;
                            }
                            case "refresh": {
                                engine.refresh("test refresh");
                                break;
                            }
                            case "flush": {
                                engine.flush(true, false);
                                break;
                            }
                        }
                    } catch (Exception e) {
                        exception.set(e);
                        stop = true;
                    }
                }
            }
        };
        mergeThread.start();
        engine.close();
        mergeThread.join();
        logger.info("exception caught: ", exception.get());
        assertTrue("expected an Exception that signals shard is not available", TransportActions.isShardNotAvailableException(exception.get()));
    }

    /**
     * Tests that when the close method returns the engine is actually guaranteed to have cleaned up and that resources are closed
     */
    public void testConcurrentEngineClosed() throws BrokenBarrierException, InterruptedException {
        Thread[] closingThreads = new Thread[3];
        CyclicBarrier barrier = new CyclicBarrier(1 + closingThreads.length + 1);
        Thread failEngine = new Thread(new AbstractRunnable() {
            @Override
            public void onFailure(Exception e) {
                throw new AssertionError(e);
            }

            @Override
            protected void doRun() throws Exception {
                barrier.await();
                engine.failEngine("test", new RuntimeException("test"));
            }
        });
        failEngine.start();
        for (int i = 0;i < closingThreads.length ; i++) {
            boolean flushAndClose = randomBoolean();
            closingThreads[i] = new Thread(new AbstractRunnable() {
                @Override
                public void onFailure(Exception e) {
                    throw new AssertionError(e);
                }

                @Override
                protected void doRun() throws Exception {
                    barrier.await();
                    if (flushAndClose) {
                        engine.flushAndClose();
                    } else {
                        engine.close();
                    }
                    // try to acquire the writer lock - i.e., everything is closed, we need to synchronize
                    // to avoid races between closing threads
                    synchronized (closingThreads) {
                        try (Lock ignored = store.directory().obtainLock(IndexWriter.WRITE_LOCK_NAME)) {
                            // all good.
                        }
                    }
                }
            });
            closingThreads[i].setName("closingThread_" + i);
            closingThreads[i].start();
        }
        barrier.await();
        failEngine.join();
        for (Thread t : closingThreads) {
            t.join();
        }
    }

    private static class ThrowingIndexWriter extends IndexWriter {
        private AtomicReference<Supplier<Exception>> failureToThrow = new AtomicReference<>();

        ThrowingIndexWriter(Directory d, IndexWriterConfig conf) throws IOException {
            super(d, conf);
        }

        @Override
        public long addDocument(Iterable<? extends IndexableField> doc) throws IOException {
            maybeThrowFailure();
            return super.addDocument(doc);
        }

        private void maybeThrowFailure() throws IOException {
            if (failureToThrow.get() != null) {
                Exception failure = failureToThrow.get().get();
                if (failure instanceof RuntimeException) {
                    throw (RuntimeException) failure;
                } else if (failure instanceof IOException) {
                    throw (IOException) failure;
                } else {
                    assert false: "unsupported failure class: " + failure.getClass().getCanonicalName();
                }
            }
        }

        @Override
        public long softUpdateDocument(Term term, Iterable<? extends IndexableField> doc, Field... softDeletes) throws IOException {
            maybeThrowFailure();
            return super.softUpdateDocument(term, doc, softDeletes);
        }

        @Override
        public long deleteDocuments(Term... terms) throws IOException {
            maybeThrowFailure();
            return super.deleteDocuments(terms);
        }

        public void setThrowFailure(Supplier<Exception> failureSupplier) {
            failureToThrow.set(failureSupplier);
        }

        public void clearFailure() {
            failureToThrow.set(null);
        }
    }

    public void testHandleDocumentFailure() throws Exception {
        try (Store store = createStore()) {
            final ParsedDocument doc1 = testParsedDocument("1", null, testDocumentWithTextField(), B_1, null);
            final ParsedDocument doc2 = testParsedDocument("2", null, testDocumentWithTextField(), B_1, null);
            final ParsedDocument doc3 = testParsedDocument("3", null, testDocumentWithTextField(), B_1, null);

            AtomicReference<ThrowingIndexWriter> throwingIndexWriter = new AtomicReference<>();
            try (Engine engine = createEngine(defaultSettings, store, createTempDir(), NoMergePolicy.INSTANCE,
                (directory, iwc) -> {
                  throwingIndexWriter.set(new ThrowingIndexWriter(directory, iwc));
                  return throwingIndexWriter.get();
                })
            ) {
                // test document failure while indexing
                if (randomBoolean()) {
                    throwingIndexWriter.get().setThrowFailure(() -> new IOException("simulated"));
                } else {
                    throwingIndexWriter.get().setThrowFailure(() -> new IllegalArgumentException("simulated max token length"));
                }
                // test index with document failure
                Engine.IndexResult indexResult = engine.index(indexForDoc(doc1));
                assertNotNull(indexResult.getFailure());
                assertThat(indexResult.getSeqNo(), equalTo(0L));
                assertThat(indexResult.getVersion(), equalTo(Versions.MATCH_ANY));
                assertNotNull(indexResult.getTranslogLocation());

                throwingIndexWriter.get().clearFailure();
                indexResult = engine.index(indexForDoc(doc1));
                assertThat(indexResult.getSeqNo(), equalTo(1L));
                assertThat(indexResult.getVersion(), equalTo(1L));
                assertNull(indexResult.getFailure());
                assertNotNull(indexResult.getTranslogLocation());
                engine.index(indexForDoc(doc2));

                // test failure while deleting
                // all these simulated exceptions are not fatal to the IW so we treat them as document failures
                final Engine.DeleteResult deleteResult;
                if (randomBoolean()) {
                    throwingIndexWriter.get().setThrowFailure(() -> new IOException("simulated"));
                    deleteResult = engine.delete(new Engine.Delete("test", "1", newUid(doc1), primaryTerm.get()));
                    assertThat(deleteResult.getFailure(), instanceOf(IOException.class));
                } else {
                    throwingIndexWriter.get().setThrowFailure(() -> new IllegalArgumentException("simulated max token length"));
                    deleteResult = engine.delete(new Engine.Delete("test", "1", newUid(doc1), primaryTerm.get()));
                    assertThat(deleteResult.getFailure(),
                        instanceOf(IllegalArgumentException.class));
                }
                assertThat(deleteResult.getVersion(), equalTo(2L));
                assertThat(deleteResult.getSeqNo(), equalTo(3L));

                // test non document level failure is thrown
                if (randomBoolean()) {
                    // simulate close by corruption
                    throwingIndexWriter.get().setThrowFailure(null);
                    UncheckedIOException uncheckedIOException = expectThrows(UncheckedIOException.class, () -> {
                        Engine.Index index = indexForDoc(doc3);
                        index.parsedDoc().rootDoc().add(new StoredField("foo", "bar") {
                            // this is a hack to add a failure during store document which triggers a tragic event
                            // and in turn fails the engine
                            @Override
                            public BytesRef binaryValue() {
                                throw new UncheckedIOException(new MockDirectoryWrapper.FakeIOException());
                            }
                        });
                        engine.index(index);
                    });
                    assertTrue(uncheckedIOException.getCause() instanceof MockDirectoryWrapper.FakeIOException);
                } else {
                    // normal close
                    engine.close();
                }
                // now the engine is closed check we respond correctly
                try {
                    if (randomBoolean()) {
                        engine.index(indexForDoc(doc1));
                    } else {
                        engine.delete(new Engine.Delete("test", "", newUid(doc1), primaryTerm.get()));
                    }
                    fail("engine should be closed");
                } catch (Exception e) {
                    assertThat(e, instanceOf(AlreadyClosedException.class));
                }
            }
        }
    }

    public void testDoubleDeliveryPrimary() throws IOException {
        final ParsedDocument doc = testParsedDocument("1", null, testDocumentWithTextField(), new BytesArray("{}".getBytes(Charset.defaultCharset())), null);
        Engine.Index operation = appendOnlyPrimary(doc, false, 1);
        Engine.Index retry = appendOnlyPrimary(doc, true, 1);
        if (randomBoolean()) {
            Engine.IndexResult indexResult = engine.index(operation);
            assertLuceneOperations(engine, 1, 0, 0);
            assertEquals(0, engine.getNumVersionLookups());
            assertNotNull(indexResult.getTranslogLocation());
            Engine.IndexResult retryResult = engine.index(retry);
            assertLuceneOperations(engine, 1, 1, 0);
            assertEquals(0, engine.getNumVersionLookups());
            assertNotNull(retryResult.getTranslogLocation());
            assertTrue(retryResult.getTranslogLocation().compareTo(indexResult.getTranslogLocation()) > 0);
        } else {
            Engine.IndexResult retryResult = engine.index(retry);
            assertLuceneOperations(engine, 0, 1, 0);
            assertEquals(0, engine.getNumVersionLookups());
            assertNotNull(retryResult.getTranslogLocation());
            Engine.IndexResult indexResult = engine.index(operation);
            assertLuceneOperations(engine, 0, 2, 0);
            assertEquals(0, engine.getNumVersionLookups());
            assertNotNull(retryResult.getTranslogLocation());
            assertTrue(retryResult.getTranslogLocation().compareTo(indexResult.getTranslogLocation()) < 0);
        }

        engine.refresh("test");
        try (Engine.Searcher searcher = engine.acquireSearcher("test")) {
            TopDocs topDocs = searcher.searcher().search(new MatchAllDocsQuery(), 10);
            assertEquals(1, topDocs.totalHits.value);
        }
        operation = appendOnlyPrimary(doc, false, 1);
        retry = appendOnlyPrimary(doc, true, 1);
        if (randomBoolean()) {
            Engine.IndexResult indexResult = engine.index(operation);
            assertNotNull(indexResult.getTranslogLocation());
            Engine.IndexResult retryResult = engine.index(retry);
            assertNotNull(retryResult.getTranslogLocation());
            assertTrue(retryResult.getTranslogLocation().compareTo(indexResult.getTranslogLocation()) > 0);
        } else {
            Engine.IndexResult retryResult = engine.index(retry);
            assertNotNull(retryResult.getTranslogLocation());
            Engine.IndexResult indexResult = engine.index(operation);
            assertNotNull(retryResult.getTranslogLocation());
            assertTrue(retryResult.getTranslogLocation().compareTo(indexResult.getTranslogLocation()) < 0);
        }

        engine.refresh("test");
        try (Engine.Searcher searcher = engine.acquireSearcher("test")) {
            TopDocs topDocs = searcher.searcher().search(new MatchAllDocsQuery(), 10);
            assertEquals(1, topDocs.totalHits.value);
        }
    }

    public void testDoubleDeliveryReplicaAppendingAndDeleteOnly() throws IOException {
        final ParsedDocument doc = testParsedDocument("1", null, testDocumentWithTextField(),
            new BytesArray("{}".getBytes(Charset.defaultCharset())), null);
        Engine.Index operation = appendOnlyReplica(doc, false, 1, randomIntBetween(0, 5));
        Engine.Index retry = appendOnlyReplica(doc, true, 1, randomIntBetween(0, 5));
        Engine.Delete delete = new Engine.Delete(operation.type(), operation.id(), operation.uid(),
            Math.max(retry.seqNo(), operation.seqNo())+1, operation.primaryTerm(), operation.version()+1, operation.versionType(),
            REPLICA, operation.startTime()+1);
        // operations with a seq# equal or lower to the local checkpoint are not indexed to lucene
        // and the version lookup is skipped
        final boolean belowLckp = operation.seqNo() == 0 && retry.seqNo() == 0;
        if (randomBoolean()) {
            Engine.IndexResult indexResult = engine.index(operation);
            assertLuceneOperations(engine, 1, 0, 0);
            assertEquals(0, engine.getNumVersionLookups());
            assertNotNull(indexResult.getTranslogLocation());
            engine.delete(delete);
            assertEquals(1, engine.getNumVersionLookups());
            assertLuceneOperations(engine, 1, 0, 1);
            Engine.IndexResult retryResult = engine.index(retry);
            assertEquals(belowLckp ? 1 : 2, engine.getNumVersionLookups());
            assertNotNull(retryResult.getTranslogLocation());
            assertTrue(retryResult.getTranslogLocation().compareTo(indexResult.getTranslogLocation()) > 0);
        } else {
            Engine.IndexResult retryResult = engine.index(retry);
            assertLuceneOperations(engine, 1, 0, 0);
            assertEquals(1, engine.getNumVersionLookups());
            assertNotNull(retryResult.getTranslogLocation());
            engine.delete(delete);
            assertLuceneOperations(engine, 1, 0, 1);
            assertEquals(2, engine.getNumVersionLookups());
            Engine.IndexResult indexResult = engine.index(operation);
            assertEquals(belowLckp ? 2 : 3, engine.getNumVersionLookups());
            assertNotNull(retryResult.getTranslogLocation());
            assertTrue(retryResult.getTranslogLocation().compareTo(indexResult.getTranslogLocation()) < 0);
        }

        engine.refresh("test");
        try (Engine.Searcher searcher = engine.acquireSearcher("test")) {
            TopDocs topDocs = searcher.searcher().search(new MatchAllDocsQuery(), 10);
            assertEquals(0, topDocs.totalHits.value);
        }
    }

    public void testDoubleDeliveryReplicaAppendingOnly() throws IOException {
        final Supplier<ParsedDocument> doc = () -> testParsedDocument("1", null, testDocumentWithTextField(),
            new BytesArray("{}".getBytes(Charset.defaultCharset())), null);
        Engine.Index operation = appendOnlyReplica(doc.get(), false, 1, randomIntBetween(0, 5));
        Engine.Index retry = appendOnlyReplica(doc.get(), true, 1, randomIntBetween(0, 5));
        // operations with a seq# equal or lower to the local checkpoint are not indexed to lucene
        // and the version lookup is skipped
        final boolean belowLckp = operation.seqNo() == 0 && retry.seqNo() == 0;
        if (randomBoolean()) {
            Engine.IndexResult indexResult = engine.index(operation);
            assertLuceneOperations(engine, 1, 0, 0);
            assertEquals(0, engine.getNumVersionLookups());
            assertNotNull(indexResult.getTranslogLocation());
            Engine.IndexResult retryResult = engine.index(retry);
            if (retry.seqNo() > operation.seqNo()) {
                assertLuceneOperations(engine, 1, 1, 0);
            } else {
                assertLuceneOperations(engine, 1, 0, 0);
            }
            assertEquals(belowLckp ? 0 : 1, engine.getNumVersionLookups());
            assertNotNull(retryResult.getTranslogLocation());
            assertTrue(retryResult.getTranslogLocation().compareTo(indexResult.getTranslogLocation()) > 0);
        } else {
            Engine.IndexResult retryResult = engine.index(retry);
            assertLuceneOperations(engine, 1, 0, 0);
            assertEquals(1, engine.getNumVersionLookups());
            assertNotNull(retryResult.getTranslogLocation());
            Engine.IndexResult indexResult = engine.index(operation);
            if (operation.seqNo() > retry.seqNo()) {
                assertLuceneOperations(engine, 1, 1, 0);
            } else {
                assertLuceneOperations(engine, 1, 0, 0);
            }
            assertEquals(belowLckp ? 1 : 2, engine.getNumVersionLookups());
            assertNotNull(retryResult.getTranslogLocation());
            assertTrue(retryResult.getTranslogLocation().compareTo(indexResult.getTranslogLocation()) < 0);
        }

        engine.refresh("test");
        try (Engine.Searcher searcher = engine.acquireSearcher("test")) {
            TopDocs topDocs = searcher.searcher().search(new MatchAllDocsQuery(), 10);
            assertEquals(1, topDocs.totalHits.value);
        }
        operation = randomAppendOnly(doc.get(), false, 1);
        retry = randomAppendOnly(doc.get(), true, 1);
        if (randomBoolean()) {
            Engine.IndexResult indexResult = engine.index(operation);
            assertNotNull(indexResult.getTranslogLocation());
            Engine.IndexResult retryResult = engine.index(retry);
            assertNotNull(retryResult.getTranslogLocation());
            assertTrue(retryResult.getTranslogLocation().compareTo(indexResult.getTranslogLocation()) > 0);
        } else {
            Engine.IndexResult retryResult = engine.index(retry);
            assertNotNull(retryResult.getTranslogLocation());
            Engine.IndexResult indexResult = engine.index(operation);
            assertNotNull(retryResult.getTranslogLocation());
            assertTrue(retryResult.getTranslogLocation().compareTo(indexResult.getTranslogLocation()) < 0);
        }

        engine.refresh("test");
        try (Engine.Searcher searcher = engine.acquireSearcher("test")) {
            TopDocs topDocs = searcher.searcher().search(new MatchAllDocsQuery(), 10);
            assertEquals(1, topDocs.totalHits.value);
        }
    }

    public void testDoubleDeliveryReplica() throws IOException {
        final ParsedDocument doc = testParsedDocument("1", null, testDocumentWithTextField(),
            new BytesArray("{}".getBytes(Charset.defaultCharset())), null);
        Engine.Index operation = replicaIndexForDoc(doc, 1, 20, false);
        Engine.Index duplicate = replicaIndexForDoc(doc, 1, 20, true);
        if (randomBoolean()) {
            Engine.IndexResult indexResult = engine.index(operation);
            assertLuceneOperations(engine, 1, 0, 0);
            assertEquals(1, engine.getNumVersionLookups());
            assertNotNull(indexResult.getTranslogLocation());
            if (randomBoolean()) {
                engine.refresh("test");
            }
            Engine.IndexResult retryResult = engine.index(duplicate);
            assertLuceneOperations(engine, 1, 0, 0);
            assertEquals(2, engine.getNumVersionLookups());
            assertNotNull(retryResult.getTranslogLocation());
            assertTrue(retryResult.getTranslogLocation().compareTo(indexResult.getTranslogLocation()) > 0);
        } else {
            Engine.IndexResult retryResult = engine.index(duplicate);
            assertLuceneOperations(engine, 1, 0, 0);
            assertEquals(1, engine.getNumVersionLookups());
            assertNotNull(retryResult.getTranslogLocation());
            if (randomBoolean()) {
                engine.refresh("test");
            }
            Engine.IndexResult indexResult = engine.index(operation);
            assertLuceneOperations(engine, 1, 0, 0);
            assertEquals(2, engine.getNumVersionLookups());
            assertNotNull(retryResult.getTranslogLocation());
            assertTrue(retryResult.getTranslogLocation().compareTo(indexResult.getTranslogLocation()) < 0);
        }

        engine.refresh("test");
        try (Engine.Searcher searcher = engine.acquireSearcher("test")) {
            TopDocs topDocs = searcher.searcher().search(new MatchAllDocsQuery(), 10);
            assertEquals(1, topDocs.totalHits.value);
        }
        engine.refresh("test");
        try (Engine.Searcher searcher = engine.acquireSearcher("test")) {
            TopDocs topDocs = searcher.searcher().search(new MatchAllDocsQuery(), 10);
            assertEquals(1, topDocs.totalHits.value);
        }
        List<Translog.Operation> ops = readAllOperationsInLucene(engine, createMapperService("test"));
        assertThat(ops.stream().map(o -> o.seqNo()).collect(Collectors.toList()), hasItem(20L));
    }

    public void testRetryWithAutogeneratedIdWorksAndNoDuplicateDocs() throws IOException {

        final ParsedDocument doc = testParsedDocument("1", null, testDocumentWithTextField(), new BytesArray("{}".getBytes(Charset.defaultCharset())), null);
        boolean isRetry = false;
        long autoGeneratedIdTimestamp = 0;

        Engine.Index index = new Engine.Index(newUid(doc), doc, SequenceNumbers.UNASSIGNED_SEQ_NO, 0, Versions.MATCH_ANY, VersionType.INTERNAL, PRIMARY, System.nanoTime(), autoGeneratedIdTimestamp, isRetry);
        Engine.IndexResult indexResult = engine.index(index);
        assertThat(indexResult.getVersion(), equalTo(1L));

        index = new Engine.Index(newUid(doc), doc, indexResult.getSeqNo(), index.primaryTerm(), indexResult.getVersion(), null, REPLICA, System.nanoTime(), autoGeneratedIdTimestamp, isRetry);
        indexResult = replicaEngine.index(index);
        assertThat(indexResult.getVersion(), equalTo(1L));

        isRetry = true;
        index = new Engine.Index(newUid(doc), doc, SequenceNumbers.UNASSIGNED_SEQ_NO, 0, Versions.MATCH_ANY, VersionType.INTERNAL, PRIMARY, System.nanoTime(), autoGeneratedIdTimestamp, isRetry);
        indexResult = engine.index(index);
        assertThat(indexResult.getVersion(), equalTo(1L));
        engine.refresh("test");
        try (Engine.Searcher searcher = engine.acquireSearcher("test")) {
            TopDocs topDocs = searcher.searcher().search(new MatchAllDocsQuery(), 10);
            assertEquals(1, topDocs.totalHits.value);
        }

        index = new Engine.Index(newUid(doc), doc, indexResult.getSeqNo(), index.primaryTerm(), indexResult.getVersion(), null, REPLICA, System.nanoTime(), autoGeneratedIdTimestamp, isRetry);
        indexResult = replicaEngine.index(index);
        assertThat(indexResult.getResultType(), equalTo(Engine.Result.Type.SUCCESS));
        replicaEngine.refresh("test");
        try (Engine.Searcher searcher = replicaEngine.acquireSearcher("test")) {
            TopDocs topDocs = searcher.searcher().search(new MatchAllDocsQuery(), 10);
            assertEquals(1, topDocs.totalHits.value);
        }
    }

    public void testRetryWithAutogeneratedIdsAndWrongOrderWorksAndNoDuplicateDocs() throws IOException {

        final ParsedDocument doc = testParsedDocument("1", null, testDocumentWithTextField(), new BytesArray("{}".getBytes(Charset.defaultCharset())), null);
        boolean isRetry = true;
        long autoGeneratedIdTimestamp = 0;

        Engine.Index firstIndexRequest = new Engine.Index(newUid(doc), doc, SequenceNumbers.UNASSIGNED_SEQ_NO, 0, Versions.MATCH_ANY, VersionType.INTERNAL, PRIMARY, System.nanoTime(), autoGeneratedIdTimestamp, isRetry);
        Engine.IndexResult result = engine.index(firstIndexRequest);
        assertThat(result.getVersion(), equalTo(1L));

        Engine.Index firstIndexRequestReplica = new Engine.Index(newUid(doc), doc, result.getSeqNo(), firstIndexRequest.primaryTerm(), result.getVersion(), null, REPLICA, System.nanoTime(), autoGeneratedIdTimestamp, isRetry);
        Engine.IndexResult indexReplicaResult = replicaEngine.index(firstIndexRequestReplica);
        assertThat(indexReplicaResult.getVersion(), equalTo(1L));

        isRetry = false;
        Engine.Index secondIndexRequest = new Engine.Index(newUid(doc), doc, SequenceNumbers.UNASSIGNED_SEQ_NO, 0, Versions.MATCH_ANY, VersionType.INTERNAL, PRIMARY, System.nanoTime(), autoGeneratedIdTimestamp, isRetry);
        Engine.IndexResult indexResult = engine.index(secondIndexRequest);
        assertTrue(indexResult.isCreated());
        engine.refresh("test");
        try (Engine.Searcher searcher = engine.acquireSearcher("test")) {
            TopDocs topDocs = searcher.searcher().search(new MatchAllDocsQuery(), 10);
            assertEquals(1, topDocs.totalHits.value);
        }

        Engine.Index secondIndexRequestReplica = new Engine.Index(newUid(doc), doc, result.getSeqNo(), secondIndexRequest.primaryTerm(), result.getVersion(), null, REPLICA, System.nanoTime(), autoGeneratedIdTimestamp, isRetry);
        replicaEngine.index(secondIndexRequestReplica);
        replicaEngine.refresh("test");
        try (Engine.Searcher searcher = replicaEngine.acquireSearcher("test")) {
            TopDocs topDocs = searcher.searcher().search(new MatchAllDocsQuery(), 10);
            assertEquals(1, topDocs.totalHits.value);
        }
    }

    public Engine.Index randomAppendOnly(ParsedDocument doc, boolean retry, final long autoGeneratedIdTimestamp) {
        if (randomBoolean()) {
            return appendOnlyPrimary(doc, retry, autoGeneratedIdTimestamp);
        } else {
            return appendOnlyReplica(doc, retry, autoGeneratedIdTimestamp, 0);
        }
    }

    public Engine.Index appendOnlyPrimary(ParsedDocument doc, boolean retry, final long autoGeneratedIdTimestamp) {
        return new Engine.Index(newUid(doc), doc, SequenceNumbers.UNASSIGNED_SEQ_NO, 0, Versions.MATCH_ANY,
            VersionType.INTERNAL, Engine.Operation.Origin.PRIMARY, System.nanoTime(), autoGeneratedIdTimestamp, retry);
    }

    public Engine.Index appendOnlyReplica(ParsedDocument doc, boolean retry, final long autoGeneratedIdTimestamp, final long seqNo) {
        return new Engine.Index(newUid(doc), doc, seqNo, 2, 1, null,
            Engine.Operation.Origin.REPLICA, System.nanoTime(), autoGeneratedIdTimestamp, retry);
    }

    public void testRetryConcurrently() throws InterruptedException, IOException {
        Thread[] thread = new Thread[randomIntBetween(3, 5)];
        int numDocs = randomIntBetween(1000, 10000);
        List<Engine.Index> docs = new ArrayList<>();
        final boolean primary = randomBoolean();
        for (int i = 0; i < numDocs; i++) {
            final ParsedDocument doc = testParsedDocument(Integer.toString(i), null, testDocumentWithTextField(), new BytesArray("{}".getBytes(Charset.defaultCharset())), null);
            final Engine.Index originalIndex;
            final Engine.Index retryIndex;
            if (primary) {
               originalIndex = appendOnlyPrimary(doc, false, i);
               retryIndex = appendOnlyPrimary(doc, true, i);
            } else {
                originalIndex = appendOnlyReplica(doc, false, i, i * 2);
                retryIndex = appendOnlyReplica(doc, true, i, i * 2);
            }
            docs.add(originalIndex);
            docs.add(retryIndex);
        }
        Collections.shuffle(docs, random());
        CountDownLatch startGun = new CountDownLatch(thread.length);
        AtomicInteger offset = new AtomicInteger(-1);
        for (int i = 0; i < thread.length; i++) {
            thread[i] = new Thread(() -> {
                startGun.countDown();
                try {
                    startGun.await();
                } catch (InterruptedException e) {
                    throw new AssertionError(e);
                }
                int docOffset;
                while ((docOffset = offset.incrementAndGet()) < docs.size()) {
                    try {
                        engine.index(docs.get(docOffset));
                    } catch (IOException e) {
                        throw new AssertionError(e);
                    }
                }
            });
            thread[i].start();
        }
        for (int i = 0; i < thread.length; i++) {
            thread[i].join();
        }
        if (primary) {
            assertEquals(0, engine.getNumVersionLookups());
            assertEquals(0, engine.getNumIndexVersionsLookups());
        } else {
            // we don't really know what order the operations will arrive and thus can't predict how many
            // version lookups will be needed
            assertThat(engine.getNumIndexVersionsLookups(), lessThanOrEqualTo(engine.getNumVersionLookups()));
        }
        engine.refresh("test");
        try (Engine.Searcher searcher = engine.acquireSearcher("test")) {
            TopDocs topDocs = searcher.searcher().search(new MatchAllDocsQuery(), 10);
            assertEquals(numDocs, topDocs.totalHits.value);
        }
        if (primary) {
            // primaries rely on lucene dedup and may index the same document twice
            assertThat(engine.getNumDocUpdates(), greaterThanOrEqualTo((long) numDocs));
            assertThat(engine.getNumDocAppends() + engine.getNumDocUpdates(), equalTo(numDocs * 2L));
        } else {
            // replicas rely on seq# based dedup and in this setup (same seq#) should never rely on lucene
            assertLuceneOperations(engine, numDocs, 0, 0);
        }
    }

    public void testEngineMaxTimestampIsInitialized() throws IOException {

        final AtomicLong globalCheckpoint = new AtomicLong(SequenceNumbers.NO_OPS_PERFORMED);
        final long timestamp1 = Math.abs(randomNonNegativeLong());
        final Path storeDir = createTempDir();
        final Path translogDir = createTempDir();
        final long timestamp2 = randomNonNegativeLong();
        final long maxTimestamp12 = Math.max(timestamp1, timestamp2);
        final Function<Store, EngineConfig> configSupplier =
            store -> config(defaultSettings, store, translogDir, NoMergePolicy.INSTANCE, null, null, globalCheckpoint::get);
        try (Store store = createStore(newFSDirectory(storeDir)); Engine engine = createEngine(configSupplier.apply(store))) {
            assertEquals(IndexRequest.UNSET_AUTO_GENERATED_TIMESTAMP, engine.segmentsStats(false).getMaxUnsafeAutoIdTimestamp());
            final ParsedDocument doc = testParsedDocument("1", null, testDocumentWithTextField(),
                new BytesArray("{}".getBytes(Charset.defaultCharset())), null);
            engine.index(appendOnlyPrimary(doc, true, timestamp1));
            assertEquals(timestamp1, engine.segmentsStats(false).getMaxUnsafeAutoIdTimestamp());
        }
        try (Store store = createStore(newFSDirectory(storeDir)); Engine engine = new InternalEngine(configSupplier.apply(store))) {
            assertEquals(IndexRequest.UNSET_AUTO_GENERATED_TIMESTAMP, engine.segmentsStats(false).getMaxUnsafeAutoIdTimestamp());
            engine.recoverFromTranslog(Long.MAX_VALUE);
            assertEquals(timestamp1, engine.segmentsStats(false).getMaxUnsafeAutoIdTimestamp());
            final ParsedDocument doc = testParsedDocument("1", null, testDocumentWithTextField(),
                new BytesArray("{}".getBytes(Charset.defaultCharset())), null);
            engine.index(appendOnlyPrimary(doc, true, timestamp2));
            assertEquals(maxTimestamp12, engine.segmentsStats(false).getMaxUnsafeAutoIdTimestamp());
            globalCheckpoint.set(1); // make sure flush cleans up commits for later.
            engine.flush();
        }
        try (Store store = createStore(newFSDirectory(storeDir))) {
            if (randomBoolean() || true) {
                final String translogUUID = Translog.createEmptyTranslog(translogDir, SequenceNumbers.NO_OPS_PERFORMED, shardId, primaryTerm.get());
                store.associateIndexWithNewTranslog(translogUUID);
            }
            try (Engine engine = new InternalEngine(configSupplier.apply(store))) {
                assertEquals(maxTimestamp12, engine.segmentsStats(false).getMaxUnsafeAutoIdTimestamp());
            }
        }
    }

    public void testAppendConcurrently() throws InterruptedException, IOException {
        Thread[] thread = new Thread[randomIntBetween(3, 5)];
        int numDocs = randomIntBetween(1000, 10000);
        assertEquals(0, engine.getNumVersionLookups());
        assertEquals(0, engine.getNumIndexVersionsLookups());
        boolean primary = randomBoolean();
        List<Engine.Index> docs = new ArrayList<>();
        for (int i = 0; i < numDocs; i++) {
            final ParsedDocument doc = testParsedDocument(Integer.toString(i), null, testDocumentWithTextField(), new BytesArray("{}".getBytes(Charset.defaultCharset())), null);
            Engine.Index index = primary ? appendOnlyPrimary(doc, false, i) : appendOnlyReplica(doc, false, i, i);
            docs.add(index);
        }
        Collections.shuffle(docs, random());
        CountDownLatch startGun = new CountDownLatch(thread.length);

        AtomicInteger offset = new AtomicInteger(-1);
        for (int i = 0; i < thread.length; i++) {
            thread[i] = new Thread() {
                @Override
                public void run() {
                    startGun.countDown();
                    try {
                        startGun.await();
                    } catch (InterruptedException e) {
                        throw new AssertionError(e);
                    }
                    assertEquals(0, engine.getVersionMapSize());
                    int docOffset;
                    while ((docOffset = offset.incrementAndGet()) < docs.size()) {
                        try {
                            engine.index(docs.get(docOffset));
                        } catch (IOException e) {
                            throw new AssertionError(e);
                        }
                    }
                }
            };
            thread[i].start();
        }
        try (Engine.Searcher searcher = engine.acquireSearcher("test", Engine.SearcherScope.INTERNAL)) {
            assertEquals("unexpected refresh", 0, searcher.reader().maxDoc());
        }
        for (int i = 0; i < thread.length; i++) {
            thread[i].join();
        }

        engine.refresh("test");
        try (Engine.Searcher searcher = engine.acquireSearcher("test")) {
            TopDocs topDocs = searcher.searcher().search(new MatchAllDocsQuery(), 10);
            assertEquals(docs.size(), topDocs.totalHits.value);
        }
        assertEquals(0, engine.getNumVersionLookups());
        assertEquals(0, engine.getNumIndexVersionsLookups());
        assertLuceneOperations(engine, numDocs, 0, 0);
    }

    public static long getNumVersionLookups(InternalEngine engine) { // for other tests to access this
        return engine.getNumVersionLookups();
    }

    public static long getNumIndexVersionsLookups(InternalEngine engine) { // for other tests to access this
        return engine.getNumIndexVersionsLookups();
    }

    public void testFailEngineOnRandomIO() throws IOException, InterruptedException {
        MockDirectoryWrapper wrapper = newMockDirectory();
        final Path translogPath = createTempDir("testFailEngineOnRandomIO");
        try (Store store = createStore(wrapper)) {
            CyclicBarrier join = new CyclicBarrier(2);
            CountDownLatch start = new CountDownLatch(1);
            AtomicInteger controller = new AtomicInteger(0);
            EngineConfig config = config(defaultSettings, store, translogPath, newMergePolicy(), new ReferenceManager.RefreshListener() {
                    @Override
                    public void beforeRefresh() throws IOException {
                    }

                    @Override
                    public void afterRefresh(boolean didRefresh) throws IOException {
                        int i = controller.incrementAndGet();
                        if (i == 1) {
                            throw new MockDirectoryWrapper.FakeIOException();
                        } else if (i == 2) {
                            try {
                                start.await();
                            } catch (InterruptedException e) {
                                throw new AssertionError(e);
                            }
                            throw new ElasticsearchException("something completely different");
                        }
                    }
                });
            InternalEngine internalEngine = createEngine(config);
            int docId = 0;
            final ParsedDocument doc = testParsedDocument(Integer.toString(docId), null,
                testDocumentWithTextField(), new BytesArray("{}".getBytes(Charset.defaultCharset())), null);

            Engine.Index index = randomBoolean() ? indexForDoc(doc) : randomAppendOnly(doc, false, docId);
            internalEngine.index(index);
            Runnable r = () ->  {
                try {
                    join.await();
                } catch (Exception e) {
                    throw new AssertionError(e);
                }
                try {
                    internalEngine.refresh("test");
                    fail();
                } catch (AlreadyClosedException ex) {
                    if (ex.getCause() != null) {
                        assertTrue(ex.toString(), ex.getCause() instanceof MockDirectoryWrapper.FakeIOException);
                    }
                } catch (RefreshFailedEngineException ex) {
                    // fine
                } finally {
                    start.countDown();
                }

            };
            Thread t = new Thread(r);
            Thread t1 = new Thread(r);
            t.start();
            t1.start();
            t.join();
            t1.join();
            assertTrue(internalEngine.isClosed.get());
            assertTrue(internalEngine.failedEngine.get() instanceof MockDirectoryWrapper.FakeIOException);
        }
    }

    public void testSequenceIDs() throws Exception {
        Tuple<Long, Long> seqID = getSequenceID(engine, new Engine.Get(false, false, "type", "2", newUid("1")));
        // Non-existent doc returns no seqnum and no primary term
        assertThat(seqID.v1(), equalTo(SequenceNumbers.UNASSIGNED_SEQ_NO));
        assertThat(seqID.v2(), equalTo(0L));

        // create a document
        Document document = testDocumentWithTextField();
        document.add(new Field(SourceFieldMapper.NAME, BytesReference.toBytes(B_1), SourceFieldMapper.Defaults.FIELD_TYPE));
        ParsedDocument doc = testParsedDocument("1", null, document, B_1, null);
        engine.index(indexForDoc(doc));
        engine.refresh("test");

        seqID = getSequenceID(engine, newGet(false, doc));
        logger.info("--> got seqID: {}", seqID);
        assertThat(seqID.v1(), equalTo(0L));
        assertThat(seqID.v2(), equalTo(primaryTerm.get()));

        // Index the same document again
        document = testDocumentWithTextField();
        document.add(new Field(SourceFieldMapper.NAME, BytesReference.toBytes(B_1), SourceFieldMapper.Defaults.FIELD_TYPE));
        doc = testParsedDocument("1", null, document, B_1, null);
        engine.index(indexForDoc(doc));
        engine.refresh("test");

        seqID = getSequenceID(engine, newGet(false, doc));
        logger.info("--> got seqID: {}", seqID);
        assertThat(seqID.v1(), equalTo(1L));
        assertThat(seqID.v2(), equalTo(primaryTerm.get()));

        // Index the same document for the third time, this time changing the primary term
        document = testDocumentWithTextField();
        document.add(new Field(SourceFieldMapper.NAME, BytesReference.toBytes(B_1), SourceFieldMapper.Defaults.FIELD_TYPE));
        doc = testParsedDocument("1", null, document, B_1, null);
        engine.index(new Engine.Index(newUid(doc), doc, SequenceNumbers.UNASSIGNED_SEQ_NO, 3,
                        Versions.MATCH_ANY, VersionType.INTERNAL, Engine.Operation.Origin.PRIMARY,
                        System.nanoTime(), -1, false));
        engine.refresh("test");

        seqID = getSequenceID(engine, newGet(false, doc));
        logger.info("--> got seqID: {}", seqID);
        assertThat(seqID.v1(), equalTo(2L));
        assertThat(seqID.v2(), equalTo(3L));

        // we can query by the _seq_no
        Engine.Searcher searchResult = engine.acquireSearcher("test");
        MatcherAssert.assertThat(searchResult, EngineSearcherTotalHitsMatcher.engineSearcherTotalHits(1));
        MatcherAssert.assertThat(searchResult, EngineSearcherTotalHitsMatcher.engineSearcherTotalHits(LongPoint.newExactQuery("_seq_no", 2), 1));
        searchResult.close();
    }

    /**
     * A sequence number generator that will generate a sequence number and if {@code stall} is set to true will wait on the barrier and the
     * referenced latch before returning. If the local checkpoint should advance (because {@code stall} is false, then the value of
     * {@code expectedLocalCheckpoint} is set accordingly.
     *
     * @param latchReference          to latch the thread for the purpose of stalling
     * @param barrier                 to signal the thread has generated a new sequence number
     * @param stall                   whether or not the thread should stall
     * @param expectedLocalCheckpoint the expected local checkpoint after generating a new sequence
     *                                number
     * @return a sequence number generator
     */
    private ToLongBiFunction<Engine, Engine.Operation> getStallingSeqNoGenerator(
            final AtomicReference<CountDownLatch> latchReference,
            final CyclicBarrier barrier,
            final AtomicBoolean stall,
            final AtomicLong expectedLocalCheckpoint) {
        return (engine, operation) -> {
            final long seqNo = generateNewSeqNo(engine);
            final CountDownLatch latch = latchReference.get();
            if (stall.get()) {
                try {
                    barrier.await();
                    latch.await();
                } catch (BrokenBarrierException | InterruptedException e) {
                    throw new RuntimeException(e);
                }
            } else {
                if (expectedLocalCheckpoint.get() + 1 == seqNo) {
                    expectedLocalCheckpoint.set(seqNo);
                }
            }
            return seqNo;
        };
    }

    public void testSequenceNumberAdvancesToMaxSeqOnEngineOpenOnPrimary() throws BrokenBarrierException, InterruptedException, IOException {
        engine.close();
        final int docs = randomIntBetween(1, 32);
        InternalEngine initialEngine = null;
        try {
            final AtomicReference<CountDownLatch> latchReference = new AtomicReference<>(new CountDownLatch(1));
            final CyclicBarrier barrier = new CyclicBarrier(2);
            final AtomicBoolean stall = new AtomicBoolean();
            final AtomicLong expectedLocalCheckpoint = new AtomicLong(SequenceNumbers.NO_OPS_PERFORMED);
            final List<Thread> threads = new ArrayList<>();
            initialEngine =
                    createEngine(defaultSettings, store, primaryTranslogDir, newMergePolicy(), null, LocalCheckpointTracker::new, null, getStallingSeqNoGenerator(latchReference, barrier, stall, expectedLocalCheckpoint));
            final InternalEngine finalInitialEngine = initialEngine;
            for (int i = 0; i < docs; i++) {
                final String id = Integer.toString(i);
                final ParsedDocument doc = testParsedDocument(id, null, testDocumentWithTextField(), SOURCE, null);

                stall.set(randomBoolean());
                final Thread thread = new Thread(() -> {
                    try {
                        finalInitialEngine.index(indexForDoc(doc));
                    } catch (IOException e) {
                        throw new AssertionError(e);
                    }
                });
                thread.start();
                if (stall.get()) {
                    threads.add(thread);
                    barrier.await();
                } else {
                    thread.join();
                }
            }

            assertThat(initialEngine.getLocalCheckpoint(), equalTo(expectedLocalCheckpoint.get()));
            assertThat(initialEngine.getSeqNoStats(-1).getMaxSeqNo(), equalTo((long) (docs - 1)));
            initialEngine.flush(true, true);

            latchReference.get().countDown();
            for (final Thread thread : threads) {
                thread.join();
            }
        } finally {
            IOUtils.close(initialEngine);
        }
        trimUnsafeCommits(initialEngine.config());
        try (Engine recoveringEngine = new InternalEngine(initialEngine.config())) {
            recoveringEngine.recoverFromTranslog(Long.MAX_VALUE);
            recoveringEngine.fillSeqNoGaps(2);
            assertThat(recoveringEngine.getLocalCheckpoint(), greaterThanOrEqualTo((long) (docs - 1)));
        }
    }


    /** java docs */
    public void testOutOfOrderSequenceNumbersWithVersionConflict() throws IOException {
        final List<Engine.Operation> operations = new ArrayList<>();

        final int numberOfOperations = randomIntBetween(16, 32);
        final AtomicLong sequenceNumber = new AtomicLong();
        final Engine.Operation.Origin origin = randomFrom(LOCAL_TRANSLOG_RECOVERY, PEER_RECOVERY, PRIMARY, REPLICA);
        final LongSupplier sequenceNumberSupplier =
            origin == PRIMARY ? () -> SequenceNumbers.UNASSIGNED_SEQ_NO : sequenceNumber::getAndIncrement;
        final Supplier<ParsedDocument> doc = () -> {
            final Document document = testDocumentWithTextField();
            document.add(new Field(SourceFieldMapper.NAME, BytesReference.toBytes(B_1), SourceFieldMapper.Defaults.FIELD_TYPE));
            return testParsedDocument("1", null, document, B_1, null);
        };
        final Term uid = newUid("1");
        final BiFunction<String, Engine.SearcherScope, Searcher> searcherFactory = engine::acquireSearcher;
        for (int i = 0; i < numberOfOperations; i++) {
            if (randomBoolean()) {
                final Engine.Index index = new Engine.Index(
                    uid,
                    doc.get(),
                    sequenceNumberSupplier.getAsLong(),
                    1,
                    i,
                    origin == PRIMARY ? VersionType.EXTERNAL : null,
                    origin,
                    System.nanoTime(),
                    IndexRequest.UNSET_AUTO_GENERATED_TIMESTAMP,
                    false);
                operations.add(index);
            } else {
                final Engine.Delete delete = new Engine.Delete(
                    "test",
                    "1",
                    uid,
                    sequenceNumberSupplier.getAsLong(),
                    1,
                    i,
                    origin == PRIMARY ? VersionType.EXTERNAL : null,
                    origin,
                    System.nanoTime());
                operations.add(delete);
            }
        }

        final boolean exists = operations.get(operations.size() - 1) instanceof Engine.Index;
        Randomness.shuffle(operations);

        for (final Engine.Operation operation : operations) {
            if (operation instanceof Engine.Index) {
                engine.index((Engine.Index) operation);
            } else {
                engine.delete((Engine.Delete) operation);
            }
        }

        final long expectedLocalCheckpoint;
        if (origin == PRIMARY) {
            // we can only advance as far as the number of operations that did not conflict
            int count = 0;

            // each time the version increments as we walk the list, that counts as a successful operation
            long version = -1;
            for (int i = 0; i < numberOfOperations; i++) {
                if (operations.get(i).version() >= version) {
                    count++;
                    version = operations.get(i).version();
                }
            }

            // sequence numbers start at zero, so the expected local checkpoint is the number of successful operations minus one
            expectedLocalCheckpoint = count - 1;
        } else {
            expectedLocalCheckpoint = numberOfOperations - 1;
        }

        assertThat(engine.getLocalCheckpoint(), equalTo(expectedLocalCheckpoint));
        try (Engine.GetResult result = engine.get(new Engine.Get(true, false, "type", "2", uid), searcherFactory)) {
            assertThat(result.exists(), equalTo(exists));
        }
    }

    /*
     * This test tests that a no-op does not generate a new sequence number, that no-ops can advance the local checkpoint, and that no-ops
     * are correctly added to the translog.
     */
    public void testNoOps() throws IOException {
        engine.close();
        InternalEngine noOpEngine = null;
        final int maxSeqNo = randomIntBetween(0, 128);
        final int localCheckpoint = randomIntBetween(0, maxSeqNo);
        try {
            final BiFunction<Long, Long, LocalCheckpointTracker> supplier = (ms, lcp) -> new LocalCheckpointTracker(
                    maxSeqNo,
                    localCheckpoint);
            trimUnsafeCommits(engine.config());
            EngineConfig noopEngineConfig = copy(engine.config(), new SoftDeletesRetentionMergePolicy(Lucene.SOFT_DELETES_FIELD,
                () -> new MatchAllDocsQuery(), engine.config().getMergePolicy()));
            noOpEngine = new InternalEngine(noopEngineConfig, supplier) {
                @Override
                protected long doGenerateSeqNoForOperation(Operation operation) {
                    throw new UnsupportedOperationException();
                }
            };
            noOpEngine.recoverFromTranslog(Long.MAX_VALUE);
            final int gapsFilled = noOpEngine.fillSeqNoGaps(primaryTerm.get());
            final String reason = "filling gaps";
            noOpEngine.noOp(new Engine.NoOp(maxSeqNo + 1, primaryTerm.get(), LOCAL_TRANSLOG_RECOVERY, System.nanoTime(), reason));
            assertThat(noOpEngine.getLocalCheckpoint(), equalTo((long) (maxSeqNo + 1)));
            assertThat(noOpEngine.getTranslog().stats().getUncommittedOperations(), equalTo(gapsFilled));
            noOpEngine.noOp(
                new Engine.NoOp(maxSeqNo + 2, primaryTerm.get(), randomFrom(PRIMARY, REPLICA, PEER_RECOVERY), System.nanoTime(), reason));
            assertThat(noOpEngine.getLocalCheckpoint(), equalTo((long) (maxSeqNo + 2)));
            assertThat(noOpEngine.getTranslog().stats().getUncommittedOperations(), equalTo(gapsFilled + 1));
            // skip to the op that we added to the translog
            Translog.Operation op;
            Translog.Operation last = null;
            try (Translog.Snapshot snapshot = noOpEngine.getTranslog().newSnapshot()) {
                while ((op = snapshot.next()) != null) {
                    last = op;
                }
            }
            assertNotNull(last);
            assertThat(last, instanceOf(Translog.NoOp.class));
            final Translog.NoOp noOp = (Translog.NoOp) last;
            assertThat(noOp.seqNo(), equalTo((long) (maxSeqNo + 2)));
            assertThat(noOp.primaryTerm(), equalTo(primaryTerm.get()));
            assertThat(noOp.reason(), equalTo(reason));
            if (engine.engineConfig.getIndexSettings().isSoftDeleteEnabled()) {
                MapperService mapperService = createMapperService("test");
                List<Translog.Operation> operationsFromLucene = readAllOperationsInLucene(noOpEngine, mapperService);
                assertThat(operationsFromLucene, hasSize(maxSeqNo + 2 - localCheckpoint)); // fills n gap and 2 manual noop.
                for (int i = 0; i < operationsFromLucene.size(); i++) {
                    assertThat(operationsFromLucene.get(i), equalTo(new Translog.NoOp(localCheckpoint + 1 + i, primaryTerm.get(), "filling gaps")));
                }
                assertConsistentHistoryBetweenTranslogAndLuceneIndex(noOpEngine, mapperService);
            }
        } finally {
            IOUtils.close(noOpEngine);
        }
    }

    /**
     * Verifies that a segment containing only no-ops can be used to look up _version and _seqno.
     */
    public void testSegmentContainsOnlyNoOps() throws Exception {
        Engine.NoOpResult noOpResult = engine.noOp(new Engine.NoOp(1, primaryTerm.get(),
            randomFrom(Engine.Operation.Origin.values()), randomNonNegativeLong(), "test"));
        assertThat(noOpResult.getFailure(), nullValue());
        engine.refresh("test");
        Engine.DeleteResult deleteResult = engine.delete(replicaDeleteForDoc("id", 1, 2, randomNonNegativeLong()));
        assertThat(deleteResult.getFailure(), nullValue());
        engine.refresh("test");
    }

    /**
     * A simple test to check that random combination of operations can coexist in segments and be lookup.
     * This is needed as some fields in Lucene may not exist if a segment misses operation types and this code is to check for that.
     * For example, a segment containing only no-ops does not have neither _uid or _version.
     */
    public void testRandomOperations() throws Exception {
        int numOps = between(10, 100);
        for (int i = 0; i < numOps; i++) {
            String id = Integer.toString(randomIntBetween(1, 10));
            ParsedDocument doc = createParsedDoc(id, null);
            Engine.Operation.TYPE type = randomFrom(Engine.Operation.TYPE.values());
            switch (type) {
                case INDEX:
                    Engine.IndexResult index = engine.index(replicaIndexForDoc(doc, between(1, 100), i, randomBoolean()));
                    assertThat(index.getFailure(), nullValue());
                    break;
                case DELETE:
                    Engine.DeleteResult delete = engine.delete(replicaDeleteForDoc(doc.id(), between(1, 100), i, randomNonNegativeLong()));
                    assertThat(delete.getFailure(), nullValue());
                    break;
                case NO_OP:
                    Engine.NoOpResult noOp = engine.noOp(new Engine.NoOp(i, primaryTerm.get(),
                        randomFrom(Engine.Operation.Origin.values()), randomNonNegativeLong(), ""));
                    assertThat(noOp.getFailure(), nullValue());
                    break;
                default:
                    throw new IllegalStateException("Invalid op [" + type + "]");
            }
            if (randomBoolean()) {
                engine.refresh("test");
            }
            if (randomBoolean()) {
                engine.flush();
            }
            if (randomBoolean()) {
                engine.forceMerge(randomBoolean(), between(1, 10), randomBoolean(), false, false);
            }
        }
        if (engine.engineConfig.getIndexSettings().isSoftDeleteEnabled()) {
            List<Translog.Operation> operations = readAllOperationsInLucene(engine, createMapperService("test"));
            assertThat(operations, hasSize(numOps));
        }
    }

    public void testMinGenerationForSeqNo() throws IOException, BrokenBarrierException, InterruptedException {
        engine.close();
        final int numberOfTriplets = randomIntBetween(1, 32);
        InternalEngine actualEngine = null;
        try {
            final AtomicReference<CountDownLatch> latchReference = new AtomicReference<>();
            final CyclicBarrier barrier = new CyclicBarrier(2);
            final AtomicBoolean stall = new AtomicBoolean();
            final AtomicLong expectedLocalCheckpoint = new AtomicLong(SequenceNumbers.NO_OPS_PERFORMED);
            final Map<Thread, CountDownLatch> threads = new LinkedHashMap<>();
            actualEngine =
                    createEngine(defaultSettings, store, primaryTranslogDir, newMergePolicy(), null, LocalCheckpointTracker::new, null, getStallingSeqNoGenerator(latchReference, barrier, stall, expectedLocalCheckpoint));
            final InternalEngine finalActualEngine = actualEngine;
            final Translog translog = finalActualEngine.getTranslog();
            final long generation = finalActualEngine.getTranslog().currentFileGeneration();
            for (int i = 0; i < numberOfTriplets; i++) {
                /*
                 * Index three documents with the first and last landing in the same generation and the middle document being stalled until
                 * a later generation.
                 */
                stall.set(false);
                index(finalActualEngine, 3 * i);

                final CountDownLatch latch = new CountDownLatch(1);
                latchReference.set(latch);
                final int skipId = 3 * i + 1;
                stall.set(true);
                final Thread thread = new Thread(() -> {
                    try {
                        index(finalActualEngine, skipId);
                    } catch (IOException e) {
                        throw new AssertionError(e);
                    }
                });
                thread.start();
                threads.put(thread, latch);
                barrier.await();

                stall.set(false);
                index(finalActualEngine, 3 * i + 2);
                finalActualEngine.flush();

                /*
                 * This sequence number landed in the last generation, but the lower and upper bounds for an earlier generation straddle
                 * this sequence number.
                 */
                assertThat(translog.getMinGenerationForSeqNo(3 * i + 1).translogFileGeneration, equalTo(i + generation));
            }

            int i = 0;
            for (final Map.Entry<Thread, CountDownLatch> entry : threads.entrySet()) {
                final Map<String, String> userData = finalActualEngine.commitStats().getUserData();
                assertThat(userData.get(SequenceNumbers.LOCAL_CHECKPOINT_KEY), equalTo(Long.toString(3 * i)));
                assertThat(userData.get(Translog.TRANSLOG_GENERATION_KEY), equalTo(Long.toString(i + generation)));
                entry.getValue().countDown();
                entry.getKey().join();
                finalActualEngine.flush();
                i++;
            }

        } finally {
            IOUtils.close(actualEngine);
        }
    }

    private void index(final InternalEngine engine, final int id) throws IOException {
        final String docId = Integer.toString(id);
        final ParsedDocument doc =
                testParsedDocument(docId, null, testDocumentWithTextField(), SOURCE, null);
        engine.index(indexForDoc(doc));
    }

    /**
     * Return a tuple representing the sequence ID for the given {@code Get}
     * operation. The first value in the tuple is the sequence number, the
     * second is the primary term.
     */
    private Tuple<Long, Long> getSequenceID(Engine engine, Engine.Get get) throws EngineException {
        try (Searcher searcher = engine.acquireSearcher("get")) {
            final long primaryTerm;
            final long seqNo;
            DocIdAndSeqNo docIdAndSeqNo = VersionsAndSeqNoResolver.loadDocIdAndSeqNo(searcher.reader(), get.uid());
            if (docIdAndSeqNo == null) {
                primaryTerm = 0;
                seqNo = SequenceNumbers.UNASSIGNED_SEQ_NO;
            } else {
                seqNo = docIdAndSeqNo.seqNo;
                primaryTerm = VersionsAndSeqNoResolver.loadPrimaryTerm(docIdAndSeqNo, get.uid().field());
            }
            return new Tuple<>(seqNo, primaryTerm);
        } catch (Exception e) {
            throw new EngineException(shardId, "unable to retrieve sequence id", e);
        }
    }

    public void testRestoreLocalCheckpointFromTranslog() throws IOException {
        engine.close();
        InternalEngine actualEngine = null;
        try {
            final Set<Long> completedSeqNos = new HashSet<>();
            final BiFunction<Long, Long, LocalCheckpointTracker> supplier = (maxSeqNo, localCheckpoint) -> new LocalCheckpointTracker(
                    maxSeqNo,
                    localCheckpoint) {
                @Override
                public void markSeqNoAsCompleted(long seqNo) {
                    super.markSeqNoAsCompleted(seqNo);
                    completedSeqNos.add(seqNo);
                }
            };
            trimUnsafeCommits(engine.config());
            actualEngine = new InternalEngine(engine.config(), supplier);
            final int operations = randomIntBetween(0, 1024);
            final Set<Long> expectedCompletedSeqNos = new HashSet<>();
            for (int i = 0; i < operations; i++) {
                if (rarely() && i < operations - 1) {
                    continue;
                }
                expectedCompletedSeqNos.add((long) i);
            }

            final ArrayList<Long> seqNos = new ArrayList<>(expectedCompletedSeqNos);
            Randomness.shuffle(seqNos);
            for (final long seqNo : seqNos) {
                final String id = Long.toString(seqNo);
                final ParsedDocument doc = testParsedDocument(id, null, testDocumentWithTextField(), SOURCE, null);
                final Term uid = newUid(doc);
                final long time = System.nanoTime();
                actualEngine.index(new Engine.Index(uid, doc, seqNo, 1, 1, null, REPLICA, time, time, false));
                if (rarely()) {
                    actualEngine.rollTranslogGeneration();
                }
            }
            final long currentLocalCheckpoint = actualEngine.getLocalCheckpoint();
            final long resetLocalCheckpoint =
                    randomIntBetween(Math.toIntExact(SequenceNumbers.NO_OPS_PERFORMED), Math.toIntExact(currentLocalCheckpoint));
            actualEngine.resetLocalCheckpoint(resetLocalCheckpoint);
            completedSeqNos.clear();
            actualEngine.restoreLocalCheckpointFromTranslog();
            final Set<Long> intersection = new HashSet<>(expectedCompletedSeqNos);
            intersection.retainAll(LongStream.range(resetLocalCheckpoint + 1, operations).boxed().collect(Collectors.toSet()));
            assertThat(completedSeqNos, equalTo(intersection));
            assertThat(actualEngine.getLocalCheckpoint(), equalTo(currentLocalCheckpoint));
            assertThat(generateNewSeqNo(actualEngine), equalTo((long) operations));
        } finally {
            IOUtils.close(actualEngine);
        }
    }

    public void testFillUpSequenceIdGapsOnRecovery() throws IOException {
        final int docs = randomIntBetween(1, 32);
        int numDocsOnReplica = 0;
        long maxSeqIDOnReplica = -1;
        long checkpointOnReplica;
        try {
            for (int i = 0; i < docs; i++) {
                final String docId = Integer.toString(i);
                final ParsedDocument doc =
                        testParsedDocument(docId, null, testDocumentWithTextField(), SOURCE, null);
                Engine.Index primaryResponse = indexForDoc(doc);
                Engine.IndexResult indexResult = engine.index(primaryResponse);
                if (randomBoolean()) {
                    numDocsOnReplica++;
                    maxSeqIDOnReplica = indexResult.getSeqNo();
                    replicaEngine.index(replicaIndexForDoc(doc, 1, indexResult.getSeqNo(), false));
                }
            }
            checkpointOnReplica = replicaEngine.getLocalCheckpoint();
        } finally {
            IOUtils.close(replicaEngine);
        }


        boolean flushed = false;
        AtomicLong globalCheckpoint = new AtomicLong(SequenceNumbers.NO_OPS_PERFORMED);
        Engine recoveringEngine = null;
        try {
            assertEquals(docs - 1, engine.getSeqNoStats(-1).getMaxSeqNo());
            assertEquals(docs - 1, engine.getLocalCheckpoint());
            assertEquals(maxSeqIDOnReplica, replicaEngine.getSeqNoStats(-1).getMaxSeqNo());
            assertEquals(checkpointOnReplica, replicaEngine.getLocalCheckpoint());
            trimUnsafeCommits(copy(replicaEngine.config(), globalCheckpoint::get));
            recoveringEngine = new InternalEngine(copy(replicaEngine.config(), globalCheckpoint::get));
            assertEquals(numDocsOnReplica, getTranslog(recoveringEngine).stats().getUncommittedOperations());
            recoveringEngine.recoverFromTranslog(Long.MAX_VALUE);
            assertEquals(maxSeqIDOnReplica, recoveringEngine.getSeqNoStats(-1).getMaxSeqNo());
            assertEquals(checkpointOnReplica, recoveringEngine.getLocalCheckpoint());
            assertEquals((maxSeqIDOnReplica + 1) - numDocsOnReplica, recoveringEngine.fillSeqNoGaps(2));

            // now snapshot the tlog and ensure the primary term is updated
            try (Translog.Snapshot snapshot = getTranslog(recoveringEngine).newSnapshot()) {
                assertTrue((maxSeqIDOnReplica + 1) - numDocsOnReplica <= snapshot.totalOperations());
                Translog.Operation operation;
                while ((operation = snapshot.next()) != null) {
                    if (operation.opType() == Translog.Operation.Type.NO_OP) {
                        assertEquals(2, operation.primaryTerm());
                    } else {
                        assertEquals(primaryTerm.get(), operation.primaryTerm());
                    }

                }
                assertEquals(maxSeqIDOnReplica, recoveringEngine.getSeqNoStats(-1).getMaxSeqNo());
                assertEquals(maxSeqIDOnReplica, recoveringEngine.getLocalCheckpoint());
                if ((flushed = randomBoolean())) {
                    globalCheckpoint.set(recoveringEngine.getSeqNoStats(-1).getMaxSeqNo());
                    getTranslog(recoveringEngine).sync();
                    recoveringEngine.flush(true, true);
                }
            }
        } finally {
            IOUtils.close(recoveringEngine);
        }

        // now do it again to make sure we preserve values etc.
        try {
            trimUnsafeCommits(replicaEngine.config());
            recoveringEngine = new InternalEngine(copy(replicaEngine.config(), globalCheckpoint::get));
            if (flushed) {
                assertThat(recoveringEngine.getTranslogStats().getUncommittedOperations(), equalTo(0));
            }
            recoveringEngine.recoverFromTranslog(Long.MAX_VALUE);
            assertEquals(maxSeqIDOnReplica, recoveringEngine.getSeqNoStats(-1).getMaxSeqNo());
            assertEquals(maxSeqIDOnReplica, recoveringEngine.getLocalCheckpoint());
            assertEquals(0, recoveringEngine.fillSeqNoGaps(3));
            assertEquals(maxSeqIDOnReplica, recoveringEngine.getSeqNoStats(-1).getMaxSeqNo());
            assertEquals(maxSeqIDOnReplica, recoveringEngine.getLocalCheckpoint());
        } finally {
            IOUtils.close(recoveringEngine);
        }
    }


    public void assertSameReader(Searcher left, Searcher right) {
        List<LeafReaderContext> leftLeaves = ElasticsearchDirectoryReader.unwrap(left.getDirectoryReader()).leaves();
        List<LeafReaderContext> rightLeaves = ElasticsearchDirectoryReader.unwrap(right.getDirectoryReader()).leaves();
        assertEquals(rightLeaves.size(), leftLeaves.size());
        for (int i = 0; i < leftLeaves.size(); i++) {
            assertSame(leftLeaves.get(i).reader(), rightLeaves.get(i).reader());
        }
    }

    public void assertNotSameReader(Searcher left, Searcher right) {
        List<LeafReaderContext> leftLeaves = ElasticsearchDirectoryReader.unwrap(left.getDirectoryReader()).leaves();
        List<LeafReaderContext> rightLeaves = ElasticsearchDirectoryReader.unwrap(right.getDirectoryReader()).leaves();
        if (rightLeaves.size() == leftLeaves.size()) {
            for (int i = 0; i < leftLeaves.size(); i++) {
                if (leftLeaves.get(i).reader() != rightLeaves.get(i).reader()) {
                    return; // all is well
                }
            }
            fail("readers are same");
        }
    }

    public void testRefreshScopedSearcher() throws IOException {
        try (Store store = createStore();
             InternalEngine engine =
                 // disable merges to make sure that the reader doesn't change unexpectedly during the test
                 createEngine(defaultSettings, store, createTempDir(), NoMergePolicy.INSTANCE)) {

            try (Searcher getSearcher = engine.acquireSearcher("test", Engine.SearcherScope.INTERNAL);
                 Searcher searchSearcher = engine.acquireSearcher("test", Engine.SearcherScope.EXTERNAL)) {
                assertSameReader(getSearcher, searchSearcher);
            }
            for (int i = 0; i < 10; i++) {
                final String docId = Integer.toString(i);
                final ParsedDocument doc =
                    testParsedDocument(docId, null, testDocumentWithTextField(), SOURCE, null);
                Engine.Index primaryResponse = indexForDoc(doc);
                engine.index(primaryResponse);
            }
            assertTrue(engine.refreshNeeded());
            engine.refresh("test", Engine.SearcherScope.INTERNAL);
            try (Searcher getSearcher = engine.acquireSearcher("test", Engine.SearcherScope.INTERNAL);
                 Searcher searchSearcher = engine.acquireSearcher("test", Engine.SearcherScope.EXTERNAL)) {
                assertEquals(10, getSearcher.reader().numDocs());
                assertEquals(0, searchSearcher.reader().numDocs());
                assertNotSameReader(getSearcher, searchSearcher);
            }
            engine.refresh("test", Engine.SearcherScope.EXTERNAL);

            try (Searcher getSearcher = engine.acquireSearcher("test", Engine.SearcherScope.INTERNAL);
                 Searcher searchSearcher = engine.acquireSearcher("test", Engine.SearcherScope.EXTERNAL)) {
                assertEquals(10, getSearcher.reader().numDocs());
                assertEquals(10, searchSearcher.reader().numDocs());
                assertSameReader(getSearcher, searchSearcher);
            }

            // now ensure external refreshes are reflected on the internal reader
            final String docId = Integer.toString(10);
            final ParsedDocument doc =
                testParsedDocument(docId, null, testDocumentWithTextField(), SOURCE, null);
            Engine.Index primaryResponse = indexForDoc(doc);
            engine.index(primaryResponse);

            engine.refresh("test", Engine.SearcherScope.EXTERNAL);

            try (Searcher getSearcher = engine.acquireSearcher("test", Engine.SearcherScope.INTERNAL);
                 Searcher searchSearcher = engine.acquireSearcher("test", Engine.SearcherScope.EXTERNAL)) {
                assertEquals(11, getSearcher.reader().numDocs());
                assertEquals(11, searchSearcher.reader().numDocs());
                assertSameReader(getSearcher, searchSearcher);
            }

            try (Searcher searcher = engine.acquireSearcher("test", Engine.SearcherScope.INTERNAL)) {
                engine.refresh("test", Engine.SearcherScope.INTERNAL);
                try (Searcher nextSearcher = engine.acquireSearcher("test", Engine.SearcherScope.INTERNAL)) {
                    assertSame(searcher.searcher(), nextSearcher.searcher());
                }
            }

            try (Searcher searcher = engine.acquireSearcher("test", Engine.SearcherScope.EXTERNAL)) {
                engine.refresh("test", Engine.SearcherScope.EXTERNAL);
                try (Searcher nextSearcher = engine.acquireSearcher("test", Engine.SearcherScope.EXTERNAL)) {
                    assertSame(searcher.searcher(), nextSearcher.searcher());
                }
            }
        }
    }

    public void testSeqNoGenerator() throws IOException {
        engine.close();
        final long seqNo = randomIntBetween(Math.toIntExact(SequenceNumbers.NO_OPS_PERFORMED), Integer.MAX_VALUE);
        final BiFunction<Long, Long, LocalCheckpointTracker> localCheckpointTrackerSupplier = (ms, lcp) -> new LocalCheckpointTracker(
                SequenceNumbers.NO_OPS_PERFORMED,
                SequenceNumbers.NO_OPS_PERFORMED);
        final AtomicLong seqNoGenerator = new AtomicLong(seqNo);
        try (Engine e = createEngine(defaultSettings, store, primaryTranslogDir, newMergePolicy(), null, localCheckpointTrackerSupplier,
            null, (engine, operation) -> seqNoGenerator.getAndIncrement())) {
            final String id = "id";
            final Field uidField = new Field("_id", id, IdFieldMapper.Defaults.FIELD_TYPE);
            final String type = "type";
            final Field versionField = new NumericDocValuesField("_version", 0);
            final SeqNoFieldMapper.SequenceIDFields seqID = SeqNoFieldMapper.SequenceIDFields.emptySeqID();
            final ParseContext.Document document = new ParseContext.Document();
            document.add(uidField);
            document.add(versionField);
            document.add(seqID.seqNo);
            document.add(seqID.seqNoDocValue);
            document.add(seqID.primaryTerm);
            final BytesReference source = new BytesArray(new byte[]{1});
            final ParsedDocument parsedDocument = new ParsedDocument(
                    versionField,
                    seqID,
                    id,
                    type,
                    "routing",
                    Collections.singletonList(document),
                    source,
                    XContentType.JSON,
                    null);

            final Engine.Index index = new Engine.Index(
                    new Term("_id", parsedDocument.id()),
                    parsedDocument,
                    SequenceNumbers.UNASSIGNED_SEQ_NO,
                    randomIntBetween(1, 8),
                    Versions.MATCH_ANY,
                    VersionType.INTERNAL,
                    Engine.Operation.Origin.PRIMARY,
                    System.currentTimeMillis(),
                    System.currentTimeMillis(),
                    randomBoolean());
            final Engine.IndexResult indexResult = e.index(index);
            assertThat(indexResult.getSeqNo(), equalTo(seqNo));
            assertThat(seqNoGenerator.get(), equalTo(seqNo + 1));

            final Engine.Delete delete = new Engine.Delete(
                    type,
                    id,
                    new Term("_id", parsedDocument.id()),
                    SequenceNumbers.UNASSIGNED_SEQ_NO,
                    randomIntBetween(1, 8),
                    Versions.MATCH_ANY,
                    VersionType.INTERNAL,
                    Engine.Operation.Origin.PRIMARY,
                    System.currentTimeMillis());
            final Engine.DeleteResult deleteResult = e.delete(delete);
            assertThat(deleteResult.getSeqNo(), equalTo(seqNo + 1));
            assertThat(seqNoGenerator.get(), equalTo(seqNo + 2));
        }
    }

    public void testKeepTranslogAfterGlobalCheckpoint() throws Exception {
        IOUtils.close(engine, store);
        final IndexSettings indexSettings = new IndexSettings(defaultSettings.getIndexMetaData(), defaultSettings.getNodeSettings(),
            defaultSettings.getScopedSettings());
        IndexMetaData.Builder builder = IndexMetaData.builder(indexSettings.getIndexMetaData())
            .settings(Settings.builder().put(indexSettings.getSettings())
                .put(IndexSettings.INDEX_TRANSLOG_RETENTION_AGE_SETTING.getKey(), randomFrom("-1", "100micros", "30m"))
                .put(IndexSettings.INDEX_TRANSLOG_RETENTION_SIZE_SETTING.getKey(), randomFrom("-1", "512b", "1gb")));
        indexSettings.updateIndexMetaData(builder.build());

        final Path translogPath = createTempDir();
        store = createStore();
        final AtomicLong globalCheckpoint = new AtomicLong(SequenceNumbers.NO_OPS_PERFORMED);
        store.createEmpty();
        final String translogUUID = Translog.createEmptyTranslog(translogPath, globalCheckpoint.get(), shardId, primaryTerm.get());
        store.associateIndexWithNewTranslog(translogUUID);

        final EngineConfig engineConfig = config(indexSettings, store, translogPath, NoMergePolicy.INSTANCE, null, null,
            () -> globalCheckpoint.get());
        try (Engine engine = new InternalEngine(engineConfig) {
                @Override
                protected void commitIndexWriter(IndexWriter writer, Translog translog, String syncId) throws IOException {
                    // Advance the global checkpoint during the flush to create a lag between a persisted global checkpoint in the translog
                    // (this value is visible to the deletion policy) and an in memory global checkpoint in the SequenceNumbersService.
                    if (rarely()) {
                        globalCheckpoint.set(randomLongBetween(globalCheckpoint.get(), getLocalCheckpoint()));
                    }
                    super.commitIndexWriter(writer, translog, syncId);
                }
            }) {
            engine.recoverFromTranslog(Long.MAX_VALUE);
            int numDocs = scaledRandomIntBetween(10, 100);
            for (int docId = 0; docId < numDocs; docId++) {
                ParseContext.Document document = testDocumentWithTextField();
                document.add(new Field(SourceFieldMapper.NAME, BytesReference.toBytes(B_1), SourceFieldMapper.Defaults.FIELD_TYPE));
                engine.index(indexForDoc(testParsedDocument(Integer.toString(docId), null, document, B_1, null)));
                if (frequently()) {
                    globalCheckpoint.set(randomLongBetween(globalCheckpoint.get(), engine.getLocalCheckpoint()));
                    engine.syncTranslog();
                }
                if (frequently()) {
                    final long lastSyncedGlobalCheckpoint = Translog.readGlobalCheckpoint(translogPath, translogUUID);
                    engine.flush(randomBoolean(), true);
                    final List<IndexCommit> commits = DirectoryReader.listCommits(store.directory());
                    // Keep only one safe commit as the oldest commit.
                    final IndexCommit safeCommit = commits.get(0);
                    if (lastSyncedGlobalCheckpoint == SequenceNumbers.UNASSIGNED_SEQ_NO) {
                        // If the global checkpoint is still unassigned, we keep an empty(eg. initial) commit as a safe commit.
                        assertThat(Long.parseLong(safeCommit.getUserData().get(SequenceNumbers.MAX_SEQ_NO)),
                            equalTo(SequenceNumbers.NO_OPS_PERFORMED));
                    } else {
                        assertThat(Long.parseLong(safeCommit.getUserData().get(SequenceNumbers.MAX_SEQ_NO)),
                            lessThanOrEqualTo(lastSyncedGlobalCheckpoint));
                    }
                    for (int i = 1; i < commits.size(); i++) {
                        assertThat(Long.parseLong(commits.get(i).getUserData().get(SequenceNumbers.MAX_SEQ_NO)),
                            greaterThan(lastSyncedGlobalCheckpoint));
                    }
                    // Make sure we keep all translog operations after the local checkpoint of the safe commit.
                    long localCheckpointFromSafeCommit = Long.parseLong(safeCommit.getUserData().get(SequenceNumbers.LOCAL_CHECKPOINT_KEY));
                    try (Translog.Snapshot snapshot = getTranslog(engine).newSnapshot()) {
                        assertThat(snapshot, SnapshotMatchers.containsSeqNoRange(localCheckpointFromSafeCommit + 1, docId));
                    }
                }
            }
        }
    }

    public void testConcurrentAppendUpdateAndRefresh() throws InterruptedException, IOException {
        int numDocs = scaledRandomIntBetween(100, 1000);
        CountDownLatch latch = new CountDownLatch(2);
        AtomicBoolean done = new AtomicBoolean(false);
        AtomicInteger numDeletes = new AtomicInteger();
        Thread thread = new Thread(() -> {
           try {
               latch.countDown();
               latch.await();
               for (int j = 0; j < numDocs; j++) {
                   String docID = Integer.toString(j);
                   ParsedDocument doc = testParsedDocument(docID, null, testDocumentWithTextField(),
                       new BytesArray("{}".getBytes(Charset.defaultCharset())), null);
                   Engine.Index operation = appendOnlyPrimary(doc, false, 1);
                   engine.index(operation);
                   if (rarely()) {
                       engine.delete(new Engine.Delete(operation.type(), operation.id(), operation.uid(), primaryTerm.get()));
                       numDeletes.incrementAndGet();
                   } else {
                       doc = testParsedDocument(docID, null, testDocumentWithTextField("updated"),
                           new BytesArray("{}".getBytes(Charset.defaultCharset())), null);
                       Engine.Index update = indexForDoc(doc);
                       engine.index(update);
                   }
               }
           } catch (Exception e) {
               throw new AssertionError(e);
           } finally {
               done.set(true);
           }
        });
        thread.start();
        latch.countDown();
        latch.await();
        while (done.get() == false) {
            engine.refresh("test", Engine.SearcherScope.INTERNAL);
        }
        thread.join();
        engine.refresh("test", Engine.SearcherScope.INTERNAL);
        try (Engine.Searcher searcher = engine.acquireSearcher("test", Engine.SearcherScope.INTERNAL)) {
            TopDocs search = searcher.searcher().search(new MatchAllDocsQuery(), searcher.reader().numDocs());
            for (int i = 0; i < search.scoreDocs.length; i++) {
                org.apache.lucene.document.Document luceneDoc = searcher.searcher().doc(search.scoreDocs[i].doc);
                assertEquals("updated", luceneDoc.get("value"));
            }
            int totalNumDocs = numDocs - numDeletes.get();
            assertEquals(totalNumDocs, searcher.reader().numDocs());
        }
    }

    public void testAcquireIndexCommit() throws Exception {
        IOUtils.close(engine, store);
        store = createStore();
        final AtomicLong globalCheckpoint = new AtomicLong(SequenceNumbers.NO_OPS_PERFORMED);
        try (InternalEngine engine = createEngine(store, createTempDir(), globalCheckpoint::get)) {
            int numDocs = between(1, 20);
            for (int i = 0; i < numDocs; i++) {
                index(engine, i);
            }
            if (randomBoolean()) {
                globalCheckpoint.set(numDocs - 1);
            }
            final boolean flushFirst = randomBoolean();
            final boolean safeCommit = randomBoolean();
            final Engine.IndexCommitRef snapshot;
            if (safeCommit) {
                snapshot = engine.acquireSafeIndexCommit();
            } else {
                snapshot = engine.acquireLastIndexCommit(flushFirst);
            }
            int moreDocs = between(1, 20);
            for (int i = 0; i < moreDocs; i++) {
                index(engine, numDocs + i);
            }
            globalCheckpoint.set(numDocs + moreDocs - 1);
            engine.flush();
            // check that we can still read the commit that we captured
            try (IndexReader reader = DirectoryReader.open(snapshot.getIndexCommit())) {
                assertThat(reader.numDocs(), equalTo(flushFirst && safeCommit == false ? numDocs : 0));
            }
            assertThat(DirectoryReader.listCommits(engine.store.directory()), hasSize(2));
            snapshot.close();
            // check it's clean up
            engine.flush(true, true);
            assertThat(DirectoryReader.listCommits(engine.store.directory()), hasSize(1));
        }
    }

    public void testCleanUpCommitsWhenGlobalCheckpointAdvanced() throws Exception {
        IOUtils.close(engine, store);
        final IndexSettings indexSettings = IndexSettingsModule.newIndexSettings("test",
            Settings.builder().put(defaultSettings.getSettings())
                .put(IndexSettings.INDEX_TRANSLOG_RETENTION_SIZE_SETTING.getKey(), -1)
                .put(IndexSettings.INDEX_TRANSLOG_RETENTION_AGE_SETTING.getKey(), -1).build());
        final AtomicLong globalCheckpoint = new AtomicLong(SequenceNumbers.NO_OPS_PERFORMED);
        try (Store store = createStore();
             InternalEngine engine =
                 createEngine(config(indexSettings, store, createTempDir(), newMergePolicy(), null, null, globalCheckpoint::get))) {
            final int numDocs = scaledRandomIntBetween(10, 100);
            for (int docId = 0; docId < numDocs; docId++) {
                index(engine, docId);
                if (rarely()) {
                    engine.flush(randomBoolean(), randomBoolean());
                }
            }
            engine.flush(false, randomBoolean());
            List<IndexCommit> commits = DirectoryReader.listCommits(store.directory());
            // Global checkpoint advanced but not enough - all commits are kept.
            globalCheckpoint.set(randomLongBetween(globalCheckpoint.get(), engine.getLocalCheckpoint() - 1));
            engine.syncTranslog();
            assertThat(DirectoryReader.listCommits(store.directory()), equalTo(commits));
            // Global checkpoint advanced enough - only the last commit is kept.
            globalCheckpoint.set(randomLongBetween(engine.getLocalCheckpoint(), Long.MAX_VALUE));
            engine.syncTranslog();
            assertThat(DirectoryReader.listCommits(store.directory()), contains(commits.get(commits.size() - 1)));
            assertThat(engine.getTranslog().totalOperations(), equalTo(0));
        }
    }

    public void testCleanupCommitsWhenReleaseSnapshot() throws Exception {
        IOUtils.close(engine, store);
        store = createStore();
        final AtomicLong globalCheckpoint = new AtomicLong(SequenceNumbers.NO_OPS_PERFORMED);
        try (InternalEngine engine = createEngine(store, createTempDir(), globalCheckpoint::get)) {
            final int numDocs = scaledRandomIntBetween(10, 100);
            for (int docId = 0; docId < numDocs; docId++) {
                index(engine, docId);
                if (frequently()) {
                    engine.flush(randomBoolean(), randomBoolean());
                }
            }
            engine.flush(false, randomBoolean());
            int numSnapshots = between(1, 10);
            final List<Engine.IndexCommitRef> snapshots = new ArrayList<>();
            for (int i = 0; i < numSnapshots; i++) {
                snapshots.add(engine.acquireSafeIndexCommit()); // taking snapshots from the safe commit.
            }
            globalCheckpoint.set(engine.getLocalCheckpoint());
            engine.syncTranslog();
            final List<IndexCommit> commits = DirectoryReader.listCommits(store.directory());
            for (int i = 0; i < numSnapshots - 1; i++) {
                snapshots.get(i).close();
                // pending snapshots - should not release any commit.
                assertThat(DirectoryReader.listCommits(store.directory()), equalTo(commits));
            }
            snapshots.get(numSnapshots - 1).close(); // release the last snapshot - delete all except the last commit
            assertThat(DirectoryReader.listCommits(store.directory()), hasSize(1));
        }
    }

    public void testShouldPeriodicallyFlush() throws Exception {
        assertThat("Empty engine does not need flushing", engine.shouldPeriodicallyFlush(), equalTo(false));
        // A new engine may have more than one empty translog files - the test should account this extra.
        final Translog translog = engine.getTranslog();
        final long extraTranslogSizeInNewEngine = engine.getTranslog().stats().getUncommittedSizeInBytes() - Translog.DEFAULT_HEADER_SIZE_IN_BYTES;
        int numDocs = between(10, 100);
        for (int id = 0; id < numDocs; id++) {
            final ParsedDocument doc = testParsedDocument(Integer.toString(id), null, testDocumentWithTextField(), SOURCE, null);
            engine.index(indexForDoc(doc));
        }
        assertThat("Not exceeded translog flush threshold yet", engine.shouldPeriodicallyFlush(), equalTo(false));
        long flushThreshold = RandomNumbers.randomLongBetween(random(), 120,
            engine.getTranslog().stats().getUncommittedSizeInBytes()- extraTranslogSizeInNewEngine);
        final IndexSettings indexSettings = engine.config().getIndexSettings();
        final IndexMetaData indexMetaData = IndexMetaData.builder(indexSettings.getIndexMetaData())
            .settings(Settings.builder().put(indexSettings.getSettings())
                .put(IndexSettings.INDEX_TRANSLOG_FLUSH_THRESHOLD_SIZE_SETTING.getKey(), flushThreshold + "b")).build();
        indexSettings.updateIndexMetaData(indexMetaData);
        engine.onSettingsChanged();
        assertThat(engine.getTranslog().stats().getUncommittedOperations(), equalTo(numDocs));
        assertThat(engine.shouldPeriodicallyFlush(), equalTo(true));
        engine.flush();
        assertThat(engine.getTranslog().stats().getUncommittedOperations(), equalTo(0));
        // Stale operations skipped by Lucene but added to translog - still able to flush
        for (int id = 0; id < numDocs; id++) {
            final ParsedDocument doc = testParsedDocument(Integer.toString(id), null, testDocumentWithTextField(), SOURCE, null);
            final Engine.IndexResult result = engine.index(replicaIndexForDoc(doc, 1L, id, false));
            assertThat(result.isCreated(), equalTo(false));
        }
        SegmentInfos lastCommitInfo = engine.getLastCommittedSegmentInfos();
        assertThat(engine.getTranslog().stats().getUncommittedOperations(), equalTo(numDocs));
        assertThat(engine.shouldPeriodicallyFlush(), equalTo(true));
        engine.flush(false, false);
        assertThat(engine.getLastCommittedSegmentInfos(), not(sameInstance(lastCommitInfo)));
        assertThat(engine.getTranslog().stats().getUncommittedOperations(), equalTo(0));
        // If the new index commit still points to the same translog generation as the current index commit,
        // we should not enable the periodically flush condition; otherwise we can get into an infinite loop of flushes.
        generateNewSeqNo(engine); // create a gap here
        for (int id = 0; id < numDocs; id++) {
            if (randomBoolean()) {
                translog.rollGeneration();
            }
            final ParsedDocument doc = testParsedDocument("new" + id, null, testDocumentWithTextField(), SOURCE, null);
            engine.index(replicaIndexForDoc(doc, 2L, generateNewSeqNo(engine), false));
            if (engine.shouldPeriodicallyFlush()) {
                engine.flush();
                assertThat(engine.getLastCommittedSegmentInfos(), not(sameInstance(lastCommitInfo)));
                assertThat(engine.shouldPeriodicallyFlush(), equalTo(false));
            }
        }
    }

    public void testStressShouldPeriodicallyFlush() throws Exception {
        final long flushThreshold = randomLongBetween(120, 5000);
        final long generationThreshold = randomLongBetween(1000, 5000);
        final IndexSettings indexSettings = engine.config().getIndexSettings();
        final IndexMetaData indexMetaData = IndexMetaData.builder(indexSettings.getIndexMetaData())
            .settings(Settings.builder().put(indexSettings.getSettings())
                .put(IndexSettings.INDEX_TRANSLOG_GENERATION_THRESHOLD_SIZE_SETTING.getKey(), generationThreshold + "b")
                .put(IndexSettings.INDEX_TRANSLOG_FLUSH_THRESHOLD_SIZE_SETTING.getKey(), flushThreshold + "b")).build();
        indexSettings.updateIndexMetaData(indexMetaData);
        engine.onSettingsChanged();
        final int numOps = scaledRandomIntBetween(100, 10_000);
        for (int i = 0; i < numOps; i++) {
            final long localCheckPoint = engine.getLocalCheckpoint();
            final long seqno = randomLongBetween(Math.max(0, localCheckPoint), localCheckPoint + 5);
            final ParsedDocument doc = testParsedDocument(Long.toString(seqno), null, testDocumentWithTextField(), SOURCE, null);
            engine.index(replicaIndexForDoc(doc, 1L, seqno, false));
            if (rarely() && engine.getTranslog().shouldRollGeneration()) {
                engine.rollTranslogGeneration();
            }
            if (rarely() || engine.shouldPeriodicallyFlush()) {
                engine.flush();
                assertThat(engine.shouldPeriodicallyFlush(), equalTo(false));
            }
        }
    }

    public void testStressUpdateSameDocWhileGettingIt() throws IOException, InterruptedException {
        final int iters = randomIntBetween(1, 15);
        for (int i = 0; i < iters; i++) {
            // this is a reproduction of https://github.com/elastic/elasticsearch/issues/28714
            try (Store store = createStore(); InternalEngine engine = createEngine(store, createTempDir())) {
                final IndexSettings indexSettings = engine.config().getIndexSettings();
                final IndexMetaData indexMetaData = IndexMetaData.builder(indexSettings.getIndexMetaData())
                    .settings(Settings.builder().put(indexSettings.getSettings())
                        .put(IndexSettings.INDEX_GC_DELETES_SETTING.getKey(), TimeValue.timeValueMillis(1))).build();
                engine.engineConfig.getIndexSettings().updateIndexMetaData(indexMetaData);
                engine.onSettingsChanged();
                ParsedDocument document = testParsedDocument(Integer.toString(0), null, testDocumentWithTextField(), SOURCE, null);
                final Engine.Index doc = new Engine.Index(newUid(document), document, SequenceNumbers.UNASSIGNED_SEQ_NO, 0,
                    Versions.MATCH_ANY, VersionType.INTERNAL, Engine.Operation.Origin.PRIMARY, System.nanoTime(), 0, false);
                // first index an append only document and then delete it. such that we have it in the tombstones
                engine.index(doc);
                engine.delete(new Engine.Delete(doc.type(), doc.id(), doc.uid(), primaryTerm.get()));

                // now index more append only docs and refresh so we re-enabel the optimization for unsafe version map
                ParsedDocument document1 = testParsedDocument(Integer.toString(1), null, testDocumentWithTextField(), SOURCE, null);
                engine.index(new Engine.Index(newUid(document1), document1, SequenceNumbers.UNASSIGNED_SEQ_NO, 0,
                    Versions.MATCH_ANY, VersionType.INTERNAL, Engine.Operation.Origin.PRIMARY, System.nanoTime(), 0, false));
                engine.refresh("test");
                ParsedDocument document2 = testParsedDocument(Integer.toString(2), null, testDocumentWithTextField(), SOURCE, null);
                engine.index(new Engine.Index(newUid(document2), document2, SequenceNumbers.UNASSIGNED_SEQ_NO, 0,
                    Versions.MATCH_ANY, VersionType.INTERNAL, Engine.Operation.Origin.PRIMARY, System.nanoTime(), 0, false));
                engine.refresh("test");
                ParsedDocument document3 = testParsedDocument(Integer.toString(3), null, testDocumentWithTextField(), SOURCE, null);
                final Engine.Index doc3 = new Engine.Index(newUid(document3), document3, SequenceNumbers.UNASSIGNED_SEQ_NO, 0,
                    Versions.MATCH_ANY, VersionType.INTERNAL, Engine.Operation.Origin.PRIMARY, System.nanoTime(), 0, false);
                engine.index(doc3);
                engine.engineConfig.setEnableGcDeletes(true);
                // once we are here the version map is unsafe again and we need to do a refresh inside the get calls to ensure we
                // de-optimize. We also enabled GCDeletes which now causes pruning tombstones inside that refresh that is done internally
                // to ensure we de-optimize. One get call will purne and the other will try to lock the version map concurrently while
                // holding the lock that pruneTombstones needs and we have a deadlock
                CountDownLatch awaitStarted = new CountDownLatch(1);
                Thread thread = new Thread(() -> {
                    awaitStarted.countDown();
                    try (Engine.GetResult getResult = engine.get(new Engine.Get(true, false, doc3.type(), doc3.id(), doc3.uid()),
                        engine::acquireSearcher)) {
                        assertTrue(getResult.exists());
                    }
                });
                thread.start();
                awaitStarted.await();
                try (Engine.GetResult getResult = engine.get(new Engine.Get(true, false, doc.type(), doc.id(), doc.uid()),
                    engine::acquireSearcher)) {
                    assertFalse(getResult.exists());
                }
                thread.join();
            }
        }
    }

    public void testPruneOnlyDeletesAtMostLocalCheckpoint() throws Exception {
        final AtomicLong clock = new AtomicLong(0);
        threadPool = spy(threadPool);
        when(threadPool.relativeTimeInMillis()).thenAnswer(invocation -> clock.get());
        final long gcInterval = randomIntBetween(0, 10);
        final IndexSettings indexSettings = engine.config().getIndexSettings();
        final IndexMetaData indexMetaData = IndexMetaData.builder(indexSettings.getIndexMetaData())
            .settings(Settings.builder().put(indexSettings.getSettings())
                .put(IndexSettings.INDEX_GC_DELETES_SETTING.getKey(), TimeValue.timeValueMillis(gcInterval).getStringRep())).build();
        indexSettings.updateIndexMetaData(indexMetaData);
        try (Store store = createStore();
             InternalEngine engine = createEngine(store, createTempDir())) {
            engine.config().setEnableGcDeletes(false);
            for (int i = 0, docs = scaledRandomIntBetween(0, 10); i < docs; i++) {
                index(engine, i);
            }
            final long deleteBatch = between(10, 20);
            final long gapSeqNo = randomLongBetween(
                engine.getSeqNoStats(-1).getMaxSeqNo() + 1, engine.getSeqNoStats(-1).getMaxSeqNo() + deleteBatch);
            for (int i = 0; i < deleteBatch; i++) {
                final long seqno = generateNewSeqNo(engine);
                if (seqno != gapSeqNo) {
                    if (randomBoolean()) {
                        clock.incrementAndGet();
                    }
                    engine.delete(replicaDeleteForDoc(UUIDs.randomBase64UUID(), 1, seqno, threadPool.relativeTimeInMillis()));
                }
            }
            List<DeleteVersionValue> tombstones = new ArrayList<>(engine.getDeletedTombstones());
            engine.config().setEnableGcDeletes(true);
            // Prune tombstones whose seqno < gap_seqno and timestamp < clock-gcInterval.
            clock.set(randomLongBetween(gcInterval, deleteBatch + gcInterval));
            engine.refresh("test");
            tombstones.removeIf(v -> v.seqNo < gapSeqNo && v.time < clock.get() - gcInterval);
            assertThat(engine.getDeletedTombstones(), containsInAnyOrder(tombstones.toArray()));
            // Prune tombstones whose seqno at most the local checkpoint (eg. seqno < gap_seqno).
            clock.set(randomLongBetween(deleteBatch + gcInterval * 4/3, 100)); // Need a margin for gcInterval/4.
            engine.refresh("test");
            tombstones.removeIf(v -> v.seqNo < gapSeqNo);
            assertThat(engine.getDeletedTombstones(), containsInAnyOrder(tombstones.toArray()));
            // Fill the seqno gap - should prune all tombstones.
            clock.set(between(0, 100));
            if (randomBoolean()) {
                engine.index(replicaIndexForDoc(testParsedDocument("d", null, testDocumentWithTextField(), SOURCE, null), 1, gapSeqNo, false));
            } else {
                engine.delete(replicaDeleteForDoc(UUIDs.randomBase64UUID(), Versions.MATCH_ANY, gapSeqNo, threadPool.relativeTimeInMillis()));
            }
            clock.set(randomLongBetween(100 + gcInterval * 4/3, Long.MAX_VALUE)); // Need a margin for gcInterval/4.
            engine.refresh("test");
            assertThat(engine.getDeletedTombstones(), empty());
        }
    }

    public void testTrackMaxSeqNoOfNonAppendOnlyOperations() throws Exception {
        IOUtils.close(engine, store);
        store = createStore();
        final Path translogPath = createTempDir();
        final AtomicLong globalCheckpoint = new AtomicLong(SequenceNumbers.NO_OPS_PERFORMED);
        try (InternalEngine engine = createEngine(store, translogPath, globalCheckpoint::get)) {
            final CountDownLatch latch = new CountDownLatch(1);
            final Thread appendOnlyIndexer = new Thread(() -> {
                try {
                    latch.countDown();
                    final int numDocs = scaledRandomIntBetween(100, 1000);
                    for (int i = 0; i < numDocs; i++) {
                        ParsedDocument doc = testParsedDocument("append-only" + i, null, testDocumentWithTextField(), SOURCE, null);
                        if (randomBoolean()) {
                            engine.index(appendOnlyReplica(doc, randomBoolean(), 1, generateNewSeqNo(engine)));
                        } else {
                            engine.index(appendOnlyPrimary(doc, randomBoolean(), randomNonNegativeLong()));
                        }
                    }
                } catch (Exception ex) {
                    throw new RuntimeException("Failed to index", ex);
                }
            });
            appendOnlyIndexer.setName("append-only indexer");
            appendOnlyIndexer.start();
            latch.await();
            long maxSeqNoOfNonAppendOnly = SequenceNumbers.NO_OPS_PERFORMED;
            final int numOps = scaledRandomIntBetween(100, 1000);
            for (int i = 0; i < numOps; i++) {
                ParsedDocument parsedDocument = testParsedDocument(Integer.toString(i), null, testDocumentWithTextField(), SOURCE, null);
                if (randomBoolean()) { // On replica - update max_seqno for non-append-only operations
                    final long seqno = generateNewSeqNo(engine);
                    final Engine.Index doc = replicaIndexForDoc(parsedDocument, 1, seqno, randomBoolean());
                    if (randomBoolean()) {
                        engine.index(doc);
                    } else {
                        engine.delete(new Engine.Delete(doc.type(), doc.id(), doc.uid(), seqno, doc.primaryTerm(),
                            doc.version(), doc.versionType(), doc.origin(), threadPool.relativeTimeInMillis()));
                    }
                    maxSeqNoOfNonAppendOnly = seqno;
                } else { // On primary - do not update max_seqno for non-append-only operations
                    if (randomBoolean()) {
                        engine.index(indexForDoc(parsedDocument));
                    } else {
                        engine.delete(new Engine.Delete(parsedDocument.type(), parsedDocument.id(), newUid(parsedDocument.id()), primaryTerm.get()));
                    }
                }
            }
            appendOnlyIndexer.join(120_000);
            assertThat(engine.getMaxSeqNoOfNonAppendOnlyOperations(), equalTo(maxSeqNoOfNonAppendOnly));
            globalCheckpoint.set(engine.getLocalCheckpoint());
            engine.syncTranslog();
            engine.flush();
        }
        try (InternalEngine engine = createEngine(store, translogPath, globalCheckpoint::get)) {
            assertThat("max_seqno from non-append-only was not bootstrap from the safe commit",
                engine.getMaxSeqNoOfNonAppendOnlyOperations(), equalTo(globalCheckpoint.get()));
        }
    }

    public void testSkipOptimizeForExposedAppendOnlyOperations() throws Exception {
        long lookupTimes = 0L;
        final int initDocs = between(0, 10);
        for (int i = 0; i < initDocs; i++) {
            index(engine, i);
            lookupTimes++;
        }
        // doc1 is delayed and arrived after a non-append-only op.
        final long seqNoAppendOnly1 = generateNewSeqNo(engine);
        final long seqnoNormalOp = generateNewSeqNo(engine);
        if (randomBoolean()) {
            engine.index(replicaIndexForDoc(
                testParsedDocument("d", null, testDocumentWithTextField(), SOURCE, null), 1, seqnoNormalOp, false));
        } else {
            engine.delete(replicaDeleteForDoc("d", 1, seqnoNormalOp, randomNonNegativeLong()));
        }
        lookupTimes++;
        assertThat(engine.getNumVersionLookups(), equalTo(lookupTimes));
        assertThat(engine.getMaxSeqNoOfNonAppendOnlyOperations(), equalTo(seqnoNormalOp));

        // should not optimize for doc1 and process as a regular doc (eg. look up in version map)
        engine.index(appendOnlyReplica(testParsedDocument("append-only-1", null, testDocumentWithTextField(), SOURCE, null),
            false, randomNonNegativeLong(), seqNoAppendOnly1));
        lookupTimes++;
        assertThat(engine.getNumVersionLookups(), equalTo(lookupTimes));

        // optimize for other append-only 2 (its seqno > max_seqno of non-append-only) - do not look up in version map.
        engine.index(appendOnlyReplica(testParsedDocument("append-only-2", null, testDocumentWithTextField(), SOURCE, null),
            false, randomNonNegativeLong(), generateNewSeqNo(engine)));
        assertThat(engine.getNumVersionLookups(), equalTo(lookupTimes));
    }

    public void testTrimUnsafeCommits() throws Exception {
        final AtomicLong globalCheckpoint = new AtomicLong(SequenceNumbers.NO_OPS_PERFORMED);
        final int maxSeqNo = 40;
        final List<Long> seqNos = LongStream.rangeClosed(0, maxSeqNo).boxed().collect(Collectors.toList());
        Collections.shuffle(seqNos, random());
        try (Store store = createStore()) {
            EngineConfig config = config(defaultSettings, store, createTempDir(), newMergePolicy(), null, null, globalCheckpoint::get);
            final List<Long> commitMaxSeqNo = new ArrayList<>();
            final long minTranslogGen;
            try (InternalEngine engine = createEngine(config)) {
                for (int i = 0; i < seqNos.size(); i++) {
                    ParsedDocument doc = testParsedDocument(Long.toString(seqNos.get(i)), null, testDocument(), new BytesArray("{}"), null);
                    Engine.Index index = new Engine.Index(newUid(doc), doc, seqNos.get(i), 0,
                        1, null, REPLICA, System.nanoTime(), -1, false);
                    engine.index(index);
                    if (randomBoolean()) {
                        engine.flush();
                        final Long maxSeqNoInCommit = seqNos.subList(0, i + 1).stream().max(Long::compareTo).orElse(-1L);
                        commitMaxSeqNo.add(maxSeqNoInCommit);
                    }
                }
                globalCheckpoint.set(randomInt(maxSeqNo));
                engine.syncTranslog();
                minTranslogGen = engine.getTranslog().getMinFileGeneration();
            }

            store.trimUnsafeCommits(globalCheckpoint.get(), minTranslogGen,config.getIndexSettings().getIndexVersionCreated());
            long safeMaxSeqNo =
                commitMaxSeqNo.stream().filter(s -> s <= globalCheckpoint.get())
                    .reduce((s1, s2) -> s2) // get the last one.
                    .orElse(SequenceNumbers.NO_OPS_PERFORMED);
            final List<IndexCommit> commits = DirectoryReader.listCommits(store.directory());
            assertThat(commits, hasSize(1));
            assertThat(commits.get(0).getUserData().get(SequenceNumbers.MAX_SEQ_NO), equalTo(Long.toString(safeMaxSeqNo)));
            try (IndexReader reader = DirectoryReader.open(commits.get(0))) {
                for (LeafReaderContext context: reader.leaves()) {
                    final NumericDocValues values = context.reader().getNumericDocValues(SeqNoFieldMapper.NAME);
                    if (values != null) {
                        for (int docID = 0; docID < context.reader().maxDoc(); docID++) {
                            if (values.advanceExact(docID) == false) {
                                throw new AssertionError("Document does not have a seq number: " + docID);
                            }
                            assertThat(values.longValue(), lessThanOrEqualTo(globalCheckpoint.get()));
                        }
                    }
                }
            }
        }
    }

    public void testLuceneHistoryOnPrimary() throws Exception {
        final List<Engine.Operation> operations = generateSingleDocHistory(false,
            randomFrom(VersionType.INTERNAL, VersionType.EXTERNAL), 2, 10, 300, "1");
        assertOperationHistoryInLucene(operations);
    }

    public void testLuceneHistoryOnReplica() throws Exception {
        final List<Engine.Operation> operations = generateSingleDocHistory(true,
            randomFrom(VersionType.INTERNAL, VersionType.EXTERNAL), 2, 10, 300, "2");
        Randomness.shuffle(operations);
        assertOperationHistoryInLucene(operations);
    }

    private void assertOperationHistoryInLucene(List<Engine.Operation> operations) throws IOException {
        final MergePolicy keepSoftDeleteDocsMP = new SoftDeletesRetentionMergePolicy(
            Lucene.SOFT_DELETES_FIELD, () -> new MatchAllDocsQuery(), engine.config().getMergePolicy());
        Settings.Builder settings = Settings.builder()
            .put(defaultSettings.getSettings())
            .put(IndexSettings.INDEX_SOFT_DELETES_SETTING.getKey(), true)
            .put(IndexSettings.INDEX_SOFT_DELETES_RETENTION_OPERATIONS_SETTING.getKey(), randomLongBetween(0, 10));
        final IndexMetaData indexMetaData = IndexMetaData.builder(defaultSettings.getIndexMetaData()).settings(settings).build();
        final IndexSettings indexSettings = IndexSettingsModule.newIndexSettings(indexMetaData);
        Set<Long> expectedSeqNos = new HashSet<>();
        try (Store store = createStore();
             Engine engine = createEngine(config(indexSettings, store, createTempDir(), keepSoftDeleteDocsMP, null))) {
            for (Engine.Operation op : operations) {
                if (op instanceof Engine.Index) {
                    Engine.IndexResult indexResult = engine.index((Engine.Index) op);
                    assertThat(indexResult.getFailure(), nullValue());
                    expectedSeqNos.add(indexResult.getSeqNo());
                } else {
                    Engine.DeleteResult deleteResult = engine.delete((Engine.Delete) op);
                    assertThat(deleteResult.getFailure(), nullValue());
                    expectedSeqNos.add(deleteResult.getSeqNo());
                }
                if (rarely()) {
                    engine.refresh("test");
                }
                if (rarely()) {
                    engine.flush();
                }
                if (rarely()) {
                    engine.forceMerge(true);
                }
            }
            MapperService mapperService = createMapperService("test");
            List<Translog.Operation> actualOps = readAllOperationsInLucene(engine, mapperService);
            assertThat(actualOps.stream().map(o -> o.seqNo()).collect(Collectors.toList()), containsInAnyOrder(expectedSeqNos.toArray()));
            assertConsistentHistoryBetweenTranslogAndLuceneIndex(engine, mapperService);
        }
    }

    public void testKeepMinRetainedSeqNoByMergePolicy() throws IOException {
        IOUtils.close(engine, store);
        Settings.Builder settings = Settings.builder()
            .put(defaultSettings.getSettings())
            .put(IndexSettings.INDEX_SOFT_DELETES_SETTING.getKey(), true)
            .put(IndexSettings.INDEX_SOFT_DELETES_RETENTION_OPERATIONS_SETTING.getKey(), randomLongBetween(0, 10));
        final IndexMetaData indexMetaData = IndexMetaData.builder(defaultSettings.getIndexMetaData()).settings(settings).build();
        final IndexSettings indexSettings = IndexSettingsModule.newIndexSettings(indexMetaData);
        final AtomicLong globalCheckpoint = new AtomicLong(SequenceNumbers.NO_OPS_PERFORMED);
        final List<Engine.Operation> operations = generateSingleDocHistory(true,
            randomFrom(VersionType.INTERNAL, VersionType.EXTERNAL), 2, 10, 300, "2");
        Randomness.shuffle(operations);
        Set<Long> existingSeqNos = new HashSet<>();
        store = createStore();
        engine = createEngine(config(indexSettings, store, createTempDir(), newMergePolicy(), null, null, globalCheckpoint::get));
        assertThat(engine.getMinRetainedSeqNo(), equalTo(0L));
        long lastMinRetainedSeqNo = engine.getMinRetainedSeqNo();
        for (Engine.Operation op : operations) {
            final Engine.Result result;
            if (op instanceof Engine.Index) {
                result = engine.index((Engine.Index) op);
            } else {
                result = engine.delete((Engine.Delete) op);
            }
            existingSeqNos.add(result.getSeqNo());
            if (randomBoolean()) {
                globalCheckpoint.set(randomLongBetween(globalCheckpoint.get(), engine.getLocalCheckpointTracker().getCheckpoint()));
            }
            if (rarely()) {
                settings.put(IndexSettings.INDEX_SOFT_DELETES_RETENTION_OPERATIONS_SETTING.getKey(), randomLongBetween(0, 10));
                indexSettings.updateIndexMetaData(IndexMetaData.builder(defaultSettings.getIndexMetaData()).settings(settings).build());
                engine.onSettingsChanged();
            }
            if (rarely()) {
                engine.refresh("test");
            }
            if (rarely()) {
                engine.flush(true, true);
                assertThat(Long.parseLong(engine.getLastCommittedSegmentInfos().userData.get(Engine.MIN_RETAINED_SEQNO)),
                    equalTo(engine.getMinRetainedSeqNo()));
            }
            if (rarely()) {
                engine.forceMerge(randomBoolean());
            }
            try (Closeable ignored = engine.acquireRetentionLockForPeerRecovery()) {
                long minRetainSeqNos = engine.getMinRetainedSeqNo();
                assertThat(minRetainSeqNos, lessThanOrEqualTo(globalCheckpoint.get() + 1));
                Long[] expectedOps = existingSeqNos.stream().filter(seqno -> seqno >= minRetainSeqNos).toArray(Long[]::new);
                Set<Long> actualOps = readAllOperationsInLucene(engine, createMapperService("test")).stream()
                    .map(Translog.Operation::seqNo).collect(Collectors.toSet());
                assertThat(actualOps, containsInAnyOrder(expectedOps));
            }
            try (Engine.IndexCommitRef commitRef = engine.acquireSafeIndexCommit()) {
                IndexCommit safeCommit = commitRef.getIndexCommit();
                if (safeCommit.getUserData().containsKey(Engine.MIN_RETAINED_SEQNO)) {
                    lastMinRetainedSeqNo = Long.parseLong(safeCommit.getUserData().get(Engine.MIN_RETAINED_SEQNO));
                }
            }
        }
        if (randomBoolean()) {
            engine.close();
        } else {
            engine.flushAndClose();
        }
        trimUnsafeCommits(engine.config());
        try (InternalEngine recoveringEngine = new InternalEngine(engine.config())) {
            assertThat(recoveringEngine.getMinRetainedSeqNo(), equalTo(lastMinRetainedSeqNo));
        }
    }

    public void testLastRefreshCheckpoint() throws Exception {
        AtomicBoolean done = new AtomicBoolean();
        Thread[] refreshThreads = new Thread[between(1, 8)];
        CountDownLatch latch = new CountDownLatch(refreshThreads.length);
        for (int i = 0; i < refreshThreads.length; i++) {
            latch.countDown();
            refreshThreads[i] = new Thread(() -> {
                while (done.get() == false) {
                    long checkPointBeforeRefresh = engine.getLocalCheckpoint();
                    engine.refresh("test", randomFrom(Engine.SearcherScope.values()));
                    assertThat(engine.lastRefreshedCheckpoint(), greaterThanOrEqualTo(checkPointBeforeRefresh));
                }
            });
            refreshThreads[i].start();
        }
        latch.await();
        List<Engine.Operation> ops = generateSingleDocHistory(true, VersionType.EXTERNAL, 1, 10, 1000, "1");
        concurrentlyApplyOps(ops, engine);
        done.set(true);
        for (Thread thread : refreshThreads) {
            thread.join();
        }
        engine.refresh("test");
        assertThat(engine.lastRefreshedCheckpoint(), equalTo(engine.getLocalCheckpoint()));
    }

    private static void trimUnsafeCommits(EngineConfig config) throws IOException {
        final Store store = config.getStore();
        final TranslogConfig translogConfig = config.getTranslogConfig();
        final String translogUUID = store.readLastCommittedSegmentsInfo().getUserData().get(Translog.TRANSLOG_UUID_KEY);
        final long globalCheckpoint = Translog.readGlobalCheckpoint(translogConfig.getTranslogPath(), translogUUID);
        final long minRetainedTranslogGen = Translog.readMinTranslogGeneration(translogConfig.getTranslogPath(), translogUUID);
        store.trimUnsafeCommits(globalCheckpoint, minRetainedTranslogGen, config.getIndexSettings().getIndexVersionCreated());
    }

    void assertLuceneOperations(InternalEngine engine, long expectedAppends, long expectedUpdates, long expectedDeletes) {
        String message = "Lucene operations mismatched;" +
            " appends [actual:" + engine.getNumDocAppends() + ", expected:" + expectedAppends + "]," +
            " updates [actual:" + engine.getNumDocUpdates() + ", expected:" + expectedUpdates + "]," +
            " deletes [actual:" + engine.getNumDocDeletes() + ", expected:" + expectedDeletes + "]";
        assertThat(message, engine.getNumDocAppends(), equalTo(expectedAppends));
        assertThat(message, engine.getNumDocUpdates(), equalTo(expectedUpdates));
        assertThat(message, engine.getNumDocDeletes(), equalTo(expectedDeletes));
    }
}<|MERGE_RESOLUTION|>--- conflicted
+++ resolved
@@ -2701,22 +2701,13 @@
         EngineConfig config = engine.config();
         assertVisibleCount(engine, numDocs);
         engine.close();
-<<<<<<< HEAD
-        trimUnsafeCommits(engine.config());
-        engine = new InternalEngine(engine.config());
-        engine.skipTranslogRecovery();
-        try (Engine.Searcher searcher = engine.acquireSearcher("test")) {
-            TopDocs topDocs = searcher.searcher().search(new MatchAllDocsQuery(), randomIntBetween(numDocs, numDocs + 10));
-            assertThat(topDocs.totalHits.value, equalTo(0L));
-=======
         trimUnsafeCommits(config);
         try (InternalEngine engine = new InternalEngine(config)) {
             engine.skipTranslogRecovery();
             try (Engine.Searcher searcher = engine.acquireSearcher("test")) {
                 TopDocs topDocs = searcher.searcher().search(new MatchAllDocsQuery(), randomIntBetween(numDocs, numDocs + 10));
-                assertThat(topDocs.totalHits, equalTo(0L));
-            }
->>>>>>> 7345878d
+                assertThat(topDocs.totalHits.value, equalTo(0L));
+            }
         }
     }
 
