--- conflicted
+++ resolved
@@ -4470,7 +4470,67 @@
         }
     }
 
-<<<<<<< HEAD
+    public void testPruneOnlyDeletesAtMostLocalCheckpoint() throws Exception {
+        final AtomicLong clock = new AtomicLong(0);
+        threadPool = spy(threadPool);
+        when(threadPool.relativeTimeInMillis()).thenAnswer(invocation -> clock.get());
+        final EngineConfig config = engine.config();
+        final long gcInterval = randomIntBetween(0, 10);
+        final IndexSettings indexSettings = engine.config().getIndexSettings();
+        final IndexMetaData indexMetaData = IndexMetaData.builder(indexSettings.getIndexMetaData())
+            .settings(Settings.builder().put(indexSettings.getSettings())
+                .put(IndexSettings.INDEX_GC_DELETES_SETTING.getKey(), TimeValue.timeValueMillis(gcInterval).getStringRep())).build();
+        indexSettings.updateIndexMetaData(indexMetaData);
+
+        try (Store store = createStore();
+             InternalEngine engine = createEngine(new EngineConfig(config.getShardId(), config.getAllocationId(), threadPool,
+                 indexSettings, config.getWarmer(), store, config.getMergePolicy(), config.getAnalyzer(), config.getSimilarity(),
+                 new CodecService(null, logger), config.getEventListener(), config.getQueryCache(), config.getQueryCachingPolicy(),
+                 config.getTranslogConfig(), config.getFlushMergesAfter(), config.getExternalRefreshListener(), Collections.emptyList(),
+                 config.getIndexSort(), config.getTranslogRecoveryRunner(), config.getCircuitBreakerService(),
+                 config.getGlobalCheckpointSupplier()))) {
+            engine.config().setEnableGcDeletes(false);
+            for (int i = 0, docs = scaledRandomIntBetween(0, 10); i < docs; i++) {
+                index(engine, i);
+            }
+            final long deleteBatch = between(10, 20);
+            final long gapSeqNo = randomLongBetween(
+                engine.getLocalCheckpointTracker().getMaxSeqNo() + 1, engine.getLocalCheckpointTracker().getMaxSeqNo() + deleteBatch);
+            for (int i = 0; i < deleteBatch; i++) {
+                final long seqno = engine.getLocalCheckpointTracker().generateSeqNo();
+                if (seqno != gapSeqNo) {
+                    if (randomBoolean()) {
+                        clock.incrementAndGet();
+                    }
+                    engine.delete(replicaDeleteForDoc(UUIDs.randomBase64UUID(), 1, seqno, threadPool.relativeTimeInMillis()));
+                }
+            }
+            List<DeleteVersionValue> tombstones = new ArrayList<>(engine.getDeletedTombstones());
+            engine.config().setEnableGcDeletes(true);
+            // Prune tombstones whose seqno < gap_seqno and timestamp < clock-gcInterval.
+            clock.set(randomLongBetween(gcInterval, deleteBatch + gcInterval));
+            engine.refresh("test");
+            tombstones.removeIf(v -> v.seqNo < gapSeqNo && v.time < clock.get() - gcInterval);
+            assertThat(engine.getDeletedTombstones(), containsInAnyOrder(tombstones.toArray()));
+            // Prune tombstones whose seqno at most the local checkpoint (eg. seqno < gap_seqno).
+            clock.set(randomLongBetween(deleteBatch + gcInterval * 4/3, 100)); // Need a margin for gcInterval/4.
+            engine.refresh("test");
+            tombstones.removeIf(v -> v.seqNo < gapSeqNo);
+            assertThat(engine.getDeletedTombstones(), containsInAnyOrder(tombstones.toArray()));
+            // Fill the seqno gap - should prune all tombstones.
+            clock.set(between(0, 100));
+            if (randomBoolean()) {
+                engine.index(replicaIndexForDoc(testParsedDocument("d", null, testDocumentWithTextField(), SOURCE, null), 1, gapSeqNo, false));
+            } else {
+                engine.delete(replicaDeleteForDoc(UUIDs.randomBase64UUID(), Versions.MATCH_ANY, gapSeqNo, threadPool.relativeTimeInMillis()));
+            }
+            clock.set(randomLongBetween(100 + gcInterval * 4/3, Long.MAX_VALUE)); // Need a margin for gcInterval/4.
+            engine.refresh("test");
+            assertThat(engine.getDeletedTombstones(), empty());
+        }
+    }
+
+
     public void testTrackMaxSeqNoOfNonAppendOnlyOperations() throws Exception {
         IOUtils.close(engine, store);
         store = createStore();
@@ -4563,66 +4623,4 @@
             false, randomNonNegativeLong(), localCheckpointTracker.generateSeqNo()));
         assertThat(engine.getNumVersionLookups(), equalTo(lookupTimes));
     }
-=======
-    public void testPruneOnlyDeletesAtMostLocalCheckpoint() throws Exception {
-        final AtomicLong clock = new AtomicLong(0);
-        threadPool = spy(threadPool);
-        when(threadPool.relativeTimeInMillis()).thenAnswer(invocation -> clock.get());
-        final EngineConfig config = engine.config();
-        final long gcInterval = randomIntBetween(0, 10);
-        final IndexSettings indexSettings = engine.config().getIndexSettings();
-        final IndexMetaData indexMetaData = IndexMetaData.builder(indexSettings.getIndexMetaData())
-            .settings(Settings.builder().put(indexSettings.getSettings())
-                .put(IndexSettings.INDEX_GC_DELETES_SETTING.getKey(), TimeValue.timeValueMillis(gcInterval).getStringRep())).build();
-        indexSettings.updateIndexMetaData(indexMetaData);
-
-        try (Store store = createStore();
-             InternalEngine engine = createEngine(new EngineConfig(config.getShardId(), config.getAllocationId(), threadPool,
-                 indexSettings, config.getWarmer(), store, config.getMergePolicy(), config.getAnalyzer(), config.getSimilarity(),
-                 new CodecService(null, logger), config.getEventListener(), config.getQueryCache(), config.getQueryCachingPolicy(),
-                 config.getTranslogConfig(), config.getFlushMergesAfter(), config.getExternalRefreshListener(), Collections.emptyList(),
-                 config.getIndexSort(), config.getTranslogRecoveryRunner(), config.getCircuitBreakerService(),
-                 config.getGlobalCheckpointSupplier()))) {
-            engine.config().setEnableGcDeletes(false);
-            for (int i = 0, docs = scaledRandomIntBetween(0, 10); i < docs; i++) {
-                index(engine, i);
-            }
-            final long deleteBatch = between(10, 20);
-            final long gapSeqNo = randomLongBetween(
-                engine.getLocalCheckpointTracker().getMaxSeqNo() + 1, engine.getLocalCheckpointTracker().getMaxSeqNo() + deleteBatch);
-            for (int i = 0; i < deleteBatch; i++) {
-                final long seqno = engine.getLocalCheckpointTracker().generateSeqNo();
-                if (seqno != gapSeqNo) {
-                    if (randomBoolean()) {
-                        clock.incrementAndGet();
-                    }
-                    engine.delete(replicaDeleteForDoc(UUIDs.randomBase64UUID(), 1, seqno, threadPool.relativeTimeInMillis()));
-                }
-            }
-            List<DeleteVersionValue> tombstones = new ArrayList<>(engine.getDeletedTombstones());
-            engine.config().setEnableGcDeletes(true);
-            // Prune tombstones whose seqno < gap_seqno and timestamp < clock-gcInterval.
-            clock.set(randomLongBetween(gcInterval, deleteBatch + gcInterval));
-            engine.refresh("test");
-            tombstones.removeIf(v -> v.seqNo < gapSeqNo && v.time < clock.get() - gcInterval);
-            assertThat(engine.getDeletedTombstones(), containsInAnyOrder(tombstones.toArray()));
-            // Prune tombstones whose seqno at most the local checkpoint (eg. seqno < gap_seqno).
-            clock.set(randomLongBetween(deleteBatch + gcInterval * 4/3, 100)); // Need a margin for gcInterval/4.
-            engine.refresh("test");
-            tombstones.removeIf(v -> v.seqNo < gapSeqNo);
-            assertThat(engine.getDeletedTombstones(), containsInAnyOrder(tombstones.toArray()));
-            // Fill the seqno gap - should prune all tombstones.
-            clock.set(between(0, 100));
-            if (randomBoolean()) {
-                engine.index(replicaIndexForDoc(testParsedDocument("d", null, testDocumentWithTextField(), SOURCE, null), 1, gapSeqNo, false));
-            } else {
-                engine.delete(replicaDeleteForDoc(UUIDs.randomBase64UUID(), Versions.MATCH_ANY, gapSeqNo, threadPool.relativeTimeInMillis()));
-            }
-            clock.set(randomLongBetween(100 + gcInterval * 4/3, Long.MAX_VALUE)); // Need a margin for gcInterval/4.
-            engine.refresh("test");
-            assertThat(engine.getDeletedTombstones(), empty());
-        }
-    }
-
->>>>>>> 87957603
 }