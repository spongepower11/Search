/*
 * Licensed to Elasticsearch under one or more contributor
 * license agreements. See the NOTICE file distributed with
 * this work for additional information regarding copyright
 * ownership. Elasticsearch licenses this file to you under
 * the Apache License, Version 2.0 (the "License"); you may
 * not use this file except in compliance with the License.
 * You may obtain a copy of the License at
 *
 *    http://www.apache.org/licenses/LICENSE-2.0
 *
 * Unless required by applicable law or agreed to in writing,
 * software distributed under the License is distributed on an
 * "AS IS" BASIS, WITHOUT WARRANTIES OR CONDITIONS OF ANY
 * KIND, either express or implied.  See the License for the
 * specific language governing permissions and limitations
 * under the License.
 */

package org.elasticsearch.index.engine;

import org.apache.lucene.util.BytesRef;
import org.apache.lucene.util.BytesRefBuilder;
import org.apache.lucene.util.Constants;
import org.apache.lucene.util.RamUsageTester;
import org.apache.lucene.util.TestUtil;
import org.elasticsearch.common.lease.Releasable;
import org.elasticsearch.index.translog.Translog;
import org.elasticsearch.test.ESTestCase;

import java.io.IOException;
import java.util.ArrayList;
import java.util.HashMap;
import java.util.HashSet;
import java.util.List;
import java.util.Map;
import java.util.concurrent.ConcurrentHashMap;
import java.util.concurrent.CountDownLatch;
import java.util.concurrent.atomic.AtomicBoolean;
import java.util.concurrent.atomic.AtomicLong;

import static org.hamcrest.Matchers.empty;
import static org.hamcrest.Matchers.equalTo;
<<<<<<< HEAD
=======
import static org.hamcrest.Matchers.greaterThan;
>>>>>>> 0c7f6570
import static org.hamcrest.Matchers.nullValue;

public class LiveVersionMapTests extends ESTestCase {

    public void testRamBytesUsed() throws Exception {
        LiveVersionMap map = new LiveVersionMap();
        for (int i = 0; i < 100000; ++i) {
            BytesRefBuilder uid = new BytesRefBuilder();
            uid.copyChars(TestUtil.randomSimpleString(random(), 10, 20));
            try (Releasable r = map.acquireLock(uid.toBytesRef())) {
                map.putIndexUnderLock(uid.toBytesRef(), randomIndexVersionValue());
            }
        }
        long actualRamBytesUsed = RamUsageTester.sizeOf(map);
        long estimatedRamBytesUsed = map.ramBytesUsed();
        // less than 50% off
        assertEquals(actualRamBytesUsed, estimatedRamBytesUsed, actualRamBytesUsed / 2);

        // now refresh
        map.beforeRefresh();
        map.afterRefresh(true);

        for (int i = 0; i < 100000; ++i) {
            BytesRefBuilder uid = new BytesRefBuilder();
            uid.copyChars(TestUtil.randomSimpleString(random(), 10, 20));
            try (Releasable r = map.acquireLock(uid.toBytesRef())) {
                map.putIndexUnderLock(uid.toBytesRef(), randomIndexVersionValue());
            }
        }
        actualRamBytesUsed = RamUsageTester.sizeOf(map);
        estimatedRamBytesUsed = map.ramBytesUsed();
        long tolerance;
        if (Constants.JRE_IS_MINIMUM_JAVA9) {
            // With Java 9, RamUsageTester computes the memory usage of maps as
            // the memory usage of an array that would contain exactly all keys
            // and values. This is an under-estimation of the actual memory
            // usage since it ignores the impact of the load factor and of the
            // linked list/tree that is used to resolve collisions. So we use a
            // bigger tolerance.
            // less than 50% off
            tolerance = actualRamBytesUsed / 2;
        } else {
            // Java 8 is more accurate by doing reflection into the actual JDK classes
            // so we give it a lower error bound.
            // less than 25% off
            tolerance = actualRamBytesUsed / 4;
        }
        assertEquals(actualRamBytesUsed, estimatedRamBytesUsed, tolerance);
<<<<<<< HEAD
=======
    }

    public void testRefreshingBytes() throws IOException {
        LiveVersionMap map = new LiveVersionMap();
        BytesRefBuilder uid = new BytesRefBuilder();
        uid.copyChars(TestUtil.randomSimpleString(random(), 10, 20));
        try (Releasable r = map.acquireLock(uid.toBytesRef())) {
            map.putIndexUnderLock(uid.toBytesRef(), randomIndexVersionValue());
        }
        map.beforeRefresh();
        assertThat(map.getRefreshingBytes(), greaterThan(0L));
        map.afterRefresh(true);
        assertThat(map.getRefreshingBytes(), equalTo(0L));
>>>>>>> 0c7f6570
    }

    private BytesRef uid(String string) {
        BytesRefBuilder builder = new BytesRefBuilder();
        builder.copyChars(string);
        // length of the array must be the same as the len of the ref... there is an assertion in LiveVersionMap#putUnderLock
        return BytesRef.deepCopyOf(builder.get());
    }

    public void testBasics() throws IOException {
        LiveVersionMap map = new LiveVersionMap();
        try (Releasable r = map.acquireLock(uid("test"))) {
            Translog.Location tlogLoc = randomTranslogLocation();
            map.putIndexUnderLock(uid("test"), new IndexVersionValue(tlogLoc, 1, 1, 1));
            assertEquals(new IndexVersionValue(tlogLoc, 1, 1, 1), map.getUnderLock(uid("test")));
            map.beforeRefresh();
            assertEquals(new IndexVersionValue(tlogLoc, 1, 1, 1), map.getUnderLock(uid("test")));
            map.afterRefresh(randomBoolean());
            assertNull(map.getUnderLock(uid("test")));

            map.putDeleteUnderLock(uid("test"), new DeleteVersionValue(1,1,1,1));
            assertEquals(new DeleteVersionValue(1,1,1,1), map.getUnderLock(uid("test")));
            map.beforeRefresh();
            assertEquals(new DeleteVersionValue(1,1,1,1), map.getUnderLock(uid("test")));
            map.afterRefresh(randomBoolean());
            assertEquals(new DeleteVersionValue(1,1,1,1), map.getUnderLock(uid("test")));
            map.pruneTombstones(2, 0);
            assertEquals(new DeleteVersionValue(1,1,1,1), map.getUnderLock(uid("test")));
            map.pruneTombstones(2, 1);
            assertNull(map.getUnderLock(uid("test")));
        }
    }

    public void testConcurrently() throws IOException, InterruptedException {
        HashSet<BytesRef> keySet = new HashSet<>();
        int numKeys = randomIntBetween(50, 200);
        for (int i = 0; i < numKeys; i++) {
            keySet.add(uid(TestUtil.randomSimpleString(random(), 10, 20)));
        }
        List<BytesRef> keyList = new ArrayList<>(keySet);
        ConcurrentHashMap<BytesRef, VersionValue> values = new ConcurrentHashMap<>();
        ConcurrentHashMap<BytesRef, DeleteVersionValue> deletes = new ConcurrentHashMap<>();
        LiveVersionMap map = new LiveVersionMap();
        int numThreads = randomIntBetween(2, 5);

        Thread[] threads = new Thread[numThreads];
        CountDownLatch startGun = new CountDownLatch(numThreads);
        CountDownLatch done = new CountDownLatch(numThreads);
        int randomValuesPerThread = randomIntBetween(5000, 20000);
        final AtomicLong clock = new AtomicLong(0);
        final AtomicLong lastPrunedTimestamp = new AtomicLong(-1);
        final AtomicLong maxSeqNo = new AtomicLong();
        final AtomicLong lastPrunedSeqNo = new AtomicLong();
        for (int j = 0; j < threads.length; j++) {
            threads[j] = new Thread(() -> {
                startGun.countDown();
                try {
                    startGun.await();
                } catch (InterruptedException e) {
                    done.countDown();
                    throw new AssertionError(e);
                }
                try {
                    for (int i = 0; i < randomValuesPerThread; ++i) {
                        BytesRef bytesRef = randomFrom(random(), keyList);
                        try (Releasable r = map.acquireLock(bytesRef)) {
                            VersionValue versionValue = values.computeIfAbsent(bytesRef,
                                v -> new IndexVersionValue(
                                    randomTranslogLocation(), randomLong(), maxSeqNo.incrementAndGet(), randomLong()));
                            boolean isDelete = versionValue instanceof DeleteVersionValue;
                            if (isDelete) {
                                map.removeTombstoneUnderLock(bytesRef);
                                deletes.remove(bytesRef);
                            }
                            if (isDelete == false && rarely()) {
                                versionValue = new DeleteVersionValue(versionValue.version + 1,
                                    maxSeqNo.incrementAndGet(), versionValue.term, clock.getAndIncrement());
                                deletes.put(bytesRef, (DeleteVersionValue) versionValue);
                                map.putDeleteUnderLock(bytesRef, (DeleteVersionValue) versionValue);
                            } else {
                                versionValue = new IndexVersionValue(randomTranslogLocation(),
                                    versionValue.version + 1, maxSeqNo.incrementAndGet(), versionValue.term);
                                map.putIndexUnderLock(bytesRef, (IndexVersionValue) versionValue);
                            }
                            values.put(bytesRef, versionValue);
                        }
                        if (rarely()) {
                            final long pruneSeqNo = randomLongBetween(0, maxSeqNo.get());
                            final long clockTick = randomLongBetween(0, clock.get());
                            map.pruneTombstones(clockTick, pruneSeqNo);
                            // make sure we track the latest timestamp and seqno we pruned the deletes
                            lastPrunedTimestamp.updateAndGet(prev -> Math.max(clockTick, prev));
                            lastPrunedSeqNo.updateAndGet(prev -> Math.max(pruneSeqNo, prev));
                        }
                    }
                } finally {
                    done.countDown();
                }
            });
            threads[j].start();
        }
        do {
            final Map<BytesRef, VersionValue> valueMap = new HashMap<>(map.getAllCurrent());
            map.beforeRefresh();
            valueMap.forEach((k, v) -> {
                try (Releasable r = map.acquireLock(k)) {
                    VersionValue actualValue = map.getUnderLock(k);
                    assertNotNull(actualValue);
                    assertTrue(v.version <= actualValue.version);
                }
            });
            map.afterRefresh(randomBoolean());
            valueMap.forEach((k, v) -> {
                try (Releasable r = map.acquireLock(k)) {
                    VersionValue actualValue = map.getUnderLock(k);
                    if (actualValue != null) {
                        if (actualValue instanceof DeleteVersionValue) {
                            assertTrue(v.version <= actualValue.version); // deletes can be the same version
                        } else {
                            assertTrue(v.version < actualValue.version);
                        }

                    }
                }
            });
            if (randomBoolean()) {
                Thread.yield();
            }
        } while (done.getCount() != 0);

        for (int j = 0; j < threads.length; j++) {
            threads[j].join();
        }
        map.getAllCurrent().forEach((k, v) -> {
            VersionValue versionValue = values.get(k);
            assertNotNull(versionValue);
            assertEquals(v, versionValue);
        });
        Runnable assertTombstones = () ->
            map.getAllTombstones().entrySet().forEach(e -> {
                VersionValue versionValue = values.get(e.getKey());
                assertNotNull(versionValue);
                assertEquals(e.getValue(), versionValue);
                assertTrue(versionValue instanceof DeleteVersionValue);
            });
        assertTombstones.run();
        map.beforeRefresh();
        assertTombstones.run();
        map.afterRefresh(false);
        assertTombstones.run();

        deletes.entrySet().forEach(e -> {
            try (Releasable r = map.acquireLock(e.getKey())) {
                VersionValue value = map.getUnderLock(e.getKey());
                // here we keep track of the deletes and ensure that all deletes that are not visible anymore ie. not in the map
                // have a timestamp that is smaller or equal to the maximum timestamp that we pruned on
                final DeleteVersionValue delete = e.getValue();
                if (value == null) {
                    assertTrue(delete.time + " > " + lastPrunedTimestamp.get() + "," + delete.seqNo + " > " + lastPrunedSeqNo.get(),
                        delete.time <= lastPrunedTimestamp.get() && delete.seqNo <= lastPrunedSeqNo.get());
                } else {
                    assertEquals(value, delete);
                }
            }
        });
        map.pruneTombstones(clock.incrementAndGet(), maxSeqNo.get());
        assertThat(map.getAllTombstones().entrySet(), empty());
    }

    public void testCarryOnSafeAccess() throws IOException {
        LiveVersionMap map = new LiveVersionMap();
        assertFalse(map.isUnsafe());
        assertFalse(map.isSafeAccessRequired());
        map.enforceSafeAccess();
        assertTrue(map.isSafeAccessRequired());
        assertFalse(map.isUnsafe());
        int numIters = randomIntBetween(1, 5);
        for (int i = 0; i < numIters; i++) { // if we don't do anything ie. no adds etc we will stay with the safe access required
            map.beforeRefresh();
            map.afterRefresh(randomBoolean());
            assertTrue("failed in iter: " + i, map.isSafeAccessRequired());
        }

        try (Releasable r = map.acquireLock(uid(""))) {
            map.maybePutIndexUnderLock(new BytesRef(""), randomIndexVersionValue());
        }
        assertFalse(map.isUnsafe());
        assertEquals(1, map.getAllCurrent().size());

        map.beforeRefresh();
        map.afterRefresh(randomBoolean());
        assertFalse(map.isUnsafe());
        assertFalse(map.isSafeAccessRequired());
        try (Releasable r = map.acquireLock(uid(""))) {
            map.maybePutIndexUnderLock(new BytesRef(""), randomIndexVersionValue());
        }
        assertTrue(map.isUnsafe());
        assertFalse(map.isSafeAccessRequired());
        assertEquals(0, map.getAllCurrent().size());
    }

    public void testRefreshTransition() throws IOException {
        LiveVersionMap map = new LiveVersionMap();
        try (Releasable r = map.acquireLock(uid("1"))) {
            map.maybePutIndexUnderLock(uid("1"), randomIndexVersionValue());
            assertTrue(map.isUnsafe());
            assertNull(map.getUnderLock(uid("1")));
            map.beforeRefresh();
            assertTrue(map.isUnsafe());
            assertNull(map.getUnderLock(uid("1")));
            map.afterRefresh(randomBoolean());
            assertNull(map.getUnderLock(uid("1")));
            assertFalse(map.isUnsafe());

            map.enforceSafeAccess();
            map.maybePutIndexUnderLock(uid("1"), randomIndexVersionValue());
            assertFalse(map.isUnsafe());
            assertNotNull(map.getUnderLock(uid("1")));
            map.beforeRefresh();
            assertFalse(map.isUnsafe());
            assertTrue(map.isSafeAccessRequired());
            assertNotNull(map.getUnderLock(uid("1")));
            map.afterRefresh(randomBoolean());
            assertNull(map.getUnderLock(uid("1")));
            assertFalse(map.isUnsafe());
            assertTrue(map.isSafeAccessRequired());
        }
    }

    public void testAddAndDeleteRefreshConcurrently() throws IOException, InterruptedException {
        LiveVersionMap map = new LiveVersionMap();
        int numIters = randomIntBetween(1000, 5000);
        AtomicBoolean done = new AtomicBoolean(false);
        AtomicLong version = new AtomicLong();
        CountDownLatch start = new CountDownLatch(2);
        BytesRef uid = uid("1");
        VersionValue initialVersion;
        try (Releasable ignore = map.acquireLock(uid)) {
            initialVersion = new IndexVersionValue(randomTranslogLocation(), version.incrementAndGet(), 1, 1);
            map.putIndexUnderLock(uid, (IndexVersionValue) initialVersion);
        }
        Thread t = new Thread(() -> {
            start.countDown();
            try {
                start.await();
                VersionValue nextVersionValue = initialVersion;
                for (int i = 0; i < numIters; i++) {
                    try (Releasable ignore = map.acquireLock(uid)) {
                        VersionValue underLock = map.getUnderLock(uid);
                        if (underLock != null) {
                            assertEquals(underLock, nextVersionValue);
                        } else {
                            underLock = nextVersionValue;
                        }
                        if (underLock.isDelete() || randomBoolean()) {
                            nextVersionValue = new IndexVersionValue(randomTranslogLocation(), version.incrementAndGet(), 1, 1);
                            map.putIndexUnderLock(uid, (IndexVersionValue) nextVersionValue);
                        } else {
                            nextVersionValue = new DeleteVersionValue(version.incrementAndGet(), 1, 1, 0);
                            map.putDeleteUnderLock(uid, (DeleteVersionValue) nextVersionValue);
                        }
                    }
                }
            } catch (Exception e) {
                throw new AssertionError(e);
            } finally {
                done.set(true);
            }
        });
        t.start();
        start.countDown();
        while(done.get() == false) {
            map.beforeRefresh();
            Thread.yield();
            map.afterRefresh(false);
        }
        t.join();

        try (Releasable ignore = map.acquireLock(uid)) {
            VersionValue underLock = map.getUnderLock(uid);
            if (underLock != null) {
                assertEquals(version.get(), underLock.version);
            }
        }
    }

    public void testPruneTombstonesWhileLocked() throws InterruptedException, IOException {
        LiveVersionMap map = new LiveVersionMap();
        BytesRef uid = uid("1");
        ;
        try (Releasable ignore = map.acquireLock(uid)) {
            map.putDeleteUnderLock(uid, new DeleteVersionValue(0, 0, 0, 0));
            map.beforeRefresh(); // refresh otherwise we won't prune since it's tracked by the current map
            map.afterRefresh(false);
            Thread thread = new Thread(() -> {
                map.pruneTombstones(Long.MAX_VALUE, 0);
            });
            thread.start();
            thread.join();
            assertEquals(1, map.getAllTombstones().size());
        }
        Thread thread = new Thread(() -> {
            map.pruneTombstones(Long.MAX_VALUE, 0);
        });
        thread.start();
        thread.join();
        assertEquals(0, map.getAllTombstones().size());
    }

    public void testRandomlyIndexDeleteAndRefresh() throws Exception {
        final LiveVersionMap versionMap = new LiveVersionMap();
        final BytesRef uid = uid("1");
        final long versions = between(10, 1000);
        VersionValue latestVersion = null;
        for (long i = 0; i < versions; i++) {
            if (randomBoolean()) {
                versionMap.beforeRefresh();
                versionMap.afterRefresh(randomBoolean());
            }
            if (randomBoolean()) {
                versionMap.enforceSafeAccess();
            }
            try (Releasable ignore = versionMap.acquireLock(uid)) {
                if (randomBoolean()) {
                    latestVersion = new DeleteVersionValue(randomNonNegativeLong(), randomLong(), randomLong(), randomLong());
                    versionMap.putDeleteUnderLock(uid, (DeleteVersionValue) latestVersion);
                    assertThat(versionMap.getUnderLock(uid), equalTo(latestVersion));
                } else if (randomBoolean()) {
                    latestVersion = new IndexVersionValue(randomTranslogLocation(), randomNonNegativeLong(), randomLong(), randomLong());
                    versionMap.maybePutIndexUnderLock(uid, (IndexVersionValue) latestVersion);
                    if (versionMap.isSafeAccessRequired()) {
                        assertThat(versionMap.getUnderLock(uid), equalTo(latestVersion));
                    } else {
                        assertThat(versionMap.getUnderLock(uid), nullValue());
                    }
                }
                if (versionMap.getUnderLock(uid) != null) {
                    assertThat(versionMap.getUnderLock(uid), equalTo(latestVersion));
                }
            }
        }
    }

    IndexVersionValue randomIndexVersionValue() {
        return new IndexVersionValue(randomTranslogLocation(), randomNonNegativeLong(), randomNonNegativeLong(), randomNonNegativeLong());
    }

    Translog.Location randomTranslogLocation() {
        if (randomBoolean()) {
            return null;
        } else {
            return new Translog.Location(randomNonNegativeLong(), randomNonNegativeLong(), randomInt());
        }
    }
}<|MERGE_RESOLUTION|>--- conflicted
+++ resolved
@@ -41,10 +41,7 @@
 
 import static org.hamcrest.Matchers.empty;
 import static org.hamcrest.Matchers.equalTo;
-<<<<<<< HEAD
-=======
 import static org.hamcrest.Matchers.greaterThan;
->>>>>>> 0c7f6570
 import static org.hamcrest.Matchers.nullValue;
 
 public class LiveVersionMapTests extends ESTestCase {
@@ -93,8 +90,6 @@
             tolerance = actualRamBytesUsed / 4;
         }
         assertEquals(actualRamBytesUsed, estimatedRamBytesUsed, tolerance);
-<<<<<<< HEAD
-=======
     }
 
     public void testRefreshingBytes() throws IOException {
@@ -108,7 +103,6 @@
         assertThat(map.getRefreshingBytes(), greaterThan(0L));
         map.afterRefresh(true);
         assertThat(map.getRefreshingBytes(), equalTo(0L));
->>>>>>> 0c7f6570
     }
 
     private BytesRef uid(String string) {
