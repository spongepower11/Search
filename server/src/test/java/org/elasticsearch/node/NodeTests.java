/*
 * Licensed to Elasticsearch under one or more contributor
 * license agreements. See the NOTICE file distributed with
 * this work for additional information regarding copyright
 * ownership. Elasticsearch licenses this file to you under
 * the Apache License, Version 2.0 (the "License"); you may
 * not use this file except in compliance with the License.
 * You may obtain a copy of the License at
 *
 *    http://www.apache.org/licenses/LICENSE-2.0
 *
 * Unless required by applicable law or agreed to in writing,
 * software distributed under the License is distributed on an
 * "AS IS" BASIS, WITHOUT WARRANTIES OR CONDITIONS OF ANY
 * KIND, either express or implied.  See the License for the
 * specific language governing permissions and limitations
 * under the License.
 */
package org.elasticsearch.node;

import org.apache.logging.log4j.Logger;
import org.apache.lucene.util.LuceneTestCase;
import org.elasticsearch.Version;
import org.elasticsearch.bootstrap.BootstrapCheck;
import org.elasticsearch.bootstrap.BootstrapContext;
import org.elasticsearch.cluster.ClusterName;
import org.elasticsearch.common.network.NetworkModule;
import org.elasticsearch.common.settings.Setting;
import org.elasticsearch.common.settings.Settings;
import org.elasticsearch.common.transport.BoundTransportAddress;
import org.elasticsearch.env.Environment;
import org.elasticsearch.plugins.Plugin;
import org.elasticsearch.test.ESTestCase;
import org.elasticsearch.test.InternalTestCluster;

import java.io.IOException;
import java.nio.file.Path;
import java.util.Arrays;
import java.util.Collections;
import java.util.List;
import java.util.concurrent.atomic.AtomicBoolean;

import static org.hamcrest.Matchers.equalTo;
import static org.mockito.Mockito.mock;
import static org.mockito.Mockito.reset;
import static org.mockito.Mockito.verify;
import static org.mockito.Mockito.verifyNoMoreInteractions;

@LuceneTestCase.SuppressFileSystems(value = "ExtrasFS")
public class NodeTests extends ESTestCase {

    public void testNodeName() throws IOException {
        final String name = randomBoolean() ? randomAlphaOfLength(10) : null;
        Settings.Builder settings = baseSettings();
        if (name != null) {
            settings.put(Node.NODE_NAME_SETTING.getKey(), name);
        }
        try (Node node = new MockNode(settings.build(), Collections.singleton(getTestTransportPlugin()))) {
            final Settings nodeSettings = randomBoolean() ? node.settings() : node.getEnvironment().settings();
            if (name == null) {
                assertThat(Node.NODE_NAME_SETTING.get(nodeSettings), equalTo(node.getNodeEnvironment().nodeId().substring(0, 7)));
            } else {
                assertThat(Node.NODE_NAME_SETTING.get(nodeSettings), equalTo(name));
            }
        }
        assertSettingDeprecationsAndWarnings(new Setting<?>[] { NetworkModule.HTTP_ENABLED });
    }

    public static class CheckPlugin extends Plugin {
        public static final BootstrapCheck CHECK = context -> BootstrapCheck.BootstrapCheckResult.success();

        @Override
        public List<BootstrapCheck> getBootstrapChecks() {
            return Collections.singletonList(CHECK);
        }
    }

    public void testLoadPluginBootstrapChecks() throws IOException {
        final String name = randomBoolean() ? randomAlphaOfLength(10) : null;
        Settings.Builder settings = baseSettings();
        if (name != null) {
            settings.put(Node.NODE_NAME_SETTING.getKey(), name);
        }
        AtomicBoolean executed = new AtomicBoolean(false);
        try (Node node = new MockNode(settings.build(), Arrays.asList(getTestTransportPlugin(), CheckPlugin.class)) {
            @Override
            protected void validateNodeBeforeAcceptingRequests(BootstrapContext context, BoundTransportAddress boundTransportAddress,
                                                               List<BootstrapCheck> bootstrapChecks) throws NodeValidationException {
                assertEquals(1, bootstrapChecks.size());
                assertSame(CheckPlugin.CHECK, bootstrapChecks.get(0));
                executed.set(true);
                throw new NodeValidationException("boom");
            }
        }) {
            expectThrows(NodeValidationException.class, () -> node.start());
            assertTrue(executed.get());
        }
        assertSettingDeprecationsAndWarnings(new Setting<?>[] { NetworkModule.HTTP_ENABLED });
    }

    public void testWarnIfPreRelease() {
        final Logger logger = mock(Logger.class);

        final int id = randomIntBetween(1, 9) * 1000000;
        final Version releaseVersion = Version.fromId(id + 99);
        final Version preReleaseVersion = Version.fromId(id + randomIntBetween(0, 98));

        Node.warnIfPreRelease(releaseVersion, false, logger);
        verifyNoMoreInteractions(logger);

        reset(logger);
        Node.warnIfPreRelease(releaseVersion, true, logger);
        verify(logger).warn(
            "version [{}] is a pre-release version of Elasticsearch and is not suitable for production", releaseVersion + "-SNAPSHOT");

        reset(logger);
        final boolean isSnapshot = randomBoolean();
        Node.warnIfPreRelease(preReleaseVersion, isSnapshot, logger);
        verify(logger).warn(
            "version [{}] is a pre-release version of Elasticsearch and is not suitable for production",
            preReleaseVersion + (isSnapshot ? "-SNAPSHOT" : ""));

    }

    public void testNodeAttributes() throws IOException {
        String attr = randomAlphaOfLength(5);
        Settings.Builder settings = baseSettings().put(Node.NODE_ATTRIBUTES.getKey() + "test_attr", attr);
        try (Node node = new MockNode(settings.build(), Collections.singleton(getTestTransportPlugin()))) {
            final Settings nodeSettings = randomBoolean() ? node.settings() : node.getEnvironment().settings();
            assertEquals(attr, Node.NODE_ATTRIBUTES.getAsMap(nodeSettings).get("test_attr"));
        }

        // leading whitespace not allowed
        attr = " leading";
        settings = baseSettings().put(Node.NODE_ATTRIBUTES.getKey() + "test_attr", attr);
        try (Node node = new MockNode(settings.build(), Collections.singleton(getTestTransportPlugin()))) {
            fail("should not allow a node attribute with leading whitespace");
        } catch (IllegalArgumentException e) {
            assertEquals("node.attr.test_attr cannot have leading or trailing whitespace [ leading]", e.getMessage());
        }

        // trailing whitespace not allowed
        attr = "trailing ";
        settings = baseSettings().put(Node.NODE_ATTRIBUTES.getKey() + "test_attr", attr);
        try (Node node = new MockNode(settings.build(), Collections.singleton(getTestTransportPlugin()))) {
            fail("should not allow a node attribute with trailing whitespace");
        } catch (IllegalArgumentException e) {
            assertEquals("node.attr.test_attr cannot have leading or trailing whitespace [trailing ]", e.getMessage());
        }
        assertSettingDeprecationsAndWarnings(new Setting<?>[] { NetworkModule.HTTP_ENABLED });
<<<<<<< HEAD
=======
    }

    public void testServerNameNodeAttribute() throws IOException {
        String attr = "valid-hostname";
        Settings.Builder settings = baseSettings().put(Node.NODE_ATTRIBUTES.getKey() + "server_name", attr);
        int i = 0;
        try (Node node = new MockNode(settings.build(), Collections.singleton(getTestTransportPlugin()))) {
            final Settings nodeSettings = randomBoolean() ? node.settings() : node.getEnvironment().settings();
            assertEquals(attr, Node.NODE_ATTRIBUTES.getAsMap(nodeSettings).get("server_name"));
        }

        // non-LDH hostname not allowed
        attr = "invalid_hostname";
        settings = baseSettings().put(Node.NODE_ATTRIBUTES.getKey() + "server_name", attr);
        try (Node node = new MockNode(settings.build(), Collections.singleton(getTestTransportPlugin()))) {
            fail("should not allow a server_name attribute with an underscore");
        } catch (IllegalArgumentException e) {
            assertEquals("invalid node.attr.server_name [invalid_hostname]", e.getMessage());
        }

        assertSettingDeprecationsAndWarnings(new Setting<?>[] { NetworkModule.HTTP_ENABLED });
>>>>>>> 0c7f6570
    }

    private static Settings.Builder baseSettings() {
        final Path tempDir = createTempDir();
        return Settings.builder()
                .put(ClusterName.CLUSTER_NAME_SETTING.getKey(), InternalTestCluster.clusterName("single-node-cluster", randomLong()))
                .put(Environment.PATH_HOME_SETTING.getKey(), tempDir)
                .put(NetworkModule.HTTP_ENABLED.getKey(), false)
                .put(NetworkModule.TRANSPORT_TYPE_KEY, getTestTransportType())
                .put(Node.NODE_DATA_SETTING.getKey(), true);
    }


}<|MERGE_RESOLUTION|>--- conflicted
+++ resolved
@@ -148,8 +148,6 @@
             assertEquals("node.attr.test_attr cannot have leading or trailing whitespace [trailing ]", e.getMessage());
         }
         assertSettingDeprecationsAndWarnings(new Setting<?>[] { NetworkModule.HTTP_ENABLED });
-<<<<<<< HEAD
-=======
     }
 
     public void testServerNameNodeAttribute() throws IOException {
@@ -171,7 +169,6 @@
         }
 
         assertSettingDeprecationsAndWarnings(new Setting<?>[] { NetworkModule.HTTP_ENABLED });
->>>>>>> 0c7f6570
     }
 
     private static Settings.Builder baseSettings() {
