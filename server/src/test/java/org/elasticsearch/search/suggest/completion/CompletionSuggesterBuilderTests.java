--- conflicted
+++ resolved
@@ -166,17 +166,7 @@
     }
 
     @Override
-<<<<<<< HEAD
-    protected MappedFieldType mockFieldType(String fieldName, boolean analyzerSet) {
-        if (analyzerSet == false) {
-            CompletionFieldType completionFieldType = new CompletionFieldType(fieldName,
-                new NamedAnalyzer(""), Collections.emptyMap());
-            completionFieldType.setContextMappings(new ContextMappings(contextMappings));
-            return completionFieldType;
-        }
-=======
     protected MappedFieldType mockFieldType(String fieldName) {
->>>>>>> 3c752acf
         CompletionFieldType completionFieldType = new CompletionFieldType(fieldName,
             new NamedAnalyzer("fieldSearchAnalyzer", AnalyzerScope.INDEX, new SimpleAnalyzer()),
             Collections.emptyMap());
