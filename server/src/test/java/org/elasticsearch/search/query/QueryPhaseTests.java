/*
 * Copyright Elasticsearch B.V. and/or licensed to Elasticsearch B.V. under one
 * or more contributor license agreements. Licensed under the Elastic License
 * 2.0 and the Server Side Public License, v 1; you may not use this file except
 * in compliance with, at your election, the Elastic License 2.0 or the Server
 * Side Public License, v 1.
 */

package org.elasticsearch.search.query;

import org.apache.lucene.analysis.standard.StandardAnalyzer;
import org.apache.lucene.document.Document;
import org.apache.lucene.document.Field.Store;
import org.apache.lucene.document.KeywordField;
import org.apache.lucene.document.LatLonDocValuesField;
import org.apache.lucene.document.LatLonPoint;
import org.apache.lucene.document.LongPoint;
import org.apache.lucene.document.NumericDocValuesField;
import org.apache.lucene.document.SortedSetDocValuesField;
import org.apache.lucene.document.StringField;
import org.apache.lucene.document.TextField;
import org.apache.lucene.index.DirectoryReader;
import org.apache.lucene.index.IndexReader;
import org.apache.lucene.index.IndexWriter;
import org.apache.lucene.index.IndexWriterConfig;
import org.apache.lucene.index.LeafReaderContext;
import org.apache.lucene.index.NoMergePolicy;
import org.apache.lucene.index.Term;
import org.apache.lucene.queries.spans.SpanNearQuery;
import org.apache.lucene.queries.spans.SpanTermQuery;
import org.apache.lucene.search.BooleanClause.Occur;
import org.apache.lucene.search.BooleanQuery;
import org.apache.lucene.search.Collector;
import org.apache.lucene.search.ConstantScoreQuery;
import org.apache.lucene.search.FieldComparator;
import org.apache.lucene.search.FieldDoc;
import org.apache.lucene.search.FieldExistsQuery;
import org.apache.lucene.search.FilterCollector;
import org.apache.lucene.search.FilterLeafCollector;
import org.apache.lucene.search.IndexSearcher;
import org.apache.lucene.search.LeafCollector;
import org.apache.lucene.search.MatchAllDocsQuery;
import org.apache.lucene.search.MatchNoDocsQuery;
import org.apache.lucene.search.MultiTermQuery;
import org.apache.lucene.search.PrefixQuery;
import org.apache.lucene.search.Query;
import org.apache.lucene.search.ScoreDoc;
import org.apache.lucene.search.Sort;
import org.apache.lucene.search.SortField;
import org.apache.lucene.search.TermQuery;
import org.apache.lucene.search.TopDocs;
import org.apache.lucene.search.TotalHitCountCollector;
import org.apache.lucene.search.TotalHits;
import org.apache.lucene.search.Weight;
import org.apache.lucene.search.join.BitSetProducer;
import org.apache.lucene.search.join.ScoreMode;
import org.apache.lucene.store.Directory;
import org.apache.lucene.tests.index.RandomIndexWriter;
import org.apache.lucene.util.BytesRef;
import org.apache.lucene.util.FixedBitSet;
import org.elasticsearch.action.search.SearchShardTask;
import org.elasticsearch.index.mapper.DateFieldMapper;
import org.elasticsearch.index.mapper.MappedFieldType;
import org.elasticsearch.index.mapper.NumberFieldMapper;
import org.elasticsearch.index.query.ParsedQuery;
import org.elasticsearch.index.query.SearchExecutionContext;
import org.elasticsearch.index.search.ESToParentBlockJoinQuery;
import org.elasticsearch.index.shard.IndexShard;
import org.elasticsearch.index.shard.IndexShardTestCase;
import org.elasticsearch.lucene.queries.MinDocQuery;
import org.elasticsearch.search.DocValueFormat;
import org.elasticsearch.search.aggregations.AggregatorFactories;
import org.elasticsearch.search.aggregations.SearchContextAggregations;
import org.elasticsearch.search.internal.ContextIndexSearcher;
import org.elasticsearch.search.internal.ReaderContext;
import org.elasticsearch.search.internal.ScrollContext;
import org.elasticsearch.search.internal.SearchContext;
import org.elasticsearch.search.internal.ShardSearchContextId;
import org.elasticsearch.search.rank.RankShardContext;
import org.elasticsearch.search.rank.RankShardResult;
import org.elasticsearch.search.sort.SortAndFormats;
import org.elasticsearch.tasks.TaskCancelHelper;
import org.elasticsearch.tasks.TaskCancelledException;
import org.elasticsearch.tasks.TaskId;
import org.elasticsearch.test.TestSearchContext;

import java.io.IOException;
import java.util.ArrayList;
import java.util.Collections;
import java.util.List;
import java.util.function.IntUnaryOperator;

import static org.elasticsearch.search.query.TopDocsCollectorFactory.hasInfMaxScore;
import static org.hamcrest.Matchers.anyOf;
import static org.hamcrest.Matchers.arrayWithSize;
import static org.hamcrest.Matchers.equalTo;
import static org.hamcrest.Matchers.greaterThan;
import static org.hamcrest.Matchers.greaterThanOrEqualTo;
import static org.hamcrest.Matchers.in;
import static org.hamcrest.Matchers.instanceOf;
import static org.hamcrest.Matchers.lessThan;
import static org.mockito.Mockito.mock;
import static org.mockito.Mockito.when;

public class QueryPhaseTests extends IndexShardTestCase {

    private IndexShard indexShard;

    @Override
    public void setUp() throws Exception {
        super.setUp();
        indexShard = newShard(true);
    }

    @Override
    public void tearDown() throws Exception {
        super.tearDown();
        closeShards(indexShard);
    }

    private void countTestCase(Query query, IndexReader reader, boolean shouldCollectSearch, boolean shouldCollectCount) throws Exception {
        ContextIndexSearcher searcher = shouldCollectSearch ? newContextSearcher(reader) : newEarlyTerminationContextSearcher(reader, 0);
        TestSearchContext context = new TestSearchContext(null, indexShard, searcher);
        context.parsedQuery(new ParsedQuery(query));
        context.setSize(0);
        context.setTask(new SearchShardTask(123L, "", "", "", null, Collections.emptyMap()));

        QueryPhase.addCollectorsAndSearch(context);

        ContextIndexSearcher countSearcher = shouldCollectCount
            ? newContextSearcher(reader)
            : newEarlyTerminationContextSearcher(reader, 0);
        assertEquals(countSearcher.count(query), context.queryResult().topDocs().topDocs.totalHits.value);
    }

    private void countTestCase(boolean withDeletions) throws Exception {
        Directory dir = newDirectory();
        IndexWriterConfig iwc = newIndexWriterConfig().setMergePolicy(NoMergePolicy.INSTANCE);
        RandomIndexWriter w = new RandomIndexWriter(random(), dir, iwc);
        final int numDocs = scaledRandomIntBetween(100, 200);
        for (int i = 0; i < numDocs; ++i) {
            Document doc = new Document();
            if (randomBoolean()) {
                doc.add(new StringField("foo", "bar", Store.NO));
                doc.add(new SortedSetDocValuesField("foo", new BytesRef("bar")));
                doc.add(new SortedSetDocValuesField("docValuesOnlyField", new BytesRef("bar")));
                doc.add(new LatLonDocValuesField("latLonDVField", 1.0, 1.0));
                doc.add(new LatLonPoint("latLonDVField", 1.0, 1.0));
            }
            if (randomBoolean()) {
                doc.add(new StringField("foo", "baz", Store.NO));
                doc.add(new SortedSetDocValuesField("foo", new BytesRef("baz")));
            }
            if (withDeletions && (rarely() || i == 0)) {
                doc.add(new StringField("delete", "yes", Store.NO));
            }
            w.addDocument(doc);
        }
        if (withDeletions) {
            w.deleteDocuments(new Term("delete", "yes"));
        }
        final IndexReader reader = w.getReader();
        Query matchAll = new MatchAllDocsQuery();
        Query matchAllCsq = new ConstantScoreQuery(matchAll);
        Query tq = new TermQuery(new Term("foo", "bar"));
        Query tCsq = new ConstantScoreQuery(tq);
        Query feq = new FieldExistsQuery("foo");
        Query feq_points = new FieldExistsQuery("latLonDVField");
        Query feqCsq = new ConstantScoreQuery(feq);
        // field with doc-values but not indexed will need to collect
        Query dvOnlyfeq = new FieldExistsQuery("docValuesOnlyField");
        BooleanQuery bq = new BooleanQuery.Builder().add(matchAll, Occur.SHOULD).add(tq, Occur.MUST).build();

        countTestCase(matchAll, reader, false, false);
        countTestCase(matchAllCsq, reader, false, false);
        countTestCase(tq, reader, withDeletions, withDeletions);
        countTestCase(tCsq, reader, withDeletions, withDeletions);
        countTestCase(feq, reader, withDeletions, true);
        countTestCase(feq_points, reader, withDeletions, true);
        countTestCase(feqCsq, reader, withDeletions, true);
        countTestCase(dvOnlyfeq, reader, true, true);
        countTestCase(bq, reader, true, true);
        reader.close();
        w.close();
        dir.close();
    }

    public void testCountWithoutDeletions() throws Exception {
        countTestCase(false);
    }

    public void testCountWithDeletions() throws Exception {
        countTestCase(true);
    }

    public void testPostFilterDisablesCountOptimization() throws Exception {
        Directory dir = newDirectory();
        final Sort sort = new Sort(new SortField("rank", SortField.Type.INT));
        IndexWriterConfig iwc = newIndexWriterConfig().setIndexSort(sort);
        RandomIndexWriter w = new RandomIndexWriter(random(), dir, iwc);
        Document doc = new Document();
        w.addDocument(doc);
        w.close();

        IndexReader reader = DirectoryReader.open(dir);
        TestSearchContext context = new TestSearchContext(null, indexShard, newEarlyTerminationContextSearcher(reader, 0));
        context.setTask(new SearchShardTask(123L, "", "", "", null, Collections.emptyMap()));
        context.parsedQuery(new ParsedQuery(new MatchAllDocsQuery()));
        context.setSize(10);

        QueryPhase.addCollectorsAndSearch(context);
        assertEquals(1, context.queryResult().topDocs().topDocs.totalHits.value);
        assertEquals(TotalHits.Relation.EQUAL_TO, context.queryResult().topDocs().topDocs.totalHits.relation);

        context.setSearcher(newContextSearcher(reader));
        context.parsedPostFilter(new ParsedQuery(new MatchNoDocsQuery()));
        QueryPhase.addCollectorsAndSearch(context);
        assertEquals(0, context.queryResult().topDocs().topDocs.totalHits.value);
        assertEquals(TotalHits.Relation.EQUAL_TO, context.queryResult().topDocs().topDocs.totalHits.relation);

        context.setSize(0);
        QueryPhase.executeQuery(context);
        assertEquals(0, context.queryResult().topDocs().topDocs.totalHits.value);
        assertEquals(TotalHits.Relation.EQUAL_TO, context.queryResult().topDocs().topDocs.totalHits.relation);
        reader.close();
        dir.close();
    }

    public void testTerminateAfterWithFilter() throws Exception {
        Directory dir = newDirectory();
        final Sort sort = new Sort(new SortField("rank", SortField.Type.INT));
        IndexWriterConfig iwc = newIndexWriterConfig().setIndexSort(sort);
        RandomIndexWriter w = new RandomIndexWriter(random(), dir, iwc);
        Document doc = new Document();
        for (int i = 0; i < 10; i++) {
            doc.add(new StringField("foo", Integer.toString(i), Store.NO));
        }
        w.addDocument(doc);
        w.close();

        IndexReader reader = DirectoryReader.open(dir);
        TestSearchContext context = new TestSearchContext(null, indexShard, newContextSearcher(reader));
        context.setTask(new SearchShardTask(123L, "", "", "", null, Collections.emptyMap()));
        context.parsedQuery(new ParsedQuery(new MatchAllDocsQuery()));
        context.terminateAfter(1);
        context.setSize(10);
        for (int i = 0; i < 10; i++) {
            context.parsedPostFilter(new ParsedQuery(new TermQuery(new Term("foo", Integer.toString(i)))));
            QueryPhase.addCollectorsAndSearch(context);
            assertEquals(1, context.queryResult().topDocs().topDocs.totalHits.value);
            assertEquals(TotalHits.Relation.EQUAL_TO, context.queryResult().topDocs().topDocs.totalHits.relation);
            assertThat(context.queryResult().topDocs().topDocs.scoreDocs.length, equalTo(1));
        }
        reader.close();
        dir.close();
    }

    public void testMinScoreDisablesCountOptimization() throws Exception {
        Directory dir = newDirectory();
        final Sort sort = new Sort(new SortField("rank", SortField.Type.INT));
        IndexWriterConfig iwc = newIndexWriterConfig().setIndexSort(sort);
        RandomIndexWriter w = new RandomIndexWriter(random(), dir, iwc);
        Document doc = new Document();
        w.addDocument(doc);
        w.close();

        IndexReader reader = DirectoryReader.open(dir);
        TestSearchContext context = new TestSearchContext(null, indexShard, newEarlyTerminationContextSearcher(reader, 0));
        context.parsedQuery(new ParsedQuery(new MatchAllDocsQuery()));
        context.setSize(0);
        context.setTask(new SearchShardTask(123L, "", "", "", null, Collections.emptyMap()));
        QueryPhase.addCollectorsAndSearch(context);
        assertEquals(1, context.queryResult().topDocs().topDocs.totalHits.value);
        assertEquals(TotalHits.Relation.EQUAL_TO, context.queryResult().topDocs().topDocs.totalHits.relation);

        context.minimumScore(100);
        QueryPhase.addCollectorsAndSearch(context);
        assertEquals(0, context.queryResult().topDocs().topDocs.totalHits.value);
        assertEquals(TotalHits.Relation.EQUAL_TO, context.queryResult().topDocs().topDocs.totalHits.relation);

        context.setSize(10);
        QueryPhase.executeQuery(context);
        assertEquals(0, context.queryResult().topDocs().topDocs.totalHits.value);
        assertEquals(TotalHits.Relation.EQUAL_TO, context.queryResult().topDocs().topDocs.totalHits.relation);

        reader.close();
        dir.close();
    }

    public void testQueryCapturesThreadPoolStats() throws Exception {
        Directory dir = newDirectory();
        IndexWriterConfig iwc = newIndexWriterConfig();
        RandomIndexWriter w = new RandomIndexWriter(random(), dir, iwc);
        final int numDocs = scaledRandomIntBetween(100, 200);
        for (int i = 0; i < numDocs; ++i) {
            w.addDocument(new Document());
        }
        w.close();
        IndexReader reader = DirectoryReader.open(dir);
        TestSearchContext context = new TestSearchContext(null, indexShard, newContextSearcher(reader));
        context.setTask(new SearchShardTask(123L, "", "", "", null, Collections.emptyMap()));
        context.parsedQuery(new ParsedQuery(new MatchAllDocsQuery()));

        QueryPhase.addCollectorsAndSearch(context);
        QuerySearchResult results = context.queryResult();
        assertThat(results.serviceTimeEWMA(), greaterThanOrEqualTo(0L));
        assertThat(results.nodeQueueSize(), greaterThanOrEqualTo(0));
        reader.close();
        dir.close();
    }

    public void testInOrderScrollOptimization() throws Exception {
        Directory dir = newDirectory();
        final Sort sort = new Sort(new SortField("rank", SortField.Type.INT));
        IndexWriterConfig iwc = newIndexWriterConfig().setIndexSort(sort);
        RandomIndexWriter w = new RandomIndexWriter(random(), dir, iwc);
        final int numDocs = scaledRandomIntBetween(100, 200);
        for (int i = 0; i < numDocs; ++i) {
            w.addDocument(new Document());
        }
        w.close();
        IndexReader reader = DirectoryReader.open(dir);
        ScrollContext scrollContext = new ScrollContext();
        TestSearchContext context = new TestSearchContext(null, indexShard, newContextSearcher(reader), scrollContext);
        context.parsedQuery(new ParsedQuery(new MatchAllDocsQuery()));
        context.sort(new SortAndFormats(sort, new DocValueFormat[] { DocValueFormat.RAW }));
        scrollContext.lastEmittedDoc = null;
        scrollContext.maxScore = Float.NaN;
        scrollContext.totalHits = null;
        context.setTask(new SearchShardTask(123L, "", "", "", null, Collections.emptyMap()));
        int size = randomIntBetween(2, 5);
        context.setSize(size);

        QueryPhase.addCollectorsAndSearch(context);
        assertThat(context.queryResult().topDocs().topDocs.totalHits.value, equalTo((long) numDocs));
        assertEquals(TotalHits.Relation.EQUAL_TO, context.queryResult().topDocs().topDocs.totalHits.relation);
        assertNull(context.queryResult().terminatedEarly());
        assertThat(context.terminateAfter(), equalTo(0));
        assertThat(context.queryResult().getTotalHits().value, equalTo((long) numDocs));

        context.setSearcher(newEarlyTerminationContextSearcher(reader, size));
        QueryPhase.addCollectorsAndSearch(context);
        assertThat(context.queryResult().topDocs().topDocs.totalHits.value, equalTo((long) numDocs));
        assertThat(context.queryResult().getTotalHits().value, equalTo((long) numDocs));
        assertEquals(TotalHits.Relation.EQUAL_TO, context.queryResult().topDocs().topDocs.totalHits.relation);
        assertThat(context.queryResult().topDocs().topDocs.scoreDocs[0].doc, greaterThanOrEqualTo(size));
        reader.close();
        dir.close();
    }

    public void testTerminateAfterEarlyTermination() throws Exception {
        Directory dir = newDirectory();
        IndexWriterConfig iwc = newIndexWriterConfig();
        RandomIndexWriter w = new RandomIndexWriter(random(), dir, iwc);
        final int numDocs = scaledRandomIntBetween(100, 200);
        for (int i = 0; i < numDocs; ++i) {
            Document doc = new Document();
            if (randomBoolean()) {
                doc.add(new StringField("foo", "bar", Store.NO));
            }
            if (randomBoolean()) {
                doc.add(new StringField("foo", "baz", Store.NO));
            }
            doc.add(new NumericDocValuesField("rank", numDocs - i));
            w.addDocument(doc);
        }
        w.close();
        final IndexReader reader = DirectoryReader.open(dir);
        // TotalHitCountCollector can shortcut count until the terminate_after
        IntUnaryOperator countDocUpTo = terminateAfter -> {
            int total = 0;
            for (LeafReaderContext leaf : reader.leaves()) {
                total += leaf.reader().numDocs();
                if (total >= terminateAfter) {
                    break;
                }
            }
            return total;
        };

        {
            TestSearchContext context = new TestSearchContext(null, indexShard, newContextSearcher(reader));
            context.setTask(new SearchShardTask(123L, "", "", "", null, Collections.emptyMap()));
            context.setSize(1);
            context.terminateAfter(1);
            BooleanQuery bq = new BooleanQuery.Builder().add(new TermQuery(new Term("foo", "bar")), Occur.SHOULD)
                .add(new TermQuery(new Term("foo", "baz")), Occur.SHOULD)
                .build();
            context.parsedQuery(new ParsedQuery(bq));
            QueryPhase.executeQuery(context);
            assertTrue(context.queryResult().terminatedEarly());
            assertThat(context.queryResult().topDocs().topDocs.totalHits.value, equalTo(1L));
            assertThat(context.queryResult().topDocs().topDocs.totalHits.relation, equalTo(TotalHits.Relation.EQUAL_TO));
            assertThat(context.queryResult().topDocs().topDocs.scoreDocs.length, equalTo(1));

            context.setSize(0);
            QueryPhase.executeQuery(context);
            assertTrue(context.queryResult().terminatedEarly());
            assertThat(context.queryResult().topDocs().topDocs.totalHits.value, equalTo(1L));
            assertThat(context.queryResult().topDocs().topDocs.totalHits.relation, equalTo(TotalHits.Relation.EQUAL_TO));
            assertThat(context.queryResult().topDocs().topDocs.scoreDocs.length, equalTo(0));
        }

        TestSearchContext context = new TestSearchContext(null, indexShard, newContextSearcher(reader));
        context.setTask(new SearchShardTask(123L, "", "", "", null, Collections.emptyMap()));
        context.parsedQuery(new ParsedQuery(new MatchAllDocsQuery()));

        context.terminateAfter(numDocs);
        {
            context.setSize(10);
            TotalHitCountCollector collector = new TotalHitCountCollector();
<<<<<<< HEAD
            context.registerAggsCollector(collector);
            QueryPhase.executeQuery(context);
=======
            context.registerAggsCollectorManager(new SingleThreadCollectorManager(collector));
            QueryPhase.executeInternal(context);
>>>>>>> 7d6648d3
            assertFalse(context.queryResult().terminatedEarly());
            assertThat(context.queryResult().topDocs().topDocs.totalHits.value, equalTo((long) numDocs));
            assertThat(context.queryResult().topDocs().topDocs.scoreDocs.length, equalTo(10));
            assertThat(collector.getTotalHits(), equalTo(numDocs));
            context.registerAggsCollectorManager(null);
        }

        context.terminateAfter(1);
        long countDocs = countDocUpTo.applyAsInt(1);
        {
            context.setSize(1);
            QueryPhase.addCollectorsAndSearch(context);
            assertTrue(context.queryResult().terminatedEarly());
            assertThat(context.queryResult().topDocs().topDocs.totalHits.value, equalTo((long) numDocs));
            assertThat(context.queryResult().topDocs().topDocs.totalHits.relation, equalTo(TotalHits.Relation.EQUAL_TO));
            assertThat(context.queryResult().topDocs().topDocs.scoreDocs.length, equalTo(1));

            context.setSize(0);
            QueryPhase.addCollectorsAndSearch(context);
            assertTrue(context.queryResult().terminatedEarly());
            assertThat(context.queryResult().topDocs().topDocs.totalHits.value, equalTo(countDocs));
            assertThat(context.queryResult().topDocs().topDocs.totalHits.relation, equalTo(TotalHits.Relation.EQUAL_TO));
            assertThat(context.queryResult().topDocs().topDocs.scoreDocs.length, equalTo(0));
        }

        {
            context.setSize(1);
            QueryPhase.addCollectorsAndSearch(context);
            assertTrue(context.queryResult().terminatedEarly());
            assertThat(context.queryResult().topDocs().topDocs.totalHits.value, equalTo((long) numDocs));
            assertThat(context.queryResult().topDocs().topDocs.totalHits.relation, equalTo(TotalHits.Relation.EQUAL_TO));
            assertThat(context.queryResult().topDocs().topDocs.scoreDocs.length, equalTo(1));
        }
        {
            context.setSize(1);
            TotalHitCountCollector collector = new TotalHitCountCollector();
<<<<<<< HEAD
            context.registerAggsCollector(collector);
            QueryPhase.executeQuery(context);
=======
            context.registerAggsCollectorManager(new SingleThreadCollectorManager(collector));
            QueryPhase.executeInternal(context);
>>>>>>> 7d6648d3
            assertTrue(context.queryResult().terminatedEarly());
            assertThat(context.queryResult().topDocs().topDocs.totalHits.value, equalTo((long) numDocs));
            assertThat(context.queryResult().topDocs().topDocs.totalHits.relation, equalTo(TotalHits.Relation.EQUAL_TO));
            assertThat(context.queryResult().topDocs().topDocs.scoreDocs.length, equalTo(1));
            // TotalHitCountCollector counts num docs in the first leaf
            assertThat(collector.getTotalHits(), equalTo(reader.leaves().get(0).reader().numDocs()));
            context.registerAggsCollectorManager(null);
        }
        {
            context.setSize(0);
            TotalHitCountCollector collector = new TotalHitCountCollector();
<<<<<<< HEAD
            context.registerAggsCollector(collector);
            QueryPhase.executeQuery(context);
=======
            context.registerAggsCollectorManager(new SingleThreadCollectorManager(collector));
            QueryPhase.executeInternal(context);
>>>>>>> 7d6648d3
            assertTrue(context.queryResult().terminatedEarly());
            // TotalHitCountCollector counts num docs in the first leaf
            int numDocsInFirstLeaf = reader.leaves().get(0).reader().numDocs();
            assertThat(context.queryResult().topDocs().topDocs.totalHits.value, equalTo((long) numDocsInFirstLeaf));
            assertThat(context.queryResult().topDocs().topDocs.totalHits.relation, equalTo(TotalHits.Relation.EQUAL_TO));
            assertThat(context.queryResult().topDocs().topDocs.scoreDocs.length, equalTo(0));
            assertThat(collector.getTotalHits(), equalTo(numDocsInFirstLeaf));
            context.registerAggsCollectorManager(null);
        }

        // tests with trackTotalHits and terminateAfter
        context.terminateAfter(10);
        context.setSize(0);
        for (int trackTotalHits : new int[] { -1, 3, 76, 100 }) {
            context.trackTotalHitsUpTo(trackTotalHits);
            TotalHitCountCollector collector = new TotalHitCountCollector();
<<<<<<< HEAD
            context.registerAggsCollector(collector);
            QueryPhase.executeQuery(context);
=======
            context.registerAggsCollectorManager(new SingleThreadCollectorManager(collector));
            QueryPhase.executeInternal(context);
>>>>>>> 7d6648d3
            assertTrue(context.queryResult().terminatedEarly());
            if (trackTotalHits == -1) {
                assertThat(context.queryResult().topDocs().topDocs.totalHits.value, equalTo(0L));
                assertThat(
                    context.queryResult().topDocs().topDocs.totalHits.relation,
                    equalTo(TotalHits.Relation.GREATER_THAN_OR_EQUAL_TO)
                );
            } else {
                assertThat(context.queryResult().topDocs().topDocs.totalHits.value, equalTo((long) countDocUpTo.applyAsInt(10)));
                assertThat(context.queryResult().topDocs().topDocs.totalHits.relation, equalTo(TotalHits.Relation.EQUAL_TO));
            }
            assertThat(context.queryResult().topDocs().topDocs.scoreDocs.length, equalTo(0));
            assertThat(collector.getTotalHits(), equalTo(countDocUpTo.applyAsInt(10)));
            context.registerAggsCollectorManager(null);
        }

        context.terminateAfter(7);
        context.setSize(10);
        for (int trackTotalHits : new int[] { -1, 3, 75, 100 }) {
            context.trackTotalHitsUpTo(trackTotalHits);
            EarlyTerminatingCollector collector = new EarlyTerminatingCollector(new TotalHitCountCollector(), 1, false);
<<<<<<< HEAD
            context.registerAggsCollector(collector);
            QueryPhase.executeQuery(context);
=======
            context.registerAggsCollectorManager(new SingleThreadCollectorManager(collector));
            QueryPhase.executeInternal(context);
>>>>>>> 7d6648d3
            assertTrue(context.queryResult().terminatedEarly());
            if (trackTotalHits == -1) {
                assertThat(context.queryResult().topDocs().topDocs.totalHits.value, equalTo(0L));
                assertThat(
                    context.queryResult().topDocs().topDocs.totalHits.relation,
                    equalTo(TotalHits.Relation.GREATER_THAN_OR_EQUAL_TO)
                );
            } else {
                assertThat(context.queryResult().topDocs().topDocs.totalHits.value, equalTo((long) numDocs));
                assertThat(context.queryResult().topDocs().topDocs.totalHits.relation, equalTo(TotalHits.Relation.EQUAL_TO));
            }
            assertThat(context.queryResult().topDocs().topDocs.scoreDocs.length, equalTo(7));
            context.registerAggsCollectorManager(null);
        }
        reader.close();
        dir.close();
    }

    public void testIndexSortingEarlyTermination() throws Exception {
        Directory dir = newDirectory();
        final Sort sort = new Sort(new SortField("rank", SortField.Type.INT));
        IndexWriterConfig iwc = newIndexWriterConfig().setIndexSort(sort);
        RandomIndexWriter w = new RandomIndexWriter(random(), dir, iwc);
        final int numDocs = scaledRandomIntBetween(100, 200);
        for (int i = 0; i < numDocs; ++i) {
            Document doc = new Document();
            if (randomBoolean()) {
                doc.add(new StringField("foo", "bar", Store.NO));
            }
            if (randomBoolean()) {
                doc.add(new StringField("foo", "baz", Store.NO));
            }
            doc.add(new NumericDocValuesField("rank", numDocs - i));
            w.addDocument(doc);
        }
        w.close();

        final IndexReader reader = DirectoryReader.open(dir);
        TestSearchContext context = new TestSearchContext(null, indexShard, newContextSearcher(reader));
        context.parsedQuery(new ParsedQuery(new MatchAllDocsQuery()));
        context.setSize(1);
        context.setTask(new SearchShardTask(123L, "", "", "", null, Collections.emptyMap()));
        context.sort(new SortAndFormats(sort, new DocValueFormat[] { DocValueFormat.RAW }));

        QueryPhase.addCollectorsAndSearch(context);
        assertThat(context.queryResult().topDocs().topDocs.totalHits.value, equalTo((long) numDocs));
        assertThat(context.queryResult().topDocs().topDocs.totalHits.relation, equalTo(TotalHits.Relation.EQUAL_TO));
        assertThat(context.queryResult().topDocs().topDocs.scoreDocs.length, equalTo(1));
        assertThat(context.queryResult().topDocs().topDocs.scoreDocs[0], instanceOf(FieldDoc.class));
        FieldDoc fieldDoc = (FieldDoc) context.queryResult().topDocs().topDocs.scoreDocs[0];
        assertThat(fieldDoc.fields[0], equalTo(1));

        {
            context.parsedPostFilter(new ParsedQuery(new MinDocQuery(1)));
            QueryPhase.addCollectorsAndSearch(context);
            assertNull(context.queryResult().terminatedEarly());
            assertThat(context.queryResult().topDocs().topDocs.totalHits.value, equalTo(numDocs - 1L));
            assertThat(context.queryResult().topDocs().topDocs.scoreDocs.length, equalTo(1));
            assertThat(context.queryResult().topDocs().topDocs.scoreDocs[0], instanceOf(FieldDoc.class));
            assertThat(fieldDoc.fields[0], anyOf(equalTo(1), equalTo(2)));
            context.parsedPostFilter(null);

            final TotalHitCountCollector totalHitCountCollector = new TotalHitCountCollector();
<<<<<<< HEAD
            context.registerAggsCollector(totalHitCountCollector);
            QueryPhase.executeQuery(context);
=======
            context.registerAggsCollectorManager(new SingleThreadCollectorManager(totalHitCountCollector));
            QueryPhase.executeInternal(context);
>>>>>>> 7d6648d3
            assertNull(context.queryResult().terminatedEarly());
            assertThat(context.queryResult().topDocs().topDocs.totalHits.value, equalTo((long) numDocs));
            assertThat(context.queryResult().topDocs().topDocs.scoreDocs.length, equalTo(1));
            assertThat(context.queryResult().topDocs().topDocs.scoreDocs[0], instanceOf(FieldDoc.class));
            assertThat(fieldDoc.fields[0], anyOf(equalTo(1), equalTo(2)));
            assertThat(totalHitCountCollector.getTotalHits(), equalTo(numDocs));
            context.registerAggsCollectorManager(null);
        }

        {
            context.setSearcher(newEarlyTerminationContextSearcher(reader, 1));
            context.trackTotalHitsUpTo(SearchContext.TRACK_TOTAL_HITS_DISABLED);
            QueryPhase.addCollectorsAndSearch(context);
            assertNull(context.queryResult().terminatedEarly());
            assertThat(context.queryResult().topDocs().topDocs.scoreDocs.length, equalTo(1));
            assertThat(context.queryResult().topDocs().topDocs.scoreDocs[0], instanceOf(FieldDoc.class));
            assertThat(fieldDoc.fields[0], anyOf(equalTo(1), equalTo(2)));

            QueryPhase.addCollectorsAndSearch(context);
            assertNull(context.queryResult().terminatedEarly());
            assertThat(context.queryResult().topDocs().topDocs.scoreDocs.length, equalTo(1));
            assertThat(context.queryResult().topDocs().topDocs.scoreDocs[0], instanceOf(FieldDoc.class));
            assertThat(fieldDoc.fields[0], anyOf(equalTo(1), equalTo(2)));
        }
        reader.close();
        dir.close();
    }

    public void testIndexSortScrollOptimization() throws Exception {
        Directory dir = newDirectory();
        final Sort indexSort = new Sort(new SortField("rank", SortField.Type.INT), new SortField("tiebreaker", SortField.Type.INT));
        IndexWriterConfig iwc = newIndexWriterConfig().setIndexSort(indexSort);
        RandomIndexWriter w = new RandomIndexWriter(random(), dir, iwc);
        final int numDocs = scaledRandomIntBetween(100, 200);
        for (int i = 0; i < numDocs; ++i) {
            Document doc = new Document();
            doc.add(new NumericDocValuesField("rank", random().nextInt()));
            doc.add(new NumericDocValuesField("tiebreaker", i));
            w.addDocument(doc);
        }
        if (randomBoolean()) {
            w.forceMerge(randomIntBetween(1, 10));
        }
        w.close();

        final IndexReader reader = DirectoryReader.open(dir);
        List<SortAndFormats> searchSortAndFormats = new ArrayList<>();
        searchSortAndFormats.add(new SortAndFormats(indexSort, new DocValueFormat[] { DocValueFormat.RAW, DocValueFormat.RAW }));
        // search sort is a prefix of the index sort
        searchSortAndFormats.add(new SortAndFormats(new Sort(indexSort.getSort()[0]), new DocValueFormat[] { DocValueFormat.RAW }));
        for (SortAndFormats searchSortAndFormat : searchSortAndFormats) {
            ScrollContext scrollContext = new ScrollContext();
            TestSearchContext context = new TestSearchContext(null, indexShard, newContextSearcher(reader), scrollContext);
            context.parsedQuery(new ParsedQuery(new MatchAllDocsQuery()));
            scrollContext.lastEmittedDoc = null;
            scrollContext.maxScore = Float.NaN;
            scrollContext.totalHits = null;
            context.setTask(new SearchShardTask(123L, "", "", "", null, Collections.emptyMap()));
            context.setSize(10);
            context.sort(searchSortAndFormat);

            QueryPhase.addCollectorsAndSearch(context);
            assertThat(context.queryResult().topDocs().topDocs.totalHits.value, equalTo((long) numDocs));
            assertNull(context.queryResult().terminatedEarly());
            assertThat(context.terminateAfter(), equalTo(0));
            assertThat(context.queryResult().getTotalHits().value, equalTo((long) numDocs));
            int sizeMinus1 = context.queryResult().topDocs().topDocs.scoreDocs.length - 1;
            FieldDoc lastDoc = (FieldDoc) context.queryResult().topDocs().topDocs.scoreDocs[sizeMinus1];

            context.setSearcher(newEarlyTerminationContextSearcher(reader, 10));
            QueryPhase.addCollectorsAndSearch(context);
            assertNull(context.queryResult().terminatedEarly());
            assertThat(context.queryResult().topDocs().topDocs.totalHits.value, equalTo((long) numDocs));
            assertThat(context.terminateAfter(), equalTo(0));
            assertThat(context.queryResult().getTotalHits().value, equalTo((long) numDocs));
            FieldDoc firstDoc = (FieldDoc) context.queryResult().topDocs().topDocs.scoreDocs[0];
            for (int i = 0; i < searchSortAndFormat.sort.getSort().length; i++) {
                @SuppressWarnings("unchecked")
                FieldComparator<Object> comparator = (FieldComparator<Object>) searchSortAndFormat.sort.getSort()[i].getComparator(
                    1,
                    i == 0
                );
                int cmp = comparator.compareValues(firstDoc.fields[i], lastDoc.fields[i]);
                if (cmp == 0) {
                    continue;
                }
                assertThat(cmp, equalTo(1));
                break;
            }
        }
        reader.close();
        dir.close();
    }

    public void testDisableTopScoreCollection() throws Exception {
        Directory dir = newDirectory();
        IndexWriterConfig iwc = newIndexWriterConfig(new StandardAnalyzer());
        RandomIndexWriter w = new RandomIndexWriter(random(), dir, iwc);
        Document doc = new Document();
        for (int i = 0; i < 10; i++) {
            doc.clear();
            if (i % 2 == 0) {
                doc.add(new TextField("title", "foo bar", Store.NO));
            } else {
                doc.add(new TextField("title", "foo", Store.NO));
            }
            w.addDocument(doc);
        }
        w.close();

        IndexReader reader = DirectoryReader.open(dir);
        TestSearchContext context = new TestSearchContext(null, indexShard, newContextSearcher(reader));
        context.setTask(new SearchShardTask(123L, "", "", "", null, Collections.emptyMap()));
        Query q = new SpanNearQuery.Builder("title", true).addClause(new SpanTermQuery(new Term("title", "foo")))
            .addClause(new SpanTermQuery(new Term("title", "bar")))
            .build();

        context.parsedQuery(new ParsedQuery(q));
        context.setSize(3);
        context.trackTotalHitsUpTo(3);
<<<<<<< HEAD
        TopDocsCollectorContext topDocsContext = TopDocsCollectorContext.createTopDocsCollectorContext(context, false);
        assertEquals(topDocsContext.create(null).scoreMode(), org.apache.lucene.search.ScoreMode.COMPLETE);
        QueryPhase.addCollectorsAndSearch(context);
=======
        TopDocsCollectorFactory topDocsContext = TopDocsCollectorFactory.createTopDocsCollectorFactory(context, false);
        assertEquals(topDocsContext.collector().scoreMode(), org.apache.lucene.search.ScoreMode.COMPLETE);
        QueryPhase.executeInternal(context);
>>>>>>> 7d6648d3
        assertEquals(5, context.queryResult().topDocs().topDocs.totalHits.value);
        assertEquals(context.queryResult().topDocs().topDocs.totalHits.relation, TotalHits.Relation.EQUAL_TO);
        assertThat(context.queryResult().topDocs().topDocs.scoreDocs.length, equalTo(3));

        context.sort(new SortAndFormats(new Sort(new SortField("other", SortField.Type.INT)), new DocValueFormat[] { DocValueFormat.RAW }));
<<<<<<< HEAD
        topDocsContext = TopDocsCollectorContext.createTopDocsCollectorContext(context, false);
        assertEquals(topDocsContext.create(null).scoreMode(), org.apache.lucene.search.ScoreMode.TOP_DOCS);
        QueryPhase.addCollectorsAndSearch(context);
=======
        topDocsContext = TopDocsCollectorFactory.createTopDocsCollectorFactory(context, false);
        assertEquals(topDocsContext.collector().scoreMode(), org.apache.lucene.search.ScoreMode.TOP_DOCS);
        QueryPhase.executeInternal(context);
>>>>>>> 7d6648d3
        assertEquals(5, context.queryResult().topDocs().topDocs.totalHits.value);
        assertThat(context.queryResult().topDocs().topDocs.scoreDocs.length, equalTo(3));
        assertEquals(context.queryResult().topDocs().topDocs.totalHits.relation, TotalHits.Relation.GREATER_THAN_OR_EQUAL_TO);

        reader.close();
        dir.close();
    }

    public void testNumericSortOptimization() throws Exception {
        final String fieldNameLong = "long-field";
        final String fieldNameDate = "date-field";
        MappedFieldType fieldTypeLong = new NumberFieldMapper.NumberFieldType(fieldNameLong, NumberFieldMapper.NumberType.LONG);
        MappedFieldType fieldTypeDate = new DateFieldMapper.DateFieldType(fieldNameDate);
        SearchExecutionContext searchExecutionContext = mock(SearchExecutionContext.class);
        when(searchExecutionContext.getFieldType(fieldNameLong)).thenReturn(fieldTypeLong);
        when(searchExecutionContext.getFieldType(fieldNameDate)).thenReturn(fieldTypeDate);
        // enough docs to have a tree with several leaf nodes
        final int numDocs = atLeast(3500 * 2);
        Directory dir = newDirectory();
        IndexWriter writer = new IndexWriter(dir, new IndexWriterConfig(null));
        long startLongValue = randomLongBetween(-10000000L, 10000000L);
        long longValue = startLongValue;
        long dateValue = randomLongBetween(0, 3000000000000L);

        for (int i = 1; i <= numDocs; ++i) {
            Document doc = new Document();
            doc.add(new LongPoint(fieldNameLong, longValue));
            doc.add(new NumericDocValuesField(fieldNameLong, longValue));
            doc.add(new LongPoint(fieldNameDate, dateValue));
            doc.add(new NumericDocValuesField(fieldNameDate, dateValue));
            writer.addDocument(doc);
            longValue++;
            dateValue++;
            if (i % 3500 == 0) writer.flush();
        }
        writer.close();

        final IndexReader reader = DirectoryReader.open(dir);

        final SortField sortFieldLong = new SortField(fieldNameLong, SortField.Type.LONG);
        final SortField sortFieldDate = new SortField(fieldNameDate, SortField.Type.LONG);
        sortFieldLong.setMissingValue(Long.MAX_VALUE);
        sortFieldDate.setMissingValue(Long.MAX_VALUE);
        final Sort sortLong = new Sort(sortFieldLong);
        final Sort sortDate = new Sort(sortFieldDate);
        final Sort sortLongDate = new Sort(sortFieldLong, sortFieldDate);
        final Sort sortDateLong = new Sort(sortFieldDate, sortFieldLong);
        final DocValueFormat dvFormatDate = fieldTypeDate.docValueFormat(null, null);
        final SortAndFormats formatsLong = new SortAndFormats(sortLong, new DocValueFormat[] { DocValueFormat.RAW });
        final SortAndFormats formatsDate = new SortAndFormats(sortDate, new DocValueFormat[] { dvFormatDate });
        final SortAndFormats formatsLongDate = new SortAndFormats(sortLongDate, new DocValueFormat[] { DocValueFormat.RAW, dvFormatDate });
        final SortAndFormats formatsDateLong = new SortAndFormats(sortDateLong, new DocValueFormat[] { dvFormatDate, DocValueFormat.RAW });

        Query q = LongPoint.newRangeQuery(fieldNameLong, startLongValue, startLongValue + numDocs);
        final ParsedQuery query = new ParsedQuery(q);
        final SearchShardTask task = new SearchShardTask(123L, "", "", "", null, Collections.emptyMap());

        // 1. Test sort optimization on long field
        {
            TestSearchContext searchContext = new TestSearchContext(searchExecutionContext, indexShard, newContextSearcher(reader));
            searchContext.sort(formatsLong);
            searchContext.parsedQuery(query);
            searchContext.setTask(task);
            searchContext.trackTotalHitsUpTo(10);
            searchContext.setSize(10);
            QueryPhase.addCollectorsAndSearch(searchContext);
            assertTrue(searchContext.sort().sort.getSort()[0].getOptimizeSortWithPoints());
            assertSortResults(searchContext.queryResult().topDocs().topDocs, numDocs, false);
        }

        // 2. Test sort optimization on long field with after
        {
            TestSearchContext searchContext = new TestSearchContext(searchExecutionContext, indexShard, newContextSearcher(reader));
            int afterDoc = (int) randomLongBetween(0, 30);
            long afterValue = startLongValue + afterDoc;
            FieldDoc after = new FieldDoc(afterDoc, Float.NaN, new Long[] { afterValue });
            searchContext.searchAfter(after);
            searchContext.sort(formatsLong);
            searchContext.parsedQuery(query);
            searchContext.setTask(task);
            searchContext.trackTotalHitsUpTo(10);
            searchContext.setSize(10);
            QueryPhase.addCollectorsAndSearch(searchContext);
            assertTrue(searchContext.sort().sort.getSort()[0].getOptimizeSortWithPoints());
            final TopDocs topDocs = searchContext.queryResult().topDocs().topDocs;
            long firstResult = (long) ((FieldDoc) topDocs.scoreDocs[0]).fields[0];
            assertThat(firstResult, greaterThan(afterValue));
            assertSortResults(topDocs, numDocs, false);
        }

        // 3. Test sort optimization on long field + date field
        {
            TestSearchContext searchContext = new TestSearchContext(searchExecutionContext, indexShard, newContextSearcher(reader));
            searchContext.sort(formatsLongDate);
            searchContext.parsedQuery(query);
            searchContext.setTask(task);
            searchContext.trackTotalHitsUpTo(10);
            searchContext.setSize(10);
            QueryPhase.addCollectorsAndSearch(searchContext);
            assertTrue(searchContext.sort().sort.getSort()[0].getOptimizeSortWithPoints());
            assertSortResults(searchContext.queryResult().topDocs().topDocs, numDocs, true);
        }

        // 4. Test sort optimization on date field
        {
            TestSearchContext searchContext = new TestSearchContext(searchExecutionContext, indexShard, newContextSearcher(reader));
            searchContext.sort(formatsDate);
            searchContext.parsedQuery(query);
            searchContext.setTask(task);
            searchContext.trackTotalHitsUpTo(10);
            searchContext.setSize(10);
            QueryPhase.addCollectorsAndSearch(searchContext);
            assertTrue(searchContext.sort().sort.getSort()[0].getOptimizeSortWithPoints());
            assertSortResults(searchContext.queryResult().topDocs().topDocs, numDocs, false);
        }

        // 5. Test sort optimization on date field + long field
        {
            TestSearchContext searchContext = new TestSearchContext(searchExecutionContext, indexShard, newContextSearcher(reader));
            searchContext.sort(formatsDateLong);
            searchContext.parsedQuery(query);
            searchContext.setTask(task);
            searchContext.trackTotalHitsUpTo(10);
            searchContext.setSize(10);
            QueryPhase.addCollectorsAndSearch(searchContext);
            assertTrue(searchContext.sort().sort.getSort()[0].getOptimizeSortWithPoints());
            assertSortResults(searchContext.queryResult().topDocs().topDocs, (long) numDocs, true);
        }

        // 6. Test sort optimization on when from > 0 and size = 0
        {
            TestSearchContext searchContext = new TestSearchContext(searchExecutionContext, indexShard, newContextSearcher(reader));
            searchContext.sort(formatsLong);
            searchContext.parsedQuery(query);
            searchContext.setTask(task);
            searchContext.trackTotalHitsUpTo(10);
            searchContext.from(5);
            searchContext.setSize(0);
            QueryPhase.addCollectorsAndSearch(searchContext);
            assertTrue(searchContext.sort().sort.getSort()[0].getOptimizeSortWithPoints());
            assertThat(searchContext.queryResult().topDocs().topDocs.scoreDocs, arrayWithSize(0));
            assertThat(searchContext.queryResult().topDocs().topDocs.totalHits.value, equalTo((long) numDocs));
        }

        // 7. Test that sort optimization doesn't break a case where from = 0 and size= 0
        {
            TestSearchContext searchContext = new TestSearchContext(searchExecutionContext, indexShard, newContextSearcher(reader));
            searchContext.sort(formatsLong);
            searchContext.parsedQuery(query);
            searchContext.setTask(task);
            searchContext.setSize(0);
            QueryPhase.addCollectorsAndSearch(searchContext);
        }

        reader.close();
        dir.close();
    }

    public void testMaxScoreQueryVisitor() {
        BitSetProducer producer = context -> new FixedBitSet(1);
        Query query = new ESToParentBlockJoinQuery(new MatchAllDocsQuery(), producer, ScoreMode.Avg, "nested");
        assertTrue(hasInfMaxScore(query));

        query = new ESToParentBlockJoinQuery(new MatchAllDocsQuery(), producer, ScoreMode.None, "nested");
        assertFalse(hasInfMaxScore(query));

        for (Occur occur : Occur.values()) {
            query = new BooleanQuery.Builder().add(
                new ESToParentBlockJoinQuery(new MatchAllDocsQuery(), producer, ScoreMode.Avg, "nested"),
                occur
            ).build();
            if (occur == Occur.MUST) {
                assertTrue(hasInfMaxScore(query));
            } else {
                assertFalse(hasInfMaxScore(query));
            }

            query = new BooleanQuery.Builder().add(
                new BooleanQuery.Builder().add(
                    new ESToParentBlockJoinQuery(new MatchAllDocsQuery(), producer, ScoreMode.Avg, "nested"),
                    occur
                ).build(),
                occur
            ).build();
            if (occur == Occur.MUST) {
                assertTrue(hasInfMaxScore(query));
            } else {
                assertFalse(hasInfMaxScore(query));
            }

            query = new BooleanQuery.Builder().add(
                new BooleanQuery.Builder().add(
                    new ESToParentBlockJoinQuery(new MatchAllDocsQuery(), producer, ScoreMode.Avg, "nested"),
                    occur
                ).build(),
                Occur.FILTER
            ).build();
            assertFalse(hasInfMaxScore(query));

            query = new BooleanQuery.Builder().add(
                new BooleanQuery.Builder().add(new SpanTermQuery(new Term("field", "foo")), occur)
                    .add(new ESToParentBlockJoinQuery(new MatchAllDocsQuery(), producer, ScoreMode.Avg, "nested"), occur)
                    .build(),
                occur
            ).build();
            if (occur == Occur.MUST) {
                assertTrue(hasInfMaxScore(query));
            } else {
                assertFalse(hasInfMaxScore(query));
            }
        }
    }

    // assert score docs are in order and their number is as expected
    private void assertSortResults(TopDocs topDocs, long totalNumDocs, boolean isDoubleSort) {
        assertEquals(TotalHits.Relation.GREATER_THAN_OR_EQUAL_TO, topDocs.totalHits.relation);
        assertThat(topDocs.totalHits.value, lessThan(totalNumDocs)); // we collected less docs than total number
        long cur1, cur2;
        long prev1 = Long.MIN_VALUE;
        long prev2 = Long.MIN_VALUE;
        for (ScoreDoc scoreDoc : topDocs.scoreDocs) {
            cur1 = (long) ((FieldDoc) scoreDoc).fields[0];
            assertThat(cur1, greaterThan(prev1)); // test that docs are properly sorted on the first sort
            if (isDoubleSort) {
                cur2 = (long) ((FieldDoc) scoreDoc).fields[1];
                if (cur1 == prev1) {
                    assertThat(cur2, greaterThan(prev2)); // test that docs are properly sorted on the secondary sort
                }
                prev2 = cur2;
            }
            prev1 = cur1;
        }
    }

    public void testMinScore() throws Exception {
        Directory dir = newDirectory();
        IndexWriterConfig iwc = newIndexWriterConfig();
        RandomIndexWriter w = new RandomIndexWriter(random(), dir, iwc);
        for (int i = 0; i < 10; i++) {
            Document doc = new Document();
            doc.add(new StringField("foo", "bar", Store.NO));
            doc.add(new StringField("filter", "f1", Store.NO));
            w.addDocument(doc);
        }
        w.close();

        IndexReader reader = DirectoryReader.open(dir);
        TestSearchContext context = new TestSearchContext(null, indexShard, newContextSearcher(reader));
        context.parsedQuery(
            new ParsedQuery(
                new BooleanQuery.Builder().add(new TermQuery(new Term("foo", "bar")), Occur.MUST)
                    .add(new TermQuery(new Term("filter", "f1")), Occur.SHOULD)
                    .build()
            )
        );
        context.minimumScore(0.01f);
        context.setTask(new SearchShardTask(123L, "", "", "", null, Collections.emptyMap()));
        context.setSize(1);
        context.trackTotalHitsUpTo(5);

        QueryPhase.addCollectorsAndSearch(context);
        assertEquals(10, context.queryResult().topDocs().topDocs.totalHits.value);

        reader.close();
        dir.close();
    }

    public void testCancellationDuringRewrite() throws IOException {
        try (Directory dir = newDirectory(); RandomIndexWriter w = new RandomIndexWriter(random(), dir, newIndexWriterConfig())) {

            for (int i = 0; i < 10; i++) {
                Document doc = new Document();
                doc.add(new StringField("foo", "a".repeat(i), Store.NO));
                w.addDocument(doc);
            }
            w.flush();
            w.close();

            try (IndexReader reader = DirectoryReader.open(dir)) {
                TestSearchContext context = new TestSearchContext(null, indexShard, newContextSearcher(reader));
                PrefixQuery prefixQuery = new PrefixQuery(new Term("foo", "a"), MultiTermQuery.SCORING_BOOLEAN_REWRITE);
                context.parsedQuery(new ParsedQuery(prefixQuery));
                SearchShardTask task = new SearchShardTask(randomLong(), "transport", "", "", TaskId.EMPTY_TASK_ID, Collections.emptyMap());
                TaskCancelHelper.cancel(task, "simulated");
                context.setTask(task);
                context.searcher().addQueryCancellation(task::ensureNotCancelled);
                expectThrows(TaskCancelledException.class, context::rewrittenQuery);
            }
        }
    }

    public void testRank() throws IOException {
        Directory dir = newDirectory();
        IndexWriterConfig iwc = newIndexWriterConfig();
        RandomIndexWriter w = new RandomIndexWriter(random(), dir, iwc);
        for (int i = 0; i < 10; i++) {
            Document doc = new Document();
            doc.add(new KeywordField("field0", "term", Store.NO));
            doc.add(new KeywordField("field1", "term" + i, Store.NO));
            w.addDocument(doc);
        }
        w.close();

        final List<Query> executed = new ArrayList<>();
        IndexReader reader = DirectoryReader.open(dir);
        ContextIndexSearcher searcher = new ContextIndexSearcher(
            reader,
            IndexSearcher.getDefaultSimilarity(),
            IndexSearcher.getDefaultQueryCache(),
            IndexSearcher.getDefaultQueryCachingPolicy(),
            true
        ) {
            public void search(Query query, Collector collector) throws IOException {
                executed.add(query);
                super.search(query, collector);
            }
        };

        SearchContext context = new TestSearchContext(null, indexShard, searcher) {
            @Override
            public Query buildFilteredQuery(Query query) {
                return query;
            }

            @Override
            public ReaderContext readerContext() {
                return new ReaderContext(new ShardSearchContextId("test", 1L), null, indexShard, null, 0L, false);
            }
        };

        List<Query> queries = List.of(new TermQuery(new Term("field0", "term")), new TermQuery(new Term("field1", "term0")));
        context.parsedQuery(
            new ParsedQuery(new BooleanQuery.Builder().add(queries.get(0), Occur.SHOULD).add(queries.get(1), Occur.SHOULD).build())
        );
        context.rankShardContext(new RankShardContext(queries, 0, 100) {
            @Override
            public RankShardResult combine(List<TopDocs> rankResults) {
                return null;
            }
        });

        context.trackTotalHitsUpTo(SearchContext.TRACK_TOTAL_HITS_DISABLED);
        context.aggregations(null);
        QueryPhase.executeRank(context);
        assertEquals(queries, executed);

        executed.clear();
        context.trackTotalHitsUpTo(100);
        context.aggregations(null);
        QueryPhase.executeRank(context);
        assertEquals(context.rewrittenQuery(), executed.get(0));
        assertEquals(queries, executed.subList(1, executed.size()));

        executed.clear();
        context.trackTotalHitsUpTo(SearchContext.TRACK_TOTAL_HITS_DISABLED);
        context.aggregations(new SearchContextAggregations(AggregatorFactories.EMPTY));
        QueryPhase.executeRank(context);
        assertEquals(context.rewrittenQuery(), executed.get(0));
        assertEquals(queries, executed.subList(1, executed.size()));

        reader.close();
        dir.close();
    }

    private static ContextIndexSearcher newContextSearcher(IndexReader reader) throws IOException {
        return new ContextIndexSearcher(
            reader,
            IndexSearcher.getDefaultSimilarity(),
            IndexSearcher.getDefaultQueryCache(),
            IndexSearcher.getDefaultQueryCachingPolicy(),
            true
        );
    }

    private static ContextIndexSearcher newEarlyTerminationContextSearcher(IndexReader reader, int size) throws IOException {
        return new ContextIndexSearcher(
            reader,
            IndexSearcher.getDefaultSimilarity(),
            IndexSearcher.getDefaultQueryCache(),
            IndexSearcher.getDefaultQueryCachingPolicy(),
            true
        ) {

            @Override
            public void search(List<LeafReaderContext> leaves, Weight weight, Collector collector) throws IOException {
                final Collector in = new AssertingEarlyTerminationFilterCollector(collector, size);
                super.search(leaves, weight, in);
            }
        };
    }

    private static class AssertingEarlyTerminationFilterCollector extends FilterCollector {
        private final int size;

        AssertingEarlyTerminationFilterCollector(Collector in, int size) {
            super(in);
            this.size = size;
        }

        @Override
        public LeafCollector getLeafCollector(LeafReaderContext context) throws IOException {
            final LeafCollector in = super.getLeafCollector(context);
            return new FilterLeafCollector(in) {
                int collected;

                @Override
                public void collect(int doc) throws IOException {
                    assert collected <= size : "should not collect more than " + size + " doc per segment, got " + collected;
                    ++collected;
                    super.collect(doc);
                }
            };
        }
    }
}<|MERGE_RESOLUTION|>--- conflicted
+++ resolved
@@ -409,13 +409,8 @@
         {
             context.setSize(10);
             TotalHitCountCollector collector = new TotalHitCountCollector();
-<<<<<<< HEAD
-            context.registerAggsCollector(collector);
+            context.registerAggsCollectorManager(new SingleThreadCollectorManager(collector));
             QueryPhase.executeQuery(context);
-=======
-            context.registerAggsCollectorManager(new SingleThreadCollectorManager(collector));
-            QueryPhase.executeInternal(context);
->>>>>>> 7d6648d3
             assertFalse(context.queryResult().terminatedEarly());
             assertThat(context.queryResult().topDocs().topDocs.totalHits.value, equalTo((long) numDocs));
             assertThat(context.queryResult().topDocs().topDocs.scoreDocs.length, equalTo(10));
@@ -452,13 +447,8 @@
         {
             context.setSize(1);
             TotalHitCountCollector collector = new TotalHitCountCollector();
-<<<<<<< HEAD
-            context.registerAggsCollector(collector);
+            context.registerAggsCollectorManager(new SingleThreadCollectorManager(collector));
             QueryPhase.executeQuery(context);
-=======
-            context.registerAggsCollectorManager(new SingleThreadCollectorManager(collector));
-            QueryPhase.executeInternal(context);
->>>>>>> 7d6648d3
             assertTrue(context.queryResult().terminatedEarly());
             assertThat(context.queryResult().topDocs().topDocs.totalHits.value, equalTo((long) numDocs));
             assertThat(context.queryResult().topDocs().topDocs.totalHits.relation, equalTo(TotalHits.Relation.EQUAL_TO));
@@ -470,13 +460,8 @@
         {
             context.setSize(0);
             TotalHitCountCollector collector = new TotalHitCountCollector();
-<<<<<<< HEAD
-            context.registerAggsCollector(collector);
+            context.registerAggsCollectorManager(new SingleThreadCollectorManager(collector));
             QueryPhase.executeQuery(context);
-=======
-            context.registerAggsCollectorManager(new SingleThreadCollectorManager(collector));
-            QueryPhase.executeInternal(context);
->>>>>>> 7d6648d3
             assertTrue(context.queryResult().terminatedEarly());
             // TotalHitCountCollector counts num docs in the first leaf
             int numDocsInFirstLeaf = reader.leaves().get(0).reader().numDocs();
@@ -493,13 +478,8 @@
         for (int trackTotalHits : new int[] { -1, 3, 76, 100 }) {
             context.trackTotalHitsUpTo(trackTotalHits);
             TotalHitCountCollector collector = new TotalHitCountCollector();
-<<<<<<< HEAD
-            context.registerAggsCollector(collector);
+            context.registerAggsCollectorManager(new SingleThreadCollectorManager(collector));
             QueryPhase.executeQuery(context);
-=======
-            context.registerAggsCollectorManager(new SingleThreadCollectorManager(collector));
-            QueryPhase.executeInternal(context);
->>>>>>> 7d6648d3
             assertTrue(context.queryResult().terminatedEarly());
             if (trackTotalHits == -1) {
                 assertThat(context.queryResult().topDocs().topDocs.totalHits.value, equalTo(0L));
@@ -521,13 +501,8 @@
         for (int trackTotalHits : new int[] { -1, 3, 75, 100 }) {
             context.trackTotalHitsUpTo(trackTotalHits);
             EarlyTerminatingCollector collector = new EarlyTerminatingCollector(new TotalHitCountCollector(), 1, false);
-<<<<<<< HEAD
-            context.registerAggsCollector(collector);
+            context.registerAggsCollectorManager(new SingleThreadCollectorManager(collector));
             QueryPhase.executeQuery(context);
-=======
-            context.registerAggsCollectorManager(new SingleThreadCollectorManager(collector));
-            QueryPhase.executeInternal(context);
->>>>>>> 7d6648d3
             assertTrue(context.queryResult().terminatedEarly());
             if (trackTotalHits == -1) {
                 assertThat(context.queryResult().topDocs().topDocs.totalHits.value, equalTo(0L));
@@ -591,13 +566,8 @@
             context.parsedPostFilter(null);
 
             final TotalHitCountCollector totalHitCountCollector = new TotalHitCountCollector();
-<<<<<<< HEAD
-            context.registerAggsCollector(totalHitCountCollector);
+            context.registerAggsCollectorManager(new SingleThreadCollectorManager(totalHitCountCollector));
             QueryPhase.executeQuery(context);
-=======
-            context.registerAggsCollectorManager(new SingleThreadCollectorManager(totalHitCountCollector));
-            QueryPhase.executeInternal(context);
->>>>>>> 7d6648d3
             assertNull(context.queryResult().terminatedEarly());
             assertThat(context.queryResult().topDocs().topDocs.totalHits.value, equalTo((long) numDocs));
             assertThat(context.queryResult().topDocs().topDocs.scoreDocs.length, equalTo(1));
@@ -718,29 +688,17 @@
         context.parsedQuery(new ParsedQuery(q));
         context.setSize(3);
         context.trackTotalHitsUpTo(3);
-<<<<<<< HEAD
-        TopDocsCollectorContext topDocsContext = TopDocsCollectorContext.createTopDocsCollectorContext(context, false);
-        assertEquals(topDocsContext.create(null).scoreMode(), org.apache.lucene.search.ScoreMode.COMPLETE);
-        QueryPhase.addCollectorsAndSearch(context);
-=======
         TopDocsCollectorFactory topDocsContext = TopDocsCollectorFactory.createTopDocsCollectorFactory(context, false);
         assertEquals(topDocsContext.collector().scoreMode(), org.apache.lucene.search.ScoreMode.COMPLETE);
-        QueryPhase.executeInternal(context);
->>>>>>> 7d6648d3
+        QueryPhase.executeQuery(context);
         assertEquals(5, context.queryResult().topDocs().topDocs.totalHits.value);
         assertEquals(context.queryResult().topDocs().topDocs.totalHits.relation, TotalHits.Relation.EQUAL_TO);
         assertThat(context.queryResult().topDocs().topDocs.scoreDocs.length, equalTo(3));
 
         context.sort(new SortAndFormats(new Sort(new SortField("other", SortField.Type.INT)), new DocValueFormat[] { DocValueFormat.RAW }));
-<<<<<<< HEAD
-        topDocsContext = TopDocsCollectorContext.createTopDocsCollectorContext(context, false);
-        assertEquals(topDocsContext.create(null).scoreMode(), org.apache.lucene.search.ScoreMode.TOP_DOCS);
-        QueryPhase.addCollectorsAndSearch(context);
-=======
         topDocsContext = TopDocsCollectorFactory.createTopDocsCollectorFactory(context, false);
         assertEquals(topDocsContext.collector().scoreMode(), org.apache.lucene.search.ScoreMode.TOP_DOCS);
-        QueryPhase.executeInternal(context);
->>>>>>> 7d6648d3
+        QueryPhase.executeQuery(context);
         assertEquals(5, context.queryResult().topDocs().topDocs.totalHits.value);
         assertThat(context.queryResult().topDocs().topDocs.scoreDocs.length, equalTo(3));
         assertEquals(context.queryResult().topDocs().topDocs.totalHits.relation, TotalHits.Relation.GREATER_THAN_OR_EQUAL_TO);
