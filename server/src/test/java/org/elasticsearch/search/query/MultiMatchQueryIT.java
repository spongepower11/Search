/*
 * Licensed to Elasticsearch under one or more contributor
 * license agreements. See the NOTICE file distributed with
 * this work for additional information regarding copyright
 * ownership. Elasticsearch licenses this file to you under
 * the Apache License, Version 2.0 (the "License"); you may
 * not use this file except in compliance with the License.
 * You may obtain a copy of the License at
 *
 *    http://www.apache.org/licenses/LICENSE-2.0
 *
 * Unless required by applicable law or agreed to in writing,
 * software distributed under the License is distributed on an
 * "AS IS" BASIS, WITHOUT WARRANTIES OR CONDITIONS OF ANY
 * KIND, either express or implied.  See the License for the
 * specific language governing permissions and limitations
 * under the License.
 */
package org.elasticsearch.search.query;

import com.carrotsearch.randomizedtesting.generators.RandomPicks;

import org.elasticsearch.action.admin.indices.create.CreateIndexRequestBuilder;
import org.elasticsearch.action.index.IndexRequestBuilder;
import org.elasticsearch.action.search.SearchResponse;
import org.elasticsearch.common.settings.Settings;
import org.elasticsearch.common.util.set.Sets;
import org.elasticsearch.common.xcontent.XContentBuilder;
import org.elasticsearch.common.xcontent.XContentFactory;
import org.elasticsearch.index.query.MatchQueryBuilder;
import org.elasticsearch.index.query.MultiMatchQueryBuilder;
import org.elasticsearch.index.query.Operator;
import org.elasticsearch.index.query.QueryBuilders;
import org.elasticsearch.index.search.MatchQuery;
import org.elasticsearch.plugins.Plugin;
import org.elasticsearch.search.SearchHit;
import org.elasticsearch.search.SearchHits;
import org.elasticsearch.search.sort.SortBuilders;
import org.elasticsearch.search.sort.SortOrder;
import org.elasticsearch.test.ESIntegTestCase;
import org.elasticsearch.test.MockKeywordPlugin;
import org.junit.Before;

import java.io.IOException;
import java.util.ArrayList;
import java.util.Collection;
import java.util.Collections;
import java.util.List;
import java.util.Set;
import java.util.concurrent.ExecutionException;

import static org.elasticsearch.cluster.metadata.IndexMetaData.SETTING_NUMBER_OF_REPLICAS;
import static org.elasticsearch.cluster.metadata.IndexMetaData.SETTING_NUMBER_OF_SHARDS;
import static org.elasticsearch.index.query.QueryBuilders.boolQuery;
import static org.elasticsearch.index.query.QueryBuilders.disMaxQuery;
import static org.elasticsearch.index.query.QueryBuilders.matchAllQuery;
import static org.elasticsearch.index.query.QueryBuilders.matchPhrasePrefixQuery;
import static org.elasticsearch.index.query.QueryBuilders.matchPhraseQuery;
import static org.elasticsearch.index.query.QueryBuilders.matchQuery;
import static org.elasticsearch.index.query.QueryBuilders.multiMatchQuery;
import static org.elasticsearch.index.query.QueryBuilders.termQuery;
import static org.elasticsearch.test.hamcrest.ElasticsearchAssertions.assertAcked;
import static org.elasticsearch.test.hamcrest.ElasticsearchAssertions.assertFirstHit;
import static org.elasticsearch.test.hamcrest.ElasticsearchAssertions.assertHitCount;
import static org.elasticsearch.test.hamcrest.ElasticsearchAssertions.assertNoFailures;
import static org.elasticsearch.test.hamcrest.ElasticsearchAssertions.assertSearchHits;
import static org.elasticsearch.test.hamcrest.ElasticsearchAssertions.assertSecondHit;
import static org.elasticsearch.test.hamcrest.ElasticsearchAssertions.hasId;
import static org.hamcrest.Matchers.anyOf;
import static org.hamcrest.Matchers.closeTo;
import static org.hamcrest.Matchers.empty;
import static org.hamcrest.Matchers.equalTo;
import static org.hamcrest.Matchers.greaterThan;
import static org.hamcrest.Matchers.greaterThanOrEqualTo;
import static org.hamcrest.Matchers.lessThan;

public class MultiMatchQueryIT extends ESIntegTestCase {

    @Override
    protected Collection<Class<? extends Plugin>> nodePlugins() {
        return Collections.singleton(MockKeywordPlugin.class);
    }

    @Before
    public void init() throws Exception {
        CreateIndexRequestBuilder builder = prepareCreate("test").setSettings(Settings.builder()
                .put(indexSettings())
                .put(SETTING_NUMBER_OF_SHARDS, 1)
                .put(SETTING_NUMBER_OF_REPLICAS, 0)
                .put("index.analysis.analyzer.perfect_match.type", "custom")
                .put("index.analysis.analyzer.perfect_match.tokenizer", "keyword")
                .put("index.analysis.analyzer.perfect_match.filter", "lowercase")
                .put("index.analysis.analyzer.category.type", "custom")
                .put("index.analysis.analyzer.category.tokenizer", "standard")
                .put("index.analysis.analyzer.category.filter", "lowercase")
        );
        assertAcked(builder.addMapping("test", createMapping()));
        ensureGreen();
        int numDocs = scaledRandomIntBetween(50, 100);
        List<IndexRequestBuilder> builders = new ArrayList<>();
        builders.add(client().prepareIndex("test", "test", "theone").setSource(
                "full_name", "Captain America",
                "first_name", "Captain",
                "last_name", "America",
                "category", "marvel hero",
                "skill", 15,
                "int-field", 25));
        builders.add(client().prepareIndex("test", "test", "theother").setSource(
                "full_name", "marvel hero",
                "first_name", "marvel",
                "last_name", "hero",
                "category", "bogus",
                "skill", 5));

        builders.add(client().prepareIndex("test", "test", "ultimate1").setSource(
                "full_name", "Alpha the Ultimate Mutant",
                "first_name", "Alpha the",
                "last_name", "Ultimate Mutant",
                "category", "marvel hero",
                "skill", 1));
        builders.add(client().prepareIndex("test", "test", "ultimate2").setSource(
                "full_name", "Man the Ultimate Ninja",
                "first_name", "Man the Ultimate",
                "last_name", "Ninja",
                "category", "marvel hero",
                "skill", 3));

        builders.add(client().prepareIndex("test", "test", "anotherhero").setSource(
                "full_name", "ultimate",
                "first_name", "wolferine",
                "last_name", "",
                "category", "marvel hero",
                "skill", 1));

        builders.add(client().prepareIndex("test", "test", "nowHero").setSource(
                "full_name", "now sort of",
                "first_name", "now",
                "last_name", "",
                "category", "marvel hero",
                "skill", 1));
        List<String> firstNames = new ArrayList<>();
        fill(firstNames, "Captain", between(15, 25));
        fill(firstNames, "Ultimate", between(5, 10));
        fillRandom(firstNames, between(3, 7));
        List<String> lastNames = new ArrayList<>();
        fill(lastNames, "Captain", between(3, 7));
        fillRandom(lastNames, between(30, 40));
        for (int i = 0; i < numDocs; i++) {
            String first = RandomPicks.randomFrom(random(), firstNames);
            String last = randomPickExcept(lastNames, first);
            builders.add(client().prepareIndex("test", "test", "" + i).setSource(
                    "full_name", first + " " + last,
                    "first_name", first,
                    "last_name", last,
                    "category", randomBoolean() ? "marvel hero" : "bogus",
                    "skill", between(1, 3)));
        }
        indexRandom(true, false, builders);
    }

    private XContentBuilder createMapping() throws IOException {
        return XContentFactory.jsonBuilder().startObject().startObject("test")
                .startObject("properties")
                .startObject("full_name")
                .field("type", "text")
                .field("copy_to", "full_name_phrase")
                .field("analyzer", "perfect_match")
                .endObject()
                .startObject("category")
                .field("type", "text")
                .field("analyzer", "category")
                .endObject()
                .startObject("first_name")
                .field("type", "text")
                .field("norms", false)
                .field("copy_to", "first_name_phrase")
                .endObject()
                .startObject("last_name")
                .field("type", "text")
                .field("norms", false)
                .field("copy_to", "last_name_phrase")
                .endObject()
                .startObject("date")
                .field("type", "date")
                .endObject()
                .endObject()
                .endObject().endObject();
    }

    public void testDefaults() throws ExecutionException, InterruptedException {
        MatchQuery.Type type = MatchQuery.Type.BOOLEAN;
        SearchResponse searchResponse = client().prepareSearch("test")
                .setQuery(randomizeType(multiMatchQuery("marvel hero captain america", "full_name", "first_name", "last_name", "category")
                        .operator(Operator.OR))).get();
        Set<String> topNIds = Sets.newHashSet("theone", "theother");
        for (int i = 0; i < searchResponse.getHits().getHits().length; i++) {
            topNIds.remove(searchResponse.getHits().getAt(i).getId());
            // very likely that we hit a random doc that has the same score so orders are random since
            // the doc id is the tie-breaker
        }
        assertThat(topNIds, empty());
        assertThat(searchResponse.getHits().getHits()[0].getScore(), greaterThan(searchResponse.getHits().getHits()[1].getScore()));

        searchResponse = client().prepareSearch("test")
                .setQuery(randomizeType(multiMatchQuery("marvel hero captain america", "full_name", "first_name", "last_name", "category")
                        .operator(Operator.OR).useDisMax(false).type(type))).get();
        assertFirstHit(searchResponse, anyOf(hasId("theone"), hasId("theother")));
        assertThat(searchResponse.getHits().getHits()[0].getScore(), greaterThan(searchResponse.getHits().getHits()[1].getScore()));

        searchResponse = client().prepareSearch("test")
                .setQuery(randomizeType(multiMatchQuery("marvel hero", "full_name", "first_name", "last_name", "category")
                        .operator(Operator.OR).type(type))).get();
        assertFirstHit(searchResponse, hasId("theother"));


        searchResponse = client().prepareSearch("test")
                .setQuery(randomizeType(multiMatchQuery("captain america", "full_name", "first_name", "last_name", "category")
                        .operator(Operator.AND).type(type))).get();
        assertHitCount(searchResponse, 1L);
        assertFirstHit(searchResponse, hasId("theone"));

        searchResponse = client().prepareSearch("test")
                .setQuery(randomizeType(multiMatchQuery("captain america", "full_name", "first_name", "last_name", "category")
                        .operator(Operator.AND).type(type))).get();
        assertHitCount(searchResponse, 1L);
        assertFirstHit(searchResponse, hasId("theone"));
    }

    public void testPhraseType() {
        SearchResponse searchResponse = client().prepareSearch("test")
                .setQuery(randomizeType(multiMatchQuery("Man the Ultimate", "full_name_phrase", "first_name_phrase", "last_name_phrase",
                        "category_phrase")
                        .operator(Operator.OR).type(MatchQuery.Type.PHRASE))).get();
        assertFirstHit(searchResponse, hasId("ultimate2"));
        assertHitCount(searchResponse, 1L);

        searchResponse = client().prepareSearch("test")
                .setQuery(randomizeType(multiMatchQuery("Captain", "full_name_phrase", "first_name_phrase", "last_name_phrase",
                        "category_phrase")
                        .operator(Operator.OR).type(MatchQuery.Type.PHRASE))).get();
        assertThat(searchResponse.getHits().getTotalHits().value, greaterThan(1L));

        searchResponse = client().prepareSearch("test")
                .setQuery(randomizeType(multiMatchQuery("the Ul", "full_name_phrase", "first_name_phrase", "last_name_phrase",
                        "category_phrase")
                        .operator(Operator.OR).type(MatchQuery.Type.PHRASE_PREFIX))).get();
        assertSearchHits(searchResponse, "ultimate2", "ultimate1");
        assertHitCount(searchResponse, 2L);
    }

    public void testSingleField() throws NoSuchFieldException, IllegalAccessException {
        SearchResponse searchResponse = client().prepareSearch("test")
                .setQuery(randomizeType(multiMatchQuery("15", "skill"))).get();
        assertNoFailures(searchResponse);
        assertFirstHit(searchResponse, hasId("theone"));

        searchResponse = client().prepareSearch("test")
                .setQuery(randomizeType(multiMatchQuery("15", "skill", "int-field")).analyzer("category")).get();
        assertNoFailures(searchResponse);
        assertFirstHit(searchResponse, hasId("theone"));

        String[] fields = { "full_name", "first_name", "last_name", "last_name_phrase", "first_name_phrase", "category_phrase", "category",
                "missing_field", "missing_fields*" };

        String[] query = {"marvel","hero", "captain",  "america", "15", "17", "1", "5", "ultimate", "Man",
                "marvel", "wolferine", "ninja"};

        // check if it's equivalent to a match query.
        int numIters = scaledRandomIntBetween(10, 100);
        for (int i = 0; i < numIters; i++) {
            String field = RandomPicks.randomFrom(random(), fields);
            int numTerms = randomIntBetween(1, query.length);
            StringBuilder builder = new StringBuilder();
            for (int j = 0; j < numTerms; j++) {
                builder.append(RandomPicks.randomFrom(random(), query)).append(" ");
            }
            MultiMatchQueryBuilder multiMatchQueryBuilder = randomizeType(multiMatchQuery(builder.toString(), field));
            SearchResponse multiMatchResp = client().prepareSearch("test")
                    // _id sort field is a tie, in case hits have the same score,
                    // the hits will be sorted the same consistently
                    .addSort("_score", SortOrder.DESC)
                    .addSort("_id", SortOrder.ASC)
                    .setQuery(multiMatchQueryBuilder).get();
            MatchQueryBuilder matchQueryBuilder = QueryBuilders.matchQuery(field, builder.toString());

            SearchResponse matchResp = client().prepareSearch("test")
                    // _id tie sort
                    .addSort("_score", SortOrder.DESC)
                    .addSort("_id", SortOrder.ASC)
                    .setQuery(matchQueryBuilder).get();
<<<<<<< HEAD
            assertThat("field: " + field + " query: " + builder.toString(), multiMatchResp.getHits().getTotalHits(),
                    equalTo(matchResp.getHits().getTotalHits()));
=======
            assertThat("field: " + field + " query: " + builder.toString(), multiMatchResp.getHits().getTotalHits().value, equalTo(matchResp.getHits().getTotalHits().value));
>>>>>>> ee05ef13
            SearchHits hits = multiMatchResp.getHits();
            if (field.startsWith("missing")) {
                assertEquals(0, hits.getHits().length);
            }
            for (int j = 0; j < hits.getHits().length; j++) {
                assertThat(hits.getHits()[j].getScore(), equalTo(matchResp.getHits().getHits()[j].getScore()));
                assertThat(hits.getHits()[j].getId(), equalTo(matchResp.getHits().getHits()[j].getId()));
            }
        }

    }

    public void testCutoffFreq() throws ExecutionException, InterruptedException {
        final long numDocs = client().prepareSearch("test").setSize(0)
                .setQuery(matchAllQuery()).get().getHits().getTotalHits().value;
        MatchQuery.Type type = MatchQuery.Type.BOOLEAN;
        Float cutoffFrequency = randomBoolean() ? Math.min(1, numDocs * 1.f / between(10, 20)) : 1.f / between(10, 20);
        SearchResponse searchResponse = client().prepareSearch("test")
                .setQuery(randomizeType(multiMatchQuery("marvel hero captain america", "full_name", "first_name", "last_name", "category")
                        .operator(Operator.OR).cutoffFrequency(cutoffFrequency))).get();
        Set<String> topNIds = Sets.newHashSet("theone", "theother");
        for (int i = 0; i < searchResponse.getHits().getHits().length; i++) {
            topNIds.remove(searchResponse.getHits().getAt(i).getId());
            // very likely that we hit a random doc that has the same score so orders are random since
            // the doc id is the tie-breaker
        }
        assertThat(topNIds, empty());
        assertThat(searchResponse.getHits().getHits()[0].getScore(),
                greaterThanOrEqualTo(searchResponse.getHits().getHits()[1].getScore()));

        cutoffFrequency = randomBoolean() ? Math.min(1, numDocs * 1.f / between(10, 20)) : 1.f / between(10, 20);
        searchResponse = client().prepareSearch("test")
                .setQuery(randomizeType(multiMatchQuery("marvel hero captain america", "full_name", "first_name", "last_name", "category")
                        .operator(Operator.OR).useDisMax(false).cutoffFrequency(cutoffFrequency).type(type))).get();
        assertFirstHit(searchResponse, anyOf(hasId("theone"), hasId("theother")));
        assertThat(searchResponse.getHits().getHits()[0].getScore(), greaterThan(searchResponse.getHits().getHits()[1].getScore()));
        long size = searchResponse.getHits().getTotalHits().value;

        searchResponse = client().prepareSearch("test")
                .setQuery(randomizeType(multiMatchQuery("marvel hero captain america", "full_name", "first_name", "last_name", "category")
                        .operator(Operator.OR).useDisMax(false).type(type))).get();
        assertFirstHit(searchResponse, anyOf(hasId("theone"), hasId("theother")));
        assertThat("common terms expected to be a way smaller result set", size, lessThan(searchResponse.getHits().getTotalHits().value));

        cutoffFrequency = randomBoolean() ? Math.min(1, numDocs * 1.f / between(10, 20)) : 1.f / between(10, 20);
        searchResponse = client().prepareSearch("test")
                .setQuery(randomizeType(multiMatchQuery("marvel hero", "full_name", "first_name", "last_name", "category")
                        .operator(Operator.OR).cutoffFrequency(cutoffFrequency).type(type))).get();
        assertFirstHit(searchResponse, hasId("theother"));


        searchResponse = client().prepareSearch("test")
                .setQuery(randomizeType(multiMatchQuery("captain america", "full_name", "first_name", "last_name", "category")
                        .operator(Operator.AND).cutoffFrequency(cutoffFrequency).type(type))).get();
        assertHitCount(searchResponse, 1L);
        assertFirstHit(searchResponse, hasId("theone"));

        searchResponse = client().prepareSearch("test")
                .setQuery(randomizeType(multiMatchQuery("captain america", "full_name", "first_name", "last_name", "category")
                        .operator(Operator.AND).cutoffFrequency(cutoffFrequency).type(type))).get();
        assertHitCount(searchResponse, 1L);
        assertFirstHit(searchResponse, hasId("theone"));

        searchResponse = client().prepareSearch("test")
                .setQuery(randomizeType(multiMatchQuery("marvel hero", "first_name", "last_name", "category")
                        .operator(Operator.AND).cutoffFrequency(cutoffFrequency)
                        .analyzer("category")
                        .type(MultiMatchQueryBuilder.Type.CROSS_FIELDS))).get();
        assertHitCount(searchResponse, 1L);
        assertFirstHit(searchResponse, hasId("theother"));
    }

    public void testEquivalence() {

        final int numDocs = (int) client().prepareSearch("test").setSize(0)
                .setQuery(matchAllQuery()).get().getHits().getTotalHits().value;
        int numIters = scaledRandomIntBetween(5, 10);
        for (int i = 0; i < numIters; i++) {
            {
                MatchQuery.Type type = MatchQuery.Type.BOOLEAN;
                MultiMatchQueryBuilder multiMatchQueryBuilder = randomBoolean() ?
                        multiMatchQuery("marvel hero captain america", "full_name", "first_name", "last_name", "category") :
                        multiMatchQuery("marvel hero captain america", "*_name", randomBoolean() ? "category" : "categ*");
                SearchResponse left = client().prepareSearch("test").setSize(numDocs)
                        .addSort(SortBuilders.scoreSort()).addSort(SortBuilders.fieldSort("_id"))
                        .setQuery(randomizeType(multiMatchQueryBuilder
                                .operator(Operator.OR).type(type))).get();

                SearchResponse right = client().prepareSearch("test").setSize(numDocs)
                        .addSort(SortBuilders.scoreSort()).addSort(SortBuilders.fieldSort("_id"))
                        .setQuery(disMaxQuery().
                                add(matchQuery("full_name", "marvel hero captain america"))
                                .add(matchQuery("first_name", "marvel hero captain america"))
                                .add(matchQuery("last_name", "marvel hero captain america"))
                                .add(matchQuery("category", "marvel hero captain america"))
                        ).get();
                assertEquivalent("marvel hero captain america", left, right);
            }

            {
                MatchQuery.Type type = MatchQuery.Type.BOOLEAN;
                String minShouldMatch = randomBoolean() ? null : "" + between(0, 1);
                Operator op = randomBoolean() ? Operator.AND : Operator.OR;
                MultiMatchQueryBuilder multiMatchQueryBuilder = randomBoolean() ?
                        multiMatchQuery("captain america", "full_name", "first_name", "last_name", "category") :
                        multiMatchQuery("captain america", "*_name", randomBoolean() ? "category" : "categ*");
                SearchResponse left = client().prepareSearch("test").setSize(numDocs)
                        .addSort(SortBuilders.scoreSort()).addSort(SortBuilders.fieldSort("_id"))
                        .setQuery(randomizeType(multiMatchQueryBuilder
                                .operator(op).useDisMax(false).minimumShouldMatch(minShouldMatch).type(type))).get();

                SearchResponse right = client().prepareSearch("test").setSize(numDocs)
                        .addSort(SortBuilders.scoreSort()).addSort(SortBuilders.fieldSort("_id"))
                        .setQuery(boolQuery().minimumShouldMatch(minShouldMatch)
                                .should(randomBoolean() ? termQuery("full_name", "captain america") :
                                    matchQuery("full_name", "captain america").operator(op))
                                .should(matchQuery("first_name", "captain america").operator(op))
                                .should(matchQuery("last_name", "captain america").operator(op))
                                .should(matchQuery("category", "captain america").operator(op))
                        ).get();
                assertEquivalent("captain america", left, right);
            }

            {
                String minShouldMatch = randomBoolean() ? null : "" + between(0, 1);
                SearchResponse left = client().prepareSearch("test").setSize(numDocs)
                        .addSort(SortBuilders.scoreSort()).addSort(SortBuilders.fieldSort("_id"))
                        .setQuery(randomizeType(multiMatchQuery("capta", "full_name", "first_name", "last_name", "category")
                                .type(MatchQuery.Type.PHRASE_PREFIX).useDisMax(false).minimumShouldMatch(minShouldMatch))).get();

                SearchResponse right = client().prepareSearch("test").setSize(numDocs)
                        .addSort(SortBuilders.scoreSort()).addSort(SortBuilders.fieldSort("_id"))
                        .setQuery(boolQuery().minimumShouldMatch(minShouldMatch)
                                .should(matchPhrasePrefixQuery("full_name", "capta"))
                                .should(matchPhrasePrefixQuery("first_name", "capta"))
                                .should(matchPhrasePrefixQuery("last_name", "capta"))
                                .should(matchPhrasePrefixQuery("category", "capta"))
                        ).get();
                assertEquivalent("capta", left, right);
            }
            {
                String minShouldMatch = randomBoolean() ? null : "" + between(0, 1);
                SearchResponse left;
                if (randomBoolean()) {
                    left = client().prepareSearch("test").setSize(numDocs)
                            .addSort(SortBuilders.scoreSort()).addSort(SortBuilders.fieldSort("_id"))
                            .setQuery(randomizeType(multiMatchQuery("captain america", "full_name", "first_name", "last_name", "category")
                                    .type(MatchQuery.Type.PHRASE).useDisMax(false).minimumShouldMatch(minShouldMatch))).get();
                } else {
                    left = client().prepareSearch("test").setSize(numDocs)
                            .addSort(SortBuilders.scoreSort()).addSort(SortBuilders.fieldSort("_id"))
                            .setQuery(randomizeType(multiMatchQuery("captain america", "full_name", "first_name", "last_name", "category")
                                    .type(MatchQuery.Type.PHRASE).tieBreaker(1.0f).minimumShouldMatch(minShouldMatch))).get();
                }
                SearchResponse right = client().prepareSearch("test").setSize(numDocs)
                        .addSort(SortBuilders.scoreSort()).addSort(SortBuilders.fieldSort("_id"))
                        .setQuery(boolQuery().minimumShouldMatch(minShouldMatch)
                                .should(matchPhraseQuery("full_name", "captain america"))
                                .should(matchPhraseQuery("first_name", "captain america"))
                                .should(matchPhraseQuery("last_name", "captain america"))
                                .should(matchPhraseQuery("category", "captain america"))
                        ).get();
                assertEquivalent("captain america", left, right);
            }
        }
    }

    public void testCrossFieldMode() throws ExecutionException, InterruptedException {
        SearchResponse searchResponse = client().prepareSearch("test")
                .setQuery(randomizeType(multiMatchQuery("captain america", "full_name", "first_name", "last_name")
                        .type(MultiMatchQueryBuilder.Type.CROSS_FIELDS)
                        .operator(Operator.OR))).get();
        assertFirstHit(searchResponse, hasId("theone"));

        searchResponse = client().prepareSearch("test")
                .setQuery(randomizeType(multiMatchQuery("marvel hero captain america", "full_name", "first_name", "last_name", "category")
                        .type(MultiMatchQueryBuilder.Type.CROSS_FIELDS)
                        .operator(Operator.OR))).get();
        assertFirstHit(searchResponse, hasId("theother"));
        assertSecondHit(searchResponse, hasId("theone"));
        assertThat(searchResponse.getHits().getHits()[0].getScore(), greaterThan(searchResponse.getHits().getHits()[1].getScore()));

        searchResponse = client().prepareSearch("test")
                .setQuery(randomizeType(multiMatchQuery("marvel hero", "full_name", "first_name", "last_name", "category")
                        .type(MultiMatchQueryBuilder.Type.CROSS_FIELDS)
                        .operator(Operator.OR))).get();
        assertFirstHit(searchResponse, hasId("theother"));

        searchResponse = client().prepareSearch("test")
                .setQuery(randomizeType(multiMatchQuery("captain america", "full_name", "first_name", "last_name", "category")
                        .type(MultiMatchQueryBuilder.Type.CROSS_FIELDS)
                        .operator(Operator.AND))).get();
        assertHitCount(searchResponse, 1L);
        assertFirstHit(searchResponse, hasId("theone"));

        searchResponse = client().prepareSearch("test")
                .setQuery(randomizeType(multiMatchQuery("captain america 15", "full_name", "first_name", "last_name", "category", "skill")
                        .type(MultiMatchQueryBuilder.Type.CROSS_FIELDS)
                        .analyzer("category")
                        .lenient(true)
                        .operator(Operator.AND))).get();
        assertHitCount(searchResponse, 1L);
        assertFirstHit(searchResponse, hasId("theone"));

        searchResponse = client().prepareSearch("test")
                .setQuery(randomizeType(multiMatchQuery("captain america 15", "full_name", "first_name", "last_name", "category", "skill",
                        "int-field")
                        .type(MultiMatchQueryBuilder.Type.CROSS_FIELDS)
                        .analyzer("category")
                        .lenient(true)
                        .operator(Operator.AND))).get();
        assertHitCount(searchResponse, 1L);
        assertFirstHit(searchResponse, hasId("theone"));

        searchResponse = client().prepareSearch("test")
                .setQuery(randomizeType(multiMatchQuery("captain america 15", "skill", "full_name", "first_name", "last_name", "category",
                        "int-field")
                        .type(MultiMatchQueryBuilder.Type.CROSS_FIELDS)
                        .analyzer("category")
                        .lenient(true)
                        .operator(Operator.AND))).get();
        assertHitCount(searchResponse, 1L);
        assertFirstHit(searchResponse, hasId("theone"));


        searchResponse = client().prepareSearch("test")
                .setQuery(randomizeType(multiMatchQuery("captain america 15", "first_name", "last_name", "skill")
                        .type(MultiMatchQueryBuilder.Type.CROSS_FIELDS)
                        .lenient(true)
                        .analyzer("category"))).get();
        assertFirstHit(searchResponse, hasId("theone"));

        searchResponse = client().prepareSearch("test")
                .setQuery(randomizeType(multiMatchQuery("15", "skill")
                        .type(MultiMatchQueryBuilder.Type.CROSS_FIELDS)
                        .analyzer("category"))).get();
        assertFirstHit(searchResponse, hasId("theone"));

        searchResponse = client().prepareSearch("test")
                .setQuery(randomizeType(multiMatchQuery("25 15", "skill")
                        .type(MultiMatchQueryBuilder.Type.CROSS_FIELDS)
                        .analyzer("category"))).get();
        assertFirstHit(searchResponse, hasId("theone"));

        searchResponse = client().prepareSearch("test")
                .setQuery(randomizeType(multiMatchQuery("25 15", "int-field", "skill")
                        .type(MultiMatchQueryBuilder.Type.CROSS_FIELDS)
                        .analyzer("category"))).get();
        assertFirstHit(searchResponse, hasId("theone"));

        searchResponse = client().prepareSearch("test")
                .setQuery(randomizeType(multiMatchQuery("25 15", "first_name", "int-field", "skill")
                        .type(MultiMatchQueryBuilder.Type.CROSS_FIELDS)
                        .analyzer("category"))).get();
        assertFirstHit(searchResponse, hasId("theone"));

        searchResponse = client().prepareSearch("test")
                .setQuery(randomizeType(multiMatchQuery("25 15", "int-field", "skill", "first_name")
                        .type(MultiMatchQueryBuilder.Type.CROSS_FIELDS)
                        .analyzer("category"))).get();
        assertFirstHit(searchResponse, hasId("theone"));

        searchResponse = client().prepareSearch("test")
                .setQuery(randomizeType(multiMatchQuery("25 15", "int-field", "first_name", "skill")
                        .type(MultiMatchQueryBuilder.Type.CROSS_FIELDS)
                        .analyzer("category"))).get();
        assertFirstHit(searchResponse, hasId("theone"));

        searchResponse = client().prepareSearch("test")
                .setQuery(randomizeType(multiMatchQuery("captain america marvel hero", "first_name", "last_name", "category")
                        .type(MultiMatchQueryBuilder.Type.CROSS_FIELDS)
                        .cutoffFrequency(0.1f)
                        .analyzer("category")
                        .operator(Operator.OR))).get();
        assertFirstHit(searchResponse, anyOf(hasId("theother"), hasId("theone")));
        long numResults = searchResponse.getHits().getTotalHits().value;

        searchResponse = client().prepareSearch("test")
                .setQuery(randomizeType(multiMatchQuery("captain america marvel hero", "first_name", "last_name", "category")
                        .type(MultiMatchQueryBuilder.Type.CROSS_FIELDS)
                        .analyzer("category")
                        .operator(Operator.OR))).get();
        assertThat(numResults, lessThan(searchResponse.getHits().getTotalHits().value));
        assertFirstHit(searchResponse, hasId("theone"));


        // test group based on analyzer -- all fields are grouped into a cross field search
        searchResponse = client().prepareSearch("test")
                .setQuery(randomizeType(multiMatchQuery("captain america marvel hero", "first_name", "last_name", "category")
                        .type(MultiMatchQueryBuilder.Type.CROSS_FIELDS)
                        .analyzer("category")
                        .operator(Operator.AND))).get();
        assertHitCount(searchResponse, 1L);
        assertFirstHit(searchResponse, hasId("theone"));
        // counter example
        searchResponse = client().prepareSearch("test")
                .setQuery(randomizeType(multiMatchQuery("captain america marvel hero", "first_name", "last_name", "category")
                        .type(randomBoolean() ? MultiMatchQueryBuilder.Type.CROSS_FIELDS : MultiMatchQueryBuilder.DEFAULT_TYPE)
                        .operator(Operator.AND))).get();
        assertHitCount(searchResponse, 0L);

        // counter example
        searchResponse = client().prepareSearch("test")
                .setQuery(randomizeType(multiMatchQuery("captain america marvel hero", "first_name", "last_name", "category")
                        .type(randomBoolean() ? MultiMatchQueryBuilder.Type.CROSS_FIELDS : MultiMatchQueryBuilder.DEFAULT_TYPE)
                        .operator(Operator.AND))).get();
        assertHitCount(searchResponse, 0L);

        // test if boosts work
        searchResponse = client().prepareSearch("test")
                .setQuery(randomizeType(multiMatchQuery("the ultimate", "full_name", "first_name", "category").field("last_name", 10)
                        .type(MultiMatchQueryBuilder.Type.CROSS_FIELDS)
                        .operator(Operator.AND))).get();
        assertHitCount(searchResponse, 2L);
        assertFirstHit(searchResponse, hasId("ultimate1"));   // has ultimate in the last_name and that is boosted
        assertSecondHit(searchResponse, hasId("ultimate2"));
        assertThat(searchResponse.getHits().getHits()[0].getScore(), greaterThan(searchResponse.getHits().getHits()[1].getScore()));

        // since we try to treat the matching fields as one field scores are very similar but we have a small bias towards the
        // more frequent field that acts as a tie-breaker internally
        searchResponse = client().prepareSearch("test")
                .setQuery(randomizeType(multiMatchQuery("the ultimate", "full_name", "first_name", "last_name", "category")
                        .type(MultiMatchQueryBuilder.Type.CROSS_FIELDS)
                        .operator(Operator.AND))).get();
        assertHitCount(searchResponse, 2L);
        assertFirstHit(searchResponse, hasId("ultimate2"));
        assertSecondHit(searchResponse, hasId("ultimate1"));
        assertThat(searchResponse.getHits().getHits()[0].getScore(), greaterThan(searchResponse.getHits().getHits()[1].getScore()));

        // Test group based on numeric fields
        searchResponse = client().prepareSearch("test")
                .setQuery(randomizeType(multiMatchQuery("15", "skill")
                        .type(MultiMatchQueryBuilder.Type.CROSS_FIELDS))).get();
        assertHitCount(searchResponse, 1L);
        assertFirstHit(searchResponse, hasId("theone"));

        searchResponse = client().prepareSearch("test")
                .setQuery(randomizeType(multiMatchQuery("15", "skill", "first_name")
                        .type(MultiMatchQueryBuilder.Type.CROSS_FIELDS))).get();
        assertHitCount(searchResponse, 1L);
        assertFirstHit(searchResponse, hasId("theone"));

        // Two numeric fields together caused trouble at one point!
        searchResponse = client().prepareSearch("test")
                .setQuery(randomizeType(multiMatchQuery("15", "int-field", "skill")
                        .type(MultiMatchQueryBuilder.Type.CROSS_FIELDS))).get();
        assertHitCount(searchResponse, 1L);
        assertFirstHit(searchResponse, hasId("theone"));

        searchResponse = client().prepareSearch("test")
                .setQuery(randomizeType(multiMatchQuery("15", "int-field", "first_name", "skill")
                        .type(MultiMatchQueryBuilder.Type.CROSS_FIELDS))).get();
        assertHitCount(searchResponse, 1L);
        assertFirstHit(searchResponse, hasId("theone"));

        searchResponse = client().prepareSearch("test")
                .setQuery(randomizeType(multiMatchQuery("alpha 15", "first_name", "skill")
                        .type(MultiMatchQueryBuilder.Type.CROSS_FIELDS)
                        .lenient(true))).get();
        assertHitCount(searchResponse, 1L);
        assertFirstHit(searchResponse, hasId("ultimate1"));
        /*
         * Doesn't find theone because "alpha 15" isn't a number and we don't
         * break on spaces.
         */
        assertHitCount(searchResponse, 1);

        // Lenient wasn't always properly lenient with two numeric fields
        searchResponse = client().prepareSearch("test")
                .setQuery(randomizeType(multiMatchQuery("alpha 15", "int-field", "first_name", "skill")
                        .type(MultiMatchQueryBuilder.Type.CROSS_FIELDS)
                        .lenient(true))).get();
        assertHitCount(searchResponse, 1L);
        assertFirstHit(searchResponse, hasId("ultimate1"));


        // Check that cross fields works with date fields
        searchResponse = client().prepareSearch("test")
                .setQuery(randomizeType(multiMatchQuery("now", "f*", "date")
                        .type(MultiMatchQueryBuilder.Type.CROSS_FIELDS)).lenient(true))
                .get();
        assertHitCount(searchResponse, 1L);
        assertFirstHit(searchResponse, hasId("nowHero"));
    }

    /**
     * Test for edge case where field level boosting is applied to field that doesn't exist on documents on
     * one shard. There was an issue reported in https://github.com/elastic/elasticsearch/issues/18710 where a
     * `multi_match` query using the fuzziness parameter with a boost on one of two fields returns the
     * same document score if both documents are placed on different shard. This test recreates that scenario
     * and checks that the returned scores are different.
     */
    public void testFuzzyFieldLevelBoosting() throws InterruptedException, ExecutionException {
        String idx = "test18710";
        CreateIndexRequestBuilder builder = prepareCreate(idx).setSettings(Settings.builder()
                .put(indexSettings())
                .put(SETTING_NUMBER_OF_SHARDS, 3)
                .put(SETTING_NUMBER_OF_REPLICAS, 0)
                );
        assertAcked(builder.addMapping("type", "title", "type=text", "body", "type=text"));
        ensureGreen();
        List<IndexRequestBuilder> builders = new ArrayList<>();
        builders.add(client().prepareIndex(idx, "type", "1").setSource(
                "title", "foo",
                "body", "bar"));
        builders.add(client().prepareIndex(idx, "type", "2").setSource(
                "title", "bar",
                "body", "foo"));
        indexRandom(true, false, builders);

        SearchResponse searchResponse = client().prepareSearch(idx)
                .setExplain(true)
                .setQuery(multiMatchQuery("foo").field("title", 100).field("body")
                        .fuzziness(0)
                        ).get();
        SearchHit[] hits = searchResponse.getHits().getHits();
        assertNotEquals("both documents should be on different shards", hits[0].getShard().getShardId(), hits[1].getShard().getShardId());
        assertEquals("1", hits[0].getId());
        assertEquals("2", hits[1].getId());
        assertThat(hits[0].getScore(), greaterThan(hits[1].getScore()));
    }

    private static void assertEquivalent(String query, SearchResponse left, SearchResponse right) {
        assertNoFailures(left);
        assertNoFailures(right);
        SearchHits leftHits = left.getHits();
        SearchHits rightHits = right.getHits();
        assertThat(leftHits.getTotalHits().value, equalTo(rightHits.getTotalHits().value));
        assertThat(leftHits.getHits().length, equalTo(rightHits.getHits().length));
        SearchHit[] hits = leftHits.getHits();
        SearchHit[] rHits = rightHits.getHits();
        for (int i = 0; i < hits.length; i++) {
            assertThat("query: " + query + " hit: " + i, (double) hits[i].getScore(), closeTo(rHits[i].getScore(), 0.00001d));
        }
        for (int i = 0; i < hits.length; i++) {
            if (hits[i].getScore() == hits[hits.length - 1].getScore()) {
                return; // we need to cut off here since this is the tail of the queue and we might not have fetched enough docs
            }
            assertThat("query: " + query, hits[i].getId(), equalTo(rHits[i].getId()));
        }
    }

    private static List<String> fill(List<String> list, String value, int times) {
        for (int i = 0; i < times; i++) {
            list.add(value);
        }
        return list;
    }

    private static List<String> fillRandom(List<String> list, int times) {
        for (int i = 0; i < times; i++) {
            list.add(randomAlphaOfLength(5));
        }
        return list;
    }

    private static <T> T randomPickExcept(List<T> fromList, T butNot) {
        while (true) {
            T t = RandomPicks.randomFrom(random(), fromList);
            if (t.equals(butNot)) {
                continue;
            }
            return t;
        }
    }

    private static MultiMatchQueryBuilder randomizeType(MultiMatchQueryBuilder builder) {
        try {
            MultiMatchQueryBuilder.Type type = builder.getType();
            if (type == null && randomBoolean()) {
                return builder;
            }
            if (type == null) {
                type = MultiMatchQueryBuilder.Type.BEST_FIELDS;
            }
            if (randomBoolean()) {
                builder.type(type);
            } else {
                Object oType = type;
                switch (type) {
                    case BEST_FIELDS:
                        if (randomBoolean()) {
                            oType = MatchQuery.Type.BOOLEAN;
                        }
                        break;
                    case MOST_FIELDS:
                        if (randomBoolean()) {
                            oType = MatchQuery.Type.BOOLEAN;
                        }
                        break;
                    case CROSS_FIELDS:
                        break;
                    case PHRASE:
                        if (randomBoolean()) {
                            oType = MatchQuery.Type.PHRASE;
                        }
                        break;
                    case PHRASE_PREFIX:
                        if (randomBoolean()) {
                            oType = MatchQuery.Type.PHRASE_PREFIX;
                        }
                        break;
                }
                builder.type(oType);
            }
            return builder;
        } catch (Exception ex) {
            throw new RuntimeException(ex);
        }
    }
}<|MERGE_RESOLUTION|>--- conflicted
+++ resolved
@@ -288,12 +288,8 @@
                     .addSort("_score", SortOrder.DESC)
                     .addSort("_id", SortOrder.ASC)
                     .setQuery(matchQueryBuilder).get();
-<<<<<<< HEAD
-            assertThat("field: " + field + " query: " + builder.toString(), multiMatchResp.getHits().getTotalHits(),
-                    equalTo(matchResp.getHits().getTotalHits()));
-=======
-            assertThat("field: " + field + " query: " + builder.toString(), multiMatchResp.getHits().getTotalHits().value, equalTo(matchResp.getHits().getTotalHits().value));
->>>>>>> ee05ef13
+            assertThat("field: " + field + " query: " + builder.toString(), multiMatchResp.getHits().getTotalHits().value,
+                    equalTo(matchResp.getHits().getTotalHits().value));
             SearchHits hits = multiMatchResp.getHits();
             if (field.startsWith("missing")) {
                 assertEquals(0, hits.getHits().length);
