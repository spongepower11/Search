--- conflicted
+++ resolved
@@ -296,28 +296,27 @@
         );
     }
 
-<<<<<<< HEAD
     /**
      * Test the epoch seconds and millis format-parse operation on dates we know to be problematic.
      */
     public void testEpochParsingKnownBadDates() {
         long hourInMillis = 60 * 60 * 1000;
         List<Map.Entry<Long, ZoneId>> cases = List.of(
-            //Map.entry(0L, ZoneOffset.UTC),
+            Map.entry(0L, ZoneOffset.UTC),
 
             // March 8th 2020, transitioning into DST
-            //Map.entry(1583650800000L - hourInMillis, ZoneId.of("America/New_York")),
-            //Map.entry(1583650800000L, ZoneId.of("America/New_York")),
-            //Map.entry(1583650800000L + (hourInMillis / 2), ZoneId.of("America/New_York")),
-            //Map.entry(1583650800000L + hourInMillis, ZoneId.of("America/New_York")),
+            Map.entry(1583650800000L - hourInMillis, ZoneId.of("America/New_York")),
+            Map.entry(1583650800000L, ZoneId.of("America/New_York")),
+            Map.entry(1583650800000L + (hourInMillis / 2), ZoneId.of("America/New_York")),
+            Map.entry(1583650800000L + hourInMillis, ZoneId.of("America/New_York")),
 
             // November 1st 2020, transitioning out of DST
             Map.entry(1604214000000L - hourInMillis, ZoneId.of("America/New_York"))
-            //Map.entry(1604214000000L, ZoneId.of("America/New_York")),
-            //Map.entry(1604214000000L + (hourInMillis / 2), ZoneId.of("America/New_York")),
-            //Map.entry(1604214000000L + hourInMillis, ZoneId.of("America/New_York")),
-
-            //Map.entry(1617466480000L, ZoneId.of("Antarctica/Macquarie"))
+            Map.entry(1604214000000L, ZoneId.of("America/New_York")),
+            Map.entry(1604214000000L + (hourInMillis / 2), ZoneId.of("America/New_York")),
+            Map.entry(1604214000000L + hourInMillis, ZoneId.of("America/New_York")),
+
+            Map.entry(1617466480000L, ZoneId.of("Antarctica/Macquarie"))
         );
         for (Map.Entry<Long, ZoneId> problem : cases) {
             checkEpochMillis(problem.getValue(), problem.getKey());
@@ -325,8 +324,6 @@
         }
     }
 
-=======
->>>>>>> 498f581b
     public void testDateHMSTimezone() {
         DocValueFormat.DateTime tokyo = new DocValueFormat.DateTime(
             DateFormatter.forPattern("date_hour_minute_second"),
