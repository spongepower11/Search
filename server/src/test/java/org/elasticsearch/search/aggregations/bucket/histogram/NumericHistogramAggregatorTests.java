/*
 * Licensed to Elasticsearch under one or more contributor
 * license agreements. See the NOTICE file distributed with
 * this work for additional information regarding copyright
 * ownership. Elasticsearch licenses this file to you under
 * the Apache License, Version 2.0 (the "License"); you may
 * not use this file except in compliance with the License.
 * You may obtain a copy of the License at
 *
 *    http://www.apache.org/licenses/LICENSE-2.0
 *
 * Unless required by applicable law or agreed to in writing,
 * software distributed under the License is distributed on an
 * "AS IS" BASIS, WITHOUT WARRANTIES OR CONDITIONS OF ANY
 * KIND, either express or implied.  See the License for the
 * specific language governing permissions and limitations
 * under the License.
 */

package org.elasticsearch.search.aggregations.bucket.histogram;

import org.apache.lucene.document.Document;
import org.apache.lucene.document.SortedNumericDocValuesField;
import org.apache.lucene.document.SortedSetDocValuesField;
import org.apache.lucene.index.IndexReader;
import org.apache.lucene.index.IndexableField;
import org.apache.lucene.index.RandomIndexWriter;
import org.apache.lucene.search.IndexSearcher;
import org.apache.lucene.search.MatchAllDocsQuery;
import org.apache.lucene.store.Directory;
import org.apache.lucene.util.BytesRef;
import org.apache.lucene.util.NumericUtils;
import org.elasticsearch.common.CheckedConsumer;
import org.elasticsearch.index.mapper.DateFieldMapper;
import org.elasticsearch.index.mapper.MappedFieldType;
import org.elasticsearch.index.mapper.NumberFieldMapper;
import org.elasticsearch.search.aggregations.AggregationBuilder;
import org.elasticsearch.search.aggregations.AggregatorTestCase;
import org.elasticsearch.search.aggregations.metrics.InternalMin;
import org.elasticsearch.search.aggregations.metrics.MinAggregationBuilder;
import org.elasticsearch.search.aggregations.support.AggregationInspectionHelper;

import java.io.IOException;
import java.util.ArrayList;
import java.util.Arrays;
import java.util.List;
import java.util.function.Consumer;

import static org.hamcrest.Matchers.containsString;
import static org.hamcrest.Matchers.equalTo;
import static org.hamcrest.Matchers.hasSize;

public class NumericHistogramAggregatorTests extends AggregatorTestCase {

    public void testLongs() throws Exception {
        try (Directory dir = newDirectory();
                RandomIndexWriter w = new RandomIndexWriter(random(), dir)) {
            for (long value : new long[] {7, 3, -10, -6, 5, 50}) {
                Document doc = new Document();
                doc.add(new SortedNumericDocValuesField("field", value));
                w.addDocument(doc);
            }

            HistogramAggregationBuilder aggBuilder = new HistogramAggregationBuilder("my_agg")
                    .field("field")
                    .interval(5);
<<<<<<< HEAD
            MappedFieldType fieldType = new NumberFieldMapper.NumberFieldType("field", NumberFieldMapper.NumberType.LONG);
=======
>>>>>>> 09980ca5
            try (IndexReader reader = w.getReader()) {
                IndexSearcher searcher = new IndexSearcher(reader);
                InternalHistogram histogram = search(searcher, new MatchAllDocsQuery(), aggBuilder, longField("field"));
                assertEquals(4, histogram.getBuckets().size());
                assertEquals(-10d, histogram.getBuckets().get(0).getKey());
                assertEquals(2, histogram.getBuckets().get(0).getDocCount());
                assertEquals(0d, histogram.getBuckets().get(1).getKey());
                assertEquals(1, histogram.getBuckets().get(1).getDocCount());
                assertEquals(5d, histogram.getBuckets().get(2).getKey());
                assertEquals(2, histogram.getBuckets().get(2).getDocCount());
                assertEquals(50d, histogram.getBuckets().get(3).getKey());
                assertEquals(1, histogram.getBuckets().get(3).getDocCount());
                assertTrue(AggregationInspectionHelper.hasValue(histogram));
            }
        }
    }

    public void testDoubles() throws Exception {
        try (Directory dir = newDirectory();
                RandomIndexWriter w = new RandomIndexWriter(random(), dir)) {
            for (double value : new double[] {9.3, 3.2, -10, -6.5, 5.3, 50.1}) {
                Document doc = new Document();
                doc.add(new SortedNumericDocValuesField("field", NumericUtils.doubleToSortableLong(value)));
                w.addDocument(doc);
            }

            HistogramAggregationBuilder aggBuilder = new HistogramAggregationBuilder("my_agg")
                    .field("field")
                    .interval(5);
<<<<<<< HEAD
            MappedFieldType fieldType
                = new NumberFieldMapper.NumberFieldType("field", NumberFieldMapper.NumberType.DOUBLE);
=======
>>>>>>> 09980ca5
            try (IndexReader reader = w.getReader()) {
                IndexSearcher searcher = new IndexSearcher(reader);
                InternalHistogram histogram = search(searcher, new MatchAllDocsQuery(), aggBuilder, doubleField("field"));
                assertEquals(4, histogram.getBuckets().size());
                assertEquals(-10d, histogram.getBuckets().get(0).getKey());
                assertEquals(2, histogram.getBuckets().get(0).getDocCount());
                assertEquals(0d, histogram.getBuckets().get(1).getKey());
                assertEquals(1, histogram.getBuckets().get(1).getDocCount());
                assertEquals(5d, histogram.getBuckets().get(2).getKey());
                assertEquals(2, histogram.getBuckets().get(2).getDocCount());
                assertEquals(50d, histogram.getBuckets().get(3).getKey());
                assertEquals(1, histogram.getBuckets().get(3).getDocCount());
                assertTrue(AggregationInspectionHelper.hasValue(histogram));
            }
        }
    }

    public void testDates() throws Exception {
        List<String> dataset = Arrays.asList(
            "2019-11-01T01:07:45",
            "2019-11-02T03:43:34",
            "2019-11-03T04:11:00",
            "2019-11-04T05:11:31",
            "2019-11-05T08:24:05",
            "2019-11-06T13:09:32",
            "2019-11-07T13:47:43",
            "2019-11-08T16:14:34",
            "2019-11-09T17:09:50",
            "2019-11-10T22:55:46");

        String fieldName = "date_field";
<<<<<<< HEAD
        DateFieldMapper.Builder builder = new DateFieldMapper.Builder(fieldName);
        DateFieldMapper.DateFieldType fieldType = new DateFieldMapper.DateFieldType(fieldName);
=======
        DateFieldMapper.DateFieldType fieldType = dateField(fieldName, DateFieldMapper.Resolution.MILLISECONDS);
>>>>>>> 09980ca5

        try (Directory dir = newDirectory();
             RandomIndexWriter indexWriter = new RandomIndexWriter(random(), dir)) {
            Document document = new Document();
            for (String date : dataset) {
                if (frequently()) {
                    indexWriter.commit();
                }

                long instant = fieldType.parse(date);
                document.add(new SortedNumericDocValuesField(fieldName, instant));
                indexWriter.addDocument(document);
                document.clear();
            }

            HistogramAggregationBuilder aggBuilder = new HistogramAggregationBuilder("my_agg")
                .field(fieldName)
                .interval(1000 * 60 * 60 * 24);
            try (IndexReader reader = indexWriter.getReader()) {
                IndexSearcher searcher = new IndexSearcher(reader);
                InternalHistogram histogram = search(searcher, new MatchAllDocsQuery(), aggBuilder, fieldType);
                assertTrue(AggregationInspectionHelper.hasValue(histogram));
            }
        }
    }

    public void testIrrationalInterval() throws Exception {
        try (Directory dir = newDirectory();
                RandomIndexWriter w = new RandomIndexWriter(random(), dir)) {
            for (long value : new long[] {3, 2, -10, 5, -9}) {
                Document doc = new Document();
                doc.add(new SortedNumericDocValuesField("field", value));
                w.addDocument(doc);
            }

            HistogramAggregationBuilder aggBuilder = new HistogramAggregationBuilder("my_agg")
                    .field("field")
                    .interval(Math.PI);
<<<<<<< HEAD
            MappedFieldType fieldType = new NumberFieldMapper.NumberFieldType("field", NumberFieldMapper.NumberType.LONG);
=======
>>>>>>> 09980ca5
            try (IndexReader reader = w.getReader()) {
                IndexSearcher searcher = new IndexSearcher(reader);
                InternalHistogram histogram = search(searcher, new MatchAllDocsQuery(), aggBuilder, longField("field"));
                assertEquals(4, histogram.getBuckets().size());
                assertEquals(-4 * Math.PI, histogram.getBuckets().get(0).getKey());
                assertEquals(1, histogram.getBuckets().get(0).getDocCount());
                assertEquals(-3 * Math.PI, histogram.getBuckets().get(1).getKey());
                assertEquals(1, histogram.getBuckets().get(1).getDocCount());
                assertEquals(0d, histogram.getBuckets().get(2).getKey());
                assertEquals(2, histogram.getBuckets().get(2).getDocCount());
                assertEquals(Math.PI, histogram.getBuckets().get(3).getKey());
                assertEquals(1, histogram.getBuckets().get(3).getDocCount());
                assertTrue(AggregationInspectionHelper.hasValue(histogram));
            }
        }
    }

    public void testMinDocCount() throws Exception {
        try (Directory dir = newDirectory();
                RandomIndexWriter w = new RandomIndexWriter(random(), dir)) {
            for (long value : new long[] {7, 3, -10, -6, 5, 50}) {
                Document doc = new Document();
                doc.add(new SortedNumericDocValuesField("field", value));
                w.addDocument(doc);
            }

            HistogramAggregationBuilder aggBuilder = new HistogramAggregationBuilder("my_agg")
                    .field("field")
                    .interval(10)
                    .minDocCount(2);
<<<<<<< HEAD
            MappedFieldType fieldType = new NumberFieldMapper.NumberFieldType("field", NumberFieldMapper.NumberType.LONG);
=======
>>>>>>> 09980ca5
            try (IndexReader reader = w.getReader()) {
                IndexSearcher searcher = new IndexSearcher(reader);
                InternalHistogram histogram = searchAndReduce(searcher, new MatchAllDocsQuery(), aggBuilder, longField("field"));
                assertEquals(2, histogram.getBuckets().size());
                assertEquals(-10d, histogram.getBuckets().get(0).getKey());
                assertEquals(2, histogram.getBuckets().get(0).getDocCount());
                assertEquals(0d, histogram.getBuckets().get(1).getKey());
                assertEquals(3, histogram.getBuckets().get(1).getDocCount());
                assertTrue(AggregationInspectionHelper.hasValue(histogram));
            }
        }
    }

    public void testMissing() throws Exception {
        try (Directory dir = newDirectory();
                RandomIndexWriter w = new RandomIndexWriter(random(), dir)) {
            for (long value : new long[] {7, 3, -10, -6, 5, 50}) {
                Document doc = new Document();
                doc.add(new SortedNumericDocValuesField("field", value));
                w.addDocument(doc);
                w.addDocument(new Document());
            }

            HistogramAggregationBuilder aggBuilder = new HistogramAggregationBuilder("my_agg")
                    .field("field")
                    .interval(5)
                    .missing(2d);
<<<<<<< HEAD
            MappedFieldType fieldType = new NumberFieldMapper.NumberFieldType("field", NumberFieldMapper.NumberType.LONG);
=======
>>>>>>> 09980ca5
            try (IndexReader reader = w.getReader()) {
                IndexSearcher searcher = new IndexSearcher(reader);
                InternalHistogram histogram = search(searcher, new MatchAllDocsQuery(), aggBuilder, longField("field"));
                assertEquals(4, histogram.getBuckets().size());
                assertEquals(-10d, histogram.getBuckets().get(0).getKey());
                assertEquals(2, histogram.getBuckets().get(0).getDocCount());
                assertEquals(0d, histogram.getBuckets().get(1).getKey());
                assertEquals(7, histogram.getBuckets().get(1).getDocCount());
                assertEquals(5d, histogram.getBuckets().get(2).getKey());
                assertEquals(2, histogram.getBuckets().get(2).getDocCount());
                assertEquals(50d, histogram.getBuckets().get(3).getKey());
                assertEquals(1, histogram.getBuckets().get(3).getDocCount());
                assertTrue(AggregationInspectionHelper.hasValue(histogram));
            }
        }
    }

    public void testMissingUnmappedField() throws Exception {
        try (Directory dir = newDirectory();
             RandomIndexWriter w = new RandomIndexWriter(random(), dir)) {
            for (int i = 0; i < 7; i ++) {
                Document doc = new Document();
                w.addDocument(doc);
            }

            HistogramAggregationBuilder aggBuilder = new HistogramAggregationBuilder("my_agg")
                .field("field")
                .interval(5)
                .missing(2d);
            MappedFieldType type = null;
            try (IndexReader reader = w.getReader()) {
                IndexSearcher searcher = new IndexSearcher(reader);
                InternalHistogram histogram = search(searcher, new MatchAllDocsQuery(), aggBuilder, type);

                assertEquals(1, histogram.getBuckets().size());

                assertEquals(0d, histogram.getBuckets().get(0).getKey());
                assertEquals(7, histogram.getBuckets().get(0).getDocCount());

                assertTrue(AggregationInspectionHelper.hasValue(histogram));
            }
        }
    }

    public void testMissingUnmappedFieldBadType() throws Exception {
        try (Directory dir = newDirectory();
             RandomIndexWriter w = new RandomIndexWriter(random(), dir)) {
            for (int i = 0; i < 7; i ++) {
                w.addDocument(new Document());
            }

            String missingValue = "🍌🍌🍌";
            HistogramAggregationBuilder aggBuilder = new HistogramAggregationBuilder("my_agg")
                .field("field")
                .interval(5)
                .missing(missingValue);
            MappedFieldType type = null;
            try (IndexReader reader = w.getReader()) {
                IndexSearcher searcher = new IndexSearcher(reader);
                Throwable t = expectThrows(IllegalArgumentException.class, () -> {
                    search(searcher, new MatchAllDocsQuery(), aggBuilder, type);
                });
                // This throws a number format exception (which is a subclass of IllegalArgumentException) and might be ok?
                assertThat(t.getMessage(), containsString(missingValue));
            }
        }
    }

    public void testIncorrectFieldType() throws Exception {
        try (Directory dir = newDirectory();
             RandomIndexWriter w = new RandomIndexWriter(random(), dir)) {
            for (String value : new String[] {"foo", "bar", "baz", "quux"}) {
                Document doc = new Document();
                doc.add(new SortedSetDocValuesField("field", new BytesRef(value)));
                w.addDocument(doc);
            }

            HistogramAggregationBuilder aggBuilder = new HistogramAggregationBuilder("my_agg")
                .field("field")
                .interval(5);
<<<<<<< HEAD
            MappedFieldType fieldType = new KeywordFieldMapper.KeywordFieldType("field");
=======
>>>>>>> 09980ca5
            try (IndexReader reader = w.getReader()) {
                IndexSearcher searcher = new IndexSearcher(reader);

                expectThrows(IllegalArgumentException.class, () -> {
                    search(searcher, new MatchAllDocsQuery(), aggBuilder, keywordField("field"));
                });
            }
        }

    }

    public void testOffset() throws Exception {
        try (Directory dir = newDirectory();
                RandomIndexWriter w = new RandomIndexWriter(random(), dir)) {
            for (double value : new double[] {9.3, 3.2, -5, -6.5, 5.3}) {
                Document doc = new Document();
                doc.add(new SortedNumericDocValuesField("field", NumericUtils.doubleToSortableLong(value)));
                w.addDocument(doc);
            }

            HistogramAggregationBuilder aggBuilder = new HistogramAggregationBuilder("my_agg")
                    .field("field")
                    .interval(5)
                    .offset(Math.PI);
<<<<<<< HEAD
            MappedFieldType fieldType = new NumberFieldMapper.NumberFieldType("field", NumberFieldMapper.NumberType.DOUBLE);
=======
>>>>>>> 09980ca5
            try (IndexReader reader = w.getReader()) {
                IndexSearcher searcher = new IndexSearcher(reader);
                InternalHistogram histogram = search(searcher, new MatchAllDocsQuery(), aggBuilder, doubleField("field"));
                assertEquals(3, histogram.getBuckets().size());
                assertEquals(-10 + Math.PI, histogram.getBuckets().get(0).getKey());
                assertEquals(2, histogram.getBuckets().get(0).getDocCount());
                assertEquals(Math.PI, histogram.getBuckets().get(1).getKey());
                assertEquals(2, histogram.getBuckets().get(1).getDocCount());
                assertEquals(5 + Math.PI, histogram.getBuckets().get(2).getKey());
                assertEquals(1, histogram.getBuckets().get(2).getDocCount());
                assertTrue(AggregationInspectionHelper.hasValue(histogram));
            }
        }
    }

    public void testRandomOffset() throws Exception {
        try (Directory dir = newDirectory();
             RandomIndexWriter w = new RandomIndexWriter(random(), dir)) {
            // Note, these values are carefully chosen to ensure that no matter what offset we pick, no two can end up in the same bucket
            for (double value : new double[] {9.3, 3.2, -5}) {
                Document doc = new Document();
                doc.add(new SortedNumericDocValuesField("field", NumericUtils.doubleToSortableLong(value)));
                w.addDocument(doc);
            }

            final double offset = randomDouble();
            final double interval = 5;
            final double expectedOffset = offset % interval;
            HistogramAggregationBuilder aggBuilder = new HistogramAggregationBuilder("my_agg")
                .field("field")
                .interval(interval)
                .offset(offset);
<<<<<<< HEAD
            MappedFieldType fieldType = new NumberFieldMapper.NumberFieldType("field", NumberFieldMapper.NumberType.DOUBLE);
=======
>>>>>>> 09980ca5
            try (IndexReader reader = w.getReader()) {
                IndexSearcher searcher = new IndexSearcher(reader);
                InternalHistogram histogram = search(searcher, new MatchAllDocsQuery(), aggBuilder, doubleField("field"));
                assertEquals(3, histogram.getBuckets().size());

                assertEquals(-10 + expectedOffset, histogram.getBuckets().get(0).getKey());
                assertEquals(1, histogram.getBuckets().get(0).getDocCount());

                assertEquals(expectedOffset, histogram.getBuckets().get(1).getKey());
                assertEquals(1, histogram.getBuckets().get(1).getDocCount());

                assertEquals(5 + expectedOffset, histogram.getBuckets().get(2).getKey());
                assertEquals(1, histogram.getBuckets().get(2).getDocCount());

                assertTrue(AggregationInspectionHelper.hasValue(histogram));
            }
        }
    }

    public void testExtendedBounds() throws Exception {
        try (Directory dir = newDirectory();
                RandomIndexWriter w = new RandomIndexWriter(random(), dir)) {
            for (double value : new double[] {3.2, -5, -4.5, 4.3}) {
                Document doc = new Document();
                doc.add(new SortedNumericDocValuesField("field", NumericUtils.doubleToSortableLong(value)));
                w.addDocument(doc);
            }

            HistogramAggregationBuilder aggBuilder = new HistogramAggregationBuilder("my_agg")
                    .field("field")
                    .interval(5)
                    .extendedBounds(-12, 13);
            MappedFieldType fieldType = new NumberFieldMapper.NumberFieldType("field", NumberFieldMapper.NumberType.DOUBLE);
            try (IndexReader reader = w.getReader()) {
                IndexSearcher searcher = new IndexSearcher(reader);
                InternalHistogram histogram = searchAndReduce(searcher, new MatchAllDocsQuery(), aggBuilder, doubleField("field"));
                assertEquals(6, histogram.getBuckets().size());
                assertEquals(-15d, histogram.getBuckets().get(0).getKey());
                assertEquals(0, histogram.getBuckets().get(0).getDocCount());
                assertEquals(-10d, histogram.getBuckets().get(1).getKey());
                assertEquals(0, histogram.getBuckets().get(1).getDocCount());
                assertEquals(-5d, histogram.getBuckets().get(2).getKey());
                assertEquals(2, histogram.getBuckets().get(2).getDocCount());
                assertEquals(0d, histogram.getBuckets().get(3).getKey());
                assertEquals(2, histogram.getBuckets().get(3).getDocCount());
                assertEquals(5d, histogram.getBuckets().get(4).getKey());
                assertEquals(0, histogram.getBuckets().get(4).getDocCount());
                assertEquals(10d, histogram.getBuckets().get(5).getKey());
                assertEquals(0, histogram.getBuckets().get(5).getDocCount());
                assertTrue(AggregationInspectionHelper.hasValue(histogram));
            }
        }
    }

    public void testAsSubAgg() throws IOException {
        AggregationBuilder request = new HistogramAggregationBuilder("outer").field("outer").interval(5).subAggregation(
            new HistogramAggregationBuilder("inner").field("inner").interval(5).subAggregation(
                new MinAggregationBuilder("min").field("n")));
        CheckedConsumer<RandomIndexWriter, IOException> buildIndex = iw -> {
            List<List<IndexableField>> docs = new ArrayList<>();
            for (int n = 0; n < 10000; n++) {
                docs.add(List.of(
                    new SortedNumericDocValuesField("outer", n % 100),
                    new SortedNumericDocValuesField("inner", n / 100),
                    new SortedNumericDocValuesField("n", n)
                ));
            }
            iw.addDocuments(docs);
        };
        Consumer<InternalHistogram> verify = outer -> {
            assertThat(outer.getBuckets(), hasSize(20));
            for (int outerIdx = 0; outerIdx < 20; outerIdx++) {
                InternalHistogram.Bucket outerBucket = outer.getBuckets().get(outerIdx);
                assertThat(outerBucket.getKey(), equalTo(5.0 * outerIdx));
                InternalHistogram inner = outerBucket.getAggregations().get("inner");
                assertThat(inner.getBuckets(), hasSize(20));
                for (int innerIdx = 0; innerIdx < 20; innerIdx++) {
                    InternalHistogram.Bucket innerBucket = inner.getBuckets().get(innerIdx);
                    assertThat(innerBucket.getKey(), equalTo(5.0 * innerIdx));
                    InternalMin min = innerBucket.getAggregations().get("min");
                    assertThat(min.getValue(), equalTo(outerIdx * 5.0 + innerIdx * 500.0));
                }
            }
        };
        testCase(request, new MatchAllDocsQuery(), buildIndex, verify, longField("outer"), longField("inner"), longField("n"));
    }
}<|MERGE_RESOLUTION|>--- conflicted
+++ resolved
@@ -64,10 +64,6 @@
             HistogramAggregationBuilder aggBuilder = new HistogramAggregationBuilder("my_agg")
                     .field("field")
                     .interval(5);
-<<<<<<< HEAD
-            MappedFieldType fieldType = new NumberFieldMapper.NumberFieldType("field", NumberFieldMapper.NumberType.LONG);
-=======
->>>>>>> 09980ca5
             try (IndexReader reader = w.getReader()) {
                 IndexSearcher searcher = new IndexSearcher(reader);
                 InternalHistogram histogram = search(searcher, new MatchAllDocsQuery(), aggBuilder, longField("field"));
@@ -97,11 +93,6 @@
             HistogramAggregationBuilder aggBuilder = new HistogramAggregationBuilder("my_agg")
                     .field("field")
                     .interval(5);
-<<<<<<< HEAD
-            MappedFieldType fieldType
-                = new NumberFieldMapper.NumberFieldType("field", NumberFieldMapper.NumberType.DOUBLE);
-=======
->>>>>>> 09980ca5
             try (IndexReader reader = w.getReader()) {
                 IndexSearcher searcher = new IndexSearcher(reader);
                 InternalHistogram histogram = search(searcher, new MatchAllDocsQuery(), aggBuilder, doubleField("field"));
@@ -133,12 +124,7 @@
             "2019-11-10T22:55:46");
 
         String fieldName = "date_field";
-<<<<<<< HEAD
-        DateFieldMapper.Builder builder = new DateFieldMapper.Builder(fieldName);
-        DateFieldMapper.DateFieldType fieldType = new DateFieldMapper.DateFieldType(fieldName);
-=======
         DateFieldMapper.DateFieldType fieldType = dateField(fieldName, DateFieldMapper.Resolution.MILLISECONDS);
->>>>>>> 09980ca5
 
         try (Directory dir = newDirectory();
              RandomIndexWriter indexWriter = new RandomIndexWriter(random(), dir)) {
@@ -177,10 +163,6 @@
             HistogramAggregationBuilder aggBuilder = new HistogramAggregationBuilder("my_agg")
                     .field("field")
                     .interval(Math.PI);
-<<<<<<< HEAD
-            MappedFieldType fieldType = new NumberFieldMapper.NumberFieldType("field", NumberFieldMapper.NumberType.LONG);
-=======
->>>>>>> 09980ca5
             try (IndexReader reader = w.getReader()) {
                 IndexSearcher searcher = new IndexSearcher(reader);
                 InternalHistogram histogram = search(searcher, new MatchAllDocsQuery(), aggBuilder, longField("field"));
@@ -211,10 +193,6 @@
                     .field("field")
                     .interval(10)
                     .minDocCount(2);
-<<<<<<< HEAD
-            MappedFieldType fieldType = new NumberFieldMapper.NumberFieldType("field", NumberFieldMapper.NumberType.LONG);
-=======
->>>>>>> 09980ca5
             try (IndexReader reader = w.getReader()) {
                 IndexSearcher searcher = new IndexSearcher(reader);
                 InternalHistogram histogram = searchAndReduce(searcher, new MatchAllDocsQuery(), aggBuilder, longField("field"));
@@ -242,10 +220,6 @@
                     .field("field")
                     .interval(5)
                     .missing(2d);
-<<<<<<< HEAD
-            MappedFieldType fieldType = new NumberFieldMapper.NumberFieldType("field", NumberFieldMapper.NumberType.LONG);
-=======
->>>>>>> 09980ca5
             try (IndexReader reader = w.getReader()) {
                 IndexSearcher searcher = new IndexSearcher(reader);
                 InternalHistogram histogram = search(searcher, new MatchAllDocsQuery(), aggBuilder, longField("field"));
@@ -326,10 +300,6 @@
             HistogramAggregationBuilder aggBuilder = new HistogramAggregationBuilder("my_agg")
                 .field("field")
                 .interval(5);
-<<<<<<< HEAD
-            MappedFieldType fieldType = new KeywordFieldMapper.KeywordFieldType("field");
-=======
->>>>>>> 09980ca5
             try (IndexReader reader = w.getReader()) {
                 IndexSearcher searcher = new IndexSearcher(reader);
 
@@ -354,10 +324,6 @@
                     .field("field")
                     .interval(5)
                     .offset(Math.PI);
-<<<<<<< HEAD
-            MappedFieldType fieldType = new NumberFieldMapper.NumberFieldType("field", NumberFieldMapper.NumberType.DOUBLE);
-=======
->>>>>>> 09980ca5
             try (IndexReader reader = w.getReader()) {
                 IndexSearcher searcher = new IndexSearcher(reader);
                 InternalHistogram histogram = search(searcher, new MatchAllDocsQuery(), aggBuilder, doubleField("field"));
@@ -390,10 +356,6 @@
                 .field("field")
                 .interval(interval)
                 .offset(offset);
-<<<<<<< HEAD
-            MappedFieldType fieldType = new NumberFieldMapper.NumberFieldType("field", NumberFieldMapper.NumberType.DOUBLE);
-=======
->>>>>>> 09980ca5
             try (IndexReader reader = w.getReader()) {
                 IndexSearcher searcher = new IndexSearcher(reader);
                 InternalHistogram histogram = search(searcher, new MatchAllDocsQuery(), aggBuilder, doubleField("field"));
