--- conflicted
+++ resolved
@@ -21,21 +21,17 @@
 
 import com.carrotsearch.hppc.BitMixer;
 import com.carrotsearch.hppc.IntHashSet;
-
 import org.elasticsearch.common.breaker.CircuitBreaker;
 import org.elasticsearch.common.breaker.CircuitBreakingException;
 import org.elasticsearch.common.breaker.NoopCircuitBreaker;
-import org.elasticsearch.common.unit.ByteSizeValue;
 import org.elasticsearch.common.util.BigArrays;
-import org.elasticsearch.common.util.MockBigArrays;
-import org.elasticsearch.common.util.PageCacheRecycler;
 import org.elasticsearch.indices.breaker.CircuitBreakerService;
 import org.elasticsearch.test.ESTestCase;
 
 import java.util.concurrent.atomic.AtomicLong;
 
-import static org.elasticsearch.search.aggregations.metrics.AbstractCardinalityAlgorithm.MAX_PRECISION;
-import static org.elasticsearch.search.aggregations.metrics.AbstractCardinalityAlgorithm.MIN_PRECISION;
+import static org.elasticsearch.search.aggregations.metrics.AbstractHyperLogLog.MAX_PRECISION;
+import static org.elasticsearch.search.aggregations.metrics.AbstractHyperLogLog.MIN_PRECISION;
 import static org.hamcrest.Matchers.closeTo;
 import static org.hamcrest.Matchers.equalTo;
 import static org.mockito.Mockito.mock;
@@ -165,11 +161,13 @@
                     throw new CircuitBreakingException("test error", bytes, Long.MAX_VALUE, Durability.TRANSIENT);
                 }
                 total.addAndGet(bytes);
+                return total.get();
             }
 
             @Override
             public void addWithoutBreaking(long bytes) {
                 total.addAndGet(bytes);
+                return total.get();
             }
         });
         BigArrays bigArrays = new BigArrays(null, breakerService, CircuitBreaker.REQUEST).withCircuitBreaking();
@@ -185,20 +183,6 @@
         }
 
         assertThat(total.get(), equalTo(0L));
-    }
-
-    public void testAdjustHashPrecision() {
-        final int precisionHigh = randomIntBetween(AbstractHyperLogLog.MIN_PRECISION, AbstractHyperLogLog.MAX_PRECISION);
-        final int precisionLow = randomIntBetween(AbstractHyperLogLog.MIN_PRECISION, precisionHigh);
-        HyperLogLogPlusPlus high = new HyperLogLogPlusPlus(precisionHigh, BigArrays.NON_RECYCLING_INSTANCE, 1);
-        HyperLogLogPlusPlus low = new HyperLogLogPlusPlus(precisionLow, BigArrays.NON_RECYCLING_INSTANCE, 1);
-        final int n = randomInt();
-        final long hash = BitMixer.mix64(n);
-        high.collect(0, hash);
-        low.collect(0, hash);
-        HyperLogLogPlusPlus merge = new HyperLogLogPlusPlus(precisionLow, BigArrays.NON_RECYCLING_INSTANCE, 1);
-        merge.merge(0, high, 0);
-        assertThat(true, equalTo(low.equals(0, merge, 0)));
     }
 
     public void testRetrieveCardinality() {
@@ -211,8 +195,7 @@
             assertEquals(cardinality, counts.cardinality(i));
         }
     }
-<<<<<<< HEAD
-=======
+
 
     public void testAllocation() {
         int precision = between(MIN_PRECISION, MAX_PRECISION);
@@ -222,5 +205,5 @@
             bigArrays -> new HyperLogLogPlusPlus(precision, bigArrays, initialBucketCount)
         );
     }
->>>>>>> 2f36d4da
+
 }