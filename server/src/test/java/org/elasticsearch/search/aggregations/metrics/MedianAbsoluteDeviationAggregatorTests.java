--- conflicted
+++ resolved
@@ -215,11 +215,7 @@
         MedianAbsoluteDeviationAggregationBuilder builder = new MedianAbsoluteDeviationAggregationBuilder("mad").field(FIELD_NAME)
             .compression(randomDoubleBetween(20, 1000, true));
         if (randomBoolean()) {
-<<<<<<< HEAD
-            builder.parseExecutionHint(TDigestExecutionHint.HIGH_ACCURACY.toString());
-=======
             builder.parseExecutionHint(randomFrom(TDigestExecutionHint.values()).toString());
->>>>>>> 5b4bd790
         }
 
         MappedFieldType fieldType = new NumberFieldMapper.NumberFieldType(FIELD_NAME, NumberFieldMapper.NumberType.LONG);
