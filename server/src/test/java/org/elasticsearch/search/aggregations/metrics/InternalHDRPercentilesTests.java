--- conflicted
+++ resolved
@@ -35,22 +35,13 @@
 
     @Override
     protected InternalHDRPercentiles createTestInstance(String name,
-<<<<<<< HEAD
-                                                        Map<String, Object> metaData,
-=======
-                                                        List<PipelineAggregator> pipelineAggregators,
-                                                        Map<String, Object>  metadata,
->>>>>>> c9de5b11
+                                                        Map<String, Object> metadata,
                                                         boolean keyed, DocValueFormat format, double[] percents, double[] values) {
 
         final DoubleHistogram state = new DoubleHistogram(3);
         Arrays.stream(values).forEach(state::recordValue);
 
-<<<<<<< HEAD
-        return new InternalHDRPercentiles(name, percents, state, keyed, format, metaData);
-=======
-        return new InternalHDRPercentiles(name, percents, state, keyed, format, pipelineAggregators, metadata);
->>>>>>> c9de5b11
+        return new InternalHDRPercentiles(name, percents, state, keyed, format, metadata);
     }
 
     @Override
@@ -100,12 +91,7 @@
         DoubleHistogram state = instance.state;
         boolean keyed = instance.keyed;
         DocValueFormat formatter = instance.formatter();
-<<<<<<< HEAD
-        Map<String, Object> metaData = instance.getMetaData();
-=======
-        List<PipelineAggregator> pipelineAggregators = instance.pipelineAggregators();
         Map<String, Object> metadata = instance.getMetadata();
->>>>>>> c9de5b11
         switch (between(0, 4)) {
         case 0:
             name += randomAlphaOfLength(5);
@@ -135,10 +121,6 @@
         default:
             throw new AssertionError("Illegal randomisation branch");
         }
-<<<<<<< HEAD
-        return new InternalHDRPercentiles(name, percents, state, keyed, formatter, metaData);
-=======
-        return new InternalHDRPercentiles(name, percents, state, keyed, formatter, pipelineAggregators, metadata);
->>>>>>> c9de5b11
+        return new InternalHDRPercentiles(name, percents, state, keyed, formatter, metadata);
     }
 }