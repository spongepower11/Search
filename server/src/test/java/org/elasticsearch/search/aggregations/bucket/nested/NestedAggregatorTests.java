/*
 * Copyright Elasticsearch B.V. and/or licensed to Elasticsearch B.V. under one
 * or more contributor license agreements. Licensed under the Elastic License
 * 2.0 and the Server Side Public License, v 1; you may not use this file except
 * in compliance with, at your election, the Elastic License 2.0 or the Server
 * Side Public License, v 1.
 */

package org.elasticsearch.search.aggregations.bucket.nested;

import org.apache.lucene.document.Document;
import org.apache.lucene.document.Field;
import org.apache.lucene.document.SortedDocValuesField;
import org.apache.lucene.document.SortedNumericDocValuesField;
import org.apache.lucene.document.SortedSetDocValuesField;
import org.apache.lucene.index.DirectoryReader;
import org.apache.lucene.index.IndexReader;
import org.apache.lucene.index.IndexWriterConfig;
import org.apache.lucene.index.IndexableField;
import org.apache.lucene.index.NoMergePolicy;
import org.apache.lucene.index.Term;
import org.apache.lucene.search.BooleanClause;
import org.apache.lucene.search.BooleanQuery;
import org.apache.lucene.search.ConstantScoreQuery;
import org.apache.lucene.search.MatchAllDocsQuery;
import org.apache.lucene.search.TermQuery;
import org.apache.lucene.store.Directory;
import org.apache.lucene.tests.index.RandomIndexWriter;
import org.apache.lucene.util.BytesRef;
import org.elasticsearch.Version;
import org.elasticsearch.common.lucene.search.Queries;
import org.elasticsearch.common.settings.Settings;
import org.elasticsearch.core.CheckedConsumer;
import org.elasticsearch.core.Tuple;
import org.elasticsearch.index.mapper.IdFieldMapper;
import org.elasticsearch.index.mapper.KeywordFieldMapper;
import org.elasticsearch.index.mapper.LuceneDocument;
import org.elasticsearch.index.mapper.MappedFieldType;
import org.elasticsearch.index.mapper.MapperBuilderContext;
import org.elasticsearch.index.mapper.NestedObjectMapper;
import org.elasticsearch.index.mapper.NestedPathFieldMapper;
import org.elasticsearch.index.mapper.NumberFieldMapper;
import org.elasticsearch.index.mapper.ObjectMapper;
import org.elasticsearch.index.mapper.ProvidedIdFieldMapper;
import org.elasticsearch.index.mapper.SeqNoFieldMapper;
import org.elasticsearch.index.mapper.Uid;
import org.elasticsearch.index.query.MatchAllQueryBuilder;
import org.elasticsearch.script.MockScriptEngine;
import org.elasticsearch.script.Script;
import org.elasticsearch.script.ScriptEngine;
import org.elasticsearch.script.ScriptModule;
import org.elasticsearch.script.ScriptService;
import org.elasticsearch.script.ScriptType;
import org.elasticsearch.search.aggregations.AggregationBuilder;
import org.elasticsearch.search.aggregations.AggregatorTestCase;
import org.elasticsearch.search.aggregations.BucketOrder;
import org.elasticsearch.search.aggregations.InternalAggregation;
import org.elasticsearch.search.aggregations.bucket.filter.Filter;
import org.elasticsearch.search.aggregations.bucket.filter.FilterAggregationBuilder;
import org.elasticsearch.search.aggregations.bucket.terms.InternalTerms;
import org.elasticsearch.search.aggregations.bucket.terms.LongTerms;
import org.elasticsearch.search.aggregations.bucket.terms.StringTerms;
import org.elasticsearch.search.aggregations.bucket.terms.Terms;
import org.elasticsearch.search.aggregations.bucket.terms.TermsAggregationBuilder;
import org.elasticsearch.search.aggregations.metrics.Max;
import org.elasticsearch.search.aggregations.metrics.MaxAggregationBuilder;
import org.elasticsearch.search.aggregations.metrics.Min;
import org.elasticsearch.search.aggregations.metrics.MinAggregationBuilder;
import org.elasticsearch.search.aggregations.metrics.Sum;
import org.elasticsearch.search.aggregations.metrics.SumAggregationBuilder;
import org.elasticsearch.search.aggregations.pipeline.BucketScriptPipelineAggregationBuilder;
import org.elasticsearch.search.aggregations.pipeline.InternalSimpleValue;
import org.elasticsearch.search.aggregations.support.AggregationInspectionHelper;
import org.elasticsearch.search.aggregations.support.ValueType;

import java.io.IOException;
import java.util.ArrayList;
import java.util.Arrays;
import java.util.Collections;
import java.util.HashMap;
import java.util.List;
import java.util.Locale;
import java.util.Map;
import java.util.function.BiConsumer;
import java.util.function.Function;
import java.util.stream.DoubleStream;
import java.util.stream.LongStream;

import static java.util.stream.Collectors.toList;
import static org.elasticsearch.search.aggregations.AggregationBuilders.max;
import static org.elasticsearch.search.aggregations.AggregationBuilders.nested;
import static org.hamcrest.Matchers.equalTo;

/**
 * Tests for the Nested aggregator.
 *
 * <p>
 * Notes to people wanting to add nested aggregation tests to other test classes:
 * <ul>
 *     <li>Nested aggregations require a different {@link DirectoryReader} implementation than we usually use in aggregation tests.  You'll
 *     need to override {@link AggregatorTestCase#wrapDirectoryReader} as is done in this class</li>
 *     <li>Nested aggregations  also require object mappers to be configured.  You can mock this by overriding
 *     {@link AggregatorTestCase#objectMappers()} as seen below</li>
 *     <li>In a production nested field setup, we'll automatically prefix the nested path to the leaf document field names.  This helps
 *     prevent name collisions between "levels" of nested docs.  This mechanism isn't invoked during unit tests, so preventing field name
 *     collisions should be done by hand. For the closest approximation of how it looks in prod, leaf docs should have field names
 *     prefixed with the nested path: nestedPath + "." + fieldName</li>
 * </ul>
 */
public class NestedAggregatorTests extends AggregatorTestCase {

    private static final String VALUE_FIELD_NAME = "number";
    private static final String NESTED_OBJECT = "nested_object";
    private static final String NESTED_OBJECT2 = "nested_object2";
    private static final String NESTED_AGG = "nestedAgg";
    private static final String MAX_AGG_NAME = "maxAgg";
    private static final String SUM_AGG_NAME = "sumAgg";
    private static final String INVERSE_SCRIPT = "inverse";

    private static final SeqNoFieldMapper.SequenceIDFields sequenceIDFields = SeqNoFieldMapper.SequenceIDFields.emptySeqID();

    /**
     * Nested aggregations need the {@linkplain DirectoryReader} wrapped.
     */
    @Override
    protected IndexReader wrapDirectoryReader(DirectoryReader reader) throws IOException {
        return wrapInMockESDirectoryReader(reader);
    }

    @Override
    protected ScriptService getMockScriptService() {
        Map<String, Function<Map<String, Object>, Object>> scripts = new HashMap<>();
        scripts.put(INVERSE_SCRIPT, vars -> -((Number) vars.get("_value")).doubleValue());
        MockScriptEngine scriptEngine = new MockScriptEngine(MockScriptEngine.NAME, scripts, Collections.emptyMap());
        Map<String, ScriptEngine> engines = Collections.singletonMap(scriptEngine.getType(), scriptEngine);

        return new ScriptService(Settings.EMPTY, engines, ScriptModule.CORE_CONTEXTS, () -> 1L);
    }

    public void testNoDocs() throws IOException {
        try (Directory directory = newDirectory()) {
            try (RandomIndexWriter iw = new RandomIndexWriter(random(), directory)) {
                // intentionally not writing any docs
            }
            try (IndexReader indexReader = wrapInMockESDirectoryReader(DirectoryReader.open(directory))) {
                NestedAggregationBuilder nestedBuilder = new NestedAggregationBuilder(NESTED_AGG, NESTED_OBJECT);
                MaxAggregationBuilder maxAgg = new MaxAggregationBuilder(MAX_AGG_NAME).field(VALUE_FIELD_NAME);
                nestedBuilder.subAggregation(maxAgg);
                MappedFieldType fieldType = new NumberFieldMapper.NumberFieldType(VALUE_FIELD_NAME, NumberFieldMapper.NumberType.LONG);

                InternalNested nested = searchAndReduce(new AggTestConfig(newSearcher(indexReader, false, true), nestedBuilder, fieldType));

                assertEquals(NESTED_AGG, nested.getName());
                assertEquals(0, nested.getDocCount());

                Max max = (Max) nested.getProperty(MAX_AGG_NAME);
                assertEquals(MAX_AGG_NAME, max.getName());
                assertEquals(Double.NEGATIVE_INFINITY, max.value(), Double.MIN_VALUE);
                assertFalse(AggregationInspectionHelper.hasValue(nested));
            }
        }
    }

    public void testSingleNestingMax() throws IOException {
        int numRootDocs = randomIntBetween(1, 20);
        int expectedNestedDocs = 0;
        double expectedMaxValue = Double.NEGATIVE_INFINITY;
        try (Directory directory = newDirectory()) {
            try (RandomIndexWriter iw = new RandomIndexWriter(random(), directory)) {
                for (int i = 0; i < numRootDocs; i++) {
                    List<Iterable<IndexableField>> documents = new ArrayList<>();
                    int numNestedDocs = randomIntBetween(0, 20);
                    expectedMaxValue = Math.max(
                        expectedMaxValue,
                        generateMaxDocs(documents, numNestedDocs, i, NESTED_OBJECT, VALUE_FIELD_NAME)
                    );
                    expectedNestedDocs += numNestedDocs;

                    LuceneDocument document = new LuceneDocument();
                    document.add(
                        new Field(IdFieldMapper.NAME, Uid.encodeId(Integer.toString(i)), ProvidedIdFieldMapper.Defaults.FIELD_TYPE)
                    );
                    document.add(new Field(NestedPathFieldMapper.NAME, "test", NestedPathFieldMapper.Defaults.FIELD_TYPE));
                    sequenceIDFields.addFields(document);
                    documents.add(document);
                    iw.addDocuments(documents);
                }
                iw.commit();
            }
            try (IndexReader indexReader = wrapInMockESDirectoryReader(DirectoryReader.open(directory))) {
                NestedAggregationBuilder nestedBuilder = new NestedAggregationBuilder(NESTED_AGG, NESTED_OBJECT);
                MaxAggregationBuilder maxAgg = new MaxAggregationBuilder(MAX_AGG_NAME).field(VALUE_FIELD_NAME);
                nestedBuilder.subAggregation(maxAgg);
                MappedFieldType fieldType = new NumberFieldMapper.NumberFieldType(VALUE_FIELD_NAME, NumberFieldMapper.NumberType.LONG);

                InternalNested nested = searchAndReduce(new AggTestConfig(newSearcher(indexReader, false, true), nestedBuilder, fieldType));
                assertEquals(expectedNestedDocs, nested.getDocCount());

                assertEquals(NESTED_AGG, nested.getName());
                assertEquals(expectedNestedDocs, nested.getDocCount());

                Max max = (Max) nested.getProperty(MAX_AGG_NAME);
                assertEquals(MAX_AGG_NAME, max.getName());
                assertEquals(expectedMaxValue, max.value(), Double.MIN_VALUE);

                if (expectedNestedDocs > 0) {
                    assertTrue(AggregationInspectionHelper.hasValue(nested));
                } else {
                    assertFalse(AggregationInspectionHelper.hasValue(nested));
                }
            }
        }
    }

    public void testDoubleNestingMax() throws IOException {
        int numRootDocs = randomIntBetween(1, 20);
        int expectedNestedDocs = 0;
        double expectedMaxValue = Double.NEGATIVE_INFINITY;
        try (Directory directory = newDirectory()) {
            try (RandomIndexWriter iw = new RandomIndexWriter(random(), directory)) {
                for (int i = 0; i < numRootDocs; i++) {
                    List<Iterable<IndexableField>> documents = new ArrayList<>();
                    int numNestedDocs = randomIntBetween(0, 20);
                    expectedMaxValue = Math.max(
                        expectedMaxValue,
                        generateMaxDocs(documents, numNestedDocs, i, NESTED_OBJECT + "." + NESTED_OBJECT2, VALUE_FIELD_NAME)
                    );
                    expectedNestedDocs += numNestedDocs;

                    LuceneDocument document = new LuceneDocument();
                    document.add(
                        new Field(IdFieldMapper.NAME, Uid.encodeId(Integer.toString(i)), ProvidedIdFieldMapper.Defaults.FIELD_TYPE)
                    );
                    document.add(new Field(NestedPathFieldMapper.NAME, "test", NestedPathFieldMapper.Defaults.FIELD_TYPE));
                    sequenceIDFields.addFields(document);
                    documents.add(document);
                    iw.addDocuments(documents);
                }
                iw.commit();
            }
            try (IndexReader indexReader = wrapInMockESDirectoryReader(DirectoryReader.open(directory))) {
                NestedAggregationBuilder nestedBuilder = new NestedAggregationBuilder(NESTED_AGG, NESTED_OBJECT + "." + NESTED_OBJECT2);
                MaxAggregationBuilder maxAgg = new MaxAggregationBuilder(MAX_AGG_NAME).field(VALUE_FIELD_NAME);
                nestedBuilder.subAggregation(maxAgg);

                MappedFieldType fieldType = new NumberFieldMapper.NumberFieldType(VALUE_FIELD_NAME, NumberFieldMapper.NumberType.LONG);

                InternalNested nested = searchAndReduce(new AggTestConfig(newSearcher(indexReader, false, true), nestedBuilder, fieldType));
                assertEquals(expectedNestedDocs, nested.getDocCount());

                assertEquals(NESTED_AGG, nested.getName());
                assertEquals(expectedNestedDocs, nested.getDocCount());

                Max max = (Max) nested.getProperty(MAX_AGG_NAME);
                assertEquals(MAX_AGG_NAME, max.getName());
                assertEquals(expectedMaxValue, max.value(), Double.MIN_VALUE);

                if (expectedNestedDocs > 0) {
                    assertTrue(AggregationInspectionHelper.hasValue(nested));
                } else {
                    assertFalse(AggregationInspectionHelper.hasValue(nested));
                }
            }
        }
    }

    public void testOrphanedDocs() throws IOException {
        int numRootDocs = randomIntBetween(1, 20);
        int expectedNestedDocs = 0;
        double expectedSum = 0;
        try (Directory directory = newDirectory()) {
            try (RandomIndexWriter iw = new RandomIndexWriter(random(), directory)) {
                for (int i = 0; i < numRootDocs; i++) {
                    List<Iterable<IndexableField>> documents = new ArrayList<>();
                    int numNestedDocs = randomIntBetween(0, 20);
                    expectedSum += generateSumDocs(documents, numNestedDocs, i, NESTED_OBJECT, VALUE_FIELD_NAME);
                    expectedNestedDocs += numNestedDocs;

                    LuceneDocument document = new LuceneDocument();
                    document.add(
                        new Field(IdFieldMapper.NAME, Uid.encodeId(Integer.toString(i)), ProvidedIdFieldMapper.Defaults.FIELD_TYPE)
                    );
                    document.add(new Field(NestedPathFieldMapper.NAME, "test", NestedPathFieldMapper.Defaults.FIELD_TYPE));
                    sequenceIDFields.addFields(document);
                    documents.add(document);
                    iw.addDocuments(documents);
                }
                // add some random nested docs that don't belong
                List<Iterable<IndexableField>> documents = new ArrayList<>();
                int numOrphanedDocs = randomIntBetween(0, 20);
                generateSumDocs(documents, numOrphanedDocs, 1234, "foo", VALUE_FIELD_NAME);
                iw.addDocuments(documents);
                iw.commit();
            }
            try (IndexReader indexReader = wrapInMockESDirectoryReader(DirectoryReader.open(directory))) {
                NestedAggregationBuilder nestedBuilder = new NestedAggregationBuilder(NESTED_AGG, NESTED_OBJECT);
                SumAggregationBuilder sumAgg = new SumAggregationBuilder(SUM_AGG_NAME).field(VALUE_FIELD_NAME);
                nestedBuilder.subAggregation(sumAgg);
                MappedFieldType fieldType = new NumberFieldMapper.NumberFieldType(VALUE_FIELD_NAME, NumberFieldMapper.NumberType.LONG);

                InternalNested nested = searchAndReduce(new AggTestConfig(newSearcher(indexReader, false, true), nestedBuilder, fieldType));
                assertEquals(expectedNestedDocs, nested.getDocCount());

                assertEquals(NESTED_AGG, nested.getName());
                assertEquals(expectedNestedDocs, nested.getDocCount());

                Sum sum = (Sum) ((InternalAggregation) nested).getProperty(SUM_AGG_NAME);
                assertEquals(SUM_AGG_NAME, sum.getName());
                assertEquals(expectedSum, sum.value(), Double.MIN_VALUE);
            }
        }
    }

    public void testResetRootDocId() throws Exception {
        IndexWriterConfig iwc = new IndexWriterConfig(null);
        iwc.setMergePolicy(NoMergePolicy.INSTANCE);
        SeqNoFieldMapper.SequenceIDFields sequenceIDFields = SeqNoFieldMapper.SequenceIDFields.emptySeqID();
        try (Directory directory = newDirectory()) {
            try (RandomIndexWriter iw = new RandomIndexWriter(random(), directory, iwc)) {
                List<Iterable<IndexableField>> documents = new ArrayList<>();

                // 1 segment with, 1 root document, with 3 nested sub docs
                LuceneDocument document = new LuceneDocument();
                document.add(new Field(IdFieldMapper.NAME, Uid.encodeId("1"), ProvidedIdFieldMapper.Defaults.NESTED_FIELD_TYPE));
                document.add(new Field(NestedPathFieldMapper.NAME, "nested_field", NestedPathFieldMapper.Defaults.FIELD_TYPE));
                documents.add(document);
                document = new LuceneDocument();
                document.add(new Field(IdFieldMapper.NAME, Uid.encodeId("1"), ProvidedIdFieldMapper.Defaults.NESTED_FIELD_TYPE));
                document.add(new Field(NestedPathFieldMapper.NAME, "nested_field", NestedPathFieldMapper.Defaults.FIELD_TYPE));
                documents.add(document);
                document = new LuceneDocument();
                document.add(new Field(IdFieldMapper.NAME, Uid.encodeId("1"), ProvidedIdFieldMapper.Defaults.NESTED_FIELD_TYPE));
                document.add(new Field(NestedPathFieldMapper.NAME, "nested_field", NestedPathFieldMapper.Defaults.FIELD_TYPE));
                documents.add(document);
                document = new LuceneDocument();
                document.add(new Field(IdFieldMapper.NAME, Uid.encodeId("1"), ProvidedIdFieldMapper.Defaults.FIELD_TYPE));
                document.add(new Field(NestedPathFieldMapper.NAME, "test", NestedPathFieldMapper.Defaults.FIELD_TYPE));
                sequenceIDFields.addFields(document);
                documents.add(document);
                iw.addDocuments(documents);
                iw.commit();

                documents.clear();
                // 1 segment with:
                // 1 document, with 1 nested subdoc
                document = new LuceneDocument();
                document.add(new Field(IdFieldMapper.NAME, Uid.encodeId("2"), ProvidedIdFieldMapper.Defaults.NESTED_FIELD_TYPE));
                document.add(new Field(NestedPathFieldMapper.NAME, "nested_field", NestedPathFieldMapper.Defaults.FIELD_TYPE));
                documents.add(document);
                document = new LuceneDocument();
                document.add(new Field(IdFieldMapper.NAME, Uid.encodeId("2"), ProvidedIdFieldMapper.Defaults.FIELD_TYPE));
                document.add(new Field(NestedPathFieldMapper.NAME, "test", NestedPathFieldMapper.Defaults.FIELD_TYPE));
                sequenceIDFields.addFields(document);
                documents.add(document);
                iw.addDocuments(documents);
                documents.clear();
                // and 1 document, with 1 nested subdoc
                document = new LuceneDocument();
                document.add(new Field(IdFieldMapper.NAME, Uid.encodeId("3"), ProvidedIdFieldMapper.Defaults.NESTED_FIELD_TYPE));
                document.add(new Field(NestedPathFieldMapper.NAME, "nested_field", NestedPathFieldMapper.Defaults.FIELD_TYPE));
                documents.add(document);
                document = new LuceneDocument();
                document.add(new Field(IdFieldMapper.NAME, Uid.encodeId("3"), ProvidedIdFieldMapper.Defaults.FIELD_TYPE));
                document.add(new Field(NestedPathFieldMapper.NAME, "test", NestedPathFieldMapper.Defaults.FIELD_TYPE));
                sequenceIDFields.addFields(document);
                documents.add(document);
                iw.addDocuments(documents);

                iw.commit();
                iw.close();
            }
            try (IndexReader indexReader = wrapInMockESDirectoryReader(DirectoryReader.open(directory))) {

                NestedAggregationBuilder nestedBuilder = new NestedAggregationBuilder(NESTED_AGG, "nested_field");
                MappedFieldType fieldType = new NumberFieldMapper.NumberFieldType(VALUE_FIELD_NAME, NumberFieldMapper.NumberType.LONG);

                BooleanQuery.Builder bq = new BooleanQuery.Builder();
                bq.add(Queries.newNonNestedFilter(Version.CURRENT), BooleanClause.Occur.MUST);
                bq.add(new TermQuery(new Term(IdFieldMapper.NAME, Uid.encodeId("2"))), BooleanClause.Occur.MUST_NOT);

                InternalNested nested = searchAndReduce(
                    new AggTestConfig(newSearcher(indexReader, false, true), nestedBuilder, fieldType).withQuery(
                        new ConstantScoreQuery(bq.build())
                    )
                );

                assertEquals(NESTED_AGG, nested.getName());
                // The bug manifests if 6 docs are returned, because currentRootDoc isn't reset the previous child docs from the first
                // segment are emitted as hits.
                assertEquals(4L, nested.getDocCount());

                assertTrue(AggregationInspectionHelper.hasValue(nested));
            }
        }
    }

    public void testNestedOrdering() throws IOException {
        try (Directory directory = newDirectory()) {
            try (RandomIndexWriter iw = new RandomIndexWriter(random(), directory)) {
                iw.addDocuments(generateBook("1", new String[] { "a" }, new int[] { 12, 13, 14 }));
                iw.addDocuments(generateBook("2", new String[] { "b" }, new int[] { 5, 50 }));
                iw.addDocuments(generateBook("3", new String[] { "c" }, new int[] { 39, 19 }));
                iw.addDocuments(generateBook("4", new String[] { "d" }, new int[] { 2, 1, 3 }));
                iw.addDocuments(generateBook("5", new String[] { "a" }, new int[] { 70, 10 }));
                iw.addDocuments(generateBook("6", new String[] { "e" }, new int[] { 23, 21 }));
                iw.addDocuments(generateBook("7", new String[] { "e", "a" }, new int[] { 8, 8 }));
                iw.addDocuments(generateBook("8", new String[] { "f" }, new int[] { 12, 14 }));
                iw.addDocuments(generateBook("9", new String[] { "g", "c", "e" }, new int[] { 18, 8 }));
            }
            try (IndexReader indexReader = wrapInMockESDirectoryReader(DirectoryReader.open(directory))) {
                MappedFieldType fieldType1 = new NumberFieldMapper.NumberFieldType("num_pages", NumberFieldMapper.NumberType.LONG);
                MappedFieldType fieldType2 = new KeywordFieldMapper.KeywordFieldType("author");

                TermsAggregationBuilder termsBuilder = new TermsAggregationBuilder("authors").userValueTypeHint(ValueType.STRING)
                    .field("author")
                    .order(BucketOrder.aggregation("chapters>num_pages.value", true));
                NestedAggregationBuilder nestedBuilder = new NestedAggregationBuilder("chapters", "nested_chapters");
                MaxAggregationBuilder maxAgg = new MaxAggregationBuilder("num_pages").field("num_pages");
                nestedBuilder.subAggregation(maxAgg);
                termsBuilder.subAggregation(nestedBuilder);

                Terms terms = searchAndReduce(
                    new AggTestConfig(newSearcher(indexReader, false, true), termsBuilder, fieldType1, fieldType2)
                );

                assertEquals(7, terms.getBuckets().size());
                assertEquals("authors", terms.getName());

                Terms.Bucket bucket = terms.getBuckets().get(0);
                assertEquals("d", bucket.getKeyAsString());
                Max numPages = ((Nested) bucket.getAggregations().get("chapters")).getAggregations().get("num_pages");
                assertEquals(3, (int) numPages.value());

                bucket = terms.getBuckets().get(1);
                assertEquals("f", bucket.getKeyAsString());
                numPages = ((Nested) bucket.getAggregations().get("chapters")).getAggregations().get("num_pages");
                assertEquals(14, (int) numPages.value());

                bucket = terms.getBuckets().get(2);
                assertEquals("g", bucket.getKeyAsString());
                numPages = ((Nested) bucket.getAggregations().get("chapters")).getAggregations().get("num_pages");
                assertEquals(18, (int) numPages.value());

                bucket = terms.getBuckets().get(3);
                assertEquals("e", bucket.getKeyAsString());
                numPages = ((Nested) bucket.getAggregations().get("chapters")).getAggregations().get("num_pages");
                assertEquals(23, (int) numPages.value());

                bucket = terms.getBuckets().get(4);
                assertEquals("c", bucket.getKeyAsString());
                numPages = ((Nested) bucket.getAggregations().get("chapters")).getAggregations().get("num_pages");
                assertEquals(39, (int) numPages.value());

                bucket = terms.getBuckets().get(5);
                assertEquals("b", bucket.getKeyAsString());
                numPages = ((Nested) bucket.getAggregations().get("chapters")).getAggregations().get("num_pages");
                assertEquals(50, (int) numPages.value());

                bucket = terms.getBuckets().get(6);
                assertEquals("a", bucket.getKeyAsString());
                numPages = ((Nested) bucket.getAggregations().get("chapters")).getAggregations().get("num_pages");
                assertEquals(70, (int) numPages.value());

                // reverse order:
                termsBuilder = new TermsAggregationBuilder("authors").userValueTypeHint(ValueType.STRING)
                    .field("author")
                    .order(BucketOrder.aggregation("chapters>num_pages.value", false));
                nestedBuilder = new NestedAggregationBuilder("chapters", "nested_chapters");
                maxAgg = new MaxAggregationBuilder("num_pages").field("num_pages");
                nestedBuilder.subAggregation(maxAgg);
                termsBuilder.subAggregation(nestedBuilder);

                terms = searchAndReduce(new AggTestConfig(newSearcher(indexReader, false, true), termsBuilder, fieldType1, fieldType2));

                assertEquals(7, terms.getBuckets().size());
                assertEquals("authors", terms.getName());

                bucket = terms.getBuckets().get(0);
                assertEquals("a", bucket.getKeyAsString());
                numPages = ((Nested) bucket.getAggregations().get("chapters")).getAggregations().get("num_pages");
                assertEquals(70, (int) numPages.value());

                bucket = terms.getBuckets().get(1);
                assertEquals("b", bucket.getKeyAsString());
                numPages = ((Nested) bucket.getAggregations().get("chapters")).getAggregations().get("num_pages");
                assertEquals(50, (int) numPages.value());

                bucket = terms.getBuckets().get(2);
                assertEquals("c", bucket.getKeyAsString());
                numPages = ((Nested) bucket.getAggregations().get("chapters")).getAggregations().get("num_pages");
                assertEquals(39, (int) numPages.value());

                bucket = terms.getBuckets().get(3);
                assertEquals("e", bucket.getKeyAsString());
                numPages = ((Nested) bucket.getAggregations().get("chapters")).getAggregations().get("num_pages");
                assertEquals(23, (int) numPages.value());

                bucket = terms.getBuckets().get(4);
                assertEquals("g", bucket.getKeyAsString());
                numPages = ((Nested) bucket.getAggregations().get("chapters")).getAggregations().get("num_pages");
                assertEquals(18, (int) numPages.value());

                bucket = terms.getBuckets().get(5);
                assertEquals("f", bucket.getKeyAsString());
                numPages = ((Nested) bucket.getAggregations().get("chapters")).getAggregations().get("num_pages");
                assertEquals(14, (int) numPages.value());

                bucket = terms.getBuckets().get(6);
                assertEquals("d", bucket.getKeyAsString());
                numPages = ((Nested) bucket.getAggregations().get("chapters")).getAggregations().get("num_pages");
                assertEquals(3, (int) numPages.value());
            }
        }
    }

    public void testNestedOrdering_random() throws IOException {
        int numBooks = randomIntBetween(32, 512);
        List<Tuple<String, int[]>> books = new ArrayList<>();
        for (int i = 0; i < numBooks; i++) {
            int numChapters = randomIntBetween(1, 8);
            int[] chapters = new int[numChapters];
            for (int j = 0; j < numChapters; j++) {
                chapters[j] = randomIntBetween(2, 64);
            }
            books.add(Tuple.tuple(String.format(Locale.ROOT, "%03d", i), chapters));
        }
        try (Directory directory = newDirectory()) {
            try (RandomIndexWriter iw = new RandomIndexWriter(random(), directory)) {
                int id = 0;
                for (Tuple<String, int[]> book : books) {
                    iw.addDocuments(generateBook(String.format(Locale.ROOT, "%03d", id), new String[] { book.v1() }, book.v2()));
                    id++;
                }
            }
            for (Tuple<String, int[]> book : books) {
                Arrays.sort(book.v2());
            }
            books.sort((o1, o2) -> {
                int cmp = Integer.compare(o1.v2()[0], o2.v2()[0]);
                if (cmp == 0) {
                    return o1.v1().compareTo(o2.v1());
                } else {
                    return cmp;
                }
            });
            try (IndexReader indexReader = wrapInMockESDirectoryReader(DirectoryReader.open(directory))) {
                MappedFieldType fieldType1 = new NumberFieldMapper.NumberFieldType("num_pages", NumberFieldMapper.NumberType.LONG);
                MappedFieldType fieldType2 = new KeywordFieldMapper.KeywordFieldType("author");

                TermsAggregationBuilder termsBuilder = new TermsAggregationBuilder("authors").userValueTypeHint(ValueType.STRING)
                    .size(books.size())
                    .field("author")
                    .order(BucketOrder.compound(BucketOrder.aggregation("chapters>num_pages.value", true), BucketOrder.key(true)));
                NestedAggregationBuilder nestedBuilder = new NestedAggregationBuilder("chapters", "nested_chapters");
                MinAggregationBuilder minAgg = new MinAggregationBuilder("num_pages").field("num_pages");
                nestedBuilder.subAggregation(minAgg);
                termsBuilder.subAggregation(nestedBuilder);

                Terms terms = searchAndReduce(
                    new AggTestConfig(newSearcher(indexReader, false, true), termsBuilder, fieldType1, fieldType2)
                );

                assertEquals(books.size(), terms.getBuckets().size());
                assertEquals("authors", terms.getName());

                for (int i = 0; i < books.size(); i++) {
                    Tuple<String, int[]> book = books.get(i);
                    Terms.Bucket bucket = terms.getBuckets().get(i);
                    assertEquals(book.v1(), bucket.getKeyAsString());
                    Min numPages = ((Nested) bucket.getAggregations().get("chapters")).getAggregations().get("num_pages");
                    assertEquals(book.v2()[0], (int) numPages.value());
                }
            }
        }
    }

    public void testPreGetChildLeafCollectors() throws IOException {
        try (Directory directory = newDirectory()) {
            try (RandomIndexWriter iw = new RandomIndexWriter(random(), directory)) {
                List<Iterable<IndexableField>> documents = new ArrayList<>();
                LuceneDocument document = new LuceneDocument();
                document.add(new Field(IdFieldMapper.NAME, Uid.encodeId("1"), ProvidedIdFieldMapper.Defaults.NESTED_FIELD_TYPE));
                document.add(new Field(NestedPathFieldMapper.NAME, "nested_field", NestedPathFieldMapper.Defaults.FIELD_TYPE));
                document.add(new SortedDocValuesField("key", new BytesRef("key1")));
                document.add(new SortedDocValuesField("value", new BytesRef("a1")));
                documents.add(document);
                document = new LuceneDocument();
                document.add(new Field(IdFieldMapper.NAME, Uid.encodeId("1"), ProvidedIdFieldMapper.Defaults.NESTED_FIELD_TYPE));
                document.add(new Field(NestedPathFieldMapper.NAME, "nested_field", NestedPathFieldMapper.Defaults.FIELD_TYPE));
                document.add(new SortedDocValuesField("key", new BytesRef("key2")));
                document.add(new SortedDocValuesField("value", new BytesRef("b1")));
                documents.add(document);
                document = new LuceneDocument();
                document.add(new Field(IdFieldMapper.NAME, Uid.encodeId("1"), ProvidedIdFieldMapper.Defaults.FIELD_TYPE));
                document.add(new Field(NestedPathFieldMapper.NAME, "_doc", NestedPathFieldMapper.Defaults.FIELD_TYPE));
                sequenceIDFields.addFields(document);
                documents.add(document);
                iw.addDocuments(documents);
                iw.commit();
                documents.clear();

                document = new LuceneDocument();
                document.add(new Field(IdFieldMapper.NAME, Uid.encodeId("2"), ProvidedIdFieldMapper.Defaults.NESTED_FIELD_TYPE));
                document.add(new Field(NestedPathFieldMapper.NAME, "nested_field", NestedPathFieldMapper.Defaults.FIELD_TYPE));
                document.add(new SortedDocValuesField("key", new BytesRef("key1")));
                document.add(new SortedDocValuesField("value", new BytesRef("a2")));
                documents.add(document);
                document = new LuceneDocument();
                document.add(new Field(IdFieldMapper.NAME, Uid.encodeId("2"), ProvidedIdFieldMapper.Defaults.NESTED_FIELD_TYPE));
                document.add(new Field(NestedPathFieldMapper.NAME, "nested_field", NestedPathFieldMapper.Defaults.FIELD_TYPE));
                document.add(new SortedDocValuesField("key", new BytesRef("key2")));
                document.add(new SortedDocValuesField("value", new BytesRef("b2")));
                documents.add(document);
                document = new LuceneDocument();
                document.add(new Field(IdFieldMapper.NAME, Uid.encodeId("2"), ProvidedIdFieldMapper.Defaults.FIELD_TYPE));
                document.add(new Field(NestedPathFieldMapper.NAME, "_doc", NestedPathFieldMapper.Defaults.FIELD_TYPE));
                sequenceIDFields.addFields(document);
                documents.add(document);
                iw.addDocuments(documents);
                iw.commit();
                documents.clear();

                document = new LuceneDocument();
                document.add(new Field(IdFieldMapper.NAME, Uid.encodeId("3"), ProvidedIdFieldMapper.Defaults.NESTED_FIELD_TYPE));
                document.add(new Field(NestedPathFieldMapper.NAME, "nested_field", NestedPathFieldMapper.Defaults.FIELD_TYPE));
                document.add(new SortedDocValuesField("key", new BytesRef("key1")));
                document.add(new SortedDocValuesField("value", new BytesRef("a3")));
                documents.add(document);
                document = new LuceneDocument();
                document.add(new Field(IdFieldMapper.NAME, Uid.encodeId("3"), ProvidedIdFieldMapper.Defaults.NESTED_FIELD_TYPE));
                document.add(new Field(NestedPathFieldMapper.NAME, "nested_field", NestedPathFieldMapper.Defaults.FIELD_TYPE));
                document.add(new SortedDocValuesField("key", new BytesRef("key2")));
                document.add(new SortedDocValuesField("value", new BytesRef("b3")));
                documents.add(document);
                document = new LuceneDocument();
                document.add(new Field(IdFieldMapper.NAME, Uid.encodeId("3"), ProvidedIdFieldMapper.Defaults.FIELD_TYPE));
                document.add(new Field(NestedPathFieldMapper.NAME, "_doc", NestedPathFieldMapper.Defaults.FIELD_TYPE));
                sequenceIDFields.addFields(document);
                documents.add(document);
                iw.addDocuments(documents);
                iw.commit();
            }
            try (IndexReader indexReader = wrapInMockESDirectoryReader(DirectoryReader.open(directory))) {
                TermsAggregationBuilder valueBuilder = new TermsAggregationBuilder("value").userValueTypeHint(ValueType.STRING)
                    .field("value");
                TermsAggregationBuilder keyBuilder = new TermsAggregationBuilder("key").userValueTypeHint(ValueType.STRING).field("key");
                keyBuilder.subAggregation(valueBuilder);
                NestedAggregationBuilder nestedBuilder = new NestedAggregationBuilder(NESTED_AGG, "nested_field");
                nestedBuilder.subAggregation(keyBuilder);
                FilterAggregationBuilder filterAggregationBuilder = new FilterAggregationBuilder("filterAgg", new MatchAllQueryBuilder());
                filterAggregationBuilder.subAggregation(nestedBuilder);

                MappedFieldType fieldType1 = new KeywordFieldMapper.KeywordFieldType("key");
                MappedFieldType fieldType2 = new KeywordFieldMapper.KeywordFieldType("value");

                Filter filter = searchAndReduce(
<<<<<<< HEAD
                    new AggTestConfig(
                        newSearcher(indexReader, false, true),
                        Queries.newNonNestedFilter(Version.CURRENT),
                        filterAggregationBuilder,
                        fieldType1,
                        fieldType2
=======
                    new AggTestConfig(newSearcher(indexReader, false, true), filterAggregationBuilder, fieldType1, fieldType2).withQuery(
                        Queries.newNonNestedFilter()
>>>>>>> 3c1fedf8
                    )
                );

                assertEquals("filterAgg", filter.getName());
                assertEquals(3L, filter.getDocCount());

                InternalNested nested = filter.getAggregations().get(NESTED_AGG);
                assertEquals(6L, nested.getDocCount());

                StringTerms keyAgg = nested.getAggregations().get("key");
                assertEquals(2, keyAgg.getBuckets().size());
                Terms.Bucket key1 = keyAgg.getBuckets().get(0);
                assertEquals("key1", key1.getKey());
                StringTerms valueAgg = key1.getAggregations().get("value");
                assertEquals(3, valueAgg.getBuckets().size());
                assertEquals("a1", valueAgg.getBuckets().get(0).getKey());
                assertEquals("a2", valueAgg.getBuckets().get(1).getKey());
                assertEquals("a3", valueAgg.getBuckets().get(2).getKey());

                Terms.Bucket key2 = keyAgg.getBuckets().get(1);
                assertEquals("key2", key2.getKey());
                valueAgg = key2.getAggregations().get("value");
                assertEquals(3, valueAgg.getBuckets().size());
                assertEquals("b1", valueAgg.getBuckets().get(0).getKey());
                assertEquals("b2", valueAgg.getBuckets().get(1).getKey());
                assertEquals("b3", valueAgg.getBuckets().get(2).getKey());
            }
        }
    }

    public void testFieldAlias() throws IOException {
        int numRootDocs = randomIntBetween(1, 20);
        int expectedNestedDocs = 0;

        MappedFieldType fieldType = new NumberFieldMapper.NumberFieldType(VALUE_FIELD_NAME, NumberFieldMapper.NumberType.LONG);

        try (Directory directory = newDirectory()) {
            try (RandomIndexWriter iw = new RandomIndexWriter(random(), directory)) {
                for (int i = 0; i < numRootDocs; i++) {
                    List<Iterable<IndexableField>> documents = new ArrayList<>();
                    int numNestedDocs = randomIntBetween(0, 20);
                    expectedNestedDocs += numNestedDocs;
                    generateDocuments(documents, numNestedDocs, i, NESTED_OBJECT, VALUE_FIELD_NAME, (doc, n) -> {});

                    LuceneDocument document = new LuceneDocument();
                    document.add(
                        new Field(IdFieldMapper.NAME, Uid.encodeId(Integer.toString(i)), ProvidedIdFieldMapper.Defaults.FIELD_TYPE)
                    );
                    document.add(new Field(NestedPathFieldMapper.NAME, "test", NestedPathFieldMapper.Defaults.FIELD_TYPE));
                    sequenceIDFields.addFields(document);
                    documents.add(document);
                    iw.addDocuments(documents);
                }
                iw.commit();
            }

            try (IndexReader indexReader = wrapInMockESDirectoryReader(DirectoryReader.open(directory))) {
                NestedAggregationBuilder agg = nested(NESTED_AGG, NESTED_OBJECT).subAggregation(max(MAX_AGG_NAME).field(VALUE_FIELD_NAME));
                NestedAggregationBuilder aliasAgg = nested(NESTED_AGG, NESTED_OBJECT).subAggregation(
                    max(MAX_AGG_NAME).field(VALUE_FIELD_NAME + "-alias")
                );

                InternalNested nested = searchAndReduce(new AggTestConfig(newSearcher(indexReader, false, true), agg, fieldType));
                Nested aliasNested = searchAndReduce(new AggTestConfig(newSearcher(indexReader, false, true), aliasAgg, fieldType));

                assertEquals(nested, aliasNested);
                assertEquals(expectedNestedDocs, nested.getDocCount());
            }
        }
    }

    /**
     * This tests to make sure pipeline aggs embedded under a SingleBucket agg (like nested)
     * are properly reduced
     */
    public void testNestedWithPipeline() throws IOException {
        int numRootDocs = randomIntBetween(1, 20);
        int expectedNestedDocs = 0;
        double expectedMaxValue = Double.NEGATIVE_INFINITY;
        try (Directory directory = newDirectory()) {
            try (RandomIndexWriter iw = new RandomIndexWriter(random(), directory)) {
                for (int i = 0; i < numRootDocs; i++) {
                    List<Iterable<IndexableField>> documents = new ArrayList<>();
                    expectedMaxValue = Math.max(expectedMaxValue, generateMaxDocs(documents, 1, i, NESTED_OBJECT, VALUE_FIELD_NAME));
                    expectedNestedDocs += 1;

                    LuceneDocument document = new LuceneDocument();
                    document.add(
                        new Field(IdFieldMapper.NAME, Uid.encodeId(Integer.toString(i)), ProvidedIdFieldMapper.Defaults.FIELD_TYPE)
                    );
                    document.add(new Field(NestedPathFieldMapper.NAME, "test", NestedPathFieldMapper.Defaults.FIELD_TYPE));
                    sequenceIDFields.addFields(document);
                    documents.add(document);
                    iw.addDocuments(documents);
                }
                iw.commit();
            }
            try (IndexReader indexReader = wrapInMockESDirectoryReader(DirectoryReader.open(directory))) {
                NestedAggregationBuilder nestedBuilder = new NestedAggregationBuilder(NESTED_AGG, NESTED_OBJECT).subAggregation(
                    new TermsAggregationBuilder("terms").field(VALUE_FIELD_NAME)
                        .userValueTypeHint(ValueType.NUMERIC)
                        .subAggregation(new MaxAggregationBuilder(MAX_AGG_NAME).field(VALUE_FIELD_NAME))
                        .subAggregation(
                            new BucketScriptPipelineAggregationBuilder(
                                "bucketscript",
                                Collections.singletonMap("_value", MAX_AGG_NAME),
                                new Script(ScriptType.INLINE, MockScriptEngine.NAME, INVERSE_SCRIPT, Collections.emptyMap())
                            )
                        )
                );

                MappedFieldType fieldType = new NumberFieldMapper.NumberFieldType(VALUE_FIELD_NAME, NumberFieldMapper.NumberType.LONG);

                InternalNested nested = searchAndReduce(new AggTestConfig(newSearcher(indexReader, false, true), nestedBuilder, fieldType));

                assertEquals(expectedNestedDocs, nested.getDocCount());
                assertEquals(NESTED_AGG, nested.getName());
                assertEquals(expectedNestedDocs, nested.getDocCount());

                @SuppressWarnings("unchecked")
                InternalTerms<?, LongTerms.Bucket> terms = (InternalTerms<?, LongTerms.Bucket>) nested.getProperty("terms");
                assertNotNull(terms);

                for (LongTerms.Bucket bucket : terms.getBuckets()) {
                    Max max = (Max) bucket.getAggregations().asMap().get(MAX_AGG_NAME);
                    InternalSimpleValue bucketScript = (InternalSimpleValue) bucket.getAggregations().asMap().get("bucketscript");
                    assertNotNull(max);
                    assertNotNull(bucketScript);
                    assertEquals(max.value(), -bucketScript.getValue(), Double.MIN_VALUE);
                }

                assertTrue(AggregationInspectionHelper.hasValue(nested));
            }
        }
    }

    public void testNestedUnderTerms() throws IOException {
        int numProducts = scaledRandomIntBetween(1, 100);
        int numResellers = scaledRandomIntBetween(1, 100);

        AggregationBuilder b = new TermsAggregationBuilder("products").field("product_id")
            .size(numProducts)
            .subAggregation(
                new NestedAggregationBuilder("nested", "nested_reseller").subAggregation(
                    new TermsAggregationBuilder("resellers").field("reseller_id").size(numResellers)
                )
            );
        testCase(b, new MatchAllDocsQuery(), buildResellerData(numProducts, numResellers), result -> {
            LongTerms products = (LongTerms) result;
            assertThat(
                products.getBuckets().stream().map(LongTerms.Bucket::getKeyAsNumber).collect(toList()),
                equalTo(LongStream.range(0, numProducts).mapToObj(Long::valueOf).collect(toList()))
            );
            for (int p = 0; p < numProducts; p++) {
                LongTerms.Bucket bucket = products.getBucketByKey(Integer.toString(p));
                assertThat(bucket.getDocCount(), equalTo(1L));
                InternalNested nested = bucket.getAggregations().get("nested");
                assertThat(nested.getDocCount(), equalTo((long) numResellers));
                LongTerms resellers = nested.getAggregations().get("resellers");
                assertThat(
                    resellers.getBuckets().stream().map(LongTerms.Bucket::getKeyAsNumber).collect(toList()),
                    equalTo(LongStream.range(0, numResellers).mapToObj(Long::valueOf).collect(toList()))
                );
            }
        }, resellersMappedFields());
    }

    public static CheckedConsumer<RandomIndexWriter, IOException> buildResellerData(int numProducts, int numResellers) {
        return iw -> {
            for (int p = 0; p < numProducts; p++) {
                List<Iterable<IndexableField>> documents = new ArrayList<>();
                generateDocuments(
                    documents,
                    numResellers,
                    p,
                    "nested_reseller",
                    "value",
                    (doc, n) -> doc.add(new SortedNumericDocValuesField("reseller_id", n))
                );
                LuceneDocument document = new LuceneDocument();
                document.add(new Field(IdFieldMapper.NAME, Uid.encodeId(Integer.toString(p)), ProvidedIdFieldMapper.Defaults.FIELD_TYPE));
                document.add(new Field(NestedPathFieldMapper.NAME, "test", NestedPathFieldMapper.Defaults.FIELD_TYPE));
                sequenceIDFields.addFields(document);
                document.add(new SortedNumericDocValuesField("product_id", p));
                documents.add(document);
                iw.addDocuments(documents);
            }
        };
    }

    public static MappedFieldType[] resellersMappedFields() {
        MappedFieldType productIdField = new NumberFieldMapper.NumberFieldType("product_id", NumberFieldMapper.NumberType.LONG);
        MappedFieldType resellerIdField = new NumberFieldMapper.NumberFieldType("reseller_id", NumberFieldMapper.NumberType.LONG);
        return new MappedFieldType[] { productIdField, resellerIdField };
    }

    private double generateMaxDocs(List<Iterable<IndexableField>> documents, int numNestedDocs, int id, String path, String fieldName) {
        return DoubleStream.of(generateDocuments(documents, numNestedDocs, id, path, fieldName, (doc, n) -> {}))
            .max()
            .orElse(Double.NEGATIVE_INFINITY);
    }

    private double generateSumDocs(List<Iterable<IndexableField>> documents, int numNestedDocs, int id, String path, String fieldName) {
        return DoubleStream.of(generateDocuments(documents, numNestedDocs, id, path, fieldName, (doc, n) -> {})).sum();
    }

    private static double[] generateDocuments(
        List<Iterable<IndexableField>> documents,
        int numNestedDocs,
        int id,
        String path,
        String fieldName,
        BiConsumer<Document, Integer> extra
    ) {
        double[] values = new double[numNestedDocs];
        for (int nested = 0; nested < numNestedDocs; nested++) {
            Document document = new Document();
            document.add(
                new Field(IdFieldMapper.NAME, Uid.encodeId(Integer.toString(id)), ProvidedIdFieldMapper.Defaults.NESTED_FIELD_TYPE)
            );
            document.add(new Field(NestedPathFieldMapper.NAME, path, NestedPathFieldMapper.Defaults.FIELD_TYPE));
            long value = randomNonNegativeLong() % 10000;
            document.add(new SortedNumericDocValuesField(fieldName, value));
            extra.accept(document, nested);
            documents.add(document);
            values[nested] = value;
        }
        return values;
    }

    public static List<Iterable<IndexableField>> generateBook(String id, String[] authors, int[] numPages) {
        List<Iterable<IndexableField>> documents = new ArrayList<>();

        for (int numPage : numPages) {
            Document document = new Document();
            document.add(new Field(IdFieldMapper.NAME, Uid.encodeId(id), ProvidedIdFieldMapper.Defaults.NESTED_FIELD_TYPE));
            document.add(new Field(NestedPathFieldMapper.NAME, "nested_chapters", NestedPathFieldMapper.Defaults.FIELD_TYPE));
            document.add(new SortedNumericDocValuesField("num_pages", numPage));
            documents.add(document);
        }

        LuceneDocument document = new LuceneDocument();
        document.add(new Field(IdFieldMapper.NAME, Uid.encodeId(id), ProvidedIdFieldMapper.Defaults.FIELD_TYPE));
        document.add(new Field(NestedPathFieldMapper.NAME, "book", NestedPathFieldMapper.Defaults.FIELD_TYPE));
        sequenceIDFields.addFields(document);
        for (String author : authors) {
            document.add(new Field("author", author, KeywordFieldMapper.Defaults.FIELD_TYPE));
            document.add(new SortedSetDocValuesField("author", new BytesRef(author)));
        }
        documents.add(document);

        return documents;
    }

    @Override
    protected List<ObjectMapper> objectMappers() {
        return MOCK_OBJECT_MAPPERS;
    }

    static final List<ObjectMapper> MOCK_OBJECT_MAPPERS = List.of(
        nestedObject(NESTED_OBJECT),
        nestedObject(NESTED_OBJECT + "." + NESTED_OBJECT2),
        nestedObject("nested_reseller"),
        nestedObject("nested_chapters"),
        nestedObject("nested_field")
    );

    public static NestedObjectMapper nestedObject(String path) {
        return new NestedObjectMapper.Builder(path, Version.CURRENT).build(MapperBuilderContext.ROOT);
    }
}<|MERGE_RESOLUTION|>--- conflicted
+++ resolved
@@ -654,17 +654,8 @@
                 MappedFieldType fieldType2 = new KeywordFieldMapper.KeywordFieldType("value");
 
                 Filter filter = searchAndReduce(
-<<<<<<< HEAD
-                    new AggTestConfig(
-                        newSearcher(indexReader, false, true),
-                        Queries.newNonNestedFilter(Version.CURRENT),
-                        filterAggregationBuilder,
-                        fieldType1,
-                        fieldType2
-=======
                     new AggTestConfig(newSearcher(indexReader, false, true), filterAggregationBuilder, fieldType1, fieldType2).withQuery(
-                        Queries.newNonNestedFilter()
->>>>>>> 3c1fedf8
+                        Queries.newNonNestedFilter(Version.CURRENT)
                     )
                 );
 
