--- conflicted
+++ resolved
@@ -53,23 +53,14 @@
     }
 
     @Override
-<<<<<<< HEAD
-    protected InternalFilters createTestInstance(String name, Map<String, Object> metaData, InternalAggregations aggregations) {
-=======
-    protected InternalFilters createTestInstance(String name, List<PipelineAggregator> pipelineAggregators, Map<String, Object> metadata,
-            InternalAggregations aggregations) {
->>>>>>> c9de5b11
+    protected InternalFilters createTestInstance(String name, Map<String, Object> metadata, InternalAggregations aggregations) {
         final List<InternalFilters.InternalBucket> buckets = new ArrayList<>();
         for (int i = 0; i < keys.size(); ++i) {
             String key = keys.get(i);
             int docCount = randomIntBetween(0, 1000);
             buckets.add(new InternalFilters.InternalBucket(key, docCount, aggregations, keyed));
         }
-<<<<<<< HEAD
-        return new InternalFilters(name, buckets, keyed, metaData);
-=======
-        return new InternalFilters(name, buckets, keyed, pipelineAggregators, metadata);
->>>>>>> c9de5b11
+        return new InternalFilters(name, buckets, keyed, metadata);
     }
 
     @Override
@@ -103,12 +94,7 @@
     protected InternalFilters mutateInstance(InternalFilters instance) {
         String name = instance.getName();
         List<InternalBucket> buckets = instance.getBuckets();
-<<<<<<< HEAD
-        Map<String, Object> metaData = instance.getMetaData();
-=======
-        List<PipelineAggregator> pipelineAggregators = instance.pipelineAggregators();
         Map<String, Object> metadata = instance.getMetadata();
->>>>>>> c9de5b11
         switch (between(0, 2)) {
         case 0:
             name += randomAlphaOfLength(5);
@@ -127,10 +113,6 @@
             metadata.put(randomAlphaOfLength(15), randomInt());
             break;
         }
-<<<<<<< HEAD
-        return new InternalFilters(name, buckets, keyed, metaData);
-=======
-        return new InternalFilters(name, buckets, keyed, pipelineAggregators, metadata);
->>>>>>> c9de5b11
+        return new InternalFilters(name, buckets, keyed, metadata);
     }
 }