/*
 * Licensed to Elasticsearch under one or more contributor
 * license agreements. See the NOTICE file distributed with
 * this work for additional information regarding copyright
 * ownership. Elasticsearch licenses this file to you under
 * the Apache License, Version 2.0 (the "License"); you may
 * not use this file except in compliance with the License.
 * You may obtain a copy of the License at
 *
 *    http://www.apache.org/licenses/LICENSE-2.0
 *
 * Unless required by applicable law or agreed to in writing,
 * software distributed under the License is distributed on an
 * "AS IS" BASIS, WITHOUT WARRANTIES OR CONDITIONS OF ANY
 * KIND, either express or implied.  See the License for the
 * specific language governing permissions and limitations
 * under the License.
 */

package org.elasticsearch.search.aggregations.bucket.terms;

import org.elasticsearch.common.settings.Settings;
import org.elasticsearch.common.util.MockBigArrays;
import org.elasticsearch.common.util.MockPageCacheRecycler;
import org.elasticsearch.indices.breaker.NoneCircuitBreakerService;
import org.elasticsearch.test.ESTestCase;

import java.util.HashSet;
import java.util.Objects;
import java.util.Set;

import static org.hamcrest.Matchers.equalTo;
import static org.hamcrest.Matchers.greaterThanOrEqualTo;

public class LongKeyedBucketOrdsTests extends ESTestCase {
    private final MockBigArrays bigArrays = new MockBigArrays(new MockPageCacheRecycler(Settings.EMPTY), new NoneCircuitBreakerService());

    public void testExplicitCollectsFromSingleBucket() {
        collectsFromSingleBucketCase(LongKeyedBucketOrds.build(bigArrays, true));
    }

    public void testSurpriseCollectsFromSingleBucket() {
        collectsFromSingleBucketCase(LongKeyedBucketOrds.build(bigArrays, false));
    }

    private void collectsFromSingleBucketCase(LongKeyedBucketOrds ords) {
        try {
            // Test a few explicit values
            assertThat(ords.add(0, 0), equalTo(0L));
            assertThat(ords.add(0, 1000), equalTo(1L));
            assertThat(ords.add(0, 0), equalTo(-1L));
            assertThat(ords.add(0, 1000), equalTo(-2L));
            assertThat(ords.find(0, 0), equalTo(0L));
            assertThat(ords.find(0, 1000), equalTo(1L));

            // And some random values
            Set<Long> seen = new HashSet<>();
            seen.add(0L);
            seen.add(1000L);
            assertThat(ords.size(), equalTo(2L));
            long[] values = new long[scaledRandomIntBetween(1, 10000)];
            for (int i = 0; i < values.length; i++) {
                values[i] = randomValueOtherThanMany(seen::contains, ESTestCase::randomLong);
                seen.add(values[i]);
            }
            for (int i = 0; i < values.length; i++) {
                assertThat(ords.find(0, values[i]), equalTo(-1L));
                assertThat(ords.add(0, values[i]), equalTo(i + 2L));
                assertThat(ords.find(0, values[i]), equalTo(i + 2L));
                assertThat(ords.size(), equalTo(i + 3L));
                if (randomBoolean()) {
                    assertThat(ords.add(0, 0), equalTo(-1L));
                }
            }
            for (int i = 0; i < values.length; i++) {
                assertThat(ords.add(0, values[i]), equalTo(-1 - (i + 2L)));
            }

            // And the explicit values are still ok
            assertThat(ords.add(0, 0), equalTo(-1L));
            assertThat(ords.add(0, 1000), equalTo(-2L));

            // Check counting values
            assertThat(ords.bucketsInOrd(0), equalTo(values.length + 2L));

            // Check iteration
            LongKeyedBucketOrds.BucketOrdsEnum ordsEnum = ords.ordsEnum(0);
            assertTrue(ordsEnum.next());
            assertThat(ordsEnum.ord(), equalTo(0L));
            assertThat(ordsEnum.value(), equalTo(0L));
            assertTrue(ordsEnum.next());
            assertThat(ordsEnum.ord(), equalTo(1L));
            assertThat(ordsEnum.value(), equalTo(1000L));
            for (int i = 0; i < values.length; i++) {
                assertTrue(ordsEnum.next());
                assertThat(ordsEnum.ord(), equalTo(i + 2L));
                assertThat(ordsEnum.value(), equalTo(values[i]));
            }
<<<<<<< HEAD
            assertFalse(ordEnum.next());

            assertThat(ords.maxOwningBucketOrd(), equalTo(0L));
=======
            assertFalse(ordsEnum.next());
>>>>>>> 8b06d8c4
        } finally {
            ords.close();
        }
    }

    public void testCollectsFromManyBuckets() {
        try (LongKeyedBucketOrds ords = LongKeyedBucketOrds.build(bigArrays, false)) {
            // Test a few explicit values
            assertThat(ords.add(0, 0), equalTo(0L));
            assertThat(ords.add(1, 0), equalTo(1L));
            assertThat(ords.add(0, 0), equalTo(-1L));
            assertThat(ords.add(1, 0), equalTo(-2L));
            assertThat(ords.size(), equalTo(2L));
            assertThat(ords.find(0, 0), equalTo(0L));
            assertThat(ords.find(1, 0), equalTo(1L));

            // And some random values
            Set<OwningBucketOrdAndValue> seen = new HashSet<>();
            seen.add(new OwningBucketOrdAndValue(0, 0));
            seen.add(new OwningBucketOrdAndValue(1, 0));
            OwningBucketOrdAndValue[] values = new OwningBucketOrdAndValue[scaledRandomIntBetween(1, 10000)];
            long maxOwningBucketOrd = scaledRandomIntBetween(0, values.length);
            for (int i = 0; i < values.length; i++) {
                values[i] = randomValueOtherThanMany(seen::contains, () ->
                        new OwningBucketOrdAndValue(randomLongBetween(0, maxOwningBucketOrd), randomLong()));
                seen.add(values[i]);
            }
            for (int i = 0; i < values.length; i++) {
                assertThat(ords.find(values[i].owningBucketOrd, values[i].value), equalTo(-1L));
                assertThat(ords.add(values[i].owningBucketOrd, values[i].value), equalTo(i + 2L));
                assertThat(ords.find(values[i].owningBucketOrd, values[i].value), equalTo(i + 2L));
                assertThat(ords.size(), equalTo(i + 3L));
                if (randomBoolean()) {
                    assertThat(ords.add(0, 0), equalTo(-1L));
                }
            }
            for (int i = 0; i < values.length; i++) {
                assertThat(ords.add(values[i].owningBucketOrd, values[i].value), equalTo(-1 - (i + 2L)));
            }

            // And the explicit values are still ok
            assertThat(ords.add(0, 0), equalTo(-1L));
            assertThat(ords.add(1, 0), equalTo(-2L));


            for (long owningBucketOrd = 0; owningBucketOrd <= maxOwningBucketOrd; owningBucketOrd++) {
                long expectedCount = 0;
                LongKeyedBucketOrds.BucketOrdsEnum ordsEnum = ords.ordsEnum(owningBucketOrd);
                if (owningBucketOrd <= 1) {
                    expectedCount++;
                    assertTrue(ordsEnum.next());
                    assertThat(ordsEnum.ord(), equalTo(owningBucketOrd));
                    assertThat(ordsEnum.value(), equalTo(0L));
                }
                for (int i = 0; i < values.length; i++) {
                    if (values[i].owningBucketOrd == owningBucketOrd) {
                        expectedCount++;
                        assertTrue(ordsEnum.next());
                        assertThat(ordsEnum.ord(), equalTo(i + 2L));
                        assertThat(ordsEnum.value(), equalTo(values[i].value));
                    }
                }
                assertFalse(ordsEnum.next());

                assertThat(ords.bucketsInOrd(owningBucketOrd), equalTo(expectedCount));
            }
            assertFalse(ords.ordsEnum(randomLongBetween(maxOwningBucketOrd + 1, Long.MAX_VALUE)).next());
            assertThat(ords.bucketsInOrd(randomLongBetween(maxOwningBucketOrd + 1, Long.MAX_VALUE)), equalTo(0L));

            assertThat(ords.maxOwningBucketOrd(), greaterThanOrEqualTo(maxOwningBucketOrd));
        }
    }

    private class OwningBucketOrdAndValue {
        private final long owningBucketOrd;
        private final long value;

        OwningBucketOrdAndValue(long owningBucketOrd, long value) {
            this.owningBucketOrd = owningBucketOrd;
            this.value = value;
        }

        @Override
        public String toString() {
            return owningBucketOrd + "/" + value; 
        }

        @Override
        public boolean equals(Object obj) {
            if (obj == null || getClass() != obj.getClass()) {
                return false;
            }
            OwningBucketOrdAndValue other = (OwningBucketOrdAndValue) obj;
            return owningBucketOrd == other.owningBucketOrd && value == other.value; 
        }

        @Override
        public int hashCode() {
            return Objects.hash(owningBucketOrd, value);
        }
    }
}<|MERGE_RESOLUTION|>--- conflicted
+++ resolved
@@ -96,13 +96,9 @@
                 assertThat(ordsEnum.ord(), equalTo(i + 2L));
                 assertThat(ordsEnum.value(), equalTo(values[i]));
             }
-<<<<<<< HEAD
-            assertFalse(ordEnum.next());
+            assertFalse(ordsEnum.next());
 
             assertThat(ords.maxOwningBucketOrd(), equalTo(0L));
-=======
-            assertFalse(ordsEnum.next());
->>>>>>> 8b06d8c4
         } finally {
             ords.close();
         }
