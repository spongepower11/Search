/*
 * Copyright Elasticsearch B.V. and/or licensed to Elasticsearch B.V. under one
 * or more contributor license agreements. Licensed under the Elastic License
 * 2.0 and the Server Side Public License, v 1; you may not use this file except
 * in compliance with, at your election, the Elastic License 2.0 or the Server
 * Side Public License, v 1.
 */

package org.elasticsearch.search.aggregations.metrics;

import org.apache.lucene.util.BytesRef;
import org.elasticsearch.TransportVersion;
import org.elasticsearch.common.io.stream.BytesStreamOutput;
import org.elasticsearch.common.io.stream.NamedWriteableAwareStreamInput;
import org.elasticsearch.common.io.stream.NamedWriteableRegistry;
import org.elasticsearch.common.io.stream.StreamInput;
import org.elasticsearch.test.ESTestCase;
import org.hamcrest.Matchers;

import java.io.IOException;
import java.util.Arrays;
import java.util.Collections;
import java.util.HashMap;
import java.util.HashSet;
import java.util.Set;

public class TDigestStateTests extends ESTestCase {

    public void testMoreThan4BValues() {
        // Regression test for #19528
        // See https://github.com/tdunning/t-digest/pull/70/files#diff-4487072cee29b939694825647928f742R439
        TDigestState digest = TDigestState.create(100);
        for (int i = 0; i < 1000; ++i) {
            digest.add(randomDouble());
        }
        final int count = 1 << 29;
        for (int i = 0; i < 10; ++i) {
            digest.add(randomDouble(), count);
        }
        assertEquals(1000 + 10L * (1 << 29), digest.size());
        assertTrue(digest.size() > 2L * Integer.MAX_VALUE);
        final double[] quantiles = new double[] { 0, 0.1, 0.5, 0.9, 1, randomDouble() };
        Arrays.sort(quantiles);
        double prev = Double.NEGATIVE_INFINITY;
        for (double q : quantiles) {
            final double v = digest.quantile(q);
            logger.trace("q=" + q + ", v=" + v);
            assertThat(v, Matchers.either(Matchers.closeTo(prev, 0.0000001D)).or(Matchers.greaterThan(prev)));
            assertTrue("Unexpectedly low value: " + v, v >= 0.0);
            assertTrue("Unexpectedly high value: " + v, v <= 1.0);
            prev = v;
        }
    }

    public void testEqualsHashCode() {
        final TDigestState empty1 = new EmptyTDigestState();
        final TDigestState empty2 = new EmptyTDigestState();
        final TDigestState a = TDigestState.create(200);
        final TDigestState b = TDigestState.create(100);
        final TDigestState c = TDigestState.create(100);

        assertEquals(empty1, empty2);
        assertEquals(empty1.hashCode(), empty2.hashCode());

        assertNotEquals(a, b);
        assertNotEquals(a.hashCode(), b.hashCode());

        assertNotEquals(a, c);
        assertNotEquals(a.hashCode(), c.hashCode());

        assertEquals(b, c);
        assertEquals(b.hashCode(), c.hashCode());

        for (int i = 0; i < 100; i++) {
            double value = randomDouble();
            a.add(value);
            b.add(value);
            c.add(value);
        }

        assertNotEquals(a, b);
        assertNotEquals(a.hashCode(), b.hashCode());

        assertNotEquals(a, c);
        assertNotEquals(a.hashCode(), c.hashCode());

        assertEquals(b, c);
        assertEquals(b.hashCode(), c.hashCode());

        b.add(randomDouble());
        c.add(randomDouble());

        assertNotEquals(b, c);
        assertNotEquals(b.hashCode(), c.hashCode());
    }

    public void testHash() {
        final HashMap<String, TDigestState> map = new HashMap<>();
        final Set<TDigestState> set = new HashSet<>();
        final TDigestState empty1 = new EmptyTDigestState();
        final TDigestState empty2 = new EmptyTDigestState();
        final TDigestState a = TDigestState.create(200);
        final TDigestState b = TDigestState.create(100);
        final TDigestState c = TDigestState.create(100);

        a.add(randomDouble());
        b.add(randomDouble());
        c.add(randomDouble());
        expectThrows(UnsupportedOperationException.class, () -> empty1.add(randomDouble()));
        expectThrows(UnsupportedOperationException.class, () -> empty2.add(a));

        map.put("empty1", empty1);
        map.put("empty2", empty2);
        map.put("a", a);
        map.put("b", b);
        map.put("c", c);
        set.add(empty1);
        set.add(empty2);
        set.add(a);
        set.add(b);
        set.add(c);

        assertEquals(5, map.size());
        assertEquals(4, set.size());

        assertEquals(empty1, map.get("empty1"));
        assertEquals(empty2, map.get("empty2"));
        assertEquals(a, map.get("a"));
        assertEquals(b, map.get("b"));
        assertEquals(c, map.get("c"));

        assertTrue(set.stream().anyMatch(digest -> digest.equals(a)));
        assertTrue(set.stream().anyMatch(digest -> digest.equals(b)));
        assertTrue(set.stream().anyMatch(digest -> digest.equals(c)));
        assertTrue(set.stream().anyMatch(digest -> digest.equals(empty1)));
        assertTrue(set.stream().anyMatch(digest -> digest.equals(empty2)));
    }

    public void testFactoryMethods() {
        TDigestState fast = TDigestState.create(100);
        TDigestState anotherFast = TDigestState.create(100);
        TDigestState accurate = TDigestState.createOptimizedForAccuracy(100);
        TDigestState anotherAccurate = TDigestState.createUsingParamsFrom(accurate);

        for (int i = 0; i < 100; i++) {
            fast.add(i);
            anotherFast.add(i);
            accurate.add(i);
            anotherAccurate.add(i);
        }

        for (double p : new double[] { 0.1, 1, 10, 25, 50, 75, 90, 99, 99.9 }) {
            double q = p / 100;
            assertEquals(fast.quantile(q), accurate.quantile(q), 0.5);
            assertEquals(fast.quantile(q), anotherFast.quantile(q), 1e-5);
            assertEquals(accurate.quantile(q), anotherAccurate.quantile(q), 1e-5);
        }

        assertEquals(fast, anotherFast);
        assertEquals(accurate, anotherAccurate);
<<<<<<< HEAD
        // assertNotEquals(fast, accurate);
        // assertNotEquals(anotherFast, anotherAccurate);
=======
        assertNotEquals(fast, accurate);
        assertNotEquals(anotherFast, anotherAccurate);
>>>>>>> 5b4bd790
    }

    private static TDigestState writeToAndReadFrom(TDigestState state, TransportVersion version) throws IOException {
        BytesRef serializedAggs = serialize(state, version);
        try (
            StreamInput in = new NamedWriteableAwareStreamInput(
                StreamInput.wrap(serializedAggs.bytes),
                new NamedWriteableRegistry(Collections.emptyList())
            )
        ) {
            in.setTransportVersion(version);
            return TDigestState.read(in);

        }
    }

    private static BytesRef serialize(TDigestState state, TransportVersion version) throws IOException {
        try (BytesStreamOutput out = new BytesStreamOutput()) {
            out.setTransportVersion(version);
            TDigestState.write(state, out);
            return out.bytes().toBytesRef();
        }
    }

    public void testSerialization() throws IOException {
        // Past default was the accuracy-optimized version.
        TDigestState state = TDigestState.create(100);
        TDigestState backwardsCompatible = TDigestState.createOptimizedForAccuracy(100);
        for (int i = 0; i < 1000; i++) {
            state.add(i);
            backwardsCompatible.add(i);
        }

<<<<<<< HEAD
        TDigestState serialized = writeToAndReadFrom(state, TransportVersion.V_8_500_012);
        assertEquals(serialized, state);

        TDigestState serializedBackwardsCompatible = writeToAndReadFrom(state, TransportVersion.V_8_500_011);
        // assertNotEquals(serializedBackwardsCompatible, state);
=======
        TDigestState serialized = writeToAndReadFrom(state, TransportVersion.V_8_500_014);
        assertEquals(serialized, state);

        TDigestState serializedBackwardsCompatible = writeToAndReadFrom(state, TransportVersion.V_8_500_000);
        assertNotEquals(serializedBackwardsCompatible, state);
>>>>>>> 5b4bd790
        assertEquals(serializedBackwardsCompatible, backwardsCompatible);
    }
}<|MERGE_RESOLUTION|>--- conflicted
+++ resolved
@@ -158,13 +158,8 @@
 
         assertEquals(fast, anotherFast);
         assertEquals(accurate, anotherAccurate);
-<<<<<<< HEAD
-        // assertNotEquals(fast, accurate);
-        // assertNotEquals(anotherFast, anotherAccurate);
-=======
         assertNotEquals(fast, accurate);
         assertNotEquals(anotherFast, anotherAccurate);
->>>>>>> 5b4bd790
     }
 
     private static TDigestState writeToAndReadFrom(TDigestState state, TransportVersion version) throws IOException {
@@ -198,19 +193,11 @@
             backwardsCompatible.add(i);
         }
 
-<<<<<<< HEAD
-        TDigestState serialized = writeToAndReadFrom(state, TransportVersion.V_8_500_012);
-        assertEquals(serialized, state);
-
-        TDigestState serializedBackwardsCompatible = writeToAndReadFrom(state, TransportVersion.V_8_500_011);
-        // assertNotEquals(serializedBackwardsCompatible, state);
-=======
         TDigestState serialized = writeToAndReadFrom(state, TransportVersion.V_8_500_014);
         assertEquals(serialized, state);
 
         TDigestState serializedBackwardsCompatible = writeToAndReadFrom(state, TransportVersion.V_8_500_000);
         assertNotEquals(serializedBackwardsCompatible, state);
->>>>>>> 5b4bd790
         assertEquals(serializedBackwardsCompatible, backwardsCompatible);
     }
 }