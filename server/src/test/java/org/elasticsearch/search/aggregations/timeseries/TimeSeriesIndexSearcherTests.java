--- conflicted
+++ resolved
@@ -52,19 +52,7 @@
 
     public void testCollectInOrderAcrossSegments() throws IOException, InterruptedException {
         Directory dir = newDirectory();
-<<<<<<< HEAD
         RandomIndexWriter iw = getIndexWriter(dir);
-=======
-        IndexWriterConfig iwc = newIndexWriterConfig();
-        boolean tsidReverse = TIME_SERIES_SORT[0].getOrder() == SortOrder.DESC;
-        boolean timestampReverse = TIME_SERIES_SORT[1].getOrder() == SortOrder.DESC;
-        Sort sort = new Sort(
-            new SortField(TimeSeriesIdFieldMapper.NAME, SortField.Type.STRING, tsidReverse),
-            new SortField(DataStream.TimestampField.FIXED_TIMESTAMP_FIELD, SortField.Type.LONG, timestampReverse)
-        );
-        iwc.setIndexSort(sort);
-        RandomIndexWriter iw = new RandomIndexWriter(random(), dir, iwc);
->>>>>>> 077a2deb
 
         AtomicInteger clock = new AtomicInteger(0);
 
@@ -174,18 +162,21 @@
     private RandomIndexWriter getIndexWriter(Directory dir) throws IOException {
 
         IndexWriterConfig iwc = newIndexWriterConfig();
-        iwc.setIndexSort(
-            new Sort(
-                new SortField(TimeSeriesIdFieldMapper.NAME, SortField.Type.STRING),
-                new SortField(DataStream.TimestampField.FIXED_TIMESTAMP_FIELD, SortField.Type.LONG)
-            )
+        boolean tsidReverse = TIME_SERIES_SORT[0].getOrder() == SortOrder.DESC;
+        boolean timestampReverse = TIME_SERIES_SORT[1].getOrder() == SortOrder.DESC;
+        Sort sort = new Sort(
+            new SortField(TimeSeriesIdFieldMapper.NAME, SortField.Type.STRING, tsidReverse),
+            new SortField(DataStream.TimestampField.FIXED_TIMESTAMP_FIELD, SortField.Type.LONG, timestampReverse)
         );
+        iwc.setIndexSort(sort);
         return new RandomIndexWriter(random(), dir, iwc);
     }
 
     private BucketCollector getBucketCollector(long totalCount) {
         return new BucketCollector() {
 
+            boolean tsidReverse = TIME_SERIES_SORT[0].getOrder() == SortOrder.DESC;
+            boolean timestampReverse = TIME_SERIES_SORT[1].getOrder() == SortOrder.DESC;
             BytesRef currentTSID = null;
             long currentTimestamp = 0;
             long total = 0;
