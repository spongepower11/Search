/*
 * Licensed to Elasticsearch under one or more contributor
 * license agreements. See the NOTICE file distributed with
 * this work for additional information regarding copyright
 * ownership. Elasticsearch licenses this file to you under
 * the Apache License, Version 2.0 (the "License"); you may
 * not use this file except in compliance with the License.
 * You may obtain a copy of the License at
 *
 *    http://www.apache.org/licenses/LICENSE-2.0
 *
 * Unless required by applicable law or agreed to in writing,
 * software distributed under the License is distributed on an
 * "AS IS" BASIS, WITHOUT WARRANTIES OR CONDITIONS OF ANY
 * KIND, either express or implied.  See the License for the
 * specific language governing permissions and limitations
 * under the License.
 */

package org.elasticsearch.search.aggregations.pipeline;

import org.elasticsearch.action.index.IndexRequestBuilder;
import org.elasticsearch.action.search.SearchResponse;
import org.elasticsearch.common.time.DateFormatter;
import org.elasticsearch.common.time.DateFormatters;
import org.elasticsearch.index.mapper.DateFieldMapper;
import org.elasticsearch.search.aggregations.InternalAggregation;
import org.elasticsearch.search.aggregations.InternalMultiBucketAggregation;
import org.elasticsearch.search.aggregations.bucket.histogram.DateHistogramInterval;
import org.elasticsearch.search.aggregations.bucket.histogram.Histogram;
import org.elasticsearch.search.aggregations.bucket.histogram.Histogram.Bucket;
import org.elasticsearch.search.aggregations.metrics.Sum;
import org.elasticsearch.search.aggregations.support.AggregationPath;
import org.elasticsearch.test.ESIntegTestCase;
import org.hamcrest.Matcher;
import org.junit.After;

import java.io.IOException;
import java.time.LocalDate;
import java.time.LocalDateTime;
import java.time.ZoneId;
import java.time.ZoneOffset;
import java.time.ZonedDateTime;
import java.util.ArrayList;
import java.util.Arrays;
import java.util.List;

import static org.elasticsearch.common.xcontent.XContentFactory.jsonBuilder;
import static org.elasticsearch.search.aggregations.AggregationBuilders.dateHistogram;
import static org.elasticsearch.search.aggregations.AggregationBuilders.sum;
import static org.elasticsearch.search.aggregations.PipelineAggregatorBuilders.derivative;
import static org.elasticsearch.test.hamcrest.ElasticsearchAssertions.assertSearchResponse;
import static org.hamcrest.Matchers.closeTo;
import static org.hamcrest.Matchers.equalTo;
import static org.hamcrest.Matchers.is;
import static org.hamcrest.core.IsNull.notNullValue;
import static org.hamcrest.core.IsNull.nullValue;

@ESIntegTestCase.SuiteScopeTestCase
public class DateDerivativeIT extends ESIntegTestCase {

    // some index names used during these tests
    private static final String IDX_DST_START = "idx_dst_start";
    private static final String IDX_DST_END = "idx_dst_end";
    private static final String IDX_DST_KATHMANDU = "idx_dst_kathmandu";

    private ZonedDateTime date(int month, int day) {
        return ZonedDateTime.of(2012, month, day, 0, 0, 0, 0, ZoneOffset.UTC);
    }

<<<<<<< HEAD
    private ZonedDateTime date(String date) {
        return DateFormatters.toZonedDateTime(DateFieldMapper.DEFAULT_DATE_TIME_FORMATTER.parse(date));
=======
    private DateTime date(String date) {
        return DateFieldMapper.DEFAULT_DATE_TIME_FORMATTER.parseJoda(date);
>>>>>>> dad6f1c9
    }

    private static String format(ZonedDateTime date, String pattern) {
        return DateFormatters.forPattern(pattern).format(date);
    }

    private static IndexRequestBuilder indexDoc(String idx, ZonedDateTime date, int value) throws Exception {
        return client().prepareIndex(idx, "type").setSource(
                jsonBuilder().startObject().timeField("date", date).field("value", value).endObject());
    }

    private IndexRequestBuilder indexDoc(int month, int day, int value) throws Exception {
        return client().prepareIndex("idx", "type").setSource(
                jsonBuilder().startObject().field("value", value).timeField("date", date(month, day)).startArray("dates")
                        .timeValue(date(month, day)).timeValue(date(month + 1, day + 1)).endArray().endObject());
    }

    @Override
    public void setupSuiteScopeCluster() throws Exception {
        createIndex("idx");
        createIndex("idx_unmapped");
        // TODO: would be nice to have more random data here
        prepareCreate("empty_bucket_idx").addMapping("type", "value", "type=integer").get();
        List<IndexRequestBuilder> builders = new ArrayList<>();
        for (int i = 0; i < 2; i++) {
            builders.add(client().prepareIndex("empty_bucket_idx", "type", "" + i).setSource(
                    jsonBuilder().startObject().field("value", i * 2).endObject()));
        }
        builders.addAll(Arrays.asList(indexDoc(1, 2, 1), // date: Jan 2, dates: Jan 2, Feb 3
                indexDoc(2, 2, 2), // date: Feb 2, dates: Feb 2, Mar 3
                indexDoc(2, 15, 3), // date: Feb 15, dates: Feb 15, Mar 16
                indexDoc(3, 2, 4), // date: Mar 2, dates: Mar 2, Apr 3
                indexDoc(3, 15, 5), // date: Mar 15, dates: Mar 15, Apr 16
                indexDoc(3, 23, 6))); // date: Mar 23, dates: Mar 23, Apr 24
        indexRandom(true, builders);
        ensureSearchable();
    }

    @After
    public void afterEachTest() throws IOException {
        internalCluster().wipeIndices(IDX_DST_START, IDX_DST_END, IDX_DST_KATHMANDU);
    }

    public void testSingleValuedField() throws Exception {
        SearchResponse response = client()
                .prepareSearch("idx")
                .addAggregation(
                        dateHistogram("histo").field("date").dateHistogramInterval(DateHistogramInterval.MONTH).minDocCount(0)
                                .subAggregation(derivative("deriv", "_count"))).get();

        assertSearchResponse(response);

        Histogram deriv = response.getAggregations().get("histo");
        assertThat(deriv, notNullValue());
        assertThat(deriv.getName(), equalTo("histo"));
        List<? extends Bucket> buckets = deriv.getBuckets();
        assertThat(buckets.size(), equalTo(3));

        ZonedDateTime key = ZonedDateTime.of(2012, 1, 1, 0, 0, 0, 0, ZoneOffset.UTC);
        Histogram.Bucket bucket = buckets.get(0);
        assertThat(bucket, notNullValue());
        assertThat((ZonedDateTime) bucket.getKey(), equalTo(key));
        assertThat(bucket.getDocCount(), equalTo(1L));
        SimpleValue docCountDeriv = bucket.getAggregations().get("deriv");
        assertThat(docCountDeriv, nullValue());

        key = ZonedDateTime.of(2012, 2, 1, 0, 0, 0, 0, ZoneOffset.UTC);
        bucket = buckets.get(1);
        assertThat(bucket, notNullValue());
        assertThat((ZonedDateTime) bucket.getKey(), equalTo(key));
        assertThat(bucket.getDocCount(), equalTo(2L));
        docCountDeriv = bucket.getAggregations().get("deriv");
        assertThat(docCountDeriv, notNullValue());
        assertThat(docCountDeriv.value(), equalTo(1d));

        key = ZonedDateTime.of(2012, 3, 1, 0, 0, 0, 0, ZoneOffset.UTC);
        bucket = buckets.get(2);
        assertThat(bucket, notNullValue());
        assertThat((ZonedDateTime) bucket.getKey(), equalTo(key));
        assertThat(bucket.getDocCount(), equalTo(3L));
        docCountDeriv = bucket.getAggregations().get("deriv");
        assertThat(docCountDeriv, notNullValue());
        assertThat(docCountDeriv.value(), equalTo(1d));
    }

    public void testSingleValuedFieldNormalised() throws Exception {
        SearchResponse response = client()
                .prepareSearch("idx")
                .addAggregation(
                        dateHistogram("histo").field("date").dateHistogramInterval(DateHistogramInterval.MONTH).minDocCount(0)
                                .subAggregation(derivative("deriv", "_count").unit(DateHistogramInterval.DAY))).get();

        assertSearchResponse(response);

        Histogram deriv = response.getAggregations().get("histo");
        assertThat(deriv, notNullValue());
        assertThat(deriv.getName(), equalTo("histo"));
        List<? extends Bucket> buckets = deriv.getBuckets();
        assertThat(buckets.size(), equalTo(3));

        ZonedDateTime key = ZonedDateTime.of(2012, 1, 1, 0, 0, 0, 0, ZoneOffset.UTC);
        Histogram.Bucket bucket = buckets.get(0);
        assertThat(bucket, notNullValue());
        assertThat(bucket.getKey(), equalTo(key));
        assertThat(bucket.getDocCount(), equalTo(1L));
        Derivative docCountDeriv = bucket.getAggregations().get("deriv");
        assertThat(docCountDeriv, nullValue());

        key = ZonedDateTime.of(2012, 2, 1, 0, 0, 0, 0, ZoneOffset.UTC);
        bucket = buckets.get(1);
        assertThat(bucket, notNullValue());
        assertThat(bucket.getKey(), equalTo(key));
        assertThat(bucket.getDocCount(), equalTo(2L));
        docCountDeriv = bucket.getAggregations().get("deriv");
        assertThat(docCountDeriv, notNullValue());
        assertThat(docCountDeriv.value(), closeTo(1d, 0.00001));
        assertThat(docCountDeriv.normalizedValue(), closeTo(1d / 31d, 0.00001));

        key = ZonedDateTime.of(2012, 3, 1, 0, 0, 0, 0, ZoneOffset.UTC);
        bucket = buckets.get(2);
        assertThat(bucket, notNullValue());
        assertThat(bucket.getKey(), equalTo(key));
        assertThat(bucket.getDocCount(), equalTo(3L));
        docCountDeriv = bucket.getAggregations().get("deriv");
        assertThat(docCountDeriv, notNullValue());
        assertThat(docCountDeriv.value(), closeTo(1d, 0.00001));
        assertThat(docCountDeriv.normalizedValue(), closeTo(1d / 29d, 0.00001));
    }

    /**
     * Do a derivative on a date histogram with time zone CET at DST start
     */
    public void testSingleValuedFieldNormalised_timeZone_CET_DstStart() throws Exception {
        createIndex(IDX_DST_START);
        List<IndexRequestBuilder> builders = new ArrayList<>();

        ZoneId timezone = ZoneId.of("CET");
        DateFormatter formatter = DateFormatters.forPattern("yyyy-MM-dd'T'HH:mm:ss").withZone(timezone);
        // epoch millis: 1332547200000
        addNTimes(1, IDX_DST_START, DateFormatters.toZonedDateTime(formatter.parse("2012-03-24T01:00:00")), builders);
        // day with dst shift, only 23h long
        addNTimes(2, IDX_DST_START, DateFormatters.toZonedDateTime(formatter.parse("2012-03-25T01:00:00")), builders);
        addNTimes(3, IDX_DST_START, DateFormatters.toZonedDateTime(formatter.parse("2012-03-26T01:00:00")), builders);
        addNTimes(4, IDX_DST_START, DateFormatters.toZonedDateTime(formatter.parse("2012-03-27T01:00:00")), builders);
        indexRandom(true, builders);
        ensureSearchable();

        SearchResponse response = client()
                .prepareSearch(IDX_DST_START)
                .addAggregation(dateHistogram("histo").field("date").dateHistogramInterval(DateHistogramInterval.DAY)
                        .timeZone(timezone).minDocCount(0)
                        .subAggregation(derivative("deriv", "_count").unit(DateHistogramInterval.HOUR)))
                .get();

        assertSearchResponse(response);

        Histogram deriv = response.getAggregations().get("histo");
        assertThat(deriv, notNullValue());
        assertThat(deriv.getName(), equalTo("histo"));
        List<? extends Bucket> buckets = deriv.getBuckets();
        assertThat(buckets.size(), equalTo(4));

        DateFormatter dateFormatter = DateFormatters.forPattern("yyyy-MM-dd");
        ZonedDateTime expectedKeyFirstBucket =
            LocalDate.from(dateFormatter.parse("2012-03-24")).atStartOfDay(timezone).withZoneSameInstant(ZoneOffset.UTC);
        assertBucket(buckets.get(0), expectedKeyFirstBucket, 1L, nullValue(), null, null);

        ZonedDateTime expectedKeySecondBucket =
            LocalDate.from(dateFormatter.parse("2012-03-25")).atStartOfDay(timezone).withZoneSameInstant(ZoneOffset.UTC);
        assertBucket(buckets.get(1), expectedKeySecondBucket,2L, notNullValue(), 1d, 1d / 24d);

        // the following is normalized using a 23h bucket width
        ZonedDateTime expectedKeyThirdBucket =
            LocalDate.from(dateFormatter.parse("2012-03-26")).atStartOfDay(timezone).withZoneSameInstant(ZoneOffset.UTC);
        assertBucket(buckets.get(2), expectedKeyThirdBucket, 3L, notNullValue(), 1d, 1d / 23d);

        ZonedDateTime expectedKeyFourthBucket =
            LocalDate.from(dateFormatter.parse("2012-03-27")).atStartOfDay(timezone).withZoneSameInstant(ZoneOffset.UTC);
        assertBucket(buckets.get(3), expectedKeyFourthBucket, 4L, notNullValue(), 1d, 1d / 24d);
    }

    /**
     * Do a derivative on a date histogram with time zone CET at DST end
     */
    public void testSingleValuedFieldNormalised_timeZone_CET_DstEnd() throws Exception {
        createIndex(IDX_DST_END);
        ZoneId timezone = ZoneId.of("CET");
        List<IndexRequestBuilder> builders = new ArrayList<>();

        DateFormatter formatter = DateFormatters.forPattern("yyyy-MM-dd'T'HH:mm:ss").withZone(timezone);
        addNTimes(1, IDX_DST_END, DateFormatters.toZonedDateTime(formatter.parse("2012-10-27T01:00:00")), builders);
        // day with dst shift -1h, 25h long
        addNTimes(2, IDX_DST_END, DateFormatters.toZonedDateTime(formatter.parse("2012-10-28T01:00:00")), builders);
        addNTimes(3, IDX_DST_END, DateFormatters.toZonedDateTime(formatter.parse("2012-10-29T01:00:00")), builders);
        addNTimes(4, IDX_DST_END, DateFormatters.toZonedDateTime(formatter.parse("2012-10-30T01:00:00")), builders);
        indexRandom(true, builders);
        ensureSearchable();

        SearchResponse response = client()
                .prepareSearch(IDX_DST_END)
                .addAggregation(dateHistogram("histo").field("date").dateHistogramInterval(DateHistogramInterval.DAY)
                        .timeZone(timezone).minDocCount(0)
                        .subAggregation(derivative("deriv", "_count").unit(DateHistogramInterval.HOUR)))
                .get();

        assertSearchResponse(response);

        Histogram deriv = response.getAggregations().get("histo");
        assertThat(deriv, notNullValue());
        assertThat(deriv.getName(), equalTo("histo"));
        List<? extends Bucket> buckets = deriv.getBuckets();
        assertThat(buckets.size(), equalTo(4));

        DateFormatter dateFormatter = DateFormatters.forPattern("yyyy-MM-dd").withZone(ZoneOffset.UTC);

        ZonedDateTime expectedKeyFirstBucket =
            LocalDate.from(dateFormatter.parse("2012-10-27")).atStartOfDay(timezone).withZoneSameInstant(ZoneOffset.UTC);
        assertBucket(buckets.get(0), expectedKeyFirstBucket, 1L, nullValue(), null, null);

        ZonedDateTime expectedKeySecondBucket =
            LocalDate.from(dateFormatter.parse("2012-10-28")).atStartOfDay(timezone).withZoneSameInstant(ZoneOffset.UTC);
        assertBucket(buckets.get(1), expectedKeySecondBucket, 2L, notNullValue(), 1d, 1d / 24d);

        // the following is normalized using a 25h bucket width
        ZonedDateTime expectedKeyThirdBucket =
            LocalDate.from(dateFormatter.parse("2012-10-29")).atStartOfDay(timezone).withZoneSameInstant(ZoneOffset.UTC);
        assertBucket(buckets.get(2), expectedKeyThirdBucket, 3L, notNullValue(), 1d, 1d / 25d);

        ZonedDateTime expectedKeyFourthBucket =
            LocalDate.from(dateFormatter.parse("2012-10-30")).atStartOfDay(timezone).withZoneSameInstant(ZoneOffset.UTC);
        assertBucket(buckets.get(3), expectedKeyFourthBucket, 4L, notNullValue(), 1d, 1d / 24d);
    }

    /**
     * also check for time zone shifts that are not one hour, e.g.
     * "Asia/Kathmandu, 1 Jan 1986 - Time Zone Change (IST → NPT), at 00:00:00 clocks were turned forward 00:15 minutes
     */
    // This test fails because we cannot parse negative epoch milli seconds yet... but perhaps we dont have to if we use instants in the
    // rangefield method?
    public void testSingleValuedFieldNormalised_timeZone_AsiaKathmandu() throws Exception {
        createIndex(IDX_DST_KATHMANDU);
        ZoneId timezone = ZoneId.of("Asia/Kathmandu");
        List<IndexRequestBuilder> builders = new ArrayList<>();

        DateFormatter formatter = DateFormatters.forPattern("yyyy-MM-dd'T'HH:mm:ss").withZone(timezone);
        addNTimes(1, IDX_DST_KATHMANDU, DateFormatters.toZonedDateTime(formatter.parse("1985-12-31T22:30:00")), builders);
        // the shift happens during the next bucket, which includes the 45min that do not start on the full hour
        addNTimes(2, IDX_DST_KATHMANDU, DateFormatters.toZonedDateTime(formatter.parse("1985-12-31T23:30:00")), builders);
        addNTimes(3, IDX_DST_KATHMANDU, DateFormatters.toZonedDateTime(formatter.parse("1986-01-01T01:30:00")), builders);
        addNTimes(4, IDX_DST_KATHMANDU, DateFormatters.toZonedDateTime(formatter.parse("1986-01-01T02:30:00")), builders);
        indexRandom(true, builders);
        ensureSearchable();

        SearchResponse response = client()
                .prepareSearch(IDX_DST_KATHMANDU)
                .addAggregation(dateHistogram("histo").field("date").dateHistogramInterval(DateHistogramInterval.HOUR)
                        .timeZone(timezone).minDocCount(0)
                        .subAggregation(derivative("deriv", "_count").unit(DateHistogramInterval.MINUTE)))
                .get();

        assertSearchResponse(response);

        Histogram deriv = response.getAggregations().get("histo");
        assertThat(deriv, notNullValue());
        assertThat(deriv.getName(), equalTo("histo"));
        List<? extends Bucket> buckets = deriv.getBuckets();
        assertThat(buckets.size(), equalTo(4));

        DateFormatter dateFormatter = DateFormatters.forPattern("yyyy-MM-dd'T'HH:mm:ss").withZone(ZoneOffset.UTC);

        ZonedDateTime expectedKeyFirstBucket =
            LocalDateTime.from(dateFormatter.parse("1985-12-31T22:00:00")).atZone(timezone).withZoneSameInstant(ZoneOffset.UTC);
        assertBucket(buckets.get(0), expectedKeyFirstBucket, 1L, nullValue(), null,null);

        ZonedDateTime expectedKeySecondBucket =
            LocalDateTime.from(dateFormatter.parse("1985-12-31T23:00:00")).atZone(timezone).withZoneSameInstant(ZoneOffset.UTC);
        assertBucket(buckets.get(1), expectedKeySecondBucket, 2L, notNullValue(), 1d,1d / 60d);

        // the following is normalized using a 105min bucket width
        ZonedDateTime expectedKeyThirdBucket =
            LocalDateTime.from(dateFormatter.parse("1986-01-01T01:00:00")).atZone(timezone).withZoneSameInstant(ZoneOffset.UTC);
        assertBucket(buckets.get(2), expectedKeyThirdBucket, 3L, notNullValue(), 1d,1d / 105d);

        ZonedDateTime expectedKeyFourthBucket =
            LocalDateTime.from(dateFormatter.parse("1986-01-01T02:00:00")).atZone(timezone).withZoneSameInstant(ZoneOffset.UTC);
        assertBucket(buckets.get(3), expectedKeyFourthBucket, 4L, notNullValue(), 1d,1d / 60d);
    }

    private static void addNTimes(int amount, String index, ZonedDateTime dateTime, List<IndexRequestBuilder> builders) throws Exception {
        for (int i = 0; i < amount; i++) {
            builders.add(indexDoc(index, dateTime, 1));
        }
    }

    private static void assertBucket(Histogram.Bucket bucket, ZonedDateTime expectedKey, long expectedDocCount,
            Matcher<Object> derivativeMatcher, Double derivative, Double normalizedDerivative) {
        assertThat(bucket, notNullValue());
        assertThat((ZonedDateTime) bucket.getKey(), equalTo(expectedKey));
        assertThat(bucket.getDocCount(), equalTo(expectedDocCount));
        Derivative docCountDeriv = bucket.getAggregations().get("deriv");
        assertThat(docCountDeriv, derivativeMatcher);
        if (docCountDeriv != null) {
            assertThat(docCountDeriv.value(), closeTo(derivative, 0.00001));
            assertThat(docCountDeriv.normalizedValue(), closeTo(normalizedDerivative, 0.00001));
        }
    }

    public void testSingleValuedFieldWithSubAggregation() throws Exception {
        SearchResponse response = client()
                .prepareSearch("idx")
                .addAggregation(
                        dateHistogram("histo").field("date").dateHistogramInterval(DateHistogramInterval.MONTH).minDocCount(0)
                            .subAggregation(sum("sum").field("value")).subAggregation(derivative("deriv", "sum")))
                .get();

        assertSearchResponse(response);

        Histogram histo = response.getAggregations().get("histo");
        assertThat(histo, notNullValue());
        assertThat(histo.getName(), equalTo("histo"));
        List<? extends Bucket> buckets = histo.getBuckets();
        assertThat(buckets.size(), equalTo(3));
        Object[] propertiesKeys = (Object[]) ((InternalAggregation)histo).getProperty("_key");
        Object[] propertiesDocCounts = (Object[]) ((InternalAggregation)histo).getProperty("_count");
        Object[] propertiesCounts = (Object[]) ((InternalAggregation)histo).getProperty("sum.value");

        ZonedDateTime key = ZonedDateTime.of(2012, 1, 1, 0, 0, 0, 0, ZoneOffset.UTC);
        Histogram.Bucket bucket = buckets.get(0);
        assertThat(bucket, notNullValue());
        assertThat((ZonedDateTime) bucket.getKey(), equalTo(key));
        assertThat(bucket.getDocCount(), equalTo(1L));
        assertThat(bucket.getAggregations().asList().isEmpty(), is(false));
        Sum sum = bucket.getAggregations().get("sum");
        assertThat(sum, notNullValue());
        assertThat(sum.getValue(), equalTo(1.0));
        SimpleValue deriv = bucket.getAggregations().get("deriv");
        assertThat(deriv, nullValue());
        assertThat((ZonedDateTime) propertiesKeys[0], equalTo(key));
        assertThat((long) propertiesDocCounts[0], equalTo(1L));
        assertThat((double) propertiesCounts[0], equalTo(1.0));

        key = ZonedDateTime.of(2012, 2, 1, 0, 0, 0, 0, ZoneOffset.UTC);
        bucket = buckets.get(1);
        assertThat(bucket, notNullValue());
        assertThat((ZonedDateTime) bucket.getKey(), equalTo(key));
        assertThat(bucket.getDocCount(), equalTo(2L));
        assertThat(bucket.getAggregations().asList().isEmpty(), is(false));
        sum = bucket.getAggregations().get("sum");
        assertThat(sum, notNullValue());
        assertThat(sum.getValue(), equalTo(5.0));
        deriv = bucket.getAggregations().get("deriv");
        assertThat(deriv, notNullValue());
        assertThat(deriv.value(), equalTo(4.0));
        assertThat(((InternalMultiBucketAggregation.InternalBucket)bucket).getProperty(
                "histo", AggregationPath.parse("deriv.value").getPathElementsAsStringList()), equalTo(4.0));
        assertThat((ZonedDateTime) propertiesKeys[1], equalTo(key));
        assertThat((long) propertiesDocCounts[1], equalTo(2L));
        assertThat((double) propertiesCounts[1], equalTo(5.0));

        key = ZonedDateTime.of(2012, 3, 1, 0, 0, 0, 0, ZoneOffset.UTC);
        bucket = buckets.get(2);
        assertThat(bucket, notNullValue());
        assertThat((ZonedDateTime) bucket.getKey(), equalTo(key));
        assertThat(bucket.getDocCount(), equalTo(3L));
        assertThat(bucket.getAggregations().asList().isEmpty(), is(false));
        sum = bucket.getAggregations().get("sum");
        assertThat(sum, notNullValue());
        assertThat(sum.getValue(), equalTo(15.0));
        deriv = bucket.getAggregations().get("deriv");
        assertThat(deriv, notNullValue());
        assertThat(deriv.value(), equalTo(10.0));
        assertThat(((InternalMultiBucketAggregation.InternalBucket)bucket).getProperty(
                "histo", AggregationPath.parse("deriv.value").getPathElementsAsStringList()), equalTo(10.0));
        assertThat((ZonedDateTime) propertiesKeys[2], equalTo(key));
        assertThat((long) propertiesDocCounts[2], equalTo(3L));
        assertThat((double) propertiesCounts[2], equalTo(15.0));
    }

    public void testMultiValuedField() throws Exception {
        SearchResponse response = client()
                .prepareSearch("idx")
                .addAggregation(
                        dateHistogram("histo").field("dates").dateHistogramInterval(DateHistogramInterval.MONTH).minDocCount(0)
                                .subAggregation(derivative("deriv", "_count"))).get();

        assertSearchResponse(response);

        Histogram deriv = response.getAggregations().get("histo");
        assertThat(deriv, notNullValue());
        assertThat(deriv.getName(), equalTo("histo"));
        List<? extends Bucket> buckets = deriv.getBuckets();
        assertThat(buckets.size(), equalTo(4));

        ZonedDateTime key = ZonedDateTime.of(2012, 1, 1, 0, 0, 0, 0, ZoneOffset.UTC);
        Histogram.Bucket bucket = buckets.get(0);
        assertThat(bucket, notNullValue());
        assertThat((ZonedDateTime) bucket.getKey(), equalTo(key));
        assertThat(bucket.getDocCount(), equalTo(1L));
        assertThat(bucket.getAggregations().asList().isEmpty(), is(true));
        SimpleValue docCountDeriv = bucket.getAggregations().get("deriv");
        assertThat(docCountDeriv, nullValue());

        key = ZonedDateTime.of(2012, 2, 1, 0, 0, 0, 0, ZoneOffset.UTC);
        bucket = buckets.get(1);
        assertThat(bucket, notNullValue());
        assertThat((ZonedDateTime) bucket.getKey(), equalTo(key));
        assertThat(bucket.getDocCount(), equalTo(3L));
        assertThat(bucket.getAggregations().asList().isEmpty(), is(false));
        docCountDeriv = bucket.getAggregations().get("deriv");
        assertThat(docCountDeriv, notNullValue());
        assertThat(docCountDeriv.value(), equalTo(2.0));

        key = ZonedDateTime.of(2012, 3, 1, 0, 0, 0, 0,ZoneOffset.UTC);
        bucket = buckets.get(2);
        assertThat(bucket, notNullValue());
        assertThat((ZonedDateTime) bucket.getKey(), equalTo(key));
        assertThat(bucket.getDocCount(), equalTo(5L));
        assertThat(bucket.getAggregations().asList().isEmpty(), is(false));
        docCountDeriv = bucket.getAggregations().get("deriv");
        assertThat(docCountDeriv, notNullValue());
        assertThat(docCountDeriv.value(), equalTo(2.0));

        key = ZonedDateTime.of(2012, 4, 1, 0, 0, 0, 0, ZoneOffset.UTC);
        bucket = buckets.get(3);
        assertThat(bucket, notNullValue());
        assertThat((ZonedDateTime) bucket.getKey(), equalTo(key));
        assertThat(bucket.getDocCount(), equalTo(3L));
        assertThat(bucket.getAggregations().asList().isEmpty(), is(false));
        docCountDeriv = bucket.getAggregations().get("deriv");
        assertThat(docCountDeriv, notNullValue());
        assertThat(docCountDeriv.value(), equalTo(-2.0));
    }

    public void testUnmapped() throws Exception {
        SearchResponse response = client()
                .prepareSearch("idx_unmapped")
                .addAggregation(
                        dateHistogram("histo").field("date").dateHistogramInterval(DateHistogramInterval.MONTH).minDocCount(0)
                                .subAggregation(derivative("deriv", "_count"))).get();

        assertSearchResponse(response);

        Histogram deriv = response.getAggregations().get("histo");
        assertThat(deriv, notNullValue());
        assertThat(deriv.getName(), equalTo("histo"));
        assertThat(deriv.getBuckets().size(), equalTo(0));
    }

    public void testPartiallyUnmapped() throws Exception {
        SearchResponse response = client()
                .prepareSearch("idx", "idx_unmapped")
                .addAggregation(
                        dateHistogram("histo").field("date").dateHistogramInterval(DateHistogramInterval.MONTH).minDocCount(0)
                                .subAggregation(derivative("deriv", "_count"))).get();

        assertSearchResponse(response);

        Histogram deriv = response.getAggregations().get("histo");
        assertThat(deriv, notNullValue());
        assertThat(deriv.getName(), equalTo("histo"));
        List<? extends Bucket> buckets = deriv.getBuckets();
        assertThat(buckets.size(), equalTo(3));

        ZonedDateTime key = ZonedDateTime.of(2012, 1, 1, 0, 0, 0, 0, ZoneOffset.UTC);
        Histogram.Bucket bucket = buckets.get(0);
        assertThat(bucket, notNullValue());
        assertThat((ZonedDateTime) bucket.getKey(), equalTo(key));
        assertThat(bucket.getDocCount(), equalTo(1L));
        assertThat(bucket.getAggregations().asList().isEmpty(), is(true));
        SimpleValue docCountDeriv = bucket.getAggregations().get("deriv");
        assertThat(docCountDeriv, nullValue());

        key = ZonedDateTime.of(2012, 2, 1, 0, 0, 0, 0, ZoneOffset.UTC);
        bucket = buckets.get(1);
        assertThat(bucket, notNullValue());
        assertThat((ZonedDateTime) bucket.getKey(), equalTo(key));
        assertThat(bucket.getDocCount(), equalTo(2L));
        assertThat(bucket.getAggregations().asList().isEmpty(), is(false));
        docCountDeriv = bucket.getAggregations().get("deriv");
        assertThat(docCountDeriv, notNullValue());
        assertThat(docCountDeriv.value(), equalTo(1.0));

        key = ZonedDateTime.of(2012, 3, 1, 0, 0, 0, 0, ZoneOffset.UTC);
        bucket = buckets.get(2);
        assertThat(bucket, notNullValue());
        assertThat((ZonedDateTime) bucket.getKey(), equalTo(key));
        assertThat(bucket.getDocCount(), equalTo(3L));
        assertThat(bucket.getAggregations().asList().isEmpty(), is(false));
        docCountDeriv = bucket.getAggregations().get("deriv");
        assertThat(docCountDeriv, notNullValue());
        assertThat(docCountDeriv.value(), equalTo(1.0));
    }

}<|MERGE_RESOLUTION|>--- conflicted
+++ resolved
@@ -23,7 +23,6 @@
 import org.elasticsearch.action.search.SearchResponse;
 import org.elasticsearch.common.time.DateFormatter;
 import org.elasticsearch.common.time.DateFormatters;
-import org.elasticsearch.index.mapper.DateFieldMapper;
 import org.elasticsearch.search.aggregations.InternalAggregation;
 import org.elasticsearch.search.aggregations.InternalMultiBucketAggregation;
 import org.elasticsearch.search.aggregations.bucket.histogram.DateHistogramInterval;
@@ -66,19 +65,6 @@
 
     private ZonedDateTime date(int month, int day) {
         return ZonedDateTime.of(2012, month, day, 0, 0, 0, 0, ZoneOffset.UTC);
-    }
-
-<<<<<<< HEAD
-    private ZonedDateTime date(String date) {
-        return DateFormatters.toZonedDateTime(DateFieldMapper.DEFAULT_DATE_TIME_FORMATTER.parse(date));
-=======
-    private DateTime date(String date) {
-        return DateFieldMapper.DEFAULT_DATE_TIME_FORMATTER.parseJoda(date);
->>>>>>> dad6f1c9
-    }
-
-    private static String format(ZonedDateTime date, String pattern) {
-        return DateFormatters.forPattern(pattern).format(date);
     }
 
     private static IndexRequestBuilder indexDoc(String idx, ZonedDateTime date, int value) throws Exception {
