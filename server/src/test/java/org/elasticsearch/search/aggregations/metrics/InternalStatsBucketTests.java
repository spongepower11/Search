--- conflicted
+++ resolved
@@ -32,13 +32,8 @@
 
     @Override
     protected InternalStatsBucket createInstance(String name, long count, double sum, double min, double max,
-<<<<<<< HEAD
-            DocValueFormat formatter, Map<String, Object> metaData) {
-        return new InternalStatsBucket(name, count, sum, min, max, formatter, metaData);
-=======
-            DocValueFormat formatter, List<PipelineAggregator> pipelineAggregators, Map<String, Object> metadata) {
-        return new InternalStatsBucket(name, count, sum, min, max, formatter, pipelineAggregators, metadata);
->>>>>>> c9de5b11
+            DocValueFormat formatter, Map<String, Object> metadata) {
+        return new InternalStatsBucket(name, count, sum, min, max, formatter, metadata);
     }
 
     @Override
