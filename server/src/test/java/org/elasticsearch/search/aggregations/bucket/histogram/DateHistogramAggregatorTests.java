/*
 * Licensed to Elasticsearch under one or more contributor
 * license agreements. See the NOTICE file distributed with
 * this work for additional information regarding copyright
 * ownership. Elasticsearch licenses this file to you under
 * the Apache License, Version 2.0 (the "License"); you may
 * not use this file except in compliance with the License.
 * You may obtain a copy of the License at
 *
 *    http://www.apache.org/licenses/LICENSE-2.0
 *
 * Unless required by applicable law or agreed to in writing,
 * software distributed under the License is distributed on an
 * "AS IS" BASIS, WITHOUT WARRANTIES OR CONDITIONS OF ANY
 * KIND, either express or implied.  See the License for the
 * specific language governing permissions and limitations
 * under the License.
 */

package org.elasticsearch.search.aggregations.bucket.histogram;

import org.apache.lucene.document.Document;
import org.apache.lucene.document.LongPoint;
import org.apache.lucene.document.SortedNumericDocValuesField;
import org.apache.lucene.index.DirectoryReader;
import org.apache.lucene.index.IndexOptions;
import org.apache.lucene.index.IndexReader;
import org.apache.lucene.index.RandomIndexWriter;
import org.apache.lucene.search.IndexSearcher;
import org.apache.lucene.search.MatchAllDocsQuery;
import org.apache.lucene.search.MatchNoDocsQuery;
import org.apache.lucene.search.Query;
import org.apache.lucene.store.Directory;
import org.elasticsearch.common.time.DateFormatters;
import org.elasticsearch.index.mapper.DateFieldMapper;
import org.elasticsearch.search.aggregations.AggregationBuilders;
import org.elasticsearch.search.aggregations.AggregatorTestCase;
import org.elasticsearch.search.aggregations.BucketOrder;
import org.elasticsearch.search.aggregations.MultiBucketConsumerService.TooManyBucketsException;
import org.elasticsearch.search.aggregations.support.AggregationInspectionHelper;

import java.io.IOException;
import java.util.ArrayList;
import java.util.Arrays;
import java.util.Collections;
import java.util.List;
import java.util.function.Consumer;

import static org.hamcrest.Matchers.equalTo;

public class DateHistogramAggregatorTests extends AggregatorTestCase {

    /**
     * A date that is always "aggregable" because it has doc values but may or
     * may not have a search index. If it doesn't then we can't use our fancy
     * date rounding mechanism that needs to know the minimum and maximum dates
     * it is going to round because it ready *that* out of the search index.
     */
    private static final String AGGREGABLE_DATE = "aggregable_date";
    /**
     * A date that is always "searchable" because it is indexed.
     */
    private static final String SEARCHABLE_DATE = "searchable_date";

    private static final List<String> dataset = Arrays.asList(
            "2010-03-12T01:07:45",
            "2010-04-27T03:43:34",
            "2012-05-18T04:11:00",
            "2013-05-29T05:11:31",
            "2013-10-31T08:24:05",
            "2015-02-13T13:09:32",
            "2015-06-24T13:47:43",
            "2015-11-13T16:14:34",
            "2016-03-04T17:09:50",
            "2017-12-12T22:55:46");

    public void testMatchNoDocsDeprecatedInterval() throws IOException {
        testBothCases(new MatchNoDocsQuery(), dataset,
                aggregation -> aggregation.dateHistogramInterval(DateHistogramInterval.YEAR).field(AGGREGABLE_DATE),
                histogram -> {
                    assertEquals(0, histogram.getBuckets().size());
                    assertFalse(AggregationInspectionHelper.hasValue(histogram));
                }, false
        );
        assertWarnings("[interval] on [date_histogram] is deprecated, use [fixed_interval] or [calendar_interval] in the future.");
    }

    public void testMatchNoDocs() throws IOException {
        testBothCases(new MatchNoDocsQuery(), dataset,
            aggregation -> aggregation.calendarInterval(DateHistogramInterval.YEAR).field(AGGREGABLE_DATE),
            histogram -> assertEquals(0, histogram.getBuckets().size()), false
        );
        testBothCases(new MatchNoDocsQuery(), dataset,
            aggregation -> aggregation.fixedInterval(new DateHistogramInterval("365d")).field(AGGREGABLE_DATE),
            histogram -> assertEquals(0, histogram.getBuckets().size()), false
        );
    }

    public void testMatchAllDocsDeprecatedInterval() throws IOException {
        Query query = new MatchAllDocsQuery();

        testSearchCase(query, dataset,
                aggregation -> aggregation.dateHistogramInterval(DateHistogramInterval.YEAR).field(AGGREGABLE_DATE),
                histogram -> {
                    assertEquals(6, histogram.getBuckets().size());
                    assertTrue(AggregationInspectionHelper.hasValue(histogram));
                }, false
        );
        testSearchAndReduceCase(query, dataset,
                aggregation -> aggregation.dateHistogramInterval(DateHistogramInterval.YEAR).field(AGGREGABLE_DATE),
                histogram -> {
                    assertEquals(8, histogram.getBuckets().size());
                    assertTrue(AggregationInspectionHelper.hasValue(histogram));
                }, false
        );
        testBothCases(query, dataset,
                aggregation -> aggregation.dateHistogramInterval(DateHistogramInterval.YEAR).field(AGGREGABLE_DATE).minDocCount(1L),
                histogram -> {
                    assertEquals(6, histogram.getBuckets().size());
                    assertTrue(AggregationInspectionHelper.hasValue(histogram));
                }, false
        );
        assertWarnings("[interval] on [date_histogram] is deprecated, use [fixed_interval] or [calendar_interval] in the future.");
    }

    public void testMatchAllDocs() throws IOException {
        Query query = new MatchAllDocsQuery();

        List<String> foo = new ArrayList<>();
        for (int i = 0; i < 1000; i++) {
            foo.add(dataset.get(randomIntBetween(0, dataset.size()-1)));
        }
        testSearchAndReduceCase(query, foo,
            aggregation -> aggregation.fixedInterval(new DateHistogramInterval("365d"))
                    .field(AGGREGABLE_DATE).order(BucketOrder.count(false)),
            histogram -> assertEquals(8, histogram.getBuckets().size()), false
        );

        testSearchCase(query, dataset,
            aggregation -> aggregation.calendarInterval(DateHistogramInterval.YEAR).field(AGGREGABLE_DATE),
            histogram -> assertEquals(6, histogram.getBuckets().size()), false
        );
        testSearchAndReduceCase(query, dataset,
            aggregation -> aggregation.calendarInterval(DateHistogramInterval.YEAR).field(AGGREGABLE_DATE),
            histogram -> assertEquals(8, histogram.getBuckets().size()), false
        );
        testBothCases(query, dataset,
            aggregation -> aggregation.calendarInterval(DateHistogramInterval.YEAR).field(AGGREGABLE_DATE).minDocCount(1L),
            histogram -> assertEquals(6, histogram.getBuckets().size()), false
        );

        testSearchCase(query, dataset,
            aggregation -> aggregation.fixedInterval(new DateHistogramInterval("365d")).field(AGGREGABLE_DATE),
            histogram -> assertEquals(6, histogram.getBuckets().size()), false
        );
        testSearchAndReduceCase(query, dataset,
            aggregation -> aggregation.fixedInterval(new DateHistogramInterval("365d")).field(AGGREGABLE_DATE),
            histogram -> assertEquals(8, histogram.getBuckets().size()), false
        );
        testBothCases(query, dataset,
            aggregation -> aggregation.fixedInterval(new DateHistogramInterval("365d")).field(AGGREGABLE_DATE).minDocCount(1L),
            histogram -> assertEquals(6, histogram.getBuckets().size()), false
        );
    }

    public void testNoDocsDeprecatedInterval() throws IOException {
        Query query = new MatchNoDocsQuery();
        List<String> dates = Collections.emptyList();
<<<<<<< HEAD
        Consumer<DateHistogramAggregationBuilder> aggregation = agg ->
                agg.dateHistogramInterval(DateHistogramInterval.YEAR).field(AGGREGABLE_DATE);

        testSearchCase(query, dates, aggregation,
                histogram -> {
                    assertEquals(0, histogram.getBuckets().size());
                    assertFalse(AggregationInspectionHelper.hasValue(histogram));
                }, false
        );
        testSearchAndReduceCase(query, dates, aggregation,
                histogram -> assertNull(histogram), false
        );
=======
        Consumer<DateHistogramAggregationBuilder> aggregation =
            agg -> agg.dateHistogramInterval(DateHistogramInterval.YEAR).field(DATE_FIELD);

        testSearchCase(query, dates, aggregation, histogram -> {
            assertEquals(0, histogram.getBuckets().size());
            assertFalse(AggregationInspectionHelper.hasValue(histogram));
        }, false);
        testSearchAndReduceCase(query, dates, aggregation, histogram -> {
            assertEquals(0, histogram.getBuckets().size());
            assertFalse(AggregationInspectionHelper.hasValue(histogram));
        }, false);
>>>>>>> fd554d95
        assertWarnings("[interval] on [date_histogram] is deprecated, use [fixed_interval] or [calendar_interval] in the future.");
    }

    public void testNoDocs() throws IOException {
        Query query = new MatchNoDocsQuery();
        List<String> dates = Collections.emptyList();
        Consumer<DateHistogramAggregationBuilder> aggregation = agg ->
            agg.calendarInterval(DateHistogramInterval.YEAR).field(AGGREGABLE_DATE);
        testSearchCase(query, dates, aggregation,
            histogram -> assertEquals(0, histogram.getBuckets().size()), false
        );
        testSearchAndReduceCase(query, dates, aggregation,
            histogram -> assertEquals(0, histogram.getBuckets().size()), false
        );

        aggregation = agg ->
            agg.fixedInterval(new DateHistogramInterval("365d")).field(AGGREGABLE_DATE);
        testSearchCase(query, dates, aggregation,
            histogram -> assertEquals(0, histogram.getBuckets().size()), false
        );
        testSearchAndReduceCase(query, dates, aggregation,
            histogram -> assertEquals(0, histogram.getBuckets().size()), false
        );
    }

    public void testAggregateWrongFieldDeprecated() throws IOException {
        testBothCases(new MatchAllDocsQuery(), dataset,
                aggregation -> aggregation.dateHistogramInterval(DateHistogramInterval.YEAR).field("wrong_field"),
                histogram -> {
                    assertEquals(0, histogram.getBuckets().size());
                    assertFalse(AggregationInspectionHelper.hasValue(histogram));
                }, false
        );
        assertWarnings("[interval] on [date_histogram] is deprecated, use [fixed_interval] or [calendar_interval] in the future.");
    }

    public void testAggregateWrongField() throws IOException {
        testBothCases(new MatchAllDocsQuery(), dataset,
            aggregation -> aggregation.calendarInterval(DateHistogramInterval.YEAR).field("wrong_field"),
            histogram -> assertEquals(0, histogram.getBuckets().size()), false
        );
        testBothCases(new MatchAllDocsQuery(), dataset,
            aggregation -> aggregation.fixedInterval(new DateHistogramInterval("365d")).field("wrong_field"),
            histogram -> assertEquals(0, histogram.getBuckets().size()), false
        );
    }

    public void testIntervalYearDeprecated() throws IOException {
        testBothCases(LongPoint.newRangeQuery(SEARCHABLE_DATE, asLong("2015-01-01"), asLong("2017-12-31")), dataset,
                aggregation -> aggregation.dateHistogramInterval(DateHistogramInterval.YEAR).field(AGGREGABLE_DATE),
                histogram -> {
                    List<? extends Histogram.Bucket> buckets = histogram.getBuckets();
                    assertEquals(3, buckets.size());

                    Histogram.Bucket bucket = buckets.get(0);
                    assertEquals("2015-01-01T00:00:00.000Z", bucket.getKeyAsString());
                    assertEquals(3, bucket.getDocCount());

                    bucket = buckets.get(1);
                    assertEquals("2016-01-01T00:00:00.000Z", bucket.getKeyAsString());
                    assertEquals(1, bucket.getDocCount());

                    bucket = buckets.get(2);
                    assertEquals("2017-01-01T00:00:00.000Z", bucket.getKeyAsString());
                    assertEquals(1, bucket.getDocCount());
                }, false
        );
        assertWarnings("[interval] on [date_histogram] is deprecated, use [fixed_interval] or [calendar_interval] in the future.");
    }

    public void testIntervalYear() throws IOException {
        testBothCases(LongPoint.newRangeQuery(SEARCHABLE_DATE, asLong("2015-01-01"), asLong("2017-12-31")), dataset,
            aggregation -> aggregation.calendarInterval(DateHistogramInterval.YEAR).field(AGGREGABLE_DATE),
            histogram -> {
                List<? extends Histogram.Bucket> buckets = histogram.getBuckets();
                assertEquals(3, buckets.size());

                Histogram.Bucket bucket = buckets.get(0);
                assertEquals("2015-01-01T00:00:00.000Z", bucket.getKeyAsString());
                assertEquals(3, bucket.getDocCount());

                bucket = buckets.get(1);
                assertEquals("2016-01-01T00:00:00.000Z", bucket.getKeyAsString());
                assertEquals(1, bucket.getDocCount());

                bucket = buckets.get(2);
                assertEquals("2017-01-01T00:00:00.000Z", bucket.getKeyAsString());
                assertEquals(1, bucket.getDocCount());
            }, false
        );
    }

    public void testIntervalMonthDeprecated() throws IOException {
        testBothCases(new MatchAllDocsQuery(),
                Arrays.asList("2017-01-01", "2017-02-02", "2017-02-03", "2017-03-04", "2017-03-05", "2017-03-06"),
                aggregation -> aggregation.dateHistogramInterval(DateHistogramInterval.MONTH).field(AGGREGABLE_DATE),
                histogram -> {
                    List<? extends Histogram.Bucket> buckets = histogram.getBuckets();
                    assertEquals(3, buckets.size());

                    Histogram.Bucket bucket = buckets.get(0);
                    assertEquals("2017-01-01T00:00:00.000Z", bucket.getKeyAsString());
                    assertEquals(1, bucket.getDocCount());

                    bucket = buckets.get(1);
                    assertEquals("2017-02-01T00:00:00.000Z", bucket.getKeyAsString());
                    assertEquals(2, bucket.getDocCount());

                    bucket = buckets.get(2);
                    assertEquals("2017-03-01T00:00:00.000Z", bucket.getKeyAsString());
                    assertEquals(3, bucket.getDocCount());
                }, false
        );
        assertWarnings("[interval] on [date_histogram] is deprecated, use [fixed_interval] or [calendar_interval] in the future.");
    }

    public void testIntervalMonth() throws IOException {
        testBothCases(new MatchAllDocsQuery(),
            Arrays.asList("2017-01-01", "2017-02-02", "2017-02-03", "2017-03-04", "2017-03-05", "2017-03-06"),
            aggregation -> aggregation.calendarInterval(DateHistogramInterval.MONTH).field(AGGREGABLE_DATE),
            histogram -> {
                List<? extends Histogram.Bucket> buckets = histogram.getBuckets();
                assertEquals(3, buckets.size());

                Histogram.Bucket bucket = buckets.get(0);
                assertEquals("2017-01-01T00:00:00.000Z", bucket.getKeyAsString());
                assertEquals(1, bucket.getDocCount());

                bucket = buckets.get(1);
                assertEquals("2017-02-01T00:00:00.000Z", bucket.getKeyAsString());
                assertEquals(2, bucket.getDocCount());

                bucket = buckets.get(2);
                assertEquals("2017-03-01T00:00:00.000Z", bucket.getKeyAsString());
                assertEquals(3, bucket.getDocCount());
            }, false
        );
    }

    public void testIntervalDayDeprecated() throws IOException {
        testBothCases(new MatchAllDocsQuery(),
                Arrays.asList(
                        "2017-02-01",
                        "2017-02-02",
                        "2017-02-02",
                        "2017-02-03",
                        "2017-02-03",
                        "2017-02-03",
                        "2017-02-05"
                ),
                aggregation -> aggregation.dateHistogramInterval(DateHistogramInterval.DAY).field(AGGREGABLE_DATE).minDocCount(1L),
                histogram -> {
                    List<? extends Histogram.Bucket> buckets = histogram.getBuckets();
                    assertEquals(4, buckets.size());

                    Histogram.Bucket bucket = buckets.get(0);
                    assertEquals("2017-02-01T00:00:00.000Z", bucket.getKeyAsString());
                    assertEquals(1, bucket.getDocCount());

                    bucket = buckets.get(1);
                    assertEquals("2017-02-02T00:00:00.000Z", bucket.getKeyAsString());
                    assertEquals(2, bucket.getDocCount());

                    bucket = buckets.get(2);
                    assertEquals("2017-02-03T00:00:00.000Z", bucket.getKeyAsString());
                    assertEquals(3, bucket.getDocCount());

                    bucket = buckets.get(3);
                    assertEquals("2017-02-05T00:00:00.000Z", bucket.getKeyAsString());
                    assertEquals(1, bucket.getDocCount());
                }, false
        );
        assertWarnings("[interval] on [date_histogram] is deprecated, use [fixed_interval] or [calendar_interval] in the future.");
    }

    public void testIntervalDay() throws IOException {
        testBothCases(new MatchAllDocsQuery(),
            Arrays.asList(
                "2017-02-01",
                "2017-02-02",
                "2017-02-02",
                "2017-02-03",
                "2017-02-03",
                "2017-02-03",
                "2017-02-05"
            ),
            aggregation -> aggregation.calendarInterval(DateHistogramInterval.DAY).field(AGGREGABLE_DATE).minDocCount(1L),
            histogram -> {
                List<? extends Histogram.Bucket> buckets = histogram.getBuckets();
                assertEquals(4, buckets.size());

                Histogram.Bucket bucket = buckets.get(0);
                assertEquals("2017-02-01T00:00:00.000Z", bucket.getKeyAsString());
                assertEquals(1, bucket.getDocCount());

                bucket = buckets.get(1);
                assertEquals("2017-02-02T00:00:00.000Z", bucket.getKeyAsString());
                assertEquals(2, bucket.getDocCount());

                bucket = buckets.get(2);
                assertEquals("2017-02-03T00:00:00.000Z", bucket.getKeyAsString());
                assertEquals(3, bucket.getDocCount());

                bucket = buckets.get(3);
                assertEquals("2017-02-05T00:00:00.000Z", bucket.getKeyAsString());
                assertEquals(1, bucket.getDocCount());
            }, false
        );
        testBothCases(new MatchAllDocsQuery(),
            Arrays.asList(
                "2017-02-01",
                "2017-02-02",
                "2017-02-02",
                "2017-02-03",
                "2017-02-03",
                "2017-02-03",
                "2017-02-05"
            ),
            aggregation -> aggregation.fixedInterval(new DateHistogramInterval("24h")).field(AGGREGABLE_DATE).minDocCount(1L),
            histogram -> {
                List<? extends Histogram.Bucket> buckets = histogram.getBuckets();
                assertEquals(4, buckets.size());

                Histogram.Bucket bucket = buckets.get(0);
                assertEquals("2017-02-01T00:00:00.000Z", bucket.getKeyAsString());
                assertEquals(1, bucket.getDocCount());

                bucket = buckets.get(1);
                assertEquals("2017-02-02T00:00:00.000Z", bucket.getKeyAsString());
                assertEquals(2, bucket.getDocCount());

                bucket = buckets.get(2);
                assertEquals("2017-02-03T00:00:00.000Z", bucket.getKeyAsString());
                assertEquals(3, bucket.getDocCount());

                bucket = buckets.get(3);
                assertEquals("2017-02-05T00:00:00.000Z", bucket.getKeyAsString());
                assertEquals(1, bucket.getDocCount());
            }, false
        );
    }

    public void testIntervalHourDeprecated() throws IOException {
        testBothCases(new MatchAllDocsQuery(),
                Arrays.asList(
                        "2017-02-01T09:02:00.000Z",
                        "2017-02-01T09:35:00.000Z",
                        "2017-02-01T10:15:00.000Z",
                        "2017-02-01T13:06:00.000Z",
                        "2017-02-01T14:04:00.000Z",
                        "2017-02-01T14:05:00.000Z",
                        "2017-02-01T15:59:00.000Z",
                        "2017-02-01T16:06:00.000Z",
                        "2017-02-01T16:48:00.000Z",
                        "2017-02-01T16:59:00.000Z"
                ),
                aggregation -> aggregation.dateHistogramInterval(DateHistogramInterval.HOUR).field(AGGREGABLE_DATE).minDocCount(1L),
                histogram -> {
                    List<? extends Histogram.Bucket> buckets = histogram.getBuckets();
                    assertEquals(6, buckets.size());

                    Histogram.Bucket bucket = buckets.get(0);
                    assertEquals("2017-02-01T09:00:00.000Z", bucket.getKeyAsString());
                    assertEquals(2, bucket.getDocCount());

                    bucket = buckets.get(1);
                    assertEquals("2017-02-01T10:00:00.000Z", bucket.getKeyAsString());
                    assertEquals(1, bucket.getDocCount());

                    bucket = buckets.get(2);
                    assertEquals("2017-02-01T13:00:00.000Z", bucket.getKeyAsString());
                    assertEquals(1, bucket.getDocCount());

                    bucket = buckets.get(3);
                    assertEquals("2017-02-01T14:00:00.000Z", bucket.getKeyAsString());
                    assertEquals(2, bucket.getDocCount());

                    bucket = buckets.get(4);
                    assertEquals("2017-02-01T15:00:00.000Z", bucket.getKeyAsString());
                    assertEquals(1, bucket.getDocCount());

                    bucket = buckets.get(5);
                    assertEquals("2017-02-01T16:00:00.000Z", bucket.getKeyAsString());
                    assertEquals(3, bucket.getDocCount());
                }, false
        );
        assertWarnings("[interval] on [date_histogram] is deprecated, use [fixed_interval] or [calendar_interval] in the future.");
    }

    public void testIntervalHour() throws IOException {
        testBothCases(new MatchAllDocsQuery(),
            Arrays.asList(
                "2017-02-01T09:02:00.000Z",
                "2017-02-01T09:35:00.000Z",
                "2017-02-01T10:15:00.000Z",
                "2017-02-01T13:06:00.000Z",
                "2017-02-01T14:04:00.000Z",
                "2017-02-01T14:05:00.000Z",
                "2017-02-01T15:59:00.000Z",
                "2017-02-01T16:06:00.000Z",
                "2017-02-01T16:48:00.000Z",
                "2017-02-01T16:59:00.000Z"
            ),
            aggregation -> aggregation.calendarInterval(DateHistogramInterval.HOUR).field(AGGREGABLE_DATE).minDocCount(1L),
            histogram -> {
                List<? extends Histogram.Bucket> buckets = histogram.getBuckets();
                assertEquals(6, buckets.size());

                Histogram.Bucket bucket = buckets.get(0);
                assertEquals("2017-02-01T09:00:00.000Z", bucket.getKeyAsString());
                assertEquals(2, bucket.getDocCount());

                bucket = buckets.get(1);
                assertEquals("2017-02-01T10:00:00.000Z", bucket.getKeyAsString());
                assertEquals(1, bucket.getDocCount());

                bucket = buckets.get(2);
                assertEquals("2017-02-01T13:00:00.000Z", bucket.getKeyAsString());
                assertEquals(1, bucket.getDocCount());

                bucket = buckets.get(3);
                assertEquals("2017-02-01T14:00:00.000Z", bucket.getKeyAsString());
                assertEquals(2, bucket.getDocCount());

                bucket = buckets.get(4);
                assertEquals("2017-02-01T15:00:00.000Z", bucket.getKeyAsString());
                assertEquals(1, bucket.getDocCount());

                bucket = buckets.get(5);
                assertEquals("2017-02-01T16:00:00.000Z", bucket.getKeyAsString());
                assertEquals(3, bucket.getDocCount());
            }, false
        );
        testBothCases(new MatchAllDocsQuery(),
            Arrays.asList(
                "2017-02-01T09:02:00.000Z",
                "2017-02-01T09:35:00.000Z",
                "2017-02-01T10:15:00.000Z",
                "2017-02-01T13:06:00.000Z",
                "2017-02-01T14:04:00.000Z",
                "2017-02-01T14:05:00.000Z",
                "2017-02-01T15:59:00.000Z",
                "2017-02-01T16:06:00.000Z",
                "2017-02-01T16:48:00.000Z",
                "2017-02-01T16:59:00.000Z"
            ),
            aggregation -> aggregation.fixedInterval(new DateHistogramInterval("60m")).field(AGGREGABLE_DATE).minDocCount(1L),
            histogram -> {
                List<? extends Histogram.Bucket> buckets = histogram.getBuckets();
                assertEquals(6, buckets.size());

                Histogram.Bucket bucket = buckets.get(0);
                assertEquals("2017-02-01T09:00:00.000Z", bucket.getKeyAsString());
                assertEquals(2, bucket.getDocCount());

                bucket = buckets.get(1);
                assertEquals("2017-02-01T10:00:00.000Z", bucket.getKeyAsString());
                assertEquals(1, bucket.getDocCount());

                bucket = buckets.get(2);
                assertEquals("2017-02-01T13:00:00.000Z", bucket.getKeyAsString());
                assertEquals(1, bucket.getDocCount());

                bucket = buckets.get(3);
                assertEquals("2017-02-01T14:00:00.000Z", bucket.getKeyAsString());
                assertEquals(2, bucket.getDocCount());

                bucket = buckets.get(4);
                assertEquals("2017-02-01T15:00:00.000Z", bucket.getKeyAsString());
                assertEquals(1, bucket.getDocCount());

                bucket = buckets.get(5);
                assertEquals("2017-02-01T16:00:00.000Z", bucket.getKeyAsString());
                assertEquals(3, bucket.getDocCount());
            }, false
        );
    }

    public void testIntervalMinuteDeprecated() throws IOException {
        testBothCases(new MatchAllDocsQuery(),
                Arrays.asList(
                        "2017-02-01T09:02:35.000Z",
                        "2017-02-01T09:02:59.000Z",
                        "2017-02-01T09:15:37.000Z",
                        "2017-02-01T09:16:04.000Z",
                        "2017-02-01T09:16:42.000Z"
                ),
                aggregation -> aggregation.dateHistogramInterval(DateHistogramInterval.MINUTE).field(AGGREGABLE_DATE).minDocCount(1L),
                histogram -> {
                    List<? extends Histogram.Bucket> buckets = histogram.getBuckets();
                    assertEquals(3, buckets.size());

                    Histogram.Bucket bucket = buckets.get(0);
                    assertEquals("2017-02-01T09:02:00.000Z", bucket.getKeyAsString());
                    assertEquals(2, bucket.getDocCount());

                    bucket = buckets.get(1);
                    assertEquals("2017-02-01T09:15:00.000Z", bucket.getKeyAsString());
                    assertEquals(1, bucket.getDocCount());

                    bucket = buckets.get(2);
                    assertEquals("2017-02-01T09:16:00.000Z", bucket.getKeyAsString());
                    assertEquals(2, bucket.getDocCount());
                }, false
        );
        assertWarnings("[interval] on [date_histogram] is deprecated, use [fixed_interval] or [calendar_interval] in the future.");
    }

    public void testIntervalMinute() throws IOException {
        testBothCases(new MatchAllDocsQuery(),
            Arrays.asList(
                "2017-02-01T09:02:35.000Z",
                "2017-02-01T09:02:59.000Z",
                "2017-02-01T09:15:37.000Z",
                "2017-02-01T09:16:04.000Z",
                "2017-02-01T09:16:42.000Z"
            ),
            aggregation -> aggregation.calendarInterval(DateHistogramInterval.MINUTE).field(AGGREGABLE_DATE).minDocCount(1L),
            histogram -> {
                List<? extends Histogram.Bucket> buckets = histogram.getBuckets();
                assertEquals(3, buckets.size());

                Histogram.Bucket bucket = buckets.get(0);
                assertEquals("2017-02-01T09:02:00.000Z", bucket.getKeyAsString());
                assertEquals(2, bucket.getDocCount());

                bucket = buckets.get(1);
                assertEquals("2017-02-01T09:15:00.000Z", bucket.getKeyAsString());
                assertEquals(1, bucket.getDocCount());

                bucket = buckets.get(2);
                assertEquals("2017-02-01T09:16:00.000Z", bucket.getKeyAsString());
                assertEquals(2, bucket.getDocCount());
            }, false
        );
        testBothCases(new MatchAllDocsQuery(),
            Arrays.asList(
                "2017-02-01T09:02:35.000Z",
                "2017-02-01T09:02:59.000Z",
                "2017-02-01T09:15:37.000Z",
                "2017-02-01T09:16:04.000Z",
                "2017-02-01T09:16:42.000Z"
            ),
            aggregation -> aggregation.fixedInterval(new DateHistogramInterval("60s")).field(AGGREGABLE_DATE).minDocCount(1L),
            histogram -> {
                List<? extends Histogram.Bucket> buckets = histogram.getBuckets();
                assertEquals(3, buckets.size());

                Histogram.Bucket bucket = buckets.get(0);
                assertEquals("2017-02-01T09:02:00.000Z", bucket.getKeyAsString());
                assertEquals(2, bucket.getDocCount());

                bucket = buckets.get(1);
                assertEquals("2017-02-01T09:15:00.000Z", bucket.getKeyAsString());
                assertEquals(1, bucket.getDocCount());

                bucket = buckets.get(2);
                assertEquals("2017-02-01T09:16:00.000Z", bucket.getKeyAsString());
                assertEquals(2, bucket.getDocCount());
            }, false
        );
    }

    public void testIntervalSecondDeprecated() throws IOException {
        testBothCases(new MatchAllDocsQuery(),
                Arrays.asList(
                        "2017-02-01T00:00:05.015Z",
                        "2017-02-01T00:00:11.299Z",
                        "2017-02-01T00:00:11.074Z",
                        "2017-02-01T00:00:37.688Z",
                        "2017-02-01T00:00:37.210Z",
                        "2017-02-01T00:00:37.380Z"
                ),
                aggregation -> aggregation.dateHistogramInterval(DateHistogramInterval.SECOND).field(AGGREGABLE_DATE).minDocCount(1L),
                histogram -> {
                    List<? extends Histogram.Bucket> buckets = histogram.getBuckets();
                    assertEquals(3, buckets.size());

                    Histogram.Bucket bucket = buckets.get(0);
                    assertEquals("2017-02-01T00:00:05.000Z", bucket.getKeyAsString());
                    assertEquals(1, bucket.getDocCount());

                    bucket = buckets.get(1);
                    assertEquals("2017-02-01T00:00:11.000Z", bucket.getKeyAsString());
                    assertEquals(2, bucket.getDocCount());

                    bucket = buckets.get(2);
                    assertEquals("2017-02-01T00:00:37.000Z", bucket.getKeyAsString());
                    assertEquals(3, bucket.getDocCount());
                }, false
        );
        assertWarnings("[interval] on [date_histogram] is deprecated, use [fixed_interval] or [calendar_interval] in the future.");
    }

    public void testIntervalSecond() throws IOException {
        testBothCases(new MatchAllDocsQuery(),
            Arrays.asList(
                "2017-02-01T00:00:05.015Z",
                "2017-02-01T00:00:11.299Z",
                "2017-02-01T00:00:11.074Z",
                "2017-02-01T00:00:37.688Z",
                "2017-02-01T00:00:37.210Z",
                "2017-02-01T00:00:37.380Z"
            ),
            aggregation -> aggregation.calendarInterval(DateHistogramInterval.SECOND).field(AGGREGABLE_DATE).minDocCount(1L),
            histogram -> {
                List<? extends Histogram.Bucket> buckets = histogram.getBuckets();
                assertEquals(3, buckets.size());

                Histogram.Bucket bucket = buckets.get(0);
                assertEquals("2017-02-01T00:00:05.000Z", bucket.getKeyAsString());
                assertEquals(1, bucket.getDocCount());

                bucket = buckets.get(1);
                assertEquals("2017-02-01T00:00:11.000Z", bucket.getKeyAsString());
                assertEquals(2, bucket.getDocCount());

                bucket = buckets.get(2);
                assertEquals("2017-02-01T00:00:37.000Z", bucket.getKeyAsString());
                assertEquals(3, bucket.getDocCount());
            }, false
        );
        testBothCases(new MatchAllDocsQuery(),
            Arrays.asList(
                "2017-02-01T00:00:05.015Z",
                "2017-02-01T00:00:11.299Z",
                "2017-02-01T00:00:11.074Z",
                "2017-02-01T00:00:37.688Z",
                "2017-02-01T00:00:37.210Z",
                "2017-02-01T00:00:37.380Z"
            ),
            aggregation -> aggregation.fixedInterval(new DateHistogramInterval("1000ms")).field(AGGREGABLE_DATE).minDocCount(1L),
            histogram -> {
                List<? extends Histogram.Bucket> buckets = histogram.getBuckets();
                assertEquals(3, buckets.size());

                Histogram.Bucket bucket = buckets.get(0);
                assertEquals("2017-02-01T00:00:05.000Z", bucket.getKeyAsString());
                assertEquals(1, bucket.getDocCount());

                bucket = buckets.get(1);
                assertEquals("2017-02-01T00:00:11.000Z", bucket.getKeyAsString());
                assertEquals(2, bucket.getDocCount());

                bucket = buckets.get(2);
                assertEquals("2017-02-01T00:00:37.000Z", bucket.getKeyAsString());
                assertEquals(3, bucket.getDocCount());
            }, false
        );
    }

    public void testNanosIntervalSecond() throws IOException {
        testBothCases(new MatchAllDocsQuery(),
            Arrays.asList(
                "2017-02-01T00:00:05.015298384Z",
                "2017-02-01T00:00:11.299954583Z",
                "2017-02-01T00:00:11.074986434Z",
                "2017-02-01T00:00:37.688314602Z",
                "2017-02-01T00:00:37.210328172Z",
                "2017-02-01T00:00:37.380889483Z"
            ),
            aggregation -> aggregation.calendarInterval(DateHistogramInterval.SECOND).field(AGGREGABLE_DATE).minDocCount(1L),
            histogram -> {
                List<? extends Histogram.Bucket> buckets = histogram.getBuckets();
                assertEquals(3, buckets.size());

                Histogram.Bucket bucket = buckets.get(0);
                assertEquals("2017-02-01T00:00:05.000Z", bucket.getKeyAsString());
                assertEquals(1, bucket.getDocCount());

                bucket = buckets.get(1);
                assertEquals("2017-02-01T00:00:11.000Z", bucket.getKeyAsString());
                assertEquals(2, bucket.getDocCount());

                bucket = buckets.get(2);
                assertEquals("2017-02-01T00:00:37.000Z", bucket.getKeyAsString());
                assertEquals(3, bucket.getDocCount());
            }, true
        );
        testBothCases(new MatchAllDocsQuery(),
            Arrays.asList(
                "2017-02-01T00:00:05.015298384Z",
                "2017-02-01T00:00:11.299954583Z",
                "2017-02-01T00:00:11.074986434Z",
                "2017-02-01T00:00:37.688314602Z",
                "2017-02-01T00:00:37.210328172Z",
                "2017-02-01T00:00:37.380889483Z"
            ),
            aggregation -> aggregation.fixedInterval(new DateHistogramInterval("1000ms")).field(AGGREGABLE_DATE).minDocCount(1L),
            histogram -> {
                List<? extends Histogram.Bucket> buckets = histogram.getBuckets();
                assertEquals(3, buckets.size());

                Histogram.Bucket bucket = buckets.get(0);
                assertEquals("2017-02-01T00:00:05.000Z", bucket.getKeyAsString());
                assertEquals(1, bucket.getDocCount());

                bucket = buckets.get(1);
                assertEquals("2017-02-01T00:00:11.000Z", bucket.getKeyAsString());
                assertEquals(2, bucket.getDocCount());

                bucket = buckets.get(2);
                assertEquals("2017-02-01T00:00:37.000Z", bucket.getKeyAsString());
                assertEquals(3, bucket.getDocCount());
            }, true
        );
    }

    public void testMinDocCountDeprecated() throws IOException {
        Query query = LongPoint.newRangeQuery(SEARCHABLE_DATE, asLong("2017-02-01T00:00:00.000Z"), asLong("2017-02-01T00:00:30.000Z"));
        List<String> timestamps = Arrays.asList(
                "2017-02-01T00:00:05.015Z",
                "2017-02-01T00:00:11.299Z",
                "2017-02-01T00:00:11.074Z",
                "2017-02-01T00:00:13.688Z",
                "2017-02-01T00:00:21.380Z"
        );

        // 5 sec interval with minDocCount = 0
        testSearchAndReduceCase(query, timestamps,
                aggregation -> aggregation.dateHistogramInterval(DateHistogramInterval.seconds(5)).field(AGGREGABLE_DATE).minDocCount(0L),
                histogram -> {
                    List<? extends Histogram.Bucket> buckets = histogram.getBuckets();
                    assertEquals(4, buckets.size());

                    Histogram.Bucket bucket = buckets.get(0);
                    assertEquals("2017-02-01T00:00:05.000Z", bucket.getKeyAsString());
                    assertEquals(1, bucket.getDocCount());

                    bucket = buckets.get(1);
                    assertEquals("2017-02-01T00:00:10.000Z", bucket.getKeyAsString());
                    assertEquals(3, bucket.getDocCount());

                    bucket = buckets.get(2);
                    assertEquals("2017-02-01T00:00:15.000Z", bucket.getKeyAsString());
                    assertEquals(0, bucket.getDocCount());

                    bucket = buckets.get(3);
                    assertEquals("2017-02-01T00:00:20.000Z", bucket.getKeyAsString());
                    assertEquals(1, bucket.getDocCount());
                }, false
        );

        // 5 sec interval with minDocCount = 3
        testSearchAndReduceCase(query, timestamps,
                aggregation -> aggregation.dateHistogramInterval(DateHistogramInterval.seconds(5)).field(AGGREGABLE_DATE).minDocCount(3L),
                histogram -> {
                    List<? extends Histogram.Bucket> buckets = histogram.getBuckets();
                    assertEquals(1, buckets.size());

                    Histogram.Bucket bucket = buckets.get(0);
                    assertEquals("2017-02-01T00:00:10.000Z", bucket.getKeyAsString());
                    assertEquals(3, bucket.getDocCount());
                }, false
        );
        assertWarnings("[interval] on [date_histogram] is deprecated, use [fixed_interval] or [calendar_interval] in the future.");
    }

    public void testMinDocCount() throws IOException {
        Query query = LongPoint.newRangeQuery(SEARCHABLE_DATE, asLong("2017-02-01T00:00:00.000Z"), asLong("2017-02-01T00:00:30.000Z"));
        List<String> timestamps = Arrays.asList(
            "2017-02-01T00:00:05.015Z",
            "2017-02-01T00:00:11.299Z",
            "2017-02-01T00:00:11.074Z",
            "2017-02-01T00:00:13.688Z",
            "2017-02-01T00:00:21.380Z"
        );

        // 5 sec interval with minDocCount = 0
        testSearchAndReduceCase(query, timestamps,
            aggregation -> aggregation.fixedInterval(DateHistogramInterval.seconds(5)).field(AGGREGABLE_DATE).minDocCount(0L),
            histogram -> {
                List<? extends Histogram.Bucket> buckets = histogram.getBuckets();
                assertEquals(4, buckets.size());

                Histogram.Bucket bucket = buckets.get(0);
                assertEquals("2017-02-01T00:00:05.000Z", bucket.getKeyAsString());
                assertEquals(1, bucket.getDocCount());

                bucket = buckets.get(1);
                assertEquals("2017-02-01T00:00:10.000Z", bucket.getKeyAsString());
                assertEquals(3, bucket.getDocCount());

                bucket = buckets.get(2);
                assertEquals("2017-02-01T00:00:15.000Z", bucket.getKeyAsString());
                assertEquals(0, bucket.getDocCount());

                bucket = buckets.get(3);
                assertEquals("2017-02-01T00:00:20.000Z", bucket.getKeyAsString());
                assertEquals(1, bucket.getDocCount());
            }, false
        );

        // 5 sec interval with minDocCount = 3
        testSearchAndReduceCase(query, timestamps,
            aggregation -> aggregation.fixedInterval(DateHistogramInterval.seconds(5)).field(AGGREGABLE_DATE).minDocCount(3L),
            histogram -> {
                List<? extends Histogram.Bucket> buckets = histogram.getBuckets();
                assertEquals(1, buckets.size());

                Histogram.Bucket bucket = buckets.get(0);
                assertEquals("2017-02-01T00:00:10.000Z", bucket.getKeyAsString());
                assertEquals(3, bucket.getDocCount());
            }, false
        );
    }

    public void testMaxBucket() throws IOException {
        Query query = new MatchAllDocsQuery();
        List<String> timestamps = Arrays.asList(
            "2010-01-01T00:00:00.000Z",
            "2011-01-01T00:00:00.000Z",
            "2017-01-01T00:00:00.000Z"
        );

        expectThrows(TooManyBucketsException.class, () -> testSearchCase(query, timestamps,
            aggregation -> aggregation.fixedInterval(DateHistogramInterval.seconds(5)).field(AGGREGABLE_DATE),
            histogram -> {}, 2, false));

        expectThrows(TooManyBucketsException.class, () -> testSearchAndReduceCase(query, timestamps,
            aggregation -> aggregation.fixedInterval(DateHistogramInterval.seconds(5)).field(AGGREGABLE_DATE),
            histogram -> {}, 2, false));

        expectThrows(TooManyBucketsException.class, () -> testSearchAndReduceCase(query, timestamps,
            aggregation -> aggregation.fixedInterval(DateHistogramInterval.seconds(5)).field(AGGREGABLE_DATE).minDocCount(0L),
            histogram -> {}, 100, false));

        expectThrows(TooManyBucketsException.class, () -> testSearchAndReduceCase(query, timestamps,
            aggregation ->
                aggregation.fixedInterval(DateHistogramInterval.seconds(5))
                    .field(AGGREGABLE_DATE)
                    .subAggregation(
                        AggregationBuilders.dateHistogram("1")
                            .fixedInterval(DateHistogramInterval.seconds(5))
                            .field(AGGREGABLE_DATE)
                    ),
            histogram -> {}, 5, false));
    }

    public void testMaxBucketDeprecated() throws IOException {
        Query query = new MatchAllDocsQuery();
        List<String> timestamps = Arrays.asList(
            "2010-01-01T00:00:00.000Z",
            "2011-01-01T00:00:00.000Z",
            "2017-01-01T00:00:00.000Z"
        );

        expectThrows(TooManyBucketsException.class, () -> testSearchCase(query, timestamps,
            aggregation -> aggregation.dateHistogramInterval(DateHistogramInterval.seconds(5)).field(AGGREGABLE_DATE),
            histogram -> {}, 2, false));

        expectThrows(TooManyBucketsException.class, () -> testSearchAndReduceCase(query, timestamps,
            aggregation -> aggregation.dateHistogramInterval(DateHistogramInterval.seconds(5)).field(AGGREGABLE_DATE),
            histogram -> {}, 2, false));

        expectThrows(TooManyBucketsException.class, () -> testSearchAndReduceCase(query, timestamps,
            aggregation -> aggregation.dateHistogramInterval(DateHistogramInterval.seconds(5)).field(AGGREGABLE_DATE).minDocCount(0L),
            histogram -> {}, 100, false));

        expectThrows(TooManyBucketsException.class, () -> testSearchAndReduceCase(query, timestamps,
            aggregation ->
                aggregation.dateHistogramInterval(DateHistogramInterval.seconds(5))
                    .field(AGGREGABLE_DATE)
                    .subAggregation(
                        AggregationBuilders.dateHistogram("1")
                            .dateHistogramInterval(DateHistogramInterval.seconds(5))
                            .field(AGGREGABLE_DATE)
                    ),
            histogram -> {}, 5, false));
        assertWarnings("[interval] on [date_histogram] is deprecated, use [fixed_interval] or [calendar_interval] in the future.");
    }

    public void testFixedWithCalendar() throws IOException {
        IllegalArgumentException e = expectThrows(IllegalArgumentException.class, () -> testSearchCase(new MatchAllDocsQuery(),
            Arrays.asList(
                "2017-02-01",
                "2017-02-02",
                "2017-02-02",
                "2017-02-03",
                "2017-02-03",
                "2017-02-03",
                "2017-02-05"
            ),
            aggregation -> aggregation.fixedInterval(DateHistogramInterval.WEEK).field(AGGREGABLE_DATE),
            histogram -> {}, false
        ));
        assertThat(e.getMessage(), equalTo("failed to parse setting [date_histogram.fixedInterval] with value [1w] as a time value: " +
            "unit is missing or unrecognized"));
    }

    public void testCalendarWithFixed() throws IOException {
        IllegalArgumentException e = expectThrows(IllegalArgumentException.class, () -> testSearchCase(new MatchAllDocsQuery(),
            Arrays.asList(
                "2017-02-01",
                "2017-02-02",
                "2017-02-02",
                "2017-02-03",
                "2017-02-03",
                "2017-02-03",
                "2017-02-05"
            ),
            aggregation -> aggregation.calendarInterval(new DateHistogramInterval("5d")).field(AGGREGABLE_DATE),
            histogram -> {}, false
        ));
        assertThat(e.getMessage(), equalTo("The supplied interval [5d] could not be parsed as a calendar interval."));
    }

    public void testCalendarAndThenFixed() throws IOException {
        IllegalArgumentException e = expectThrows(IllegalArgumentException.class, () -> testSearchCase(new MatchAllDocsQuery(),
            Arrays.asList(
                "2017-02-01",
                "2017-02-02",
                "2017-02-02",
                "2017-02-03",
                "2017-02-03",
                "2017-02-03",
                "2017-02-05"
            ),
            aggregation -> aggregation.calendarInterval(DateHistogramInterval.DAY)
                .fixedInterval(new DateHistogramInterval("2d"))
                .field(AGGREGABLE_DATE),
            histogram -> {}, false
        ));
        assertThat(e.getMessage(), equalTo("Cannot use [fixed_interval] with [calendar_interval] configuration option."));
    }

    public void testFixedAndThenCalendar() throws IOException {
        IllegalArgumentException e = expectThrows(IllegalArgumentException.class, () -> testSearchCase(new MatchAllDocsQuery(),
            Arrays.asList(
                "2017-02-01",
                "2017-02-02",
                "2017-02-02",
                "2017-02-03",
                "2017-02-03",
                "2017-02-03",
                "2017-02-05"
            ),
            aggregation -> aggregation.fixedInterval(new DateHistogramInterval("2d"))
                .calendarInterval(DateHistogramInterval.DAY)
                .field(AGGREGABLE_DATE),
            histogram -> {}, false
        ));
        assertThat(e.getMessage(), equalTo("Cannot use [calendar_interval] with [fixed_interval] configuration option."));
    }

    public void testNewThenLegacy() throws IOException {
        IllegalArgumentException e = expectThrows(IllegalArgumentException.class, () -> testSearchCase(new MatchAllDocsQuery(),
            Arrays.asList(
                "2017-02-01",
                "2017-02-02",
                "2017-02-02",
                "2017-02-03",
                "2017-02-03",
                "2017-02-03",
                "2017-02-05"
            ),
            aggregation -> aggregation.fixedInterval(new DateHistogramInterval("2d"))
                .dateHistogramInterval(DateHistogramInterval.DAY)
                .field(AGGREGABLE_DATE),
            histogram -> {}, false
        ));
        assertThat(e.getMessage(), equalTo("Cannot use [interval] with [fixed_interval] or [calendar_interval] configuration options."));

        e = expectThrows(IllegalArgumentException.class, () -> testSearchCase(new MatchAllDocsQuery(),
            Arrays.asList(
                "2017-02-01",
                "2017-02-02",
                "2017-02-02",
                "2017-02-03",
                "2017-02-03",
                "2017-02-03",
                "2017-02-05"
            ),
            aggregation -> aggregation.calendarInterval(DateHistogramInterval.DAY)
                .dateHistogramInterval(DateHistogramInterval.DAY)
                .field(AGGREGABLE_DATE),
            histogram -> {}, false
        ));
        assertThat(e.getMessage(), equalTo("Cannot use [interval] with [fixed_interval] or [calendar_interval] configuration options."));

        e = expectThrows(IllegalArgumentException.class, () -> testSearchCase(new MatchAllDocsQuery(),
            Arrays.asList(
                "2017-02-01",
                "2017-02-02",
                "2017-02-02",
                "2017-02-03",
                "2017-02-03",
                "2017-02-03",
                "2017-02-05"
            ),
            aggregation -> aggregation.fixedInterval(new DateHistogramInterval("2d"))
                .interval(1000)
                .field(AGGREGABLE_DATE),
            histogram -> {}, false
        ));
        assertThat(e.getMessage(), equalTo("Cannot use [interval] with [fixed_interval] or [calendar_interval] configuration options."));

        e = expectThrows(IllegalArgumentException.class, () -> testSearchCase(new MatchAllDocsQuery(),
            Arrays.asList(
                "2017-02-01",
                "2017-02-02",
                "2017-02-02",
                "2017-02-03",
                "2017-02-03",
                "2017-02-03",
                "2017-02-05"
            ),
            aggregation -> aggregation.calendarInterval(DateHistogramInterval.DAY)
                .interval(1000)
                .field(AGGREGABLE_DATE),
            histogram -> {}, false
        ));
        assertThat(e.getMessage(), equalTo("Cannot use [interval] with [fixed_interval] or [calendar_interval] configuration options."));
    }

    public void testLegacyThenNew() throws IOException {
        IllegalArgumentException e = expectThrows(IllegalArgumentException.class, () -> testSearchCase(new MatchAllDocsQuery(),
            Arrays.asList(
                "2017-02-01",
                "2017-02-02",
                "2017-02-02",
                "2017-02-03",
                "2017-02-03",
                "2017-02-03",
                "2017-02-05"
            ),
            aggregation -> aggregation .dateHistogramInterval(DateHistogramInterval.DAY)
                .fixedInterval(new DateHistogramInterval("2d"))
                .field(AGGREGABLE_DATE),
            histogram -> {}, false
        ));
        assertThat(e.getMessage(), equalTo("Cannot use [fixed_interval] with [interval] configuration option."));

        e = expectThrows(IllegalArgumentException.class, () -> testSearchCase(new MatchAllDocsQuery(),
            Arrays.asList(
                "2017-02-01",
                "2017-02-02",
                "2017-02-02",
                "2017-02-03",
                "2017-02-03",
                "2017-02-03",
                "2017-02-05"
            ),
            aggregation -> aggregation.dateHistogramInterval(DateHistogramInterval.DAY)
                .calendarInterval(DateHistogramInterval.DAY)
                .field(AGGREGABLE_DATE),
            histogram -> {}, false
        ));
        assertThat(e.getMessage(), equalTo("Cannot use [calendar_interval] with [interval] configuration option."));

        e = expectThrows(IllegalArgumentException.class, () -> testSearchCase(new MatchAllDocsQuery(),
            Arrays.asList(
                "2017-02-01",
                "2017-02-02",
                "2017-02-02",
                "2017-02-03",
                "2017-02-03",
                "2017-02-03",
                "2017-02-05"
            ),
            aggregation -> aggregation.interval(1000)
                .fixedInterval(new DateHistogramInterval("2d"))
                .field(AGGREGABLE_DATE),
            histogram -> {}, false
        ));
        assertThat(e.getMessage(), equalTo("Cannot use [fixed_interval] with [interval] configuration option."));

        e = expectThrows(IllegalArgumentException.class, () -> testSearchCase(new MatchAllDocsQuery(),
            Arrays.asList(
                "2017-02-01",
                "2017-02-02",
                "2017-02-02",
                "2017-02-03",
                "2017-02-03",
                "2017-02-03",
                "2017-02-05"
            ),
            aggregation -> aggregation.interval(1000)
                .calendarInterval(DateHistogramInterval.DAY)
                .field(AGGREGABLE_DATE),
            histogram -> {}, false
        ));
        assertThat(e.getMessage(), equalTo("Cannot use [calendar_interval] with [interval] configuration option."));

        assertWarnings("[interval] on [date_histogram] is deprecated, use [fixed_interval] or [calendar_interval] in the future.");
    }

    public void testIllegalInterval() throws IOException {
        IllegalArgumentException e = expectThrows(IllegalArgumentException.class, () -> testSearchCase(new MatchAllDocsQuery(),
            Collections.emptyList(),
            aggregation -> aggregation.dateHistogramInterval(new DateHistogramInterval("foobar")).field(AGGREGABLE_DATE),
            histogram -> {}, false
        ));
        assertThat(e.getMessage(), equalTo("Unable to parse interval [foobar]"));
        assertWarnings("[interval] on [date_histogram] is deprecated, use [fixed_interval] or [calendar_interval] in the future.");
    }

    private void testSearchCase(Query query, List<String> dataset,
                                Consumer<DateHistogramAggregationBuilder> configure,
                                Consumer<InternalDateHistogram> verify, boolean useNanosecondResolution) throws IOException {
        testSearchCase(query, dataset, configure, verify, 10000, useNanosecondResolution);
    }

    private void testSearchCase(Query query, List<String> dataset,
                                Consumer<DateHistogramAggregationBuilder> configure,
                                Consumer<InternalDateHistogram> verify,
                                int maxBucket, boolean useNanosecondResolution) throws IOException {
        executeTestCase(false, query, dataset, configure, verify, maxBucket, useNanosecondResolution);
    }

    private void testSearchAndReduceCase(Query query, List<String> dataset,
                                         Consumer<DateHistogramAggregationBuilder> configure,
                                         Consumer<InternalDateHistogram> verify, boolean useNanosecondResolution) throws IOException {
        testSearchAndReduceCase(query, dataset, configure, verify, 1000, useNanosecondResolution);
    }

    private void testSearchAndReduceCase(Query query, List<String> dataset,
                                         Consumer<DateHistogramAggregationBuilder> configure,
                                         Consumer<InternalDateHistogram> verify,
                                         int maxBucket, boolean useNanosecondResolution) throws IOException {
        executeTestCase(true, query, dataset, configure, verify, maxBucket, useNanosecondResolution);
    }

    private void testBothCases(Query query, List<String> dataset,
                               Consumer<DateHistogramAggregationBuilder> configure,
                               Consumer<InternalDateHistogram> verify, boolean useNanosecondResolution) throws IOException {
        testBothCases(query, dataset, configure, verify, 10000, useNanosecondResolution);
    }

    private void testBothCases(Query query, List<String> dataset,
                               Consumer<DateHistogramAggregationBuilder> configure,
                               Consumer<InternalDateHistogram> verify,
                               int maxBucket, boolean useNanosecondResolution) throws IOException {
        testSearchCase(query, dataset, configure, verify, maxBucket, useNanosecondResolution);
        testSearchAndReduceCase(query, dataset, configure, verify, maxBucket, useNanosecondResolution);
    }

    private void executeTestCase(boolean reduced,
                                 Query query,
                                 List<String> dataset,
                                 Consumer<DateHistogramAggregationBuilder> configure,
                                 Consumer<InternalDateHistogram> verify,
                                 int maxBucket, boolean useNanosecondResolution) throws IOException {

        boolean aggregableDateIsSearchable = randomBoolean();

        DateFieldMapper.Builder builder = new DateFieldMapper.Builder("_name");
        if (useNanosecondResolution) {
            builder.withResolution(DateFieldMapper.Resolution.NANOSECONDS);
        }
        DateFieldMapper.DateFieldType fieldType = builder.fieldType();
        fieldType.setHasDocValues(true);
        fieldType.setIndexOptions(aggregableDateIsSearchable ? IndexOptions.DOCS : IndexOptions.NONE);

        try (Directory directory = newDirectory()) {

            try (RandomIndexWriter indexWriter = new RandomIndexWriter(random(), directory)) {
                Document document = new Document();
                for (String date : dataset) {
                    if (frequently()) {
                        indexWriter.commit();
                    }

                    long instant = asLong(date, fieldType);
                    document.add(new SortedNumericDocValuesField(AGGREGABLE_DATE, instant));
                    if (aggregableDateIsSearchable) {
                        document.add(new LongPoint(AGGREGABLE_DATE, instant));
                    }
                    document.add(new LongPoint(SEARCHABLE_DATE, instant));
                    indexWriter.addDocument(document);
                    document.clear();
                }
            }

            try (IndexReader indexReader = DirectoryReader.open(directory)) {
                IndexSearcher indexSearcher = newSearcher(indexReader, true, true);

                DateHistogramAggregationBuilder aggregationBuilder = new DateHistogramAggregationBuilder("_name");
                if (configure != null) {
                    configure.accept(aggregationBuilder);
                }

                fieldType.setName(aggregationBuilder.field());

                InternalDateHistogram histogram;
                if (reduced) {
                    histogram = searchAndReduce(indexSearcher, query, aggregationBuilder, maxBucket, null, fieldType);
                } else {
                    histogram = search(indexSearcher, query, aggregationBuilder, maxBucket, fieldType);
                }
                verify.accept(histogram);
            }
        }
    }

    private static long asLong(String dateTime) {
        return DateFormatters.from(DateFieldMapper.DEFAULT_DATE_TIME_FORMATTER.parse(dateTime)).toInstant().toEpochMilli();
    }

    private static long asLong(String dateTime, DateFieldMapper.DateFieldType fieldType) {
        return fieldType.parse(dateTime);
    }
}<|MERGE_RESOLUTION|>--- conflicted
+++ resolved
@@ -166,22 +166,8 @@
     public void testNoDocsDeprecatedInterval() throws IOException {
         Query query = new MatchNoDocsQuery();
         List<String> dates = Collections.emptyList();
-<<<<<<< HEAD
-        Consumer<DateHistogramAggregationBuilder> aggregation = agg ->
-                agg.dateHistogramInterval(DateHistogramInterval.YEAR).field(AGGREGABLE_DATE);
-
-        testSearchCase(query, dates, aggregation,
-                histogram -> {
-                    assertEquals(0, histogram.getBuckets().size());
-                    assertFalse(AggregationInspectionHelper.hasValue(histogram));
-                }, false
-        );
-        testSearchAndReduceCase(query, dates, aggregation,
-                histogram -> assertNull(histogram), false
-        );
-=======
         Consumer<DateHistogramAggregationBuilder> aggregation =
-            agg -> agg.dateHistogramInterval(DateHistogramInterval.YEAR).field(DATE_FIELD);
+            agg -> agg.dateHistogramInterval(DateHistogramInterval.YEAR).field(AGGREGABLE_DATE);
 
         testSearchCase(query, dates, aggregation, histogram -> {
             assertEquals(0, histogram.getBuckets().size());
@@ -191,7 +177,6 @@
             assertEquals(0, histogram.getBuckets().size());
             assertFalse(AggregationInspectionHelper.hasValue(histogram));
         }, false);
->>>>>>> fd554d95
         assertWarnings("[interval] on [date_histogram] is deprecated, use [fixed_interval] or [calendar_interval] in the future.");
     }
 
