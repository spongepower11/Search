--- conflicted
+++ resolved
@@ -51,11 +51,7 @@
 public class DateHistogramOffsetIT extends ESIntegTestCase {
 
     private static final String DATE_FORMAT = "yyyy-MM-dd:hh-mm-ss";
-<<<<<<< HEAD
-    private static final DateFormatter FORMATTER = DateFormatters.forPattern(DATE_FORMAT);
-=======
     private static final DateFormatter FORMATTER = DateFormatter.forPattern(DATE_FORMAT);
->>>>>>> 5f336c9a
 
     private ZonedDateTime date(String date) {
         return DateFormatters.toZonedDateTime(DateFieldMapper.DEFAULT_DATE_TIME_FORMATTER.parse(date));
