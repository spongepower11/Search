/*
 * Copyright Elasticsearch B.V. and/or licensed to Elasticsearch B.V. under one
 * or more contributor license agreements. Licensed under the Elastic License
 * 2.0 and the Server Side Public License, v 1; you may not use this file except
 * in compliance with, at your election, the Elastic License 2.0 or the Server
 * Side Public License, v 1.
 */

package org.elasticsearch.search.vectors;

import org.apache.lucene.document.Document;
import org.apache.lucene.document.Field;
import org.apache.lucene.document.StringField;
import org.apache.lucene.index.IndexReader;
import org.apache.lucene.index.LeafReaderContext;
import org.apache.lucene.search.IndexSearcher;
import org.apache.lucene.search.Query;
import org.apache.lucene.search.ScoreDoc;
import org.apache.lucene.search.ScoreMode;
import org.apache.lucene.search.Scorer;
import org.apache.lucene.search.TopDocs;
import org.apache.lucene.search.TotalHits;
import org.apache.lucene.search.Weight;
import org.apache.lucene.store.Directory;
import org.apache.lucene.tests.index.RandomIndexWriter;
import org.elasticsearch.index.query.MatchNoneQueryBuilder;
import org.elasticsearch.index.query.QueryBuilder;
import org.elasticsearch.index.query.SearchExecutionContext;
import org.elasticsearch.plugins.Plugin;
import org.elasticsearch.test.AbstractQueryTestCase;
import org.elasticsearch.test.TestGeoShapeFieldMapperPlugin;

import java.io.IOException;
import java.util.ArrayList;
import java.util.Arrays;
import java.util.Collection;
import java.util.Comparator;
import java.util.List;

import static org.apache.lucene.search.DocIdSetIterator.NO_MORE_DOCS;
import static org.hamcrest.Matchers.greaterThan;

public class KnnScoreDocQueryBuilderTests extends AbstractQueryTestCase<KnnScoreDocQueryBuilder> {

    @Override
    protected Collection<Class<? extends Plugin>> getPlugins() {
        return Arrays.asList(TestGeoShapeFieldMapperPlugin.class);
    }

    @Override
    protected KnnScoreDocQueryBuilder doCreateTestQueryBuilder() {
        List<ScoreDoc> scoreDocs = new ArrayList<>();
        int numDocs = randomInt(10);
        for (int doc = 0; doc < numDocs; doc++) {
            scoreDocs.add(new ScoreDoc(doc, randomFloat()));
        }
        return new KnnScoreDocQueryBuilder(scoreDocs.toArray(new ScoreDoc[0]));
    }

    @Override
    public void testValidOutput() {
        KnnScoreDocQueryBuilder query = new KnnScoreDocQueryBuilder(new ScoreDoc[] { new ScoreDoc(0, 4.25f), new ScoreDoc(5, 1.6f) });
        String expected = """
            {
              "knn_score_doc" : {
                "values" : [
                  {
                    "doc" : 0,
                    "score" : 4.25
                  },
                  {
                    "doc" : 5,
                    "score" : 1.6
                  }
                ]
              }
            }""";
        assertEquals(expected, query.toString());
    }

    @Override
    protected void doAssertLuceneQuery(KnnScoreDocQueryBuilder queryBuilder, Query query, SearchExecutionContext context)
        throws IOException {
        // Not needed since we override testToQuery
    }

    /**
     * Overridden to ensure that {@link SearchExecutionContext} has a non-null {@link IndexReader}
     */
    @Override
    public void testToQuery() throws IOException {
        try (Directory directory = newDirectory(); RandomIndexWriter iw = new RandomIndexWriter(random(), directory)) {
            iw.addDocument(new Document());
            try (IndexReader reader = iw.getReader()) {
                SearchExecutionContext context = createSearchExecutionContext(new IndexSearcher(reader));
                KnnScoreDocQueryBuilder queryBuilder = createTestQueryBuilder();
                Query query = queryBuilder.doToQuery(context);

                assertTrue(query instanceof KnnScoreDocQuery);
                KnnScoreDocQuery scoreDocQuery = (KnnScoreDocQuery) query;

                int expectedDocs = queryBuilder.scoreDocs().length;
                assertEquals(expectedDocs, scoreDocQuery.docs().length);
                assertEquals(expectedDocs, scoreDocQuery.scores().length);
            }
        }
    }

    /**
     * Overridden to ensure that {@link SearchExecutionContext} has a non-null {@link IndexReader}
     */
    @Override
    public void testCacheability() throws IOException {
        try (Directory directory = newDirectory(); RandomIndexWriter iw = new RandomIndexWriter(random(), directory)) {
            iw.addDocument(new Document());
            try (IndexReader reader = iw.getReader()) {
                SearchExecutionContext context = createSearchExecutionContext(new IndexSearcher(reader));
                KnnScoreDocQueryBuilder queryBuilder = createTestQueryBuilder();
                QueryBuilder rewriteQuery = rewriteQuery(queryBuilder, new SearchExecutionContext(context));
                assertNotNull(rewriteQuery.toQuery(context));
                assertTrue("query should be cacheable: " + queryBuilder.toString(), context.isCacheable());
            }
        }
    }

    /**
     * Overridden to ensure that {@link SearchExecutionContext} has a non-null {@link IndexReader}
     */
    @Override
    public void testMustRewrite() throws IOException {
        try (Directory directory = newDirectory(); RandomIndexWriter iw = new RandomIndexWriter(random(), directory)) {
            iw.addDocument(new Document());
            try (IndexReader reader = iw.getReader()) {
                SearchExecutionContext context = createSearchExecutionContext(new IndexSearcher(reader));
                context.setAllowUnmappedFields(true);
                KnnScoreDocQueryBuilder queryBuilder = createTestQueryBuilder();
                queryBuilder.toQuery(context);
            }
        }
    }

    public void testRewriteToMatchNone() throws IOException {
        KnnScoreDocQueryBuilder queryBuilder = new KnnScoreDocQueryBuilder(new ScoreDoc[0]);
        SearchExecutionContext context = createSearchExecutionContext();
        assertEquals(new MatchNoneQueryBuilder(), queryBuilder.rewrite(context));
    }

    @Override
    public void testUnknownObjectException() {
        // Test isn't relevant, since query is never parsed from xContent
    }

    @Override
    public void testFromXContent() throws IOException {
        // Test isn't relevant, since query is never parsed from xContent
    }

    @Override
    public void testUnknownField() {
        // Test isn't relevant, since query is never parsed from xContent
    }

    public void testScoreDocQuery() throws IOException {
        try (Directory directory = newDirectory(); RandomIndexWriter iw = new RandomIndexWriter(random(), directory)) {
            for (int i = 0; i < 50; i++) {
                Document doc = new Document();
                doc.add(new StringField("field", "value" + i, Field.Store.NO));
                iw.addDocument(doc);
                if (i % 10 == 0) {
                    iw.flush();
                }
            }

            try (IndexReader reader = iw.getReader()) {
                IndexSearcher searcher = new IndexSearcher(reader);
                SearchExecutionContext context = createSearchExecutionContext(searcher);

                List<ScoreDoc> scoreDocsList = new ArrayList<>();
                for (int doc = 0; doc < 50; doc += 1 + random().nextInt(5)) {
                    ScoreDoc scoreDoc = new ScoreDoc(doc, randomFloat());
                    scoreDocsList.add(scoreDoc);
                }
                ScoreDoc[] scoreDocs = scoreDocsList.toArray(new ScoreDoc[0]);

                KnnScoreDocQueryBuilder queryBuilder = new KnnScoreDocQueryBuilder(scoreDocs);
                final Query query = queryBuilder.doToQuery(context);
                final Weight w = query.createWeight(searcher, ScoreMode.TOP_SCORES, 1.0f);

                TopDocs topDocs = searcher.search(query, 100);
                assertEquals(scoreDocs.length, topDocs.totalHits.value);
                assertEquals(TotalHits.Relation.EQUAL_TO, topDocs.totalHits.relation);

                Arrays.sort(topDocs.scoreDocs, Comparator.comparingInt(scoreDoc -> scoreDoc.doc));
                assertEquals(scoreDocs.length, topDocs.scoreDocs.length);
                for (int i = 0; i < scoreDocs.length; i++) {
                    assertEquals(scoreDocs[i].doc, topDocs.scoreDocs[i].doc);
                    assertEquals(scoreDocs[i].score, topDocs.scoreDocs[i].score, 0.0001f);
<<<<<<< HEAD
                }

                for (LeafReaderContext leafReaderContext : searcher.getLeafContexts()) {
                    Scorer scorer = w.scorer(leafReaderContext);
                    // If we have matching docs, the score should always be greater than 0 for that segment
                    if (scorer != null) {
                        assertThat(leafReaderContext.toString(), scorer.getMaxScore(NO_MORE_DOCS), greaterThan(0.0f));
                    }
=======
                    assertTrue(searcher.explain(query, scoreDocs[i].doc).isMatch());
>>>>>>> d270aa87
                }
            }
        }
    }
}<|MERGE_RESOLUTION|>--- conflicted
+++ resolved
@@ -195,7 +195,7 @@
                 for (int i = 0; i < scoreDocs.length; i++) {
                     assertEquals(scoreDocs[i].doc, topDocs.scoreDocs[i].doc);
                     assertEquals(scoreDocs[i].score, topDocs.scoreDocs[i].score, 0.0001f);
-<<<<<<< HEAD
+                    assertTrue(searcher.explain(query, scoreDocs[i].doc).isMatch());
                 }
 
                 for (LeafReaderContext leafReaderContext : searcher.getLeafContexts()) {
@@ -204,9 +204,6 @@
                     if (scorer != null) {
                         assertThat(leafReaderContext.toString(), scorer.getMaxScore(NO_MORE_DOCS), greaterThan(0.0f));
                     }
-=======
-                    assertTrue(searcher.explain(query, scoreDocs[i].doc).isMatch());
->>>>>>> d270aa87
                 }
             }
         }
