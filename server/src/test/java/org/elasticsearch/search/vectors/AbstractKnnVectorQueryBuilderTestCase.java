--- conflicted
+++ resolved
@@ -220,15 +220,10 @@
         KnnVectorQueryBuilder query = createTestQueryBuilder();
         TransportVersion differentQueryVersion = TransportVersionUtils.randomVersionBetween(
             random(),
-<<<<<<< HEAD
-            TransportVersion.V_8_2_0,
-            TransportVersion.V_8_500_069
-=======
             TransportVersions.V_8_2_0,
-            TransportVersions.V_8_6_0
->>>>>>> 931dcae4
-        );
-        Float similarity = differentQueryVersion.before(TransportVersion.V_8_8_0) ? null : query.getVectorSimilarity();
+            TransportVersions.KNN_AS_QUERY_ADDED
+        );
+        Float similarity = differentQueryVersion.before(TransportVersions.V_8_8_0) ? null : query.getVectorSimilarity();
         KnnVectorQueryBuilder queryOlderVersion = new KnnVectorQueryBuilder(
             query.getFieldName(),
             query.queryVector(),
