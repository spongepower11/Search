/*
 * Copyright Elasticsearch B.V. and/or licensed to Elasticsearch B.V. under one
 * or more contributor license agreements. Licensed under the Elastic License
 * 2.0 and the Server Side Public License, v 1; you may not use this file except
 * in compliance with, at your election, the Elastic License 2.0 or the Server
 * Side Public License, v 1.
 */
package org.elasticsearch.search.lookup;

import org.apache.lucene.index.DocValuesType;
import org.apache.lucene.index.FieldInfo;
import org.apache.lucene.index.IndexOptions;
<<<<<<< HEAD
import org.apache.lucene.index.StoredFieldVisitor;
import org.apache.lucene.search.Query;
import org.elasticsearch.index.fieldvisitor.StoredFieldsLoader;
=======
>>>>>>> dbff7bea
import org.elasticsearch.index.mapper.MappedFieldType;
import org.elasticsearch.index.mapper.TextSearchInfo;
import org.elasticsearch.index.mapper.ValueFetcher;
import org.elasticsearch.index.query.QueryShardContext;
import org.elasticsearch.test.ESTestCase;

import java.util.Collections;
import java.util.HashMap;
import java.util.List;
<<<<<<< HEAD
import java.util.Map;
import java.util.concurrent.atomic.AtomicInteger;

public class LeafStoredFieldsLookupTests extends ESTestCase {

    private static FieldInfo fieldInfo(String field) {
        return new FieldInfo(field, 1, false, false, true, IndexOptions.NONE, DocValuesType.NONE,
            -1, Collections.emptyMap(), 0, 0, 0, false);
    }

    private static class MockFieldType extends MappedFieldType {

        MockFieldType(String name, boolean stored) {
            super(name, false, stored, false, TextSearchInfo.NONE, null);
        }

        @Override
        public ValueFetcher valueFetcher(QueryShardContext context, String format) {
            return null;
        }

        @Override
        public String typeName() {
            return null;
        }

        @Override
        public Query termQuery(Object value, QueryShardContext context) {
            return null;
        }

        @Override
        public Object valueForDisplay(Object value) {
            return (double) value + 10;
        }
=======

import static org.mockito.Matchers.anyObject;
import static org.mockito.Mockito.mock;
import static org.mockito.Mockito.when;

public class LeafStoredFieldsLookupTests extends ESTestCase {
    private LeafStoredFieldsLookup fieldsLookup;

    @Before
    public void setUp() throws Exception {
        super.setUp();

        MappedFieldType fieldType = mock(MappedFieldType.class);
        when(fieldType.name()).thenReturn("field");
        // Add 10 when valueForDisplay is called so it is easy to be sure it *was* called
        when(fieldType.valueForDisplay(anyObject())).then(invocation ->
                (Double) invocation.getArguments()[0] + 10);

        FieldInfo mockFieldInfo = new FieldInfo("field", 1, false, false, true,
            IndexOptions.NONE, DocValuesType.NONE, -1, Collections.emptyMap(), 0, 0, 0, false);

        fieldsLookup = new LeafStoredFieldsLookup(field -> field.equals("field") || field.equals("alias") ? fieldType : null,
            (doc, visitor) -> visitor.doubleField(mockFieldInfo, 2.718));
>>>>>>> dbff7bea
    }

    public void testBasicLookup() {

        LeafStoredFieldsLookup fieldsLookup = new LeafStoredFieldsLookup(
            f -> {
                switch (f) {
                    case "stored":
                        return new MockFieldType("stored", true);
                    case "unstored":
                        return new MockFieldType("unstored", false);
                    default:
                        return null;
                }
            },
            (doc, visitor) -> visitor.doubleField(fieldInfo("stored"), 2.718)
        );

        assertTrue(fieldsLookup.containsKey("stored"));
        assertFalse(fieldsLookup.containsKey("unstored"));
        assertFalse(fieldsLookup.containsKey("undefined"));

        FieldLookup fieldLookup = (FieldLookup) fieldsLookup.get("stored");
        assertEquals("stored", fieldLookup.fieldType().name());

        List<Object> values = fieldLookup.getValues();
        assertNotNull(values);
        assertEquals(1, values.size());
        assertEquals(12.718, values.get(0));

        assertNull(fieldsLookup.get("unstored"));
        assertNull(fieldsLookup.get("undefined"));
    }

    public void testLaziness() {
        AtomicInteger loadCount = new AtomicInteger();
        StoredFieldsLoader fieldsLoader = (doc, fieldsVisitor) -> {
            assertEquals(StoredFieldVisitor.Status.YES, fieldsVisitor.needsField(fieldInfo("field1")));
            assertEquals(StoredFieldVisitor.Status.YES, fieldsVisitor.needsField(fieldInfo("field2")));
            assertEquals(StoredFieldVisitor.Status.NO, fieldsVisitor.needsField(fieldInfo("field3")));
            assertEquals(StoredFieldVisitor.Status.NO, fieldsVisitor.needsField(fieldInfo("undefined")));
            fieldsVisitor.doubleField(fieldInfo("field1"), 1);
            fieldsVisitor.doubleField(fieldInfo("field2"), 2);
            loadCount.incrementAndGet();
        };

        Map<String, MappedFieldType> fields = new HashMap<>();
        fields.put("field1", new MockFieldType("field1", true));
        fields.put("field2", new MockFieldType("field2", true));
        fields.put("field3", new MockFieldType("field3", false));

        LeafStoredFieldsLookup lookup = new LeafStoredFieldsLookup(fields::get, fieldsLoader);
        fields.forEach((k, v) -> {
            if (v.isStored()) {
                lookup.registerFieldToLoad(v);
            }
        });

        // With all fields pre-registered, then we should do at most one
        // load of data per document.  Undefined fields or fields that
        // are marked as unstored will shortcut and not trigger a stored
        // fields read
        lookup.setDocument(1);
        assertEquals(0, loadCount.get());
        assertFalse(lookup.containsKey("field3"));  // non-stored field, no read required
        assertNull(lookup.get("field3"));
        assertEquals(0, loadCount.get());
        assertTrue(lookup.containsKey("field1"));   // stored field, we read data
        assertEquals(12.0, ((FieldLookup)lookup.get("field2")).getValue());
        assertEquals(1, loadCount.get());
        assertTrue(lookup.containsKey("field2"));   // data is already read, no need to do it again
        assertEquals(1, loadCount.get());

        lookup.setDocument(2);
        assertEquals(1, loadCount.get());   // we don't read data until we're asked
        assertFalse(lookup.containsKey("undefined"));
        assertEquals(1, loadCount.get());   // we don't need to read data for an undefined field
        assertTrue(lookup.containsKey("field1"));
        assertEquals(2, loadCount.get());   // stored field requires a data read
        assertTrue(lookup.containsKey("field2"));
        assertEquals(2, loadCount.get());   // but once we've read once, we don't need to do it again

        assertFalse(lookup.containsKey("undefined"));   // undefined field doesn't change anything
        assertEquals(2, loadCount.get());

        // now we ask for a field that was not pre-registered
        // this will trigger another read
        fields.put("field4", new MockFieldType("field4", true));
        assertFalse(lookup.containsKey("field4"));      // no data present for this field, so returns false
        assertEquals(3, loadCount.get());      // but we needed to hit the disk to confirm

        // if it's a non-stored field though, we can detect that up front
        // and ignore
        fields.put("field5", new MockFieldType("field5", false));
        assertFalse(lookup.containsKey("field5"));
        assertEquals(3, loadCount.get());

        // on the next document, field4 will get loaded up-front
        lookup.setDocument(3);
        assertEquals(3, loadCount.get());
        assertTrue(lookup.containsKey("field1"));
        assertEquals(4, loadCount.get());
        assertFalse(lookup.containsKey("field4"));
        assertEquals(4, loadCount.get());
    }


}<|MERGE_RESOLUTION|>--- conflicted
+++ resolved
@@ -10,22 +10,18 @@
 import org.apache.lucene.index.DocValuesType;
 import org.apache.lucene.index.FieldInfo;
 import org.apache.lucene.index.IndexOptions;
-<<<<<<< HEAD
 import org.apache.lucene.index.StoredFieldVisitor;
 import org.apache.lucene.search.Query;
 import org.elasticsearch.index.fieldvisitor.StoredFieldsLoader;
-=======
->>>>>>> dbff7bea
 import org.elasticsearch.index.mapper.MappedFieldType;
 import org.elasticsearch.index.mapper.TextSearchInfo;
 import org.elasticsearch.index.mapper.ValueFetcher;
-import org.elasticsearch.index.query.QueryShardContext;
+import org.elasticsearch.index.query.SearchExecutionContext;
 import org.elasticsearch.test.ESTestCase;
 
 import java.util.Collections;
 import java.util.HashMap;
 import java.util.List;
-<<<<<<< HEAD
 import java.util.Map;
 import java.util.concurrent.atomic.AtomicInteger;
 
@@ -43,7 +39,7 @@
         }
 
         @Override
-        public ValueFetcher valueFetcher(QueryShardContext context, String format) {
+        public ValueFetcher valueFetcher(SearchExecutionContext context, String format) {
             return null;
         }
 
@@ -53,7 +49,7 @@
         }
 
         @Override
-        public Query termQuery(Object value, QueryShardContext context) {
+        public Query termQuery(Object value, SearchExecutionContext context) {
             return null;
         }
 
@@ -61,31 +57,7 @@
         public Object valueForDisplay(Object value) {
             return (double) value + 10;
         }
-=======
 
-import static org.mockito.Matchers.anyObject;
-import static org.mockito.Mockito.mock;
-import static org.mockito.Mockito.when;
-
-public class LeafStoredFieldsLookupTests extends ESTestCase {
-    private LeafStoredFieldsLookup fieldsLookup;
-
-    @Before
-    public void setUp() throws Exception {
-        super.setUp();
-
-        MappedFieldType fieldType = mock(MappedFieldType.class);
-        when(fieldType.name()).thenReturn("field");
-        // Add 10 when valueForDisplay is called so it is easy to be sure it *was* called
-        when(fieldType.valueForDisplay(anyObject())).then(invocation ->
-                (Double) invocation.getArguments()[0] + 10);
-
-        FieldInfo mockFieldInfo = new FieldInfo("field", 1, false, false, true,
-            IndexOptions.NONE, DocValuesType.NONE, -1, Collections.emptyMap(), 0, 0, 0, false);
-
-        fieldsLookup = new LeafStoredFieldsLookup(field -> field.equals("field") || field.equals("alias") ? fieldType : null,
-            (doc, visitor) -> visitor.doubleField(mockFieldInfo, 2.718));
->>>>>>> dbff7bea
     }
 
     public void testBasicLookup() {
