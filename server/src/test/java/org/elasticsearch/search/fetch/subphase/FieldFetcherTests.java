/*
 * Licensed to Elasticsearch under one or more contributor
 * license agreements. See the NOTICE file distributed with
 * this work for additional information regarding copyright
 * ownership. Elasticsearch licenses this file to you under
 * the Apache License, Version 2.0 (the "License"); you may
 * not use this file except in compliance with the License.
 * You may obtain a copy of the License at
 *
 *    http://www.apache.org/licenses/LICENSE-2.0
 *
 * Unless required by applicable law or agreed to in writing,
 * software distributed under the License is distributed on an
 * "AS IS" BASIS, WITHOUT WARRANTIES OR CONDITIONS OF ANY
 * KIND, either express or implied.  See the License for the
 * specific language governing permissions and limitations
 * under the License.
 */

package org.elasticsearch.search.fetch.subphase;

import org.elasticsearch.Version;
import org.elasticsearch.cluster.metadata.IndexMetadata;
<<<<<<< HEAD
import org.elasticsearch.common.Nullable;
=======
import org.elasticsearch.common.Strings;
>>>>>>> a44f11d5
import org.elasticsearch.common.bytes.BytesReference;
import org.elasticsearch.common.document.DocumentField;
import org.elasticsearch.common.settings.Settings;
import org.elasticsearch.common.xcontent.XContentBuilder;
import org.elasticsearch.common.xcontent.XContentFactory;
import org.elasticsearch.index.IndexSettings;
import org.elasticsearch.index.mapper.MapperService;
import org.elasticsearch.index.mapper.MapperServiceTestCase;
import org.elasticsearch.index.mapper.ParsedDocument;
import org.elasticsearch.index.query.QueryShardContext;
import org.elasticsearch.search.lookup.SourceLookup;

import java.io.IOException;
import java.util.Collections;
import java.util.List;
import java.util.Map;
import java.util.Set;

import static java.util.Collections.emptyMap;
import static org.hamcrest.Matchers.containsInAnyOrder;
import static org.hamcrest.Matchers.equalTo;
import static org.hamcrest.Matchers.hasItems;
import static org.hamcrest.Matchers.instanceOf;

public class FieldFetcherTests extends MapperServiceTestCase {

    public void testLeafValues() throws IOException {
        MapperService mapperService = createMapperService();
        XContentBuilder source = XContentFactory.jsonBuilder().startObject()
            .array("field", "first", "second")
            .startObject("object")
                .field("field", "third")
            .endObject()
        .endObject();

        List<FieldAndFormat> fieldAndFormats = List.of(
            new FieldAndFormat("field", null),
            new FieldAndFormat("object.field", null));
        Map<String, DocumentField> fields = fetchFields(mapperService, source, fieldAndFormats, null);
        assertThat(fields.size(), equalTo(2));

        DocumentField field = fields.get("field");
        assertNotNull(field);
        assertThat(field.getValues().size(), equalTo(2));
        assertThat(field.getValues(), hasItems("first", "second"));

        DocumentField objectField = fields.get("object.field");
        assertNotNull(objectField);
        assertThat(objectField.getValues().size(), equalTo(1));
        assertThat(objectField.getValues(), hasItems("third"));
    }

    public void testObjectValues() throws IOException {
        MapperService mapperService = createMapperService();
        XContentBuilder source = XContentFactory.jsonBuilder().startObject()
            .startObject("float_range")
                .field("gte", 0.0f)
                .field("lte", 2.718f)
            .endObject()
        .endObject();

        Map<String, DocumentField> fields = fetchFields(mapperService, source, "float_range");
        assertThat(fields.size(), equalTo(1));

        DocumentField rangeField = fields.get("float_range");
        assertNotNull(rangeField);
        assertThat(rangeField.getValues().size(), equalTo(1));
        assertThat(rangeField.getValue(), equalTo(Map.of("gte", 0.0f, "lte", 2.718f)));
    }

    public void testMixedObjectValues() throws IOException {
        MapperService mapperService = createMapperService();
        XContentBuilder source = XContentFactory.jsonBuilder().startObject()
            .startObject("foo").field("cat", "meow").endObject()
            .field("foo.bar", "baz")
            .endObject();

        ParsedDocument doc = mapperService.documentMapper().parse(source(Strings.toString(source)));
        merge(mapperService, dynamicMapping(doc.dynamicMappingsUpdate()));

        Map<String, DocumentField> fields = fetchFields(mapperService, source, "foo.bar");
        assertThat(fields.size(), equalTo(1));

        DocumentField field = fields.get("foo.bar");
        assertThat(field.getValues().size(), equalTo(1));
        assertThat(field.getValue(), equalTo("baz"));
    }

    public void testNonExistentField() throws IOException {
        MapperService mapperService = createMapperService();
        XContentBuilder source = XContentFactory.jsonBuilder().startObject()
            .field("field", "value")
        .endObject();

        Map<String, DocumentField> fields = fetchFields(mapperService, source, "non-existent");
        assertThat(fields.size(), equalTo(0));
    }

    public void testMetadataFields() throws IOException {
        MapperService mapperService = createMapperService();
        XContentBuilder source = XContentFactory.jsonBuilder().startObject()
            .field("field", "value")
        .endObject();

        Map<String, DocumentField> fields = fetchFields(mapperService, source, "_routing");
        assertTrue(fields.isEmpty());
    }

    public void testFetchAllFields() throws IOException {
        MapperService mapperService = createMapperService();
        XContentBuilder source = XContentFactory.jsonBuilder().startObject()
            .field("field", "value")
            .startObject("object")
                .field("field", "other-value")
            .endObject()
        .endObject();

        Map<String, DocumentField> fields = fetchFields(mapperService, source, "*");
        assertThat(fields.size(), equalTo(2));
    }

    public void testNestedArrays() throws IOException {
        MapperService mapperService = createMapperService();
        XContentBuilder source = XContentFactory.jsonBuilder().startObject()
            .startArray("field")
                .startArray().value("first").value("second").endArray()
            .endArray()
        .endObject();

        Map<String, DocumentField> fields = fetchFields(mapperService, source, "field");
        DocumentField field = fields.get("field");
        assertNotNull(field);
        assertThat(field.getValues().size(), equalTo(2));
        assertThat(field.getValues(), hasItems("first", "second"));

        source = XContentFactory.jsonBuilder().startObject()
            .startArray("object")
                .startObject().array("field", "first", "second").endObject()
                .startObject().array("field", "third").endObject()
                .startObject().field("field", "fourth").endObject()
            .endArray()
            .endObject();

        fields = fetchFields(mapperService, source, "object.field");
        field = fields.get("object.field");
        assertNotNull(field);
        assertThat(field.getValues().size(), equalTo(4));
        assertThat(field.getValues(), hasItems("first", "second", "third", "fourth"));
    }

    public void testArrayValueMappers() throws IOException {
        MapperService mapperService = createMapperService();

        XContentBuilder source = XContentFactory.jsonBuilder().startObject()
            .array("geo_point", 27.1, 42.0)
        .endObject();

        Map<String, DocumentField> fields = fetchFields(mapperService, source, "geo_point");
        assertThat(fields.size(), equalTo(1));

        DocumentField field = fields.get("geo_point");
        assertNotNull(field);
        assertThat(field.getValues().size(), equalTo(1));

        // Test a field with multiple geo-points.
        source = XContentFactory.jsonBuilder().startObject()
            .startArray("geo_point")
                .startArray().value(27.1).value(42.0).endArray()
                .startArray().value(31.4).value(42.0).endArray()
            .endArray()
        .endObject();

        fields = fetchFields(mapperService, source, "geo_point");
        assertThat(fields.size(), equalTo(1));

        field = fields.get("geo_point");
        assertNotNull(field);
        assertThat(field.getValues().size(), equalTo(2));
    }

    public void testFieldNamesWithWildcard() throws IOException {
        MapperService mapperService = createMapperService();
        XContentBuilder source = XContentFactory.jsonBuilder().startObject()
            .array("field", "first", "second")
            .field("integer_field", 333)
            .startObject("object")
                .field("field", "fourth")
            .endObject()
        .endObject();

        Map<String, DocumentField> fields = fetchFields(mapperService, source, "*field");
        assertThat(fields.size(), equalTo(3));

        DocumentField field = fields.get("field");
        assertNotNull(field);
        assertThat(field.getValues().size(), equalTo(2));
        assertThat(field.getValues(), hasItems("first", "second"));

        DocumentField otherField = fields.get("integer_field");
        assertNotNull(otherField);
        assertThat(otherField.getValues().size(), equalTo(1));
        assertThat(otherField.getValues(), hasItems(333));

        DocumentField objectField = fields.get("object.field");
        assertNotNull(objectField);
        assertThat(objectField.getValues().size(), equalTo(1));
        assertThat(objectField.getValues(), hasItems("fourth"));
    }

    public void testDateFormat() throws IOException {
        MapperService mapperService = createMapperService();
        XContentBuilder source = XContentFactory.jsonBuilder().startObject()
            .field("field", "value")
            .field("date_field", "1990-12-29T00:00:00.000Z")
        .endObject();

        Map<String, DocumentField> fields = fetchFields(mapperService, source, List.of(
            new FieldAndFormat("field", null),
            new FieldAndFormat("date_field", "yyyy/MM/dd")),
            null);
        assertThat(fields.size(), equalTo(2));

        DocumentField field = fields.get("field");
        assertNotNull(field);

        DocumentField dateField = fields.get("date_field");
        assertNotNull(dateField);
        assertThat(dateField.getValues().size(), equalTo(1));
        assertThat(dateField.getValue(), equalTo("1990/12/29"));
    }

    public void testIgnoreAbove() throws IOException {
        MapperService mapperService = createMapperService(fieldMapping(b -> {
            b.field("type", "keyword");
            b.field("ignore_above", 20);
        }));

        XContentBuilder source = XContentFactory.jsonBuilder().startObject()
            .array("field", "value", "other_value", "really_really_long_value")
            .endObject();
        Map<String, DocumentField> fields = fetchFields(mapperService, source, "field");
        DocumentField field = fields.get("field");
        assertThat(field.getValues().size(), equalTo(2));

        source = XContentFactory.jsonBuilder().startObject()
            .array("field", "really_really_long_value")
            .endObject();
        fields = fetchFields(mapperService, source, "field");
        assertFalse(fields.containsKey("field"));
    }

    public void testFieldAliases() throws IOException {
        MapperService mapperService = createMapperService(mapping(b -> {
            b.startObject("field").field("type", "keyword").endObject();
            b.startObject("alias_field");
            {
                b.field("type", "alias");
                b.field("path", "field");
            }
            b.endObject();
        }));

        XContentBuilder source = XContentFactory.jsonBuilder().startObject()
            .field("field", "value")
            .endObject();

        Map<String, DocumentField> fields = fetchFields(mapperService, source, "alias_field");
        assertThat(fields.size(), equalTo(1));

        DocumentField field = fields.get("alias_field");
        assertNotNull(field);
        assertThat(field.getValues().size(), equalTo(1));
        assertThat(field.getValues(), hasItems("value"));

        fields = fetchFields(mapperService, source, "*field");
        assertThat(fields.size(), equalTo(2));
        assertTrue(fields.containsKey("alias_field"));
        assertTrue(fields.containsKey("field"));
    }

    public void testMultiFields() throws IOException {
        MapperService mapperService = createMapperService(fieldMapping(b -> {
            b.field("type", "integer");
            b.startObject("fields");
            {
                b.startObject("keyword").field("type", "keyword").endObject();
            }
            b.endObject();
        }));

        XContentBuilder source = XContentFactory.jsonBuilder().startObject()
            .field("field", 42)
            .endObject();

        Map<String, DocumentField> fields = fetchFields(mapperService, source, "field.keyword");
        assertThat(fields.size(), equalTo(1));

        DocumentField field = fields.get("field.keyword");
        assertNotNull(field);
        assertThat(field.getValues().size(), equalTo(1));
        assertThat(field.getValues(), hasItems("42"));

        fields = fetchFields(mapperService, source, "field*");
        assertThat(fields.size(), equalTo(2));
        assertTrue(fields.containsKey("field"));
        assertTrue(fields.containsKey("field.keyword"));
    }

    public void testCopyTo() throws IOException {

        MapperService mapperService = createMapperService(mapping(b -> {
            b.startObject("field").field("type", "keyword").endObject();
            b.startObject("other_field");
            {
                b.field("type", "integer");
                b.field("copy_to", "field");
            }
            b.endObject();
            b.startObject("yet_another_field");
            {
                b.field("type", "keyword");
                b.field("copy_to", "field");
            }
            b.endObject();
        }));

        XContentBuilder source = XContentFactory.jsonBuilder().startObject()
            .array("field", "one", "two", "three")
            .array("other_field", 1, 2, 3)
            .endObject();

        Map<String, DocumentField> fields = fetchFields(mapperService, source, "field");
        assertThat(fields.size(), equalTo(1));

        DocumentField field = fields.get("field");
        assertNotNull(field);
        assertThat(field.getValues().size(), equalTo(6));
        assertThat(field.getValues(), hasItems("one", "two", "three", "1", "2", "3"));
    }

    public void testObjectFields() throws IOException {
        MapperService mapperService = createMapperService();
        XContentBuilder source = XContentFactory.jsonBuilder().startObject()
            .array("field", "first", "second")
            .startObject("object")
                .field("field", "third")
            .endObject()
        .endObject();

        Map<String, DocumentField> fields = fetchFields(mapperService, source, "object");
        assertFalse(fields.containsKey("object"));
    }

    public void testTextSubFields() throws IOException {
        MapperService mapperService = createMapperService(fieldMapping(b -> {
            b.field("type", "text");
            b.startObject("index_prefixes").endObject();
            b.field("index_phrases", true);
        }));

        XContentBuilder source = XContentFactory.jsonBuilder().startObject()
            .array("field", "some text")
            .endObject();

        Map<String, DocumentField> fields = fetchFields(mapperService, source, "*");
        assertThat(fields.size(), equalTo(1));
        assertThat(fields.keySet(), containsInAnyOrder("field"));

        for (DocumentField field : fields.values()) {
            assertThat(field.getValues().size(), equalTo(1));
            assertThat(field.getValue(), equalTo("some text"));
        }
    }

    public void testSimpleUnmappedFields() throws IOException {
        MapperService mapperService = createMapperService();

        XContentBuilder source = XContentFactory.jsonBuilder()
            .startObject()
                .field("unmapped_f1", "some text")
                .field("unmapped_f2", "some text")
                .field("unmapped_f3", "some text")
                .field("something_else", "some text")
                .nullField("null_value")
                .startObject("object")
                    .field("a", "foo")
                .endObject()
                .field("object.b", "bar")
            .endObject();

        Map<String, DocumentField> fields = fetchFields(mapperService, source, fieldAndFormatList("unmapped_f*", null, true), null);
        assertThat(fields.size(), equalTo(3));
        assertThat(fields.keySet(), containsInAnyOrder("unmapped_f1", "unmapped_f2", "unmapped_f3"));

        fields = fetchFields(mapperService, source, fieldAndFormatList("un*1", null, true), null);
        assertThat(fields.size(), equalTo(1));
        assertThat(fields.keySet(), containsInAnyOrder("unmapped_f1"));

        fields = fetchFields(mapperService, source, fieldAndFormatList("*thing*", null, true), null);
        assertThat(fields.size(), equalTo(1));
        assertThat(fields.keySet(), containsInAnyOrder("something_else"));

        fields = fetchFields(mapperService, source, fieldAndFormatList("null*", null, true), null);
        assertThat(fields.size(), equalTo(0));

        fields = fetchFields(mapperService, source, fieldAndFormatList("object.a", null, true), null);
        assertThat(fields.size(), equalTo(1));
        assertEquals("foo", fields.get("object.a").getValues().get(0));

        fields = fetchFields(mapperService, source, fieldAndFormatList("object.b", null, true), null);
        assertThat(fields.size(), equalTo(1));
        assertEquals("bar", fields.get("object.b").getValues().get(0));
    }

    public void testSimpleUnmappedArray() throws IOException {
        MapperService mapperService = createMapperService();

        XContentBuilder source = XContentFactory.jsonBuilder().startObject().array("unmapped_field", "foo", "bar").endObject();

        Map<String, DocumentField> fields = fetchFields(mapperService, source, fieldAndFormatList("unmapped_field", null, true), null);
        assertThat(fields.size(), equalTo(1));
        assertThat(fields.keySet(), containsInAnyOrder("unmapped_field"));
        DocumentField field = fields.get("unmapped_field");

        assertThat(field.getValues().size(), equalTo(2));
        assertThat(field.getValues(), hasItems("foo", "bar"));
    }

    public void testSimpleUnmappedArrayWithObjects() throws IOException {
        MapperService mapperService = createMapperService();

        XContentBuilder source = XContentFactory.jsonBuilder().startObject()
            .startArray("unmapped_field")
                .startObject()
                    .field("f1", "a")
                .endObject()
                .startObject()
                    .field("f2", "b")
                .endObject()
            .endArray()
            .endObject();

        Map<String, DocumentField> fields = fetchFields(mapperService, source, fieldAndFormatList("unmapped_field", null, true), null);
        assertThat(fields.size(), equalTo(0));

        fields = fetchFields(mapperService, source, fieldAndFormatList("unmapped_field.f*", null, true), null);
        assertThat(fields.size(), equalTo(2));
        assertThat(fields.get("unmapped_field.f1").getValue(), equalTo("a"));
        assertThat(fields.get("unmapped_field.f2").getValue(), equalTo("b"));

        source = XContentFactory.jsonBuilder().startObject()
            .startArray("unmapped_field")
                .startObject()
                    .field("f1", "a")
                    .array("f2", 1, 2)
                    .array("f3", 1, 2)
                .endObject()
                .startObject()
                    .field("f1", "b") // same field name, this should result in a list returned
                    .array("f2", 3, 4)
                    .array("f3", "foo")
                .endObject()
            .endArray()
            .endObject();

        fields = fetchFields(mapperService, source, fieldAndFormatList("unmapped_field.f1", null, true), null);
        assertThat(fields.size(), equalTo(1));
        DocumentField field = fields.get("unmapped_field.f1");
        assertThat(field.getValues().size(), equalTo(2));
        assertThat(field.getValues(), hasItems("a", "b"));

        fields = fetchFields(mapperService, source, fieldAndFormatList("unmapped_field.f2", null, true), null);
        assertThat(fields.size(), equalTo(1));
        field = fields.get("unmapped_field.f2");
        assertThat(field.getValues().size(), equalTo(4));
        assertThat(field.getValues(), hasItems(1, 2, 3, 4));

        fields = fetchFields(mapperService, source, fieldAndFormatList("unmapped_field.f3", null, true), null);
        assertThat(fields.size(), equalTo(1));
        field = fields.get("unmapped_field.f3");
        assertThat(field.getValues().size(), equalTo(3));
        assertThat(field.getValues(), hasItems(1, 2, "foo"));
    }

    public void testUnmappedFieldsInsideObject() throws IOException {
        XContentBuilder mapping = XContentFactory.jsonBuilder().startObject()
            .startObject("properties")
                .startObject("obj")
                    .field("type", "object")
                    .field("dynamic", "false")
                    .startObject("properties")
                        .startObject("f1").field("type", "keyword").endObject()
                    .endObject()
                .endObject()
            .endObject()
        .endObject();

        IndexService indexService = createIndex("index", Settings.EMPTY, mapping);
        MapperService mapperService = indexService.mapperService();

        XContentBuilder source = XContentFactory.jsonBuilder().startObject()
            .field("obj.f1", "value1")
            .field("obj.f2", "unmapped_value_f2")
            .field("obj.innerObj.f3", "unmapped_value_f3")
            .field("obj.innerObj.f4", "unmapped_value_f4")
            .endObject();

        Map<String, DocumentField> fields = fetchFields(mapperService, source, fieldAndFormatList("*", null, false), null);

        // without unmapped fields this should only return "obj.f1"
        assertThat(fields.size(), equalTo(1));
        assertThat(fields.keySet(), containsInAnyOrder("obj.f1"));

        fields = fetchFields(mapperService, source, fieldAndFormatList("*", null, true), null);
        assertThat(fields.size(), equalTo(4));
        assertThat(fields.keySet(), containsInAnyOrder("obj.f1", "obj.f2", "obj.innerObj.f3", "obj.innerObj.f4"));
    }

    public void testUnmappedFieldsInsideDisabledObject() throws IOException {
        XContentBuilder mapping = XContentFactory.jsonBuilder().startObject()
            .startObject("properties")
                .startObject("obj")
                    .field("type", "object")
                    .field("enabled", "false")
                .endObject()
            .endObject()
        .endObject();

        IndexService indexService = createIndex("index", Settings.EMPTY, mapping);
        MapperService mapperService = indexService.mapperService();

        XContentBuilder source = XContentFactory.jsonBuilder().startObject()
            .startArray("obj")
            .value("string_value")
            .startObject()
                .field("a", "b")
            .endObject()
            .startArray()
                .value(1).value(2).value(3)
            .endArray()
            .endArray()
        .endObject();

        Map<String, DocumentField> fields = fetchFields(mapperService, source, fieldAndFormatList("*", null, false), null);
        // without unmapped fields this should return nothing
        assertThat(fields.size(), equalTo(0));

        fields = fetchFields(mapperService, source, fieldAndFormatList("*", null, true), null);
        assertThat(fields.size(), equalTo(2));
        assertThat(fields.keySet(), containsInAnyOrder("obj", "obj.a"));

        List<Object> obj = fields.get("obj").getValues();
        assertEquals(2, obj.size());
        assertThat(obj.get(0), instanceOf(String.class));
        assertEquals("string_value", obj.get(0).toString());
        assertThat(obj.get(1), instanceOf(List.class));
        assertEquals(3, ((List<?>) obj.get(1)).size());
        assertEquals("[1, 2, 3]", obj.get(1).toString());

        List<Object> innerObj = fields.get("obj.a").getValues();
        assertEquals(1, innerObj.size());
        assertEquals("b", fields.get("obj.a").getValue());
    }

    /**
     * If a mapped field for some reason contains a "_source" value that is not returned by the
     * mapped retrieval mechanism (e.g. because its malformed), we don't want to fetch it from _source.
     */
    public void testMappedFieldNotOverwritten() throws IOException {
        XContentBuilder mapping = XContentFactory.jsonBuilder().startObject()
            .startObject("properties")
                .startObject("f1")
                    .field("type", "integer")
                    .field("ignore_malformed", "true")
                .endObject()
            .endObject()
        .endObject();

        IndexService indexService = createIndex("index", Settings.EMPTY, mapping);
        MapperService mapperService = indexService.mapperService();

        XContentBuilder source = XContentFactory.jsonBuilder().startObject()
            .field("f1", "malformed")
            .endObject();

        // this should not return a field bc. f1 is in the ignored fields
        Map<String, DocumentField> fields = fetchFields(mapperService, source, List.of(new FieldAndFormat("*", null, true)), Set.of("f1"));
        assertThat(fields.size(), equalTo(0));

        // and this should neither
        fields = fetchFields(mapperService, source, List.of(new FieldAndFormat("*", null, true)), Set.of("f1"));
        assertThat(fields.size(), equalTo(0));

        fields = fetchFields(mapperService, source, List.of(new FieldAndFormat("f1", null, true)), Set.of("f1"));
        assertThat(fields.size(), equalTo(0));

        // check this also does not overwrite with arrays
        source = XContentFactory.jsonBuilder().startObject()
            .array("f1", "malformed")
            .endObject();

        fields = fetchFields(mapperService, source, List.of(new FieldAndFormat("f1", null, true)), Set.of("f1"));
        assertThat(fields.size(), equalTo(0));
    }

    public void testUnmappedFieldsWildcard() throws IOException {
        MapperService mapperService = createMapperService();

        XContentBuilder source = XContentFactory.jsonBuilder().startObject()
            .startObject("unmapped_object")
                .field("a", "foo")
                .field("b", "bar")
            .endObject()
            .endObject();

        Map<String, DocumentField> fields = fetchFields(mapperService, source, fieldAndFormatList("unmapped_object", null, true), null);
        assertThat(fields.size(), equalTo(0));

        fields = fetchFields(mapperService, source, fieldAndFormatList("unmap*object", null, true), null);
        assertThat(fields.size(), equalTo(0));

        fields = fetchFields(mapperService, source, fieldAndFormatList("unmapped_object.*", null, true), null);
        assertThat(fields.size(), equalTo(2));
        assertThat(fields.keySet(), containsInAnyOrder("unmapped_object.a", "unmapped_object.b"));

        assertThat(fields.get("unmapped_object.a").getValue(), equalTo("foo"));
        assertThat(fields.get("unmapped_object.b").getValue(), equalTo("bar"));

        fields = fetchFields(mapperService, source, fieldAndFormatList("unmapped_object.a", null, true), null);
        assertThat(fields.size(), equalTo(1));
        assertThat(fields.get("unmapped_object.a").getValue(), equalTo("foo"));

        fields = fetchFields(mapperService, source, fieldAndFormatList("unmapped_object.b", null, true), null);
        assertThat(fields.size(), equalTo(1));
        assertThat(fields.get("unmapped_object.b").getValue(), equalTo("bar"));
    }

    private List<FieldAndFormat> fieldAndFormatList(String name, String format, boolean includeUnmapped) {
        return Collections.singletonList(new FieldAndFormat(name, format, includeUnmapped));
    }

    private Map<String, DocumentField> fetchFields(MapperService mapperService, XContentBuilder source, String fieldPattern)
        throws IOException {
        return fetchFields(mapperService, source, fieldAndFormatList(fieldPattern, null, false), null);
    }

    private static Map<String, DocumentField> fetchFields(
        MapperService mapperService,
        XContentBuilder source,
        List<FieldAndFormat> fields,
        @Nullable Set<String> ignoreFields
    ) throws IOException {

        SourceLookup sourceLookup = new SourceLookup();
        sourceLookup.setSource(BytesReference.bytes(source));

<<<<<<< HEAD
        FieldFetcher fieldFetcher = FieldFetcher.create(createQueryShardContext(mapperService), null, fields);
        return fieldFetcher.fetch(sourceLookup, ignoreFields != null ? ignoreFields : Collections.emptySet());
=======
        FieldFetcher fieldFetcher = FieldFetcher.create(newQueryShardContext(mapperService), null, fields);
        return fieldFetcher.fetch(sourceLookup, Set.of());
>>>>>>> a44f11d5
    }

    public MapperService createMapperService() throws IOException {
        XContentBuilder mapping = XContentFactory.jsonBuilder().startObject()
            .startObject("_doc")
            .startObject("properties")
                .startObject("field").field("type", "keyword").endObject()
                .startObject("integer_field").field("type", "integer").endObject()
                .startObject("date_field").field("type", "date").endObject()
                .startObject("geo_point").field("type", "geo_point").endObject()
                .startObject("float_range").field("type", "float_range").endObject()
                .startObject("object")
                    .startObject("properties")
                        .startObject("field").field("type", "keyword").endObject()
                    .endObject()
                .endObject()
                .startObject("field_that_does_not_match").field("type", "keyword").endObject()
            .endObject()
            .endObject()
        .endObject();

        return createMapperService(mapping);
    }

    private static QueryShardContext newQueryShardContext(MapperService mapperService) {
        Settings settings = Settings.builder().put("index.version.created", Version.CURRENT)
            .put("index.number_of_shards", 1)
            .put("index.number_of_replicas", 0)
            .put(IndexMetadata.SETTING_INDEX_UUID, "uuid").build();
        IndexMetadata indexMetadata = new IndexMetadata.Builder("index").settings(settings).build();
        IndexSettings indexSettings = new IndexSettings(indexMetadata, settings);
        return new QueryShardContext(0, indexSettings, null, null, null, mapperService, null, null, null, null, null, null, null, null,
            null, null, null, emptyMap());
    }
}<|MERGE_RESOLUTION|>--- conflicted
+++ resolved
@@ -21,11 +21,8 @@
 
 import org.elasticsearch.Version;
 import org.elasticsearch.cluster.metadata.IndexMetadata;
-<<<<<<< HEAD
 import org.elasticsearch.common.Nullable;
-=======
 import org.elasticsearch.common.Strings;
->>>>>>> a44f11d5
 import org.elasticsearch.common.bytes.BytesReference;
 import org.elasticsearch.common.document.DocumentField;
 import org.elasticsearch.common.settings.Settings;
@@ -512,6 +509,7 @@
 
     public void testUnmappedFieldsInsideObject() throws IOException {
         XContentBuilder mapping = XContentFactory.jsonBuilder().startObject()
+            .startObject("_doc")
             .startObject("properties")
                 .startObject("obj")
                     .field("type", "object")
@@ -521,10 +519,10 @@
                     .endObject()
                 .endObject()
             .endObject()
-        .endObject();
-
-        IndexService indexService = createIndex("index", Settings.EMPTY, mapping);
-        MapperService mapperService = indexService.mapperService();
+            .endObject()
+        .endObject();
+
+        MapperService mapperService = createMapperService(mapping);
 
         XContentBuilder source = XContentFactory.jsonBuilder().startObject()
             .field("obj.f1", "value1")
@@ -546,16 +544,17 @@
 
     public void testUnmappedFieldsInsideDisabledObject() throws IOException {
         XContentBuilder mapping = XContentFactory.jsonBuilder().startObject()
+            .startObject("_doc")
             .startObject("properties")
                 .startObject("obj")
                     .field("type", "object")
                     .field("enabled", "false")
                 .endObject()
             .endObject()
-        .endObject();
-
-        IndexService indexService = createIndex("index", Settings.EMPTY, mapping);
-        MapperService mapperService = indexService.mapperService();
+            .endObject()
+        .endObject();
+
+        MapperService mapperService = createMapperService(mapping);
 
         XContentBuilder source = XContentFactory.jsonBuilder().startObject()
             .startArray("obj")
@@ -596,16 +595,17 @@
      */
     public void testMappedFieldNotOverwritten() throws IOException {
         XContentBuilder mapping = XContentFactory.jsonBuilder().startObject()
+            .startObject("_doc")
             .startObject("properties")
                 .startObject("f1")
                     .field("type", "integer")
                     .field("ignore_malformed", "true")
                 .endObject()
             .endObject()
-        .endObject();
-
-        IndexService indexService = createIndex("index", Settings.EMPTY, mapping);
-        MapperService mapperService = indexService.mapperService();
+            .endObject()
+        .endObject();
+
+        MapperService mapperService = createMapperService(mapping);
 
         XContentBuilder source = XContentFactory.jsonBuilder().startObject()
             .field("f1", "malformed")
@@ -682,13 +682,8 @@
         SourceLookup sourceLookup = new SourceLookup();
         sourceLookup.setSource(BytesReference.bytes(source));
 
-<<<<<<< HEAD
-        FieldFetcher fieldFetcher = FieldFetcher.create(createQueryShardContext(mapperService), null, fields);
+        FieldFetcher fieldFetcher = FieldFetcher.create(newQueryShardContext(mapperService), null, fields);
         return fieldFetcher.fetch(sourceLookup, ignoreFields != null ? ignoreFields : Collections.emptySet());
-=======
-        FieldFetcher fieldFetcher = FieldFetcher.create(newQueryShardContext(mapperService), null, fields);
-        return fieldFetcher.fetch(sourceLookup, Set.of());
->>>>>>> a44f11d5
     }
 
     public MapperService createMapperService() throws IOException {
