/*
 * Copyright Elasticsearch B.V. and/or licensed to Elasticsearch B.V. under one
 * or more contributor license agreements. Licensed under the Elastic License
 * 2.0 and the Server Side Public License, v 1; you may not use this file except
 * in compliance with, at your election, the Elastic License 2.0 or the Server
 * Side Public License, v 1.
 */

package org.elasticsearch.search.fetch.subphase;

import org.elasticsearch.Version;
import org.elasticsearch.cluster.metadata.IndexMetadata;
import org.elasticsearch.common.Nullable;
import org.elasticsearch.common.Strings;
import org.elasticsearch.common.bytes.BytesReference;
import org.elasticsearch.common.document.DocumentField;
import org.elasticsearch.common.settings.Settings;
import org.elasticsearch.common.xcontent.XContentBuilder;
import org.elasticsearch.common.xcontent.XContentFactory;
import org.elasticsearch.index.IndexSettings;
import org.elasticsearch.index.mapper.MapperService;
import org.elasticsearch.index.mapper.MapperServiceTestCase;
import org.elasticsearch.index.mapper.ParsedDocument;
import org.elasticsearch.index.query.SearchExecutionContext;
import org.elasticsearch.search.lookup.ValuesLookup;

import java.io.IOException;
import java.util.ArrayList;
import java.util.Collections;
import java.util.List;
import java.util.Map;
import java.util.Set;

import static java.util.Collections.emptyMap;
import static org.elasticsearch.common.xcontent.ObjectPath.eval;
import static org.hamcrest.Matchers.containsInAnyOrder;
import static org.hamcrest.Matchers.equalTo;
import static org.hamcrest.Matchers.hasItems;

public class FieldFetcherTests extends MapperServiceTestCase {

    public void testLeafValues() throws IOException {
        MapperService mapperService = createMapperService();
        XContentBuilder source = XContentFactory.jsonBuilder().startObject()
            .array("field", "first", "second")
            .startObject("object")
                .field("field", "third")
            .endObject()
        .endObject();

        List<FieldAndFormat> fieldAndFormats = List.of(
            new FieldAndFormat("field", null),
            new FieldAndFormat("object.field", null));
        Map<String, DocumentField> fields = fetchFields(mapperService, source, fieldAndFormats, null);
        assertThat(fields.size(), equalTo(2));

        DocumentField field = fields.get("field");
        assertNotNull(field);
        assertThat(field.getValues().size(), equalTo(2));
        assertThat(field.getValues(), hasItems("first", "second"));

        DocumentField objectField = fields.get("object.field");
        assertNotNull(objectField);
        assertThat(objectField.getValues().size(), equalTo(1));
        assertThat(objectField.getValues(), hasItems("third"));
    }

    public void testObjectValues() throws IOException {
        MapperService mapperService = createMapperService();
        XContentBuilder source = XContentFactory.jsonBuilder().startObject()
            .startObject("float_range")
                .field("gte", 0.0f)
                .field("lte", 2.718f)
            .endObject()
        .endObject();

        Map<String, DocumentField> fields = fetchFields(mapperService, source, "float_range");
        assertThat(fields.size(), equalTo(1));

        DocumentField rangeField = fields.get("float_range");
        assertNotNull(rangeField);
        assertThat(rangeField.getValues().size(), equalTo(1));
        assertThat(rangeField.getValue(), equalTo(Map.of("gte", 0.0f, "lte", 2.718f)));
    }

    public void testMixedObjectValues() throws IOException {
        MapperService mapperService = createMapperService();
        XContentBuilder source = XContentFactory.jsonBuilder().startObject()
            .startObject("foo").field("cat", "meow").endObject()
            .field("foo.bar", "baz")
            .endObject();

        ParsedDocument doc = mapperService.documentMapper().parse(source(Strings.toString(source)));
        merge(mapperService, dynamicMapping(doc.dynamicMappingsUpdate()));

        Map<String, DocumentField> fields = fetchFields(mapperService, source, "foo.bar");
        assertThat(fields.size(), equalTo(1));

        DocumentField field = fields.get("foo.bar");
        assertThat(field.getValues().size(), equalTo(1));
        assertThat(field.getValue(), equalTo("baz"));
    }

    public void testNonExistentField() throws IOException {
        MapperService mapperService = createMapperService();
        XContentBuilder source = XContentFactory.jsonBuilder().startObject()
            .field("field", "value")
        .endObject();

        Map<String, DocumentField> fields = fetchFields(mapperService, source, "non-existent");
        assertThat(fields.size(), equalTo(0));
    }

    public void testMetadataFields() throws IOException {
        MapperService mapperService = createMapperService();
        XContentBuilder source = XContentFactory.jsonBuilder().startObject()
            .field("field", "value")
        .endObject();

        Map<String, DocumentField> fields = fetchFields(mapperService, source, "_routing");
        assertTrue(fields.isEmpty());

        // The _type field was deprecated in 7.x and is not supported in 8.0. So the behavior
        // should be the same as if the field didn't exist.
        fields = fetchFields(mapperService, source, "_type");
        assertTrue(fields.isEmpty());
    }

    public void testFetchAllFields() throws IOException {
        MapperService mapperService = createMapperService();
        XContentBuilder source = XContentFactory.jsonBuilder().startObject()
            .field("field", "value")
            .startObject("object")
                .field("field", "other-value")
            .endObject()
        .endObject();

        Map<String, DocumentField> fields = fetchFields(mapperService, source, "*");
        assertThat(fields.size(), equalTo(2));
    }

    public void testNestedArrays() throws IOException {
        MapperService mapperService = createMapperService();
        XContentBuilder source = XContentFactory.jsonBuilder().startObject()
            .startArray("field")
                .startArray().value("first").value("second").endArray()
            .endArray()
        .endObject();

        Map<String, DocumentField> fields = fetchFields(mapperService, source, "field");
        DocumentField field = fields.get("field");
        assertNotNull(field);
        assertThat(field.getValues().size(), equalTo(2));
        assertThat(field.getValues(), hasItems("first", "second"));

        source = XContentFactory.jsonBuilder().startObject()
            .startArray("object")
                .startObject().array("field", "first", "second").endObject()
                .startObject().array("field", "third").endObject()
                .startObject().field("field", "fourth").endObject()
            .endArray()
            .endObject();

        fields = fetchFields(mapperService, source, "object.field");
        field = fields.get("object.field");
        assertNotNull(field);
        assertThat(field.getValues().size(), equalTo(4));
        assertThat(field.getValues(), hasItems("first", "second", "third", "fourth"));
    }

    public void testArrayValueMappers() throws IOException {
        MapperService mapperService = createMapperService();

        XContentBuilder source = XContentFactory.jsonBuilder().startObject()
            .array("geo_point", 27.1, 42.0)
        .endObject();

        Map<String, DocumentField> fields = fetchFields(mapperService, source, "geo_point");
        assertThat(fields.size(), equalTo(1));

        DocumentField field = fields.get("geo_point");
        assertNotNull(field);
        assertThat(field.getValues().size(), equalTo(1));

        // Test a field with multiple geo-points.
        source = XContentFactory.jsonBuilder().startObject()
            .startArray("geo_point")
                .startArray().value(27.1).value(42.0).endArray()
                .startArray().value(31.4).value(42.0).endArray()
            .endArray()
        .endObject();

        fields = fetchFields(mapperService, source, "geo_point");
        assertThat(fields.size(), equalTo(1));

        field = fields.get("geo_point");
        assertNotNull(field);
        assertThat(field.getValues().size(), equalTo(2));
    }

    public void testFieldNamesWithWildcard() throws IOException {
        MapperService mapperService = createMapperService();
        XContentBuilder source = XContentFactory.jsonBuilder().startObject()
            .array("field", "first", "second")
            .field("integer_field", 333)
            .startObject("object")
                .field("field", "fourth")
            .endObject()
        .endObject();

        Map<String, DocumentField> fields = fetchFields(mapperService, source, "*field");
        assertThat(fields.size(), equalTo(3));

        DocumentField field = fields.get("field");
        assertNotNull(field);
        assertThat(field.getValues().size(), equalTo(2));
        assertThat(field.getValues(), hasItems("first", "second"));

        DocumentField otherField = fields.get("integer_field");
        assertNotNull(otherField);
        assertThat(otherField.getValues().size(), equalTo(1));
        assertThat(otherField.getValues(), hasItems(333));

        DocumentField objectField = fields.get("object.field");
        assertNotNull(objectField);
        assertThat(objectField.getValues().size(), equalTo(1));
        assertThat(objectField.getValues(), hasItems("fourth"));
    }

    public void testDateFormat() throws IOException {
        MapperService mapperService = createMapperService();
        XContentBuilder source = XContentFactory.jsonBuilder().startObject()
            .field("field", "value")
            .field("date_field", "1990-12-29T00:00:00.000Z")
        .endObject();

        Map<String, DocumentField> fields = fetchFields(mapperService, source, List.of(
            new FieldAndFormat("field", null),
            new FieldAndFormat("date_field", "yyyy/MM/dd")),
            null);
        assertThat(fields.size(), equalTo(2));

        DocumentField field = fields.get("field");
        assertNotNull(field);

        DocumentField dateField = fields.get("date_field");
        assertNotNull(dateField);
        assertThat(dateField.getValues().size(), equalTo(1));
        assertThat(dateField.getValue(), equalTo("1990/12/29"));
    }

    public void testIgnoreAbove() throws IOException {
        MapperService mapperService = createMapperService(fieldMapping(b -> {
            b.field("type", "keyword");
            b.field("ignore_above", 20);
        }));

        XContentBuilder source = XContentFactory.jsonBuilder().startObject()
            .array("field", "value", "other_value", "really_really_long_value")
            .endObject();
        Map<String, DocumentField> fields = fetchFields(mapperService, source, "field");
        DocumentField field = fields.get("field");
        assertThat(field.getValues().size(), equalTo(2));

        source = XContentFactory.jsonBuilder().startObject()
            .array("field", "really_really_long_value")
            .endObject();
        fields = fetchFields(mapperService, source, "field");
        assertFalse(fields.containsKey("field"));
    }

    public void testFieldAliases() throws IOException {
        MapperService mapperService = createMapperService(mapping(b -> {
            b.startObject("field").field("type", "keyword").endObject();
            b.startObject("alias_field");
            {
                b.field("type", "alias");
                b.field("path", "field");
            }
            b.endObject();
        }));

        XContentBuilder source = XContentFactory.jsonBuilder().startObject()
            .field("field", "value")
            .endObject();

        Map<String, DocumentField> fields = fetchFields(mapperService, source, "alias_field");
        assertThat(fields.size(), equalTo(1));

        DocumentField field = fields.get("alias_field");
        assertNotNull(field);
        assertThat(field.getValues().size(), equalTo(1));
        assertThat(field.getValues(), hasItems("value"));

        fields = fetchFields(mapperService, source, "*field");
        assertThat(fields.size(), equalTo(2));
        assertTrue(fields.containsKey("alias_field"));
        assertTrue(fields.containsKey("field"));
    }

    public void testMultiFields() throws IOException {
        MapperService mapperService = createMapperService(fieldMapping(b -> {
            b.field("type", "integer");
            b.startObject("fields");
            {
                b.startObject("keyword").field("type", "keyword").endObject();
            }
            b.endObject();
        }));

        XContentBuilder source = XContentFactory.jsonBuilder().startObject()
            .field("field", 42)
            .endObject();

        Map<String, DocumentField> fields = fetchFields(mapperService, source, "field.keyword");
        assertThat(fields.size(), equalTo(1));

        DocumentField field = fields.get("field.keyword");
        assertNotNull(field);
        assertThat(field.getValues().size(), equalTo(1));
        assertThat(field.getValues(), hasItems("42"));

        fields = fetchFields(mapperService, source, "field*");
        assertThat(fields.size(), equalTo(2));
        assertTrue(fields.containsKey("field"));
        assertTrue(fields.containsKey("field.keyword"));
    }

    public void testCopyTo() throws IOException {

        MapperService mapperService = createMapperService(mapping(b -> {
            b.startObject("field").field("type", "keyword").endObject();
            b.startObject("other_field");
            {
                b.field("type", "integer");
                b.field("copy_to", "field");
            }
            b.endObject();
            b.startObject("yet_another_field");
            {
                b.field("type", "keyword");
                b.field("copy_to", "field");
            }
            b.endObject();
        }));

        XContentBuilder source = XContentFactory.jsonBuilder().startObject()
            .array("field", "one", "two", "three")
            .array("other_field", 1, 2, 3)
            .endObject();

        Map<String, DocumentField> fields = fetchFields(mapperService, source, "field");
        assertThat(fields.size(), equalTo(1));

        DocumentField field = fields.get("field");
        assertNotNull(field);
        assertThat(field.getValues().size(), equalTo(6));
        assertThat(field.getValues(), hasItems("one", "two", "three", "1", "2", "3"));
    }

    public void testObjectFields() throws IOException {
        MapperService mapperService = createMapperService();
        XContentBuilder source = XContentFactory.jsonBuilder().startObject()
            .array("field", "first", "second")
            .startObject("object")
                .field("field", "third")
            .endObject()
        .endObject();

        Map<String, DocumentField> fields = fetchFields(mapperService, source, "object");
        assertFalse(fields.containsKey("object"));
    }

    public void testTextSubFields() throws IOException {
        MapperService mapperService = createMapperService(fieldMapping(b -> {
            b.field("type", "text");
            b.startObject("index_prefixes").endObject();
            b.field("index_phrases", true);
        }));

        XContentBuilder source = XContentFactory.jsonBuilder().startObject()
            .array("field", "some text")
            .endObject();

        Map<String, DocumentField> fields = fetchFields(mapperService, source, "*");
        assertThat(fields.size(), equalTo(1));
        assertThat(fields.keySet(), containsInAnyOrder("field"));

        for (DocumentField field : fields.values()) {
            assertThat(field.getValues().size(), equalTo(1));
            assertThat(field.getValue(), equalTo("some text"));
        }
    }

    public void testSimpleUnmappedFields() throws IOException {
        MapperService mapperService = createMapperService();

        XContentBuilder source = XContentFactory.jsonBuilder()
            .startObject()
                .field("unmapped_f1", "some text")
                .field("unmapped_f2", "some text")
                .field("unmapped_f3", "some text")
                .field("something_else", "some text")
                .nullField("null_value")
                .startObject("object")
                    .field("a", "foo")
                .endObject()
                .field("object.b", "bar")
            .endObject();

        Map<String, DocumentField> fields = fetchFields(mapperService, source, fieldAndFormatList("unmapped_f*", null, true), null);
        assertThat(fields.size(), equalTo(3));
        assertThat(fields.keySet(), containsInAnyOrder("unmapped_f1", "unmapped_f2", "unmapped_f3"));

        fields = fetchFields(mapperService, source, fieldAndFormatList("un*1", null, true), null);
        assertThat(fields.size(), equalTo(1));
        assertThat(fields.keySet(), containsInAnyOrder("unmapped_f1"));

        fields = fetchFields(mapperService, source, fieldAndFormatList("*thing*", null, true), null);
        assertThat(fields.size(), equalTo(1));
        assertThat(fields.keySet(), containsInAnyOrder("something_else"));

        fields = fetchFields(mapperService, source, fieldAndFormatList("null*", null, true), null);
        assertThat(fields.size(), equalTo(0));

        fields = fetchFields(mapperService, source, fieldAndFormatList("object.a", null, true), null);
        assertThat(fields.size(), equalTo(1));
        assertEquals("foo", fields.get("object.a").getValues().get(0));

        fields = fetchFields(mapperService, source, fieldAndFormatList("object.b", null, true), null);
        assertThat(fields.size(), equalTo(1));
        assertEquals("bar", fields.get("object.b").getValues().get(0));
    }

    public void testSimpleUnmappedArray() throws IOException {
        MapperService mapperService = createMapperService();

        XContentBuilder source = XContentFactory.jsonBuilder().startObject().array("unmapped_field", "foo", "bar").endObject();

        Map<String, DocumentField> fields = fetchFields(mapperService, source, fieldAndFormatList("unmapped_field", null, true), null);
        assertThat(fields.size(), equalTo(1));
        assertThat(fields.keySet(), containsInAnyOrder("unmapped_field"));
        DocumentField field = fields.get("unmapped_field");

        assertThat(field.getValues().size(), equalTo(2));
        assertThat(field.getValues(), hasItems("foo", "bar"));
    }

    public void testSimpleUnmappedArrayWithObjects() throws IOException {
        MapperService mapperService = createMapperService();

        XContentBuilder source = XContentFactory.jsonBuilder().startObject()
            .startArray("unmapped_field")
                .startObject()
                    .field("f1", "a")
                .endObject()
                .startObject()
                    .field("f2", "b")
                .endObject()
            .endArray()
            .endObject();

        Map<String, DocumentField> fields = fetchFields(mapperService, source, fieldAndFormatList("unmapped_field", null, true), null);
        assertThat(fields.size(), equalTo(0));

        fields = fetchFields(mapperService, source, fieldAndFormatList("unmapped_field.f*", null, true), null);
        assertThat(fields.size(), equalTo(2));
        assertThat(fields.get("unmapped_field.f1").getValue(), equalTo("a"));
        assertThat(fields.get("unmapped_field.f2").getValue(), equalTo("b"));

        source = XContentFactory.jsonBuilder().startObject()
            .startArray("unmapped_field")
                .startObject()
                    .field("f1", "a")
                    .array("f2", 1, 2)
                    .array("f3", 1, 2)
                .endObject()
                .startObject()
                    .field("f1", "b") // same field name, this should result in a list returned
                    .array("f2", 3, 4)
                    .array("f3", "foo")
                .endObject()
            .endArray()
            .endObject();

        fields = fetchFields(mapperService, source, fieldAndFormatList("unmapped_field.f1", null, true), null);
        assertThat(fields.size(), equalTo(1));
        DocumentField field = fields.get("unmapped_field.f1");
        assertThat(field.getValues().size(), equalTo(2));
        assertThat(field.getValues(), hasItems("a", "b"));

        fields = fetchFields(mapperService, source, fieldAndFormatList("unmapped_field.f2", null, true), null);
        assertThat(fields.size(), equalTo(1));
        field = fields.get("unmapped_field.f2");
        assertThat(field.getValues().size(), equalTo(4));
        assertThat(field.getValues(), hasItems(1, 2, 3, 4));

        fields = fetchFields(mapperService, source, fieldAndFormatList("unmapped_field.f3", null, true), null);
        assertThat(fields.size(), equalTo(1));
        field = fields.get("unmapped_field.f3");
        assertThat(field.getValues().size(), equalTo(3));
        assertThat(field.getValues(), hasItems(1, 2, "foo"));
    }

    public void testNestedFields() throws IOException {
        XContentBuilder mapping = XContentFactory.jsonBuilder().startObject()
        .startObject("_doc")
            .startObject("properties")
              .startObject("f1")
                .field("type", "keyword")
              .endObject()
              .startObject("obj")
                .field("type", "nested")
                .startObject("properties")
                    .startObject("f2").field("type", "keyword").endObject()
                    .startObject("f3").field("type", "keyword").endObject()
                    .startObject("inner_nested")
                        .field("type", "nested")
                        .startObject("properties")
                            .startObject("f4").field("type", "keyword").endObject()
                        .endObject()
                  .endObject()
                .endObject()
              .endObject()
            .endObject()
        .endObject()
        .endObject();

        MapperService mapperService = createMapperService(mapping);

        XContentBuilder source = XContentFactory.jsonBuilder().startObject()
            .field("f1", "value1")
            .startArray("obj")
              .startObject()
                .field("f2", "value2a")
                .startObject("inner_nested")
                    .field("f4", "value4a")
                .endObject()
              .endObject()
              .startObject()
                .field("f2", "value2b")
                .field("f3", "value3b")
                .startObject("inner_nested")
                    .field("f4", "value4b")
                .endObject()
              .endObject()
            .endArray()
          .endObject();

        Map<String, DocumentField> fields = fetchFields(mapperService, source, fieldAndFormatList("*", null, false), null);
        assertEquals(2, fields.size());
        assertThat(fields.keySet(), containsInAnyOrder("f1", "obj"));
        assertEquals("value1", fields.get("f1").getValue());
        List<Object> obj = fields.get("obj").getValues();
        assertEquals(2, obj.size());
        Object obj0 = obj.get(0);
        assertEquals(2, ((Map<?,?>) obj0).size());
        assertEquals("value2a", eval("f2.0", obj0));
        assertNull(eval("f3", obj0));
        assertEquals("value4a", eval("inner_nested.0.f4.0", obj0));

        Object obj1 = obj.get(1);
        assertEquals(3, ((Map<?,?>) obj1).size());
        assertEquals("value2b", eval("f2.0", obj1));
        assertEquals("value3b", eval("f3.0", obj1));
        assertEquals("value4b", eval("inner_nested.0.f4.0", obj1));

        fields = fetchFields(mapperService, source, fieldAndFormatList("obj*", null, false), null);
        assertEquals(1, fields.size());
        assertThat(fields.keySet(), containsInAnyOrder("obj"));
        obj = fields.get("obj").getValues();
        assertEquals(2, ((Map<?, ?>) obj.get(0)).size());
        obj0 = obj.get(0);
        assertEquals(2, ((Map<?,?>) obj0).size());
        assertEquals("value2a", eval("f2.0", obj0));
        assertNull(eval("f3", obj0));
        assertEquals("value4a", eval("inner_nested.0.f4.0", obj0));

        obj1 = obj.get(1);
        assertEquals(3, ((Map<?,?>) obj1).size());
        assertEquals("value2b", eval("f2.0", obj1));
        assertEquals("value3b", eval("f3.0", obj1));
        assertEquals("value4b", eval("inner_nested.0.f4.0", obj1));

        fields = fetchFields(mapperService, source, fieldAndFormatList("obj*", null, false), null);
        assertEquals(1, fields.size());
        assertThat(fields.keySet(), containsInAnyOrder("obj"));
        obj = fields.get("obj").getValues();
        assertEquals(2, obj.size());
        obj0 = obj.get(0);
        assertEquals("value4a", eval("inner_nested.0.f4.0", obj0));
        obj1 = obj.get(1);
        assertEquals("value4b", eval("inner_nested.0.f4.0", obj1));
    }

    public void testUnmappedFieldsInsideObject() throws IOException {
        XContentBuilder mapping = XContentFactory.jsonBuilder().startObject()
            .startObject("_doc")
            .startObject("properties")
                .startObject("obj")
                    .field("type", "object")
                    .field("dynamic", "false")
                    .startObject("properties")
                        .startObject("f1").field("type", "keyword").endObject()
                    .endObject()
                .endObject()
            .endObject()
            .endObject()
        .endObject();

        MapperService mapperService = createMapperService(mapping);

        XContentBuilder source = XContentFactory.jsonBuilder().startObject()
            .field("obj.f1", "value1")
            .field("obj.f2", "unmapped_value_f2")
            .field("obj.innerObj.f3", "unmapped_value_f3")
            .field("obj.innerObj.f4", "unmapped_value_f4")
            .endObject();

        Map<String, DocumentField> fields = fetchFields(mapperService, source, fieldAndFormatList("*", null, false), null);

        // without unmapped fields this should only return "obj.f1"
        assertThat(fields.size(), equalTo(1));
        assertThat(fields.keySet(), containsInAnyOrder("obj.f1"));

        fields = fetchFields(mapperService, source, fieldAndFormatList("*", null, true), null);
        assertThat(fields.size(), equalTo(4));
        assertThat(fields.keySet(), containsInAnyOrder("obj.f1", "obj.f2", "obj.innerObj.f3", "obj.innerObj.f4"));
    }

    public void testUnmappedFieldsInsideDisabledObject() throws IOException {
        XContentBuilder mapping = XContentFactory.jsonBuilder().startObject()
            .startObject("_doc")
            .startObject("properties")
                .startObject("obj")
                    .field("type", "object")
                    .field("enabled", "false")
                .endObject()
            .endObject()
            .endObject()
        .endObject();

        MapperService mapperService = createMapperService(mapping);

        XContentBuilder source = XContentFactory.jsonBuilder().startObject()
            .startArray("obj")
            .value("string_value")
            .startObject()
                .field("a", "b")
            .endObject()
            .startArray()
                .value(1).value(2).value(3)
            .endArray()
            .endArray()
        .endObject();

        Map<String, DocumentField> fields = fetchFields(mapperService, source, fieldAndFormatList("*", null, false), null);
        // without unmapped fields this should return nothing
        assertThat(fields.size(), equalTo(0));

        fields = fetchFields(mapperService, source, fieldAndFormatList("*", null, true), null);
        assertThat(fields.size(), equalTo(2));
        assertThat(fields.keySet(), containsInAnyOrder("obj", "obj.a"));

        List<Object> obj = fields.get("obj").getValues();
        assertEquals(4, obj.size());
        assertThat(obj, hasItems("string_value", 1, 2, 3));

        List<Object> innerObj = fields.get("obj.a").getValues();
        assertEquals(1, innerObj.size());
        assertEquals("b", fields.get("obj.a").getValue());
    }

    /**
     * If a mapped field for some reason contains a "_source" value that is not returned by the
     * mapped retrieval mechanism (e.g. because its malformed), we don't want to fetch it from _source.
     */
    public void testMappedFieldNotOverwritten() throws IOException {
        XContentBuilder mapping = XContentFactory.jsonBuilder().startObject()
            .startObject("_doc")
            .startObject("properties")
                .startObject("f1")
                    .field("type", "integer")
                    .field("ignore_malformed", "true")
                .endObject()
            .endObject()
            .endObject()
        .endObject();

        MapperService mapperService = createMapperService(mapping);

        XContentBuilder source = XContentFactory.jsonBuilder().startObject()
            .field("f1", "malformed")
            .endObject();

        // this should not return a field bc. f1 is in the ignored fields
        Map<String, DocumentField> fields = fetchFields(mapperService, source, List.of(new FieldAndFormat("*", null, true)), Set.of("f1"));
        assertThat(fields.size(), equalTo(0));

        // and this should neither
        fields = fetchFields(mapperService, source, List.of(new FieldAndFormat("*", null, true)), Set.of("f1"));
        assertThat(fields.size(), equalTo(0));

        fields = fetchFields(mapperService, source, List.of(new FieldAndFormat("f1", null, true)), Set.of("f1"));
        assertThat(fields.size(), equalTo(0));

        // check this also does not overwrite with arrays
        source = XContentFactory.jsonBuilder().startObject()
            .array("f1", "malformed")
            .endObject();

        fields = fetchFields(mapperService, source, List.of(new FieldAndFormat("f1", null, true)), Set.of("f1"));
        assertThat(fields.size(), equalTo(0));
    }

    public void testUnmappedFieldsWildcard() throws IOException {
        MapperService mapperService = createMapperService();

        XContentBuilder source = XContentFactory.jsonBuilder().startObject()
            .startObject("unmapped_object")
                .field("a", "foo")
                .field("b", "bar")
            .endObject()
            .endObject();

        Map<String, DocumentField> fields = fetchFields(mapperService, source, fieldAndFormatList("unmapped_object", null, true), null);
        assertThat(fields.size(), equalTo(0));

        fields = fetchFields(mapperService, source, fieldAndFormatList("unmap*object", null, true), null);
        assertThat(fields.size(), equalTo(0));

        fields = fetchFields(mapperService, source, fieldAndFormatList("unmapped_object.*", null, true), null);
        assertThat(fields.size(), equalTo(2));
        assertThat(fields.keySet(), containsInAnyOrder("unmapped_object.a", "unmapped_object.b"));

        assertThat(fields.get("unmapped_object.a").getValue(), equalTo("foo"));
        assertThat(fields.get("unmapped_object.b").getValue(), equalTo("bar"));

        fields = fetchFields(mapperService, source, fieldAndFormatList("unmapped_object.a", null, true), null);
        assertThat(fields.size(), equalTo(1));
        assertThat(fields.get("unmapped_object.a").getValue(), equalTo("foo"));

        fields = fetchFields(mapperService, source, fieldAndFormatList("unmapped_object.b", null, true), null);
        assertThat(fields.size(), equalTo(1));
        assertThat(fields.get("unmapped_object.b").getValue(), equalTo("bar"));
    }

    public void testLastFormatWins() throws IOException {
        MapperService mapperService = createMapperService();

        XContentBuilder source = XContentFactory.jsonBuilder().startObject()
            .startArray("date_field")
                .value("2011-11-11T11:11:11")
                .value("2012-12-12T12:12:12")
            .endArray()
            .endObject();

        List<FieldAndFormat> ff = new ArrayList<>();
        ff.add(new FieldAndFormat("date_field", "year", false));
        Map<String, DocumentField> fields = fetchFields(mapperService, source, ff, null);
        assertThat(fields.size(), equalTo(1));
        assertThat(fields.get("date_field").getValues().size(), equalTo(2));
        assertThat(fields.get("date_field").getValues().get(0), equalTo("2011"));
        assertThat(fields.get("date_field").getValues().get(1), equalTo("2012"));

        ff.add(new FieldAndFormat("date_field", "hour", false));
        fields = fetchFields(mapperService, source, ff, null);
        assertThat(fields.size(), equalTo(1));
        assertThat(fields.get("date_field").getValues().size(), equalTo(2));
        assertThat(fields.get("date_field").getValues().get(0), equalTo("11"));
        assertThat(fields.get("date_field").getValues().get(1), equalTo("12"));
    }

    private List<FieldAndFormat> fieldAndFormatList(String name, String format, boolean includeUnmapped) {
        return Collections.singletonList(new FieldAndFormat(name, format, includeUnmapped));
    }

    private Map<String, DocumentField> fetchFields(MapperService mapperService, XContentBuilder source, String fieldPattern)
        throws IOException {
        return fetchFields(mapperService, source, fieldAndFormatList(fieldPattern, null, false), null);
    }

    private static Map<String, DocumentField> fetchFields(
        MapperService mapperService,
        XContentBuilder source,
        List<FieldAndFormat> fields,
        @Nullable Set<String> ignoreFields
    ) throws IOException {
<<<<<<< HEAD
        FieldFetcher fieldFetcher = FieldFetcher.create(newSearchExecutionContext(mapperService), fields);
        return fieldFetcher.fetch(
            ValuesLookup.sourceOnly(BytesReference.bytes(source)),
            ignoreFields != null ? ignoreFields : Collections.emptySet()
        );
=======

        SourceLookup sourceLookup = new SourceLookup();
        sourceLookup.setSource(BytesReference.bytes(source));

        FieldFetcher fieldFetcher = FieldFetcher.create(newSearchExecutionContext(mapperService), fields);
        return fieldFetcher.fetch(sourceLookup, ignoreFields != null ? ignoreFields : Collections.emptySet());
>>>>>>> 2d44cce3
    }

    public MapperService createMapperService() throws IOException {
        XContentBuilder mapping = XContentFactory.jsonBuilder().startObject()
            .startObject("_doc")
            .startObject("properties")
                .startObject("field").field("type", "keyword").endObject()
                .startObject("integer_field").field("type", "integer").endObject()
                .startObject("date_field").field("type", "date").endObject()
                .startObject("geo_point").field("type", "geo_point").endObject()
                .startObject("float_range").field("type", "float_range").endObject()
                .startObject("object")
                    .startObject("properties")
                        .startObject("field").field("type", "keyword").endObject()
                    .endObject()
                .endObject()
                .startObject("field_that_does_not_match").field("type", "keyword").endObject()
            .endObject()
            .endObject()
        .endObject();

        return createMapperService(mapping);
    }

    private static SearchExecutionContext newSearchExecutionContext(MapperService mapperService) {
        Settings settings = Settings.builder().put("index.version.created", Version.CURRENT)
            .put("index.number_of_shards", 1)
            .put("index.number_of_replicas", 0)
            .put(IndexMetadata.SETTING_INDEX_UUID, "uuid").build();
        IndexMetadata indexMetadata = new IndexMetadata.Builder("index").settings(settings).build();
        IndexSettings indexSettings = new IndexSettings(indexMetadata, settings);
        return new SearchExecutionContext(
            0,
            0,
            indexSettings,
            null,
            null,
            mapperService,
            mapperService.mappingLookup(),
            null,
            null,
            null,
            null,
            null,
            null,
            null,
            null,
            null,
            null,
            null,
            emptyMap()
        );
    }
}<|MERGE_RESOLUTION|>--- conflicted
+++ resolved
@@ -786,20 +786,11 @@
         List<FieldAndFormat> fields,
         @Nullable Set<String> ignoreFields
     ) throws IOException {
-<<<<<<< HEAD
         FieldFetcher fieldFetcher = FieldFetcher.create(newSearchExecutionContext(mapperService), fields);
         return fieldFetcher.fetch(
             ValuesLookup.sourceOnly(BytesReference.bytes(source)),
             ignoreFields != null ? ignoreFields : Collections.emptySet()
         );
-=======
-
-        SourceLookup sourceLookup = new SourceLookup();
-        sourceLookup.setSource(BytesReference.bytes(source));
-
-        FieldFetcher fieldFetcher = FieldFetcher.create(newSearchExecutionContext(mapperService), fields);
-        return fieldFetcher.fetch(sourceLookup, ignoreFields != null ? ignoreFields : Collections.emptySet());
->>>>>>> 2d44cce3
     }
 
     public MapperService createMapperService() throws IOException {
