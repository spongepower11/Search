/*
 * Copyright Elasticsearch B.V. and/or licensed to Elasticsearch B.V. under one
 * or more contributor license agreements. Licensed under the Elastic License
 * 2.0 and the Server Side Public License, v 1; you may not use this file except
 * in compliance with, at your election, the Elastic License 2.0 or the Server
 * Side Public License, v 1.
 */

package org.elasticsearch.action.search;

import org.apache.lucene.search.TotalHits;
import org.elasticsearch.action.ActionListener;
import org.elasticsearch.common.document.DocumentField;
import org.elasticsearch.index.query.TermQueryBuilder;
import org.elasticsearch.search.SearchHit;
import org.elasticsearch.search.SearchHitTests;
import org.elasticsearch.search.SearchHits;
import org.elasticsearch.search.fetch.subphase.FieldAndFormat;
import org.elasticsearch.search.fetch.subphase.LookupField;
import org.elasticsearch.test.ESTestCase;

import java.util.List;
import java.util.Map;
import java.util.concurrent.atomic.AtomicBoolean;

import static org.hamcrest.Matchers.contains;
import static org.hamcrest.Matchers.containsInAnyOrder;
import static org.hamcrest.Matchers.equalTo;
import static org.hamcrest.Matchers.hasSize;
import static org.hamcrest.Matchers.instanceOf;

public class FetchLookupFieldsPhaseTests extends ESTestCase {

    public void testNoLookupField() {
        MockSearchPhaseContext searchPhaseContext = new MockSearchPhaseContext(1);
        try {
            searchPhaseContext.searchTransport = new SearchTransportService(null, null, null) {
                @Override
                void sendExecuteMultiSearch(MultiSearchRequest request, SearchTask task, ActionListener<MultiSearchResponse> listener) {
                    throw new AssertionError("No lookup field");
                }
            };
            int numHits = randomIntBetween(0, 10);
            SearchHit[] searchHits = new SearchHit[randomIntBetween(0, 10)];
            for (int i = 0; i < searchHits.length; i++) {
                searchHits[i] = SearchHitTests.createTestItem(randomBoolean(), randomBoolean());
            }
            SearchHits hits = new SearchHits(searchHits, new TotalHits(numHits, TotalHits.Relation.EQUAL_TO), 1.0f);
            var sections = new SearchResponseSections(hits, null, null, false, null, null, 1);
            try {
                FetchLookupFieldsPhase phase = new FetchLookupFieldsPhase(searchPhaseContext, sections, null);
                phase.run();
            } finally {
                sections.decRef();
                hits.decRef();
            }
            searchPhaseContext.assertNoFailure();
            assertNotNull(searchPhaseContext.searchResponse.get());
            searchPhaseContext.execute(() -> {});
        } finally {
            var resp = searchPhaseContext.searchResponse.get();
            if (resp != null) {
                resp.decRef();
            }
        }
    }

    public void testBasic() {
        MockSearchPhaseContext searchPhaseContext = new MockSearchPhaseContext(1);
<<<<<<< HEAD
        try {
            final AtomicBoolean requestSent = new AtomicBoolean();
            searchPhaseContext.searchTransport = new SearchTransportService(null, null, null) {
                @Override
                void sendExecuteMultiSearch(
                    MultiSearchRequest multiSearchRequest,
                    SearchTask task,
                    ActionListener<MultiSearchResponse> listener
                ) {
                    assertTrue(requestSent.compareAndSet(false, true));
                    // send 4 requests for term_1, term_2, term_3, and unknown
                    assertThat(multiSearchRequest.requests(), hasSize(4));
                    for (SearchRequest r : multiSearchRequest.requests()) {
                        assertNotNull(r.source());
                        assertThat(r.source().query(), instanceOf(TermQueryBuilder.class));
                        assertThat(r.source().size(), equalTo(1));
=======
        final AtomicBoolean requestSent = new AtomicBoolean();
        searchPhaseContext.searchTransport = new SearchTransportService(null, null, null) {
            @Override
            void sendExecuteMultiSearch(
                MultiSearchRequest multiSearchRequest,
                SearchTask task,
                ActionListener<MultiSearchResponse> listener
            ) {
                assertTrue(requestSent.compareAndSet(false, true));
                // send 4 requests for term_1, term_2, term_3, and unknown
                assertThat(multiSearchRequest.requests(), hasSize(4));
                for (SearchRequest r : multiSearchRequest.requests()) {
                    assertNotNull(r.source());
                    assertThat(r.source().query(), instanceOf(TermQueryBuilder.class));
                    assertThat(r.source().size(), equalTo(1));
                }
                final List<String> queryTerms = multiSearchRequest.requests().stream().map(r -> {
                    final TermQueryBuilder query = (TermQueryBuilder) r.source().query();
                    return query.value().toString();
                }).sorted().toList();
                assertThat(queryTerms, equalTo(List.of("term_1", "term_2", "term_3", "xyz")));
                final MultiSearchResponse.Item[] responses = new MultiSearchResponse.Item[multiSearchRequest.requests().size()];
                for (int i = 0; i < responses.length; i++) {
                    final SearchRequest r = multiSearchRequest.requests().get(i);
                    final TermQueryBuilder query = (TermQueryBuilder) r.source().query();
                    final Map<String, List<Object>> fields = switch (query.value().toString()) {
                        case "term_1" -> Map.of("field_a", List.of("a1", "a2"), "field_b", List.of("b2"));
                        case "term_2" -> Map.of("field_a", List.of("a2", "a3"), "field_b", List.of("b1"));
                        case "term_3" -> Map.of("field_a", List.of("a2"), "field_b", List.of("b1", "b2"));
                        case "xyz" -> null;
                        default -> throw new AssertionError("unknown term value");
                    };
                    final SearchHits searchHits;
                    if (fields != null) {
                        final SearchHit hit = new SearchHit(randomInt(1000));
                        fields.forEach((f, values) -> hit.setDocumentField(f, new DocumentField(f, values, List.of())));
                        searchHits = new SearchHits(new SearchHit[] { hit }, new TotalHits(1, TotalHits.Relation.EQUAL_TO), 1.0f);
                    } else {
                        searchHits = SearchHits.empty(new TotalHits(0, TotalHits.Relation.EQUAL_TO), 1.0f);
>>>>>>> bbcb449f
                    }
                    final List<String> queryTerms = multiSearchRequest.requests().stream().map(r -> {
                        final TermQueryBuilder query = (TermQueryBuilder) r.source().query();
                        return query.value().toString();
                    }).sorted().toList();
                    assertThat(queryTerms, equalTo(List.of("term_1", "term_2", "term_3", "xyz")));
                    final MultiSearchResponse.Item[] responses = new MultiSearchResponse.Item[multiSearchRequest.requests().size()];
                    for (int i = 0; i < responses.length; i++) {
                        final SearchRequest r = multiSearchRequest.requests().get(i);
                        final TermQueryBuilder query = (TermQueryBuilder) r.source().query();
                        final Map<String, List<Object>> fields = switch (query.value().toString()) {
                            case "term_1" -> Map.of("field_a", List.of("a1", "a2"), "field_b", List.of("b2"));
                            case "term_2" -> Map.of("field_a", List.of("a2", "a3"), "field_b", List.of("b1"));
                            case "term_3" -> Map.of("field_a", List.of("a2"), "field_b", List.of("b1", "b2"));
                            case "xyz" -> null;
                            default -> throw new AssertionError("unknown term value");
                        };
                        final SearchHits searchHits;
                        if (fields != null) {
                            final SearchHit hit = new SearchHit(randomInt(1000));
                            fields.forEach((f, values) -> hit.setDocumentField(f, new DocumentField(f, values, List.of())));
                            searchHits = new SearchHits(new SearchHit[] { hit }, new TotalHits(1, TotalHits.Relation.EQUAL_TO), 1.0f);
                        } else {
                            searchHits = new SearchHits(new SearchHit[0], new TotalHits(0, TotalHits.Relation.EQUAL_TO), 1.0f);
                        }
                        responses[i] = new MultiSearchResponse.Item(
                            new SearchResponse(
                                searchHits,
                                null,
                                null,
                                false,
                                null,
                                null,
                                1,
                                null,
                                1,
                                1,
                                0,
                                randomNonNegativeLong(),
                                ShardSearchFailure.EMPTY_ARRAY,
                                SearchResponseTests.randomClusters(),
                                null
                            ),
                            null
                        );
                        searchHits.decRef();
                    }
                    ActionListener.respondAndRelease(listener, new MultiSearchResponse(responses, randomNonNegativeLong()));
                }
            };

            SearchHit leftHit0 = new SearchHit(randomInt(100));
            final List<FieldAndFormat> fetchFields = List.of(new FieldAndFormat(randomAlphaOfLength(10), null));
            {
                leftHit0.setDocumentField(
                    "lookup_field_1",
                    new DocumentField(
                        "lookup_field_1",
                        List.of(),
                        List.of(),
                        List.of(
                            new LookupField("test_index", new TermQueryBuilder("test_field", "term_1"), fetchFields, 1),
                            new LookupField("test_index", new TermQueryBuilder("test_field", "term_2"), fetchFields, 1)
                        )
                    )
                );
                leftHit0.setDocumentField(
                    "lookup_field_2",
                    new DocumentField(
                        "lookup_field_2",
                        List.of(),
                        List.of(),
                        List.of(new LookupField("test_index", new TermQueryBuilder("test_field", "term_2"), fetchFields, 1))
                    )
                );
            }

            SearchHit leftHit1 = new SearchHit(randomInt(100));
            {
                leftHit1.setDocumentField(
                    "lookup_field_2",
                    new DocumentField(
                        "lookup_field_2",
                        List.of(),
                        List.of(),
                        List.of(
                            new LookupField("test_index", new TermQueryBuilder("test_field", "term_2"), fetchFields, 1),
                            new LookupField("test_index", new TermQueryBuilder("test_field", "xyz"), fetchFields, 1)
                        )
                    )
                );
                leftHit1.setDocumentField(
                    "lookup_field_3",
                    new DocumentField(
                        "lookup_field_3",
                        List.of(),
                        List.of(),
                        List.of(new LookupField("test_index", new TermQueryBuilder("test_field", "term_3"), fetchFields, 1))
                    )
                );
            }
            SearchHits searchHits = new SearchHits(
                new SearchHit[] { leftHit0, leftHit1 },
                new TotalHits(2, TotalHits.Relation.EQUAL_TO),
                1.0f
            );
            var sections = new SearchResponseSections(searchHits, null, null, false, null, null, 1);
            FetchLookupFieldsPhase phase = new FetchLookupFieldsPhase(searchPhaseContext, sections, null);
            sections.decRef();
            searchHits.decRef();
            phase.run();
            assertTrue(requestSent.get());
            searchPhaseContext.assertNoFailure();
            assertNotNull(searchPhaseContext.searchResponse.get());
            assertSame(searchPhaseContext.searchResponse.get().getHits().getHits()[0], leftHit0);
            assertSame(searchPhaseContext.searchResponse.get().getHits().getHits()[1], leftHit1);
            assertFalse(leftHit0.hasLookupFields());
            assertThat(
                leftHit0.field("lookup_field_1").getValues(),
                containsInAnyOrder(
                    Map.of("field_a", List.of("a1", "a2"), "field_b", List.of("b2")),
                    Map.of("field_a", List.of("a2", "a3"), "field_b", List.of("b1"))
                )
            );
            assertThat(
                leftHit0.field("lookup_field_2").getValues(),
                contains(Map.of("field_a", List.of("a2", "a3"), "field_b", List.of("b1")))
            );

            assertFalse(leftHit1.hasLookupFields());
            assertThat(
                leftHit1.field("lookup_field_2").getValues(),
                contains(Map.of("field_a", List.of("a2", "a3"), "field_b", List.of("b1")))
            );
            assertThat(
                leftHit1.field("lookup_field_3").getValues(),
                contains(Map.of("field_a", List.of("a2"), "field_b", List.of("b1", "b2")))
            );
            searchPhaseContext.execute(() -> {});
        } finally {
            var resp = searchPhaseContext.searchResponse.get();
            if (resp != null) {
                resp.decRef();
            }
        }
    }

}<|MERGE_RESOLUTION|>--- conflicted
+++ resolved
@@ -67,7 +67,6 @@
 
     public void testBasic() {
         MockSearchPhaseContext searchPhaseContext = new MockSearchPhaseContext(1);
-<<<<<<< HEAD
         try {
             final AtomicBoolean requestSent = new AtomicBoolean();
             searchPhaseContext.searchTransport = new SearchTransportService(null, null, null) {
@@ -84,47 +83,6 @@
                         assertNotNull(r.source());
                         assertThat(r.source().query(), instanceOf(TermQueryBuilder.class));
                         assertThat(r.source().size(), equalTo(1));
-=======
-        final AtomicBoolean requestSent = new AtomicBoolean();
-        searchPhaseContext.searchTransport = new SearchTransportService(null, null, null) {
-            @Override
-            void sendExecuteMultiSearch(
-                MultiSearchRequest multiSearchRequest,
-                SearchTask task,
-                ActionListener<MultiSearchResponse> listener
-            ) {
-                assertTrue(requestSent.compareAndSet(false, true));
-                // send 4 requests for term_1, term_2, term_3, and unknown
-                assertThat(multiSearchRequest.requests(), hasSize(4));
-                for (SearchRequest r : multiSearchRequest.requests()) {
-                    assertNotNull(r.source());
-                    assertThat(r.source().query(), instanceOf(TermQueryBuilder.class));
-                    assertThat(r.source().size(), equalTo(1));
-                }
-                final List<String> queryTerms = multiSearchRequest.requests().stream().map(r -> {
-                    final TermQueryBuilder query = (TermQueryBuilder) r.source().query();
-                    return query.value().toString();
-                }).sorted().toList();
-                assertThat(queryTerms, equalTo(List.of("term_1", "term_2", "term_3", "xyz")));
-                final MultiSearchResponse.Item[] responses = new MultiSearchResponse.Item[multiSearchRequest.requests().size()];
-                for (int i = 0; i < responses.length; i++) {
-                    final SearchRequest r = multiSearchRequest.requests().get(i);
-                    final TermQueryBuilder query = (TermQueryBuilder) r.source().query();
-                    final Map<String, List<Object>> fields = switch (query.value().toString()) {
-                        case "term_1" -> Map.of("field_a", List.of("a1", "a2"), "field_b", List.of("b2"));
-                        case "term_2" -> Map.of("field_a", List.of("a2", "a3"), "field_b", List.of("b1"));
-                        case "term_3" -> Map.of("field_a", List.of("a2"), "field_b", List.of("b1", "b2"));
-                        case "xyz" -> null;
-                        default -> throw new AssertionError("unknown term value");
-                    };
-                    final SearchHits searchHits;
-                    if (fields != null) {
-                        final SearchHit hit = new SearchHit(randomInt(1000));
-                        fields.forEach((f, values) -> hit.setDocumentField(f, new DocumentField(f, values, List.of())));
-                        searchHits = new SearchHits(new SearchHit[] { hit }, new TotalHits(1, TotalHits.Relation.EQUAL_TO), 1.0f);
-                    } else {
-                        searchHits = SearchHits.empty(new TotalHits(0, TotalHits.Relation.EQUAL_TO), 1.0f);
->>>>>>> bbcb449f
                     }
                     final List<String> queryTerms = multiSearchRequest.requests().stream().map(r -> {
                         final TermQueryBuilder query = (TermQueryBuilder) r.source().query();
@@ -148,7 +106,7 @@
                             fields.forEach((f, values) -> hit.setDocumentField(f, new DocumentField(f, values, List.of())));
                             searchHits = new SearchHits(new SearchHit[] { hit }, new TotalHits(1, TotalHits.Relation.EQUAL_TO), 1.0f);
                         } else {
-                            searchHits = new SearchHits(new SearchHit[0], new TotalHits(0, TotalHits.Relation.EQUAL_TO), 1.0f);
+                            searchHits = SearchHits.empty(new TotalHits(0, TotalHits.Relation.EQUAL_TO), 1.0f);
                         }
                         responses[i] = new MultiSearchResponse.Item(
                             new SearchResponse(
