/*
 * Copyright Elasticsearch B.V. and/or licensed to Elasticsearch B.V. under one
 * or more contributor license agreements. Licensed under the Elastic License
 * 2.0 and the Server Side Public License, v 1; you may not use this file except
 * in compliance with, at your election, the Elastic License 2.0 or the Server
 * Side Public License, v 1.
 */

package org.elasticsearch.action.search;

import org.apache.lucene.search.TotalHits;
import org.elasticsearch.action.ActionListener;
import org.elasticsearch.common.document.DocumentField;
import org.elasticsearch.index.query.BoolQueryBuilder;
import org.elasticsearch.index.query.InnerHitBuilder;
import org.elasticsearch.index.query.QueryBuilder;
import org.elasticsearch.index.query.QueryBuilders;
import org.elasticsearch.search.AbstractSearchTestCase;
import org.elasticsearch.search.SearchHit;
import org.elasticsearch.search.SearchHits;
import org.elasticsearch.search.builder.SearchSourceBuilder;
import org.elasticsearch.search.collapse.CollapseBuilder;
import org.elasticsearch.test.ESTestCase;
import org.hamcrest.Matchers;

import java.io.IOException;
import java.util.ArrayList;
import java.util.Collections;
import java.util.List;
import java.util.Map;
import java.util.concurrent.atomic.AtomicBoolean;
import java.util.stream.IntStream;

import static java.util.Collections.emptyMap;
import static org.hamcrest.Matchers.equalTo;

public class ExpandSearchPhaseTests extends ESTestCase {

    public void testCollapseSingleHit() throws IOException {
        final int iters = randomIntBetween(5, 10);
        for (int i = 0; i < iters; i++) {
            final int numInnerHits = randomIntBetween(1, 5);
            List<SearchHits> collapsedHits = new ArrayList<>(numInnerHits);
            for (int innerHitNum = 0; innerHitNum < numInnerHits; innerHitNum++) {
                SearchHits hits = SearchHits.unpooled(
                    new SearchHit[] { SearchHit.unpooled(innerHitNum, "ID"), SearchHit.unpooled(innerHitNum + 1, "ID") },
                    new TotalHits(2, TotalHits.Relation.EQUAL_TO),
                    1.0F
                );
                collapsedHits.add(hits);
            }

            AtomicBoolean executedMultiSearch = new AtomicBoolean(false);
            QueryBuilder originalQuery = randomBoolean() ? null : QueryBuilders.termQuery("foo", "bar");
            Map<String, Object> runtimeMappings = randomBoolean() ? emptyMap() : AbstractSearchTestCase.randomRuntimeMappings();

            final MockSearchPhaseContext mockSearchPhaseContext = new MockSearchPhaseContext(1);
            try {
                String collapseValue = randomBoolean() ? null : "boom";

                mockSearchPhaseContext.getRequest()
                    .source(
                        new SearchSourceBuilder().collapse(
                            new CollapseBuilder("someField").setInnerHits(
                                IntStream.range(0, numInnerHits)
                                    .mapToObj(hitNum -> new InnerHitBuilder().setName("innerHit" + hitNum))
                                    .toList()
                            )
                        )
                    );
                mockSearchPhaseContext.getRequest().source().query(originalQuery).runtimeMappings(runtimeMappings);
                mockSearchPhaseContext.searchTransport = new SearchTransportService(null, null, null) {
                    @Override
                    void sendExecuteMultiSearch(MultiSearchRequest request, SearchTask task, ActionListener<MultiSearchResponse> listener) {
                        assertTrue(executedMultiSearch.compareAndSet(false, true));
                        assertEquals(numInnerHits, request.requests().size());
                        SearchRequest searchRequest = request.requests().get(0);
                        assertTrue(searchRequest.source().query() instanceof BoolQueryBuilder);

                        BoolQueryBuilder groupBuilder = (BoolQueryBuilder) searchRequest.source().query();
                        if (collapseValue == null) {
                            assertThat(groupBuilder.mustNot(), Matchers.contains(QueryBuilders.existsQuery("someField")));
                        } else {
                            assertThat(groupBuilder.filter(), Matchers.contains(QueryBuilders.matchQuery("someField", "boom")));
                        }
                        if (originalQuery != null) {
                            assertThat(groupBuilder.must(), Matchers.contains(QueryBuilders.termQuery("foo", "bar")));
                        }
                        assertArrayEquals(mockSearchPhaseContext.getRequest().indices(), searchRequest.indices());
                        assertThat(searchRequest.source().runtimeMappings(), equalTo(runtimeMappings));

                        List<MultiSearchResponse.Item> mSearchResponses = new ArrayList<>(numInnerHits);
                        for (int innerHitNum = 0; innerHitNum < numInnerHits; innerHitNum++) {
                            var sections = new SearchResponseSections(collapsedHits.get(innerHitNum), null, null, false, null, null, 1);
                            try {
                                mockSearchPhaseContext.sendSearchResponse(sections, null);
                            } finally {
                                sections.decRef();
                            }
                            mSearchResponses.add(new MultiSearchResponse.Item(mockSearchPhaseContext.searchResponse.get(), null));
                            // transferring ownership to the multi-search response so no need to release here
                            mockSearchPhaseContext.searchResponse.set(null);
                        }

                        ActionListener.respondAndRelease(
                            listener,
                            new MultiSearchResponse(mSearchResponses.toArray(new MultiSearchResponse.Item[0]), randomIntBetween(1, 10000))
                        );
                    }
                };

                SearchHit hit = new SearchHit(1, "ID");
                hit.setDocumentField("someField", new DocumentField("someField", Collections.singletonList(collapseValue)));
                SearchHits hits = new SearchHits(new SearchHit[] { hit }, new TotalHits(1, TotalHits.Relation.EQUAL_TO), 1.0F);
                try {
                    ExpandSearchPhase phase = new ExpandSearchPhase(mockSearchPhaseContext, hits, () -> new SearchPhase("test") {
                        @Override
                        public void run() {
                            var sections = new SearchResponseSections(hits, null, null, false, null, null, 1);
                            try {
                                mockSearchPhaseContext.sendSearchResponse(sections, null);
                            } finally {
                                sections.decRef();
                            }
                        }
                    });

                    phase.run();
                    mockSearchPhaseContext.assertNoFailure();
                    SearchResponse theResponse = mockSearchPhaseContext.searchResponse.get();
                    assertNotNull(theResponse);
                    assertEquals(numInnerHits, theResponse.getHits().getHits()[0].getInnerHits().size());

                    for (int innerHitNum = 0; innerHitNum < numInnerHits; innerHitNum++) {
                        assertSame(
                            theResponse.getHits().getHits()[0].getInnerHits().get("innerHit" + innerHitNum),
                            collapsedHits.get(innerHitNum)
                        );
                    }

                    assertTrue(executedMultiSearch.get());
                } finally {
                    hits.decRef();
                }
            } finally {
                mockSearchPhaseContext.execute(() -> {});
                var resp = mockSearchPhaseContext.searchResponse.get();
                if (resp != null) {
                    resp.decRef();
                }

            }
        }
    }

    public void testFailOneItemFailsEntirePhase() throws IOException {
        AtomicBoolean executedMultiSearch = new AtomicBoolean(false);

        SearchHits collapsedHits = new SearchHits(
            new SearchHit[] { new SearchHit(2, "ID"), new SearchHit(3, "ID") },
            new TotalHits(1, TotalHits.Relation.EQUAL_TO),
            1.0F
        );
        MockSearchPhaseContext mockSearchPhaseContext = new MockSearchPhaseContext(1);
        String collapseValue = randomBoolean() ? null : "boom";
        mockSearchPhaseContext.getRequest()
            .source(
                new SearchSourceBuilder().collapse(
                    new CollapseBuilder("someField").setInnerHits(new InnerHitBuilder().setName("foobarbaz"))
                )
            );
        mockSearchPhaseContext.searchTransport = new SearchTransportService(null, null, null) {
            @Override
            void sendExecuteMultiSearch(MultiSearchRequest request, SearchTask task, ActionListener<MultiSearchResponse> listener) {
                assertTrue(executedMultiSearch.compareAndSet(false, true));
                SearchResponse searchResponse = new SearchResponse(
                    collapsedHits,
                    null,
                    null,
                    false,
                    null,
                    null,
                    1,
                    null,
                    1,
                    1,
                    0,
                    0,
                    ShardSearchFailure.EMPTY_ARRAY,
                    SearchResponse.Clusters.EMPTY
                );
                ActionListener.respondAndRelease(
                    listener,
                    new MultiSearchResponse(
                        new MultiSearchResponse.Item[] {
                            new MultiSearchResponse.Item(null, new RuntimeException("boom")),
                            new MultiSearchResponse.Item(searchResponse, null) },
                        randomIntBetween(1, 10000)
                    )
                );
            }
        };

        SearchHit hit1 = new SearchHit(1, "ID");
        hit1.setDocumentField("someField", new DocumentField("someField", Collections.singletonList(collapseValue)));
        SearchHit hit2 = new SearchHit(2, "ID2");
        hit2.setDocumentField("someField", new DocumentField("someField", Collections.singletonList(collapseValue)));
        SearchHits hits = new SearchHits(new SearchHit[] { hit1, hit2 }, new TotalHits(1, TotalHits.Relation.EQUAL_TO), 1.0F);
        try {
            ExpandSearchPhase phase = new ExpandSearchPhase(mockSearchPhaseContext, hits, () -> new SearchPhase("test") {
                @Override
                public void run() {
                    var sections = new SearchResponseSections(hits, null, null, false, null, null, 1);
                    try {
                        mockSearchPhaseContext.sendSearchResponse(sections, null);
                    } finally {
                        sections.decRef();
                    }
                }
            });
            phase.run();
            assertThat(mockSearchPhaseContext.phaseFailure.get(), Matchers.instanceOf(RuntimeException.class));
            assertEquals("boom", mockSearchPhaseContext.phaseFailure.get().getMessage());
            assertNotNull(mockSearchPhaseContext.phaseFailure.get());
            assertNull(mockSearchPhaseContext.searchResponse.get());
        } finally {
            mockSearchPhaseContext.execute(() -> {});
            hits.decRef();
            collapsedHits.decRef();
        }
    }

    public void testSkipPhase() throws IOException {
        MockSearchPhaseContext mockSearchPhaseContext = new MockSearchPhaseContext(1);
        try {
            mockSearchPhaseContext.searchTransport = new SearchTransportService(null, null, null) {
                @Override
                void sendExecuteMultiSearch(MultiSearchRequest request, SearchTask task, ActionListener<MultiSearchResponse> listener) {
                    fail("no collapsing here");
                }
            };

            SearchHit hit1 = new SearchHit(1, "ID");
            hit1.setDocumentField("someField", new DocumentField("someField", Collections.singletonList(null)));
            SearchHit hit2 = new SearchHit(2, "ID2");
            hit2.setDocumentField("someField", new DocumentField("someField", Collections.singletonList(null)));
            SearchHits hits = new SearchHits(new SearchHit[] { hit1, hit2 }, new TotalHits(1, TotalHits.Relation.EQUAL_TO), 1.0F);
            try {
                ExpandSearchPhase phase = new ExpandSearchPhase(mockSearchPhaseContext, hits, () -> new SearchPhase("test") {
                    @Override
                    public void run() {
                        var sections = new SearchResponseSections(hits, null, null, false, null, null, 1);
                        try {
                            mockSearchPhaseContext.sendSearchResponse(sections, null);
                        } finally {
                            sections.decRef();
                        }
                    }
                });
                phase.run();
                mockSearchPhaseContext.assertNoFailure();
                assertNotNull(mockSearchPhaseContext.searchResponse.get());
            } finally {
                hits.decRef();
            }
        } finally {
            mockSearchPhaseContext.execute(() -> {});
            var resp = mockSearchPhaseContext.searchResponse.get();
            if (resp != null) {
                resp.decRef();
            }
        }
    }

    public void testSkipExpandCollapseNoHits() throws IOException {
        MockSearchPhaseContext mockSearchPhaseContext = new MockSearchPhaseContext(1);
        try {
            mockSearchPhaseContext.searchTransport = new SearchTransportService(null, null, null) {
                @Override
                void sendExecuteMultiSearch(MultiSearchRequest request, SearchTask task, ActionListener<MultiSearchResponse> listener) {
                    fail("expand should not try to send empty multi search request");
                }
            };
            mockSearchPhaseContext.getRequest()
                .source(
                    new SearchSourceBuilder().collapse(
                        new CollapseBuilder("someField").setInnerHits(new InnerHitBuilder().setName("foobarbaz"))
                    )
                );

<<<<<<< HEAD
            SearchHits hits = SearchHits.unpooled(SearchHits.EMPTY, new TotalHits(1, TotalHits.Relation.EQUAL_TO), 1.0f, null, null, null);
            ExpandSearchPhase phase = new ExpandSearchPhase(mockSearchPhaseContext, hits, () -> new SearchPhase("test") {
                @Override
                public void run() {
                    var sections = new SearchResponseSections(hits, null, null, false, null, null, 1);
                    try {
                        mockSearchPhaseContext.sendSearchResponse(sections, null);
                    } finally {
                        sections.decRef();
                    }
                }
            });
            phase.run();
            mockSearchPhaseContext.assertNoFailure();
            assertNotNull(mockSearchPhaseContext.searchResponse.get());
        } finally {
            var resp = mockSearchPhaseContext.searchResponse.get();
            if (resp != null) {
                resp.decRef();
=======
        SearchHits hits = SearchHits.empty(new TotalHits(1, TotalHits.Relation.EQUAL_TO), 1.0f);
        ExpandSearchPhase phase = new ExpandSearchPhase(mockSearchPhaseContext, hits, () -> new SearchPhase("test") {
            @Override
            public void run() {
                mockSearchPhaseContext.sendSearchResponse(new SearchResponseSections(hits, null, null, false, null, null, 1), null);
>>>>>>> bbcb449f
            }
        }
    }

    public void testExpandRequestOptions() throws IOException {
        MockSearchPhaseContext mockSearchPhaseContext = new MockSearchPhaseContext(1);
        try {
            boolean version = randomBoolean();
            final boolean seqNoAndTerm = randomBoolean();

            mockSearchPhaseContext.searchTransport = new SearchTransportService(null, null, null) {
                @Override
                void sendExecuteMultiSearch(MultiSearchRequest request, SearchTask task, ActionListener<MultiSearchResponse> listener) {
                    final QueryBuilder postFilter = QueryBuilders.existsQuery("foo");
                    assertTrue(request.requests().stream().allMatch((r) -> "foo".equals(r.preference())));
                    assertTrue(request.requests().stream().allMatch((r) -> "baz".equals(r.routing())));
                    assertTrue(request.requests().stream().allMatch((r) -> version == r.source().version()));
                    assertTrue(request.requests().stream().allMatch((r) -> seqNoAndTerm == r.source().seqNoAndPrimaryTerm()));
                    assertTrue(request.requests().stream().allMatch((r) -> postFilter.equals(r.source().postFilter())));
                    assertTrue(request.requests().stream().allMatch((r) -> r.source().fetchSource().fetchSource() == false));
                    assertTrue(request.requests().stream().allMatch((r) -> r.source().fetchSource().includes().length == 0));
                    assertTrue(request.requests().stream().allMatch((r) -> r.source().fetchSource().excludes().length == 0));
                }
            };
            mockSearchPhaseContext.getRequest()
                .source(
                    new SearchSourceBuilder().collapse(
                        new CollapseBuilder("someField").setInnerHits(
                            new InnerHitBuilder().setName("foobarbaz").setVersion(version).setSeqNoAndPrimaryTerm(seqNoAndTerm)
                        )
                    ).fetchSource(false).postFilter(QueryBuilders.existsQuery("foo"))
                )
                .preference("foobar")
                .routing("baz");

<<<<<<< HEAD
            SearchHits hits = SearchHits.unpooled(SearchHits.EMPTY, new TotalHits(1, TotalHits.Relation.EQUAL_TO), 1.0f, null, null, null);
            ExpandSearchPhase phase = new ExpandSearchPhase(mockSearchPhaseContext, hits, () -> new SearchPhase("test") {
                @Override
                public void run() {
                    var sections = new SearchResponseSections(hits, null, null, false, null, null, 1);
                    try {
                        mockSearchPhaseContext.sendSearchResponse(sections, null);
                    } finally {
                        sections.decRef();
                    }
                }
            });
            phase.run();
            mockSearchPhaseContext.assertNoFailure();
            assertNotNull(mockSearchPhaseContext.searchResponse.get());
            mockSearchPhaseContext.execute(() -> {});
        } finally {
            var resp = mockSearchPhaseContext.searchResponse.get();
            if (resp != null) {
                resp.decRef();
=======
        SearchHits hits = SearchHits.empty(new TotalHits(1, TotalHits.Relation.EQUAL_TO), 1.0f);
        ExpandSearchPhase phase = new ExpandSearchPhase(mockSearchPhaseContext, hits, () -> new SearchPhase("test") {
            @Override
            public void run() {
                mockSearchPhaseContext.sendSearchResponse(new SearchResponseSections(hits, null, null, false, null, null, 1), null);
>>>>>>> bbcb449f
            }
        }
    }
}<|MERGE_RESOLUTION|>--- conflicted
+++ resolved
@@ -288,8 +288,7 @@
                     )
                 );
 
-<<<<<<< HEAD
-            SearchHits hits = SearchHits.unpooled(SearchHits.EMPTY, new TotalHits(1, TotalHits.Relation.EQUAL_TO), 1.0f, null, null, null);
+            SearchHits hits = SearchHits.empty(new TotalHits(1, TotalHits.Relation.EQUAL_TO), 1.0f);
             ExpandSearchPhase phase = new ExpandSearchPhase(mockSearchPhaseContext, hits, () -> new SearchPhase("test") {
                 @Override
                 public void run() {
@@ -308,13 +307,6 @@
             var resp = mockSearchPhaseContext.searchResponse.get();
             if (resp != null) {
                 resp.decRef();
-=======
-        SearchHits hits = SearchHits.empty(new TotalHits(1, TotalHits.Relation.EQUAL_TO), 1.0f);
-        ExpandSearchPhase phase = new ExpandSearchPhase(mockSearchPhaseContext, hits, () -> new SearchPhase("test") {
-            @Override
-            public void run() {
-                mockSearchPhaseContext.sendSearchResponse(new SearchResponseSections(hits, null, null, false, null, null, 1), null);
->>>>>>> bbcb449f
             }
         }
     }
@@ -350,8 +342,7 @@
                 .preference("foobar")
                 .routing("baz");
 
-<<<<<<< HEAD
-            SearchHits hits = SearchHits.unpooled(SearchHits.EMPTY, new TotalHits(1, TotalHits.Relation.EQUAL_TO), 1.0f, null, null, null);
+            SearchHits hits = SearchHits.empty(new TotalHits(1, TotalHits.Relation.EQUAL_TO), 1.0f);
             ExpandSearchPhase phase = new ExpandSearchPhase(mockSearchPhaseContext, hits, () -> new SearchPhase("test") {
                 @Override
                 public void run() {
@@ -371,13 +362,6 @@
             var resp = mockSearchPhaseContext.searchResponse.get();
             if (resp != null) {
                 resp.decRef();
-=======
-        SearchHits hits = SearchHits.empty(new TotalHits(1, TotalHits.Relation.EQUAL_TO), 1.0f);
-        ExpandSearchPhase phase = new ExpandSearchPhase(mockSearchPhaseContext, hits, () -> new SearchPhase("test") {
-            @Override
-            public void run() {
-                mockSearchPhaseContext.sendSearchResponse(new SearchResponseSections(hits, null, null, false, null, null, 1), null);
->>>>>>> bbcb449f
             }
         }
     }
