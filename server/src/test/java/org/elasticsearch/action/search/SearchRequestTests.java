/*
 * Copyright Elasticsearch B.V. and/or licensed to Elasticsearch B.V. under one
 * or more contributor license agreements. Licensed under the Elastic License
 * 2.0 and the Server Side Public License, v 1; you may not use this file except
 * in compliance with, at your election, the Elastic License 2.0 or the Server
 * Side Public License, v 1.
 */

package org.elasticsearch.action.search;

import org.elasticsearch.TransportVersion;
import org.elasticsearch.action.ActionRequestValidationException;
import org.elasticsearch.action.support.IndicesOptions;
import org.elasticsearch.common.Strings;
import org.elasticsearch.common.io.stream.BytesStreamOutput;
import org.elasticsearch.common.io.stream.StreamOutput;
import org.elasticsearch.common.util.ArrayUtils;
import org.elasticsearch.core.TimeValue;
import org.elasticsearch.index.query.QueryBuilders;
import org.elasticsearch.search.AbstractSearchTestCase;
import org.elasticsearch.search.Scroll;
import org.elasticsearch.search.builder.PointInTimeBuilder;
import org.elasticsearch.search.builder.SearchSourceBuilder;
import org.elasticsearch.search.collapse.CollapseBuilder;
import org.elasticsearch.search.fetch.subphase.highlight.HighlightBuilder;
import org.elasticsearch.search.rank.rrf.RRFRankBuilder;
import org.elasticsearch.search.rescore.QueryRescorerBuilder;
import org.elasticsearch.search.suggest.SuggestBuilder;
import org.elasticsearch.search.suggest.term.TermSuggestionBuilder;
import org.elasticsearch.search.vectors.KnnSearchBuilder;
import org.elasticsearch.tasks.TaskId;
import org.elasticsearch.test.ESTestCase;
import org.elasticsearch.test.TransportVersionUtils;
import org.elasticsearch.test.VersionUtils;

import java.io.IOException;
import java.util.ArrayList;
import java.util.List;

import static java.util.Collections.emptyMap;
import static org.elasticsearch.test.EqualsHashCodeTestUtils.checkEqualsAndHashCode;
import static org.hamcrest.Matchers.equalTo;

public class SearchRequestTests extends AbstractSearchTestCase {

    @Override
    protected SearchRequest createSearchRequest() throws IOException {
        SearchRequest request = super.createSearchRequest();
        if (randomBoolean()) {
            return request;
        }
        // clusterAlias and absoluteStartMillis do not have public getters/setters hence we randomize them only in this test specifically.
        return SearchRequest.subSearchRequest(
            new TaskId("node", 1),
            request,
            request.indices(),
            randomAlphaOfLengthBetween(5, 10),
            randomNonNegativeLong(),
            randomBoolean()
        );
    }

    public void testWithLocalReduction() {
        final TaskId taskId = new TaskId("n", 1);
        expectThrows(
            NullPointerException.class,
            () -> SearchRequest.subSearchRequest(taskId, null, Strings.EMPTY_ARRAY, "", 0, randomBoolean())
        );
        SearchRequest request = new SearchRequest();
        expectThrows(NullPointerException.class, () -> SearchRequest.subSearchRequest(taskId, request, null, "", 0, randomBoolean()));
        expectThrows(
            NullPointerException.class,
            () -> SearchRequest.subSearchRequest(taskId, request, new String[] { null }, "", 0, randomBoolean())
        );
        expectThrows(
            NullPointerException.class,
            () -> SearchRequest.subSearchRequest(taskId, request, Strings.EMPTY_ARRAY, null, 0, randomBoolean())
        );
        expectThrows(
            IllegalArgumentException.class,
            () -> SearchRequest.subSearchRequest(taskId, request, Strings.EMPTY_ARRAY, "", -1, randomBoolean())
        );
        SearchRequest searchRequest = SearchRequest.subSearchRequest(taskId, request, Strings.EMPTY_ARRAY, "", 0, randomBoolean());
        assertNull(searchRequest.validate());
    }

    public void testSerialization() throws Exception {
        SearchRequest searchRequest = createSearchRequest();
        SearchRequest deserializedRequest = copyWriteable(searchRequest, namedWriteableRegistry, SearchRequest::new);
        assertEquals(deserializedRequest, searchRequest);
        assertEquals(deserializedRequest.hashCode(), searchRequest.hashCode());
        assertNotSame(deserializedRequest, searchRequest);
    }

    public void testSerializationMultiKNN() throws Exception {
        SearchRequest searchRequest = createSearchRequest();
        if (searchRequest.source() == null) {
            searchRequest.source(new SearchSourceBuilder());
        }
        searchRequest.source()
            .knnSearch(
                List.of(
                    new KnnSearchBuilder(randomAlphaOfLength(10), new float[] { 1, 2 }, 5, 10, randomBoolean() ? null : randomFloat()),
                    new KnnSearchBuilder(randomAlphaOfLength(10), new float[] { 4, 12, 41 }, 3, 5, randomBoolean() ? null : randomFloat())
                )
            );
        expectThrows(
            IllegalArgumentException.class,
            () -> copyWriteable(
                searchRequest,
                namedWriteableRegistry,
                SearchRequest::new,
                TransportVersionUtils.randomVersionBetween(random(), TransportVersion.V_8_4_0, TransportVersion.V_8_6_0)
            )
        );

        searchRequest.source()
            .knnSearch(
                List.of(new KnnSearchBuilder(randomAlphaOfLength(10), new float[] { 1, 2 }, 5, 10, randomBoolean() ? null : randomFloat()))
            );
        // Shouldn't throw because its just one KNN request
        copyWriteable(
            searchRequest,
            namedWriteableRegistry,
            SearchRequest::new,
            TransportVersionUtils.randomVersionBetween(random(), TransportVersion.V_8_4_0, TransportVersion.V_8_6_0)
        );
    }

    public void testRandomVersionSerialization() throws IOException {
        SearchRequest searchRequest = createSearchRequest();
        TransportVersion version = TransportVersionUtils.randomVersion(random());
        if (version.before(TransportVersion.V_7_11_0) && searchRequest.source() != null) {
            // Versions before 7.11.0 don't support runtime mappings
            searchRequest.source().runtimeMappings(emptyMap());
        }
        if (version.before(TransportVersion.V_8_4_0)) {
            // Versions before 8.4.0 don't support force_synthetic_source
            searchRequest.setForceSyntheticSource(false);
        }
        if (version.before(TransportVersion.V_8_7_0) && searchRequest.hasKnnSearch() && searchRequest.source().knnSearch().size() > 1) {
            // Versions before 8.7.0 don't support more than one KNN clause
            searchRequest.source().knnSearch(List.of(searchRequest.source().knnSearch().get(0)));
        }
        SearchRequest deserializedRequest = copyWriteable(searchRequest, namedWriteableRegistry, SearchRequest::new, version);
        assertEquals(searchRequest.isCcsMinimizeRoundtrips(), deserializedRequest.isCcsMinimizeRoundtrips());
        assertEquals(searchRequest.getLocalClusterAlias(), deserializedRequest.getLocalClusterAlias());
        assertEquals(searchRequest.getAbsoluteStartMillis(), deserializedRequest.getAbsoluteStartMillis());
        assertEquals(searchRequest.isFinalReduce(), deserializedRequest.isFinalReduce());
    }

    public void testIllegalArguments() {
        SearchRequest searchRequest = new SearchRequest();
        assertNotNull(searchRequest.indices());
        assertNotNull(searchRequest.indicesOptions());
        assertNotNull(searchRequest.searchType());

        NullPointerException e = expectThrows(NullPointerException.class, () -> searchRequest.indices((String[]) null));
        assertEquals("indices must not be null", e.getMessage());
        e = expectThrows(NullPointerException.class, () -> searchRequest.indices((String) null));
        assertEquals("index must not be null", e.getMessage());

        e = expectThrows(NullPointerException.class, () -> searchRequest.indicesOptions(null));
        assertEquals("indicesOptions must not be null", e.getMessage());

        e = expectThrows(NullPointerException.class, () -> searchRequest.searchType((SearchType) null));
        assertEquals("searchType must not be null", e.getMessage());

        e = expectThrows(NullPointerException.class, () -> searchRequest.source(null));
        assertEquals("source must not be null", e.getMessage());

        e = expectThrows(NullPointerException.class, () -> searchRequest.scroll((TimeValue) null));
        assertEquals("keepAlive must not be null", e.getMessage());
    }

    public void testValidate() throws IOException {
        {
            // if scroll isn't set, validate should never add errors
            SearchRequest searchRequest = createSearchRequest().source(new SearchSourceBuilder());
            searchRequest.scroll((Scroll) null);
            ActionRequestValidationException validationErrors = searchRequest.validate();
            assertNull(validationErrors);
        }
        {
            // disabling `track_total_hits` isn't valid in scroll context
            SearchRequest searchRequest = createSearchRequest().source(new SearchSourceBuilder());
            // make sure we don't set the request cache for a scroll query
            searchRequest.requestCache(false);
            searchRequest.scroll(new TimeValue(1000));
            searchRequest.source().trackTotalHits(false);
            ActionRequestValidationException validationErrors = searchRequest.validate();
            assertNotNull(validationErrors);
            assertEquals(1, validationErrors.validationErrors().size());
            assertEquals("disabling [track_total_hits] is not allowed in a scroll context", validationErrors.validationErrors().get(0));
        }
        {
            // scroll and `from` isn't valid
            SearchRequest searchRequest = createSearchRequest().source(new SearchSourceBuilder());
            // make sure we don't set the request cache for a scroll query
            searchRequest.requestCache(false);
            searchRequest.scroll(new TimeValue(1000));
            searchRequest.source().from(10);
            ActionRequestValidationException validationErrors = searchRequest.validate();
            assertNotNull(validationErrors);
            assertEquals(1, validationErrors.validationErrors().size());
            assertEquals("using [from] is not allowed in a scroll context", validationErrors.validationErrors().get(0));
        }
        {
            // scroll and `size` is `0`
            SearchRequest searchRequest = createSearchRequest().source(new SearchSourceBuilder().size(0));
            searchRequest.requestCache(false);
            searchRequest.scroll(new TimeValue(1000));
            ActionRequestValidationException validationErrors = searchRequest.validate();
            assertNotNull(validationErrors);
            assertEquals(1, validationErrors.validationErrors().size());
            assertEquals("[size] cannot be [0] in a scroll context", validationErrors.validationErrors().get(0));
        }
        {
            // Rescore is not allowed on scroll requests
            SearchRequest searchRequest = createSearchRequest().source(new SearchSourceBuilder());
            searchRequest.source().addRescorer(new QueryRescorerBuilder(QueryBuilders.matchAllQuery()));
            searchRequest.requestCache(false);
            searchRequest.scroll(new TimeValue(1000));
            ActionRequestValidationException validationErrors = searchRequest.validate();
            assertNotNull(validationErrors);
            assertEquals(1, validationErrors.validationErrors().size());
            assertEquals("using [rescore] is not allowed in a scroll context", validationErrors.validationErrors().get(0));
        }
        {
            // Reader context with scroll
            SearchRequest searchRequest = new SearchRequest().source(
                new SearchSourceBuilder().pointInTimeBuilder(new PointInTimeBuilder("id"))
            ).scroll(TimeValue.timeValueMillis(randomIntBetween(1, 100)));
            ActionRequestValidationException validationErrors = searchRequest.validate();
            assertNotNull(validationErrors);
            assertEquals(1, validationErrors.validationErrors().size());
            assertEquals("using [point in time] is not allowed in a scroll context", validationErrors.validationErrors().get(0));
        }
        {
            // Minimum compatible shard node version with ccs_minimize_roundtrips
            SearchRequest searchRequest;
            boolean isMinCompatibleShardVersion = randomBoolean();
            if (isMinCompatibleShardVersion) {
                searchRequest = new SearchRequest(VersionUtils.randomVersion(random()));
            } else {
                searchRequest = new SearchRequest();
            }

            boolean shouldSetCcsMinimizeRoundtrips = randomBoolean();
            if (shouldSetCcsMinimizeRoundtrips) {
                searchRequest.setCcsMinimizeRoundtrips(true);
            }
            ActionRequestValidationException validationErrors = searchRequest.validate();

            if (isMinCompatibleShardVersion && shouldSetCcsMinimizeRoundtrips) {
                assertNotNull(validationErrors);
                assertEquals(1, validationErrors.validationErrors().size());
                assertEquals(
                    "[ccs_minimize_roundtrips] cannot be [true] when setting a minimum compatible shard version",
                    validationErrors.validationErrors().get(0)
                );
            } else {
                assertNull(validationErrors);
            }
        }
<<<<<<< HEAD
        /*{
            SearchRequest searchRequest = new SearchRequest().source(
                new SearchSourceBuilder().rankContextBuilder(new RRFRankContextBuilder())
=======
        {
            SearchRequest searchRequest = new SearchRequest().source(
                new SearchSourceBuilder().rankContextBuilder(new RRFRankBuilder())
>>>>>>> 06c4863e
                    .query(QueryBuilders.termQuery("field", "term"))
                    .knnSearch(List.of(new KnnSearchBuilder("vector", new float[] { 0f }, 10, 100, null)))
            ).scroll(new TimeValue(1000));
            ActionRequestValidationException validationErrors = searchRequest.validate();
            assertNotNull(validationErrors);
            assertEquals(1, validationErrors.validationErrors().size());
            assertEquals("[rank] cannot be used in a scroll context", validationErrors.validationErrors().get(0));
        }
        {
            SearchRequest searchRequest = new SearchRequest().source(
<<<<<<< HEAD
                new SearchSourceBuilder().rankContextBuilder(new RRFRankContextBuilder())
=======
                new SearchSourceBuilder().rankContextBuilder(new RRFRankBuilder())
>>>>>>> 06c4863e
                    .query(QueryBuilders.termQuery("field", "term"))
                    .knnSearch(List.of(new KnnSearchBuilder("vector", new float[] { 0f }, 10, 100, null)))
                    .size(0)
            );
            ActionRequestValidationException validationErrors = searchRequest.validate();
            assertNotNull(validationErrors);
            assertEquals(1, validationErrors.validationErrors().size());
            assertEquals("[rank] requires [size] greater than [0]", validationErrors.validationErrors().get(0));
        }
        {
            SearchRequest searchRequest = new SearchRequest().source(
<<<<<<< HEAD
                new SearchSourceBuilder().rankContextBuilder(new RRFRankContextBuilder())
=======
                new SearchSourceBuilder().rankContextBuilder(new RRFRankBuilder())
>>>>>>> 06c4863e
                    .query(QueryBuilders.termQuery("field", "term"))
                    .knnSearch(List.of(new KnnSearchBuilder("vector", new float[] { 0f }, 10, 100, null)))
                    .addRescorer(new QueryRescorerBuilder(QueryBuilders.termQuery("rescore", "another term")))
            );
            ActionRequestValidationException validationErrors = searchRequest.validate();
            assertNotNull(validationErrors);
            assertEquals(1, validationErrors.validationErrors().size());
            assertEquals("[rank] cannot be used with [rescore]", validationErrors.validationErrors().get(0));
        }
        {
            SearchRequest searchRequest = new SearchRequest().source(
<<<<<<< HEAD
                new SearchSourceBuilder().rankContextBuilder(new RRFRankContextBuilder())
=======
                new SearchSourceBuilder().rankContextBuilder(new RRFRankBuilder())
>>>>>>> 06c4863e
                    .query(QueryBuilders.termQuery("field", "term"))
                    .knnSearch(List.of(new KnnSearchBuilder("vector", new float[] { 0f }, 10, 100, null)))
                    .sort("test")
            );
            ActionRequestValidationException validationErrors = searchRequest.validate();
            assertNotNull(validationErrors);
            assertEquals(1, validationErrors.validationErrors().size());
            assertEquals("[rank] cannot be used with [sort]", validationErrors.validationErrors().get(0));
        }
        {
            SearchRequest searchRequest = new SearchRequest().source(
<<<<<<< HEAD
                new SearchSourceBuilder().rankContextBuilder(new RRFRankContextBuilder())
=======
                new SearchSourceBuilder().rankContextBuilder(new RRFRankBuilder())
>>>>>>> 06c4863e
                    .query(QueryBuilders.termQuery("field", "term"))
                    .knnSearch(List.of(new KnnSearchBuilder("vector", new float[] { 0f }, 10, 100, null)))
                    .collapse(new CollapseBuilder("field"))
            );
            ActionRequestValidationException validationErrors = searchRequest.validate();
            assertNotNull(validationErrors);
            assertEquals(1, validationErrors.validationErrors().size());
            assertEquals("[rank] cannot be used with [collapse]", validationErrors.validationErrors().get(0));
        }
        {
            SearchRequest searchRequest = new SearchRequest().source(
<<<<<<< HEAD
                new SearchSourceBuilder().rankContextBuilder(new RRFRankContextBuilder())
=======
                new SearchSourceBuilder().rankContextBuilder(new RRFRankBuilder())
>>>>>>> 06c4863e
                    .query(QueryBuilders.termQuery("field", "term"))
                    .knnSearch(List.of(new KnnSearchBuilder("vector", new float[] { 0f }, 10, 100, null)))
                    .suggest(new SuggestBuilder().setGlobalText("test").addSuggestion("suggestion", new TermSuggestionBuilder("term")))
            );
            ActionRequestValidationException validationErrors = searchRequest.validate();
            assertNotNull(validationErrors);
            assertEquals(1, validationErrors.validationErrors().size());
            assertEquals("[rank] cannot be used with [suggest]", validationErrors.validationErrors().get(0));
        }
        {
            SearchRequest searchRequest = new SearchRequest().source(
<<<<<<< HEAD
                new SearchSourceBuilder().rankContextBuilder(new RRFRankContextBuilder())
=======
                new SearchSourceBuilder().rankContextBuilder(new RRFRankBuilder())
>>>>>>> 06c4863e
                    .query(QueryBuilders.termQuery("field", "term"))
                    .knnSearch(List.of(new KnnSearchBuilder("vector", new float[] { 0f }, 10, 100, null)))
                    .highlighter(new HighlightBuilder().field("field"))
            );
            ActionRequestValidationException validationErrors = searchRequest.validate();
            assertNotNull(validationErrors);
            assertEquals(1, validationErrors.validationErrors().size());
            assertEquals("[rank] cannot be used with [highlighter]", validationErrors.validationErrors().get(0));
        }
        {
            SearchRequest searchRequest = new SearchRequest().source(
<<<<<<< HEAD
                new SearchSourceBuilder().rankContextBuilder(new RRFRankContextBuilder())
=======
                new SearchSourceBuilder().rankContextBuilder(new RRFRankBuilder())
>>>>>>> 06c4863e
                    .query(QueryBuilders.termQuery("field", "term"))
                    .knnSearch(List.of(new KnnSearchBuilder("vector", new float[] { 0f }, 10, 100, null)))
                    .pointInTimeBuilder(new PointInTimeBuilder("test"))
            );
            ActionRequestValidationException validationErrors = searchRequest.validate();
            assertNotNull(validationErrors);
            assertEquals(1, validationErrors.validationErrors().size());
            assertEquals("[rank] cannot be used with [point in time]", validationErrors.validationErrors().get(0));
        }
        {
            SearchRequest searchRequest = new SearchRequest().source(
<<<<<<< HEAD
                new SearchSourceBuilder().rankContextBuilder(new RRFRankContextBuilder())
=======
                new SearchSourceBuilder().rankContextBuilder(new RRFRankBuilder())
>>>>>>> 06c4863e
                    .query(QueryBuilders.termQuery("field", "term"))
                    .knnSearch(List.of(new KnnSearchBuilder("vector", new float[] { 0f }, 10, 100, null)))
                    .profile(true)
            );
            ActionRequestValidationException validationErrors = searchRequest.validate();
            assertNotNull(validationErrors);
            assertEquals(1, validationErrors.validationErrors().size());
            assertEquals("[rank] requires [profile] is [false]", validationErrors.validationErrors().get(0));
        }
        {
            SearchRequest searchRequest = new SearchRequest().source(
<<<<<<< HEAD
                new SearchSourceBuilder().rankContextBuilder(new RRFRankContextBuilder())
=======
                new SearchSourceBuilder().rankContextBuilder(new RRFRankBuilder())
>>>>>>> 06c4863e
                    .query(QueryBuilders.termQuery("field", "term"))
                    .knnSearch(List.of(new KnnSearchBuilder("vector", new float[] { 0f }, 10, 100, null)))
                    .explain(true)
            );
            ActionRequestValidationException validationErrors = searchRequest.validate();
            assertNotNull(validationErrors);
            assertEquals(1, validationErrors.validationErrors().size());
            assertEquals("[rank] requires [explain] is [false]", validationErrors.validationErrors().get(0));
<<<<<<< HEAD
        }*/
=======
        }
>>>>>>> 06c4863e
    }

    public void testCopyConstructor() throws IOException {
        SearchRequest searchRequest = createSearchRequest();
        SearchRequest deserializedRequest = copyWriteable(searchRequest, namedWriteableRegistry, SearchRequest::new);
        assertEquals(deserializedRequest, searchRequest);
        assertEquals(deserializedRequest.hashCode(), searchRequest.hashCode());
        assertNotSame(deserializedRequest, searchRequest);
    }

    public void testEqualsAndHashcode() throws IOException {
        checkEqualsAndHashCode(createSearchRequest(), SearchRequest::new, this::mutate);
    }

    private SearchRequest mutate(SearchRequest searchRequest) {
        SearchRequest mutation = new SearchRequest(searchRequest);
        List<Runnable> mutators = new ArrayList<>();
        mutators.add(() -> mutation.indices(ArrayUtils.concat(searchRequest.indices(), new String[] { randomAlphaOfLength(10) })));
        mutators.add(
            () -> mutation.indicesOptions(
                randomValueOtherThan(
                    searchRequest.indicesOptions(),
                    () -> IndicesOptions.fromOptions(randomBoolean(), randomBoolean(), randomBoolean(), randomBoolean())
                )
            )
        );
        mutators.add(() -> mutation.preference(randomValueOtherThan(searchRequest.preference(), () -> randomAlphaOfLengthBetween(3, 10))));
        mutators.add(() -> mutation.routing(randomValueOtherThan(searchRequest.routing(), () -> randomAlphaOfLengthBetween(3, 10))));
        mutators.add(() -> mutation.requestCache((randomValueOtherThan(searchRequest.requestCache(), ESTestCase::randomBoolean))));
        mutators.add(
            () -> mutation.scroll(
                randomValueOtherThan(searchRequest.scroll(), () -> new Scroll(new TimeValue(randomNonNegativeLong() % 100000)))
            )
        );
        mutators.add(
            () -> mutation.searchType(
                randomValueOtherThan(
                    searchRequest.searchType(),
                    () -> randomFrom(SearchType.DFS_QUERY_THEN_FETCH, SearchType.QUERY_THEN_FETCH)
                )
            )
        );
        mutators.add(() -> mutation.source(randomValueOtherThan(searchRequest.source(), this::createSearchSourceBuilder)));
        mutators.add(() -> mutation.setCcsMinimizeRoundtrips(searchRequest.isCcsMinimizeRoundtrips() == false));
        randomFrom(mutators).run();
        return mutation;
    }

    public void testDescriptionForDefault() {
        assertThat(toDescription(new SearchRequest()), equalTo("indices[], search_type[QUERY_THEN_FETCH], source[]"));
    }

    public void testDescriptionIncludesScroll() {
        assertThat(
            toDescription(new SearchRequest().scroll(TimeValue.timeValueMinutes(5))),
            equalTo("indices[], search_type[QUERY_THEN_FETCH], scroll[5m], source[]")
        );
    }

    public void testDescriptionIncludePreferenceAndRouting() {
        assertThat(
            toDescription(new SearchRequest().preference("abc")),
            equalTo("indices[], search_type[QUERY_THEN_FETCH], source[], preference[abc]")
        );
        assertThat(
            toDescription(new SearchRequest().preference("abc").routing("xyz")),
            equalTo("indices[], search_type[QUERY_THEN_FETCH], source[], routing[xyz], preference[abc]")
        );
    }

    private String toDescription(SearchRequest request) {
        return request.createTask(0, "test", SearchAction.NAME, TaskId.EMPTY_TASK_ID, emptyMap()).getDescription();
    }

    public void testForceSyntheticUnsupported() {
        SearchRequest request = new SearchRequest();
        request.setForceSyntheticSource(true);
        StreamOutput out = new BytesStreamOutput();
        out.setTransportVersion(TransportVersion.V_8_3_0);
        Exception e = expectThrows(IllegalArgumentException.class, () -> request.writeTo(out));
        assertEquals(e.getMessage(), "force_synthetic_source is not supported before 8.4.0");
    }
}<|MERGE_RESOLUTION|>--- conflicted
+++ resolved
@@ -21,12 +21,7 @@
 import org.elasticsearch.search.Scroll;
 import org.elasticsearch.search.builder.PointInTimeBuilder;
 import org.elasticsearch.search.builder.SearchSourceBuilder;
-import org.elasticsearch.search.collapse.CollapseBuilder;
-import org.elasticsearch.search.fetch.subphase.highlight.HighlightBuilder;
-import org.elasticsearch.search.rank.rrf.RRFRankBuilder;
 import org.elasticsearch.search.rescore.QueryRescorerBuilder;
-import org.elasticsearch.search.suggest.SuggestBuilder;
-import org.elasticsearch.search.suggest.term.TermSuggestionBuilder;
 import org.elasticsearch.search.vectors.KnnSearchBuilder;
 import org.elasticsearch.tasks.TaskId;
 import org.elasticsearch.test.ESTestCase;
@@ -263,15 +258,9 @@
                 assertNull(validationErrors);
             }
         }
-<<<<<<< HEAD
         /*{
             SearchRequest searchRequest = new SearchRequest().source(
-                new SearchSourceBuilder().rankContextBuilder(new RRFRankContextBuilder())
-=======
-        {
-            SearchRequest searchRequest = new SearchRequest().source(
-                new SearchSourceBuilder().rankContextBuilder(new RRFRankBuilder())
->>>>>>> 06c4863e
+                new SearchSourceBuilder().rankContextBuilder(new RRFRankBuilder())
                     .query(QueryBuilders.termQuery("field", "term"))
                     .knnSearch(List.of(new KnnSearchBuilder("vector", new float[] { 0f }, 10, 100, null)))
             ).scroll(new TimeValue(1000));
@@ -282,11 +271,7 @@
         }
         {
             SearchRequest searchRequest = new SearchRequest().source(
-<<<<<<< HEAD
-                new SearchSourceBuilder().rankContextBuilder(new RRFRankContextBuilder())
-=======
-                new SearchSourceBuilder().rankContextBuilder(new RRFRankBuilder())
->>>>>>> 06c4863e
+                new SearchSourceBuilder().rankContextBuilder(new RRFRankBuilder())
                     .query(QueryBuilders.termQuery("field", "term"))
                     .knnSearch(List.of(new KnnSearchBuilder("vector", new float[] { 0f }, 10, 100, null)))
                     .size(0)
@@ -298,11 +283,7 @@
         }
         {
             SearchRequest searchRequest = new SearchRequest().source(
-<<<<<<< HEAD
-                new SearchSourceBuilder().rankContextBuilder(new RRFRankContextBuilder())
-=======
-                new SearchSourceBuilder().rankContextBuilder(new RRFRankBuilder())
->>>>>>> 06c4863e
+                new SearchSourceBuilder().rankContextBuilder(new RRFRankBuilder())
                     .query(QueryBuilders.termQuery("field", "term"))
                     .knnSearch(List.of(new KnnSearchBuilder("vector", new float[] { 0f }, 10, 100, null)))
                     .addRescorer(new QueryRescorerBuilder(QueryBuilders.termQuery("rescore", "another term")))
@@ -314,11 +295,7 @@
         }
         {
             SearchRequest searchRequest = new SearchRequest().source(
-<<<<<<< HEAD
-                new SearchSourceBuilder().rankContextBuilder(new RRFRankContextBuilder())
-=======
-                new SearchSourceBuilder().rankContextBuilder(new RRFRankBuilder())
->>>>>>> 06c4863e
+                new SearchSourceBuilder().rankContextBuilder(new RRFRankBuilder())
                     .query(QueryBuilders.termQuery("field", "term"))
                     .knnSearch(List.of(new KnnSearchBuilder("vector", new float[] { 0f }, 10, 100, null)))
                     .sort("test")
@@ -330,11 +307,7 @@
         }
         {
             SearchRequest searchRequest = new SearchRequest().source(
-<<<<<<< HEAD
-                new SearchSourceBuilder().rankContextBuilder(new RRFRankContextBuilder())
-=======
-                new SearchSourceBuilder().rankContextBuilder(new RRFRankBuilder())
->>>>>>> 06c4863e
+                new SearchSourceBuilder().rankContextBuilder(new RRFRankBuilder())
                     .query(QueryBuilders.termQuery("field", "term"))
                     .knnSearch(List.of(new KnnSearchBuilder("vector", new float[] { 0f }, 10, 100, null)))
                     .collapse(new CollapseBuilder("field"))
@@ -346,11 +319,7 @@
         }
         {
             SearchRequest searchRequest = new SearchRequest().source(
-<<<<<<< HEAD
-                new SearchSourceBuilder().rankContextBuilder(new RRFRankContextBuilder())
-=======
-                new SearchSourceBuilder().rankContextBuilder(new RRFRankBuilder())
->>>>>>> 06c4863e
+                new SearchSourceBuilder().rankContextBuilder(new RRFRankBuilder())
                     .query(QueryBuilders.termQuery("field", "term"))
                     .knnSearch(List.of(new KnnSearchBuilder("vector", new float[] { 0f }, 10, 100, null)))
                     .suggest(new SuggestBuilder().setGlobalText("test").addSuggestion("suggestion", new TermSuggestionBuilder("term")))
@@ -362,11 +331,7 @@
         }
         {
             SearchRequest searchRequest = new SearchRequest().source(
-<<<<<<< HEAD
-                new SearchSourceBuilder().rankContextBuilder(new RRFRankContextBuilder())
-=======
-                new SearchSourceBuilder().rankContextBuilder(new RRFRankBuilder())
->>>>>>> 06c4863e
+                new SearchSourceBuilder().rankContextBuilder(new RRFRankBuilder())
                     .query(QueryBuilders.termQuery("field", "term"))
                     .knnSearch(List.of(new KnnSearchBuilder("vector", new float[] { 0f }, 10, 100, null)))
                     .highlighter(new HighlightBuilder().field("field"))
@@ -378,11 +343,7 @@
         }
         {
             SearchRequest searchRequest = new SearchRequest().source(
-<<<<<<< HEAD
-                new SearchSourceBuilder().rankContextBuilder(new RRFRankContextBuilder())
-=======
-                new SearchSourceBuilder().rankContextBuilder(new RRFRankBuilder())
->>>>>>> 06c4863e
+                new SearchSourceBuilder().rankContextBuilder(new RRFRankBuilder())
                     .query(QueryBuilders.termQuery("field", "term"))
                     .knnSearch(List.of(new KnnSearchBuilder("vector", new float[] { 0f }, 10, 100, null)))
                     .pointInTimeBuilder(new PointInTimeBuilder("test"))
@@ -394,11 +355,7 @@
         }
         {
             SearchRequest searchRequest = new SearchRequest().source(
-<<<<<<< HEAD
-                new SearchSourceBuilder().rankContextBuilder(new RRFRankContextBuilder())
-=======
-                new SearchSourceBuilder().rankContextBuilder(new RRFRankBuilder())
->>>>>>> 06c4863e
+                new SearchSourceBuilder().rankContextBuilder(new RRFRankBuilder())
                     .query(QueryBuilders.termQuery("field", "term"))
                     .knnSearch(List.of(new KnnSearchBuilder("vector", new float[] { 0f }, 10, 100, null)))
                     .profile(true)
@@ -410,11 +367,7 @@
         }
         {
             SearchRequest searchRequest = new SearchRequest().source(
-<<<<<<< HEAD
-                new SearchSourceBuilder().rankContextBuilder(new RRFRankContextBuilder())
-=======
-                new SearchSourceBuilder().rankContextBuilder(new RRFRankBuilder())
->>>>>>> 06c4863e
+                new SearchSourceBuilder().rankContextBuilder(new RRFRankBuilder())
                     .query(QueryBuilders.termQuery("field", "term"))
                     .knnSearch(List.of(new KnnSearchBuilder("vector", new float[] { 0f }, 10, 100, null)))
                     .explain(true)
@@ -423,11 +376,7 @@
             assertNotNull(validationErrors);
             assertEquals(1, validationErrors.validationErrors().size());
             assertEquals("[rank] requires [explain] is [false]", validationErrors.validationErrors().get(0));
-<<<<<<< HEAD
         }*/
-=======
-        }
->>>>>>> 06c4863e
     }
 
     public void testCopyConstructor() throws IOException {
