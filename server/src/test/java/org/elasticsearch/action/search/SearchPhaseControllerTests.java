/*
 * Copyright Elasticsearch B.V. and/or licensed to Elasticsearch B.V. under one
 * or more contributor license agreements. Licensed under the Elastic License
 * 2.0 and the Server Side Public License, v 1; you may not use this file except
 * in compliance with, at your election, the Elastic License 2.0 or the Server
 * Side Public License, v 1.
 */

package org.elasticsearch.action.search;

import com.carrotsearch.randomizedtesting.RandomizedContext;

import org.apache.lucene.search.FieldDoc;
import org.apache.lucene.search.ScoreDoc;
import org.apache.lucene.search.SortField;
import org.apache.lucene.search.TopDocs;
import org.apache.lucene.search.TopFieldDocs;
import org.apache.lucene.search.TotalHits;
import org.apache.lucene.search.TotalHits.Relation;
import org.apache.lucene.search.grouping.CollapseTopFieldDocs;
import org.apache.lucene.util.BytesRef;
import org.elasticsearch.action.OriginalIndices;
import org.elasticsearch.common.Strings;
import org.elasticsearch.common.UUIDs;
import org.elasticsearch.common.breaker.CircuitBreaker;
import org.elasticsearch.common.breaker.CircuitBreakingException;
import org.elasticsearch.common.breaker.NoopCircuitBreaker;
import org.elasticsearch.common.io.stream.NamedWriteableRegistry;
import org.elasticsearch.common.lucene.Lucene;
import org.elasticsearch.common.lucene.search.TopDocsAndMaxScore;
import org.elasticsearch.common.settings.Settings;
import org.elasticsearch.common.text.Text;
import org.elasticsearch.common.util.BigArrays;
import org.elasticsearch.common.util.concurrent.AtomicArray;
import org.elasticsearch.common.util.concurrent.EsExecutors;
import org.elasticsearch.common.util.concurrent.EsThreadPoolExecutor;
import org.elasticsearch.index.shard.ShardId;
import org.elasticsearch.search.DocValueFormat;
import org.elasticsearch.search.SearchHit;
import org.elasticsearch.search.SearchHits;
import org.elasticsearch.search.SearchModule;
import org.elasticsearch.search.SearchPhaseResult;
import org.elasticsearch.search.SearchShardTarget;
import org.elasticsearch.search.aggregations.AggregationBuilders;
import org.elasticsearch.search.aggregations.InternalAggregation;
import org.elasticsearch.search.aggregations.InternalAggregation.ReduceContext;
import org.elasticsearch.search.aggregations.InternalAggregations;
import org.elasticsearch.search.aggregations.metrics.InternalMax;
import org.elasticsearch.search.aggregations.pipeline.PipelineAggregator.PipelineTree;
import org.elasticsearch.search.builder.SearchSourceBuilder;
import org.elasticsearch.search.fetch.FetchSearchResult;
import org.elasticsearch.search.internal.InternalSearchResponse;
import org.elasticsearch.search.internal.SearchContext;
import org.elasticsearch.search.internal.ShardSearchContextId;
import org.elasticsearch.search.profile.ProfileResult;
import org.elasticsearch.search.profile.SearchProfileQueryPhaseResult;
import org.elasticsearch.search.profile.aggregation.AggregationProfileShardResult;
import org.elasticsearch.search.query.QuerySearchResult;
import org.elasticsearch.search.suggest.SortBy;
import org.elasticsearch.search.suggest.Suggest;
import org.elasticsearch.search.suggest.completion.CompletionSuggestion;
import org.elasticsearch.search.suggest.phrase.PhraseSuggestion;
import org.elasticsearch.search.suggest.term.TermSuggestion;
import org.elasticsearch.tasks.TaskId;
import org.elasticsearch.test.ESTestCase;
import org.elasticsearch.test.InternalAggregationTestCase;
import org.elasticsearch.threadpool.TestThreadPool;
import org.elasticsearch.threadpool.ThreadPool;
import org.junit.After;
import org.junit.Before;

import java.util.ArrayList;
import java.util.Collections;
import java.util.HashMap;
import java.util.List;
import java.util.Map;
import java.util.Optional;
import java.util.concurrent.CopyOnWriteArrayList;
import java.util.concurrent.CountDownLatch;
import java.util.concurrent.atomic.AtomicBoolean;
import java.util.concurrent.atomic.AtomicInteger;
import java.util.concurrent.atomic.AtomicReference;
import java.util.stream.Collectors;

import static java.util.Collections.emptyList;
import static java.util.Collections.emptyMap;
import static java.util.Collections.singletonList;
import static java.util.stream.Collectors.toList;
import static org.hamcrest.Matchers.anEmptyMap;
import static org.hamcrest.Matchers.both;
import static org.hamcrest.Matchers.containsString;
import static org.hamcrest.Matchers.equalTo;
import static org.hamcrest.Matchers.greaterThan;
import static org.hamcrest.Matchers.greaterThanOrEqualTo;
import static org.hamcrest.Matchers.hasSize;
import static org.hamcrest.Matchers.instanceOf;
import static org.hamcrest.Matchers.is;
import static org.hamcrest.Matchers.lessThan;
import static org.hamcrest.Matchers.lessThanOrEqualTo;

public class SearchPhaseControllerTests extends ESTestCase {
    private ThreadPool threadPool;
    private EsThreadPoolExecutor fixedExecutor;
    private SearchPhaseController searchPhaseController;
    private List<Boolean> reductions;

    @Override
    protected NamedWriteableRegistry writableRegistry() {
        List<NamedWriteableRegistry.Entry> entries = new ArrayList<>(new SearchModule(Settings.EMPTY, emptyList()).getNamedWriteables());
        return new NamedWriteableRegistry(entries);
    }

    @Before
    public void setup() {
        reductions = new CopyOnWriteArrayList<>();
<<<<<<< HEAD
        searchPhaseController = new SearchPhaseController(writableRegistry(), (t, s) -> new InternalAggregation.ReduceContextBuilder() {
=======
        searchPhaseController = new SearchPhaseController(s -> new InternalAggregation.ReduceContextBuilder() {
>>>>>>> a9ae3136
            @Override
            public ReduceContext forPartialReduction() {
                reductions.add(false);
                return InternalAggregation.ReduceContext.forPartialReduction(
                        BigArrays.NON_RECYCLING_INSTANCE, null, () -> PipelineTree.EMPTY, t);
            }

            public ReduceContext forFinalReduction() {
                reductions.add(true);
                return InternalAggregation.ReduceContext.forFinalReduction(
                        BigArrays.NON_RECYCLING_INSTANCE, null, b -> {}, PipelineTree.EMPTY, t);
            };
        });
        threadPool = new TestThreadPool(SearchPhaseControllerTests.class.getName());
        fixedExecutor = EsExecutors.newFixed("test", 1, 10,
            EsExecutors.daemonThreadFactory("test"), threadPool.getThreadContext(), randomBoolean());
    }

    @After
    public void cleanup() {
        fixedExecutor.shutdownNow();
        terminate(threadPool);
    }

    public void testSortDocs() {
        List<CompletionSuggestion> suggestions = new ArrayList<>();
        for (int i = 0; i < randomIntBetween(1, 5); i++) {
            suggestions.add(new CompletionSuggestion(randomAlphaOfLength(randomIntBetween(1, 5)), randomIntBetween(1, 20), false));
        }
        int nShards = randomIntBetween(1, 20);
        int queryResultSize = randomBoolean() ? 0 : randomIntBetween(1, nShards * 2);
        AtomicArray<SearchPhaseResult> results = generateQueryResults(nShards, suggestions, queryResultSize, false, false);
        Optional<SearchPhaseResult> first = results.asList().stream().findFirst();
        int from = 0, size = 0;
        if (first.isPresent()) {
            from = first.get().queryResult().from();
            size = first.get().queryResult().size();
        }
        int accumulatedLength = Math.min(queryResultSize, getTotalQueryHits(results));
        List<CompletionSuggestion> reducedCompletionSuggestions = reducedSuggest(results);
        for (Suggest.Suggestion<?> suggestion : reducedCompletionSuggestions) {
            int suggestionSize = suggestion.getEntries().get(0).getOptions().size();
            accumulatedLength += suggestionSize;
        }
        List<TopDocs> topDocsList = new ArrayList<>();
        for (SearchPhaseResult result : results.asList()) {
            QuerySearchResult queryResult = result.queryResult();
            TopDocs topDocs = queryResult.consumeTopDocs().topDocs;
            SearchPhaseController.setShardIndex(topDocs, result.getShardIndex());
            topDocsList.add(topDocs);
        }
        ScoreDoc[] sortedDocs = SearchPhaseController.sortDocs(true, topDocsList,
            from, size, reducedCompletionSuggestions).scoreDocs;
        assertThat(sortedDocs.length, equalTo(accumulatedLength));
    }

    public void testSortDocsIsIdempotent() throws Exception {
        int nShards = randomIntBetween(1, 20);
        int queryResultSize = randomBoolean() ? 0 : randomIntBetween(1, nShards * 2);
        long randomSeed = randomLong();
        boolean useConstantScore = randomBoolean();
        AtomicArray<SearchPhaseResult> results = generateSeededQueryResults(randomSeed, nShards, Collections.emptyList(), queryResultSize,
            useConstantScore);
        boolean ignoreFrom = randomBoolean();
        Optional<SearchPhaseResult> first = results.asList().stream().findFirst();
        int from = 0, size = 0;
        if (first.isPresent()) {
            from = first.get().queryResult().from();
            size = first.get().queryResult().size();
        }
        List<TopDocs> topDocsList = new ArrayList<>();
        for (SearchPhaseResult result : results.asList()) {
            QuerySearchResult queryResult = result.queryResult();
            TopDocs topDocs = queryResult.consumeTopDocs().topDocs;
            topDocsList.add(topDocs);
            SearchPhaseController.setShardIndex(topDocs, result.getShardIndex());
        }
        ScoreDoc[] sortedDocs = SearchPhaseController.sortDocs(ignoreFrom, topDocsList, from, size,
            Collections.emptyList()).scoreDocs;

        results = generateSeededQueryResults(randomSeed, nShards, Collections.emptyList(), queryResultSize,
            useConstantScore);
        topDocsList = new ArrayList<>();
        for (SearchPhaseResult result : results.asList()) {
            QuerySearchResult queryResult = result.queryResult();
            TopDocs topDocs = queryResult.consumeTopDocs().topDocs;
            topDocsList.add(topDocs);
            SearchPhaseController.setShardIndex(topDocs, result.getShardIndex());
        }
        ScoreDoc[] sortedDocs2 = SearchPhaseController.sortDocs(ignoreFrom, topDocsList, from, size,
            Collections.emptyList()).scoreDocs;
        assertEquals(sortedDocs.length, sortedDocs2.length);
        for (int i = 0; i < sortedDocs.length; i++) {
            assertEquals(sortedDocs[i].doc, sortedDocs2[i].doc);
            assertEquals(sortedDocs[i].shardIndex, sortedDocs2[i].shardIndex);
            assertEquals(sortedDocs[i].score, sortedDocs2[i].score, 0.0f);
        }
    }

    private AtomicArray<SearchPhaseResult> generateSeededQueryResults(long seed, int nShards,
                                                                      List<CompletionSuggestion> suggestions,
                                                                      int searchHitsSize, boolean useConstantScore) throws Exception {
        return RandomizedContext.current().runWithPrivateRandomness(seed,
            () -> generateQueryResults(nShards, suggestions, searchHitsSize, useConstantScore, false));
    }

    public void testMerge() {
        List<CompletionSuggestion> suggestions = new ArrayList<>();
        int maxSuggestSize = 0;
        for (int i = 0; i < randomIntBetween(1, 5); i++) {
            int size = randomIntBetween(1, 20);
            maxSuggestSize += size;
            suggestions.add(new CompletionSuggestion(randomAlphaOfLength(randomIntBetween(1, 5)), size, false));
        }
        int nShards = randomIntBetween(1, 20);
        int queryResultSize = randomBoolean() ? 0 : randomIntBetween(1, nShards * 2);
        boolean profile = randomBoolean();
        for (int trackTotalHits : new int[] { SearchContext.TRACK_TOTAL_HITS_DISABLED, SearchContext.TRACK_TOTAL_HITS_ACCURATE }) {
            AtomicArray<SearchPhaseResult> queryResults = generateQueryResults(nShards, suggestions, queryResultSize, false, profile);
            SearchPhaseController.ReducedQueryPhase reducedQueryPhase = searchPhaseController.reducedQueryPhase(
                queryResults.asList(),
                new ArrayList<>(),
                new ArrayList<>(),
                new SearchPhaseController.TopDocsStats(trackTotalHits),
                0,
                true,
                InternalAggregationTestCase.emptyReduceContextBuilder(),
                true
            );
            List<SearchShardTarget> shards = queryResults.asList().stream().map(SearchPhaseResult::getSearchShardTarget).collect(toList());
            AtomicArray<SearchPhaseResult> fetchResults = generateFetchResults(
                shards,
                reducedQueryPhase.sortedTopDocs.scoreDocs,
                reducedQueryPhase.suggest,
                profile
            );
            InternalSearchResponse mergedResponse = searchPhaseController.merge(false,
                reducedQueryPhase, fetchResults.asList(), fetchResults::get);
            if (trackTotalHits == SearchContext.TRACK_TOTAL_HITS_DISABLED) {
                assertNull(mergedResponse.hits.getTotalHits());
            } else {
                assertThat(mergedResponse.hits.getTotalHits().value, equalTo(0L));
                assertEquals(mergedResponse.hits.getTotalHits().relation, Relation.EQUAL_TO);
            }
            for (SearchHit hit : mergedResponse.hits().getHits()) {
                SearchPhaseResult searchPhaseResult = fetchResults.get(hit.getShard().getShardId().id());
                assertSame(searchPhaseResult.getSearchShardTarget(), hit.getShard());
            }
            int suggestSize = 0;
            for (Suggest.Suggestion<?> s : reducedQueryPhase.suggest) {
                suggestSize += s.getEntries().stream().mapToInt(e -> e.getOptions().size()).sum();
            }
            assertThat(suggestSize, lessThanOrEqualTo(maxSuggestSize));
            assertThat(mergedResponse.hits().getHits().length, equalTo(reducedQueryPhase.sortedTopDocs.scoreDocs.length - suggestSize));
            Suggest suggestResult = mergedResponse.suggest();
            for (Suggest.Suggestion<?> suggestion : reducedQueryPhase.suggest) {
                assertThat(suggestion, instanceOf(CompletionSuggestion.class));
                if (suggestion.getEntries().get(0).getOptions().size() > 0) {
                    CompletionSuggestion suggestionResult = suggestResult.getSuggestion(suggestion.getName());
                    assertNotNull(suggestionResult);
                    List<CompletionSuggestion.Entry.Option> options = suggestionResult.getEntries().get(0).getOptions();
                    assertThat(options.size(), equalTo(suggestion.getEntries().get(0).getOptions().size()));
                    for (CompletionSuggestion.Entry.Option option : options) {
                        assertNotNull(option.getHit());
                        SearchPhaseResult searchPhaseResult = fetchResults.get(option.getHit().getShard().getShardId().id());
                        assertSame(searchPhaseResult.getSearchShardTarget(), option.getHit().getShard());
                    }
                }
            }
            if (profile) {
                assertThat(mergedResponse.profile().entrySet(), hasSize(nShards));
                assertThat( // All shards should have a query profile
                    mergedResponse.profile().toString(),
                    mergedResponse.profile().values().stream().filter(r -> r.getQueryProfileResults() != null).count(),
                    equalTo((long) nShards)
                );
                assertThat( // Some or all shards should have a fetch profile
                    mergedResponse.profile().toString(),
                    mergedResponse.profile().values().stream().filter(r -> r.getFetchPhase() != null).count(),
                    both(greaterThan(0L)).and(lessThanOrEqualTo((long) nShards))
                );
            } else {
                assertThat(mergedResponse.profile(), is(anEmptyMap()));
            }
        }
    }

    /**
     * Generate random query results received from the provided number of shards, including the provided
     * number of search hits and randomly generated completion suggestions based on the name and size of the provided ones.
     * Note that <code>shardIndex</code> is already set to the generated completion suggestions to simulate what
     * {@link SearchPhaseController#reducedQueryPhase} does,
     * meaning that the returned query results can be fed directly to {@link SearchPhaseController#sortDocs}
     */
    private static AtomicArray<SearchPhaseResult> generateQueryResults(
        int nShards,
        List<CompletionSuggestion> suggestions,
        int searchHitsSize,
        boolean useConstantScore,
        boolean profile
    ) {
        AtomicArray<SearchPhaseResult> queryResults = new AtomicArray<>(nShards);
        for (int shardIndex = 0; shardIndex < nShards; shardIndex++) {
            String clusterAlias = randomBoolean() ? null : "remote";
            SearchShardTarget searchShardTarget = new SearchShardTarget("", new ShardId("", "", shardIndex),
                clusterAlias, OriginalIndices.NONE);
            QuerySearchResult querySearchResult = new QuerySearchResult(new ShardSearchContextId("", shardIndex), searchShardTarget, null);
            final TopDocs topDocs;
            float maxScore = 0;
            if (searchHitsSize == 0) {
                topDocs = Lucene.EMPTY_TOP_DOCS;
            } else {
                int nDocs = randomIntBetween(0, searchHitsSize);
                ScoreDoc[] scoreDocs = new ScoreDoc[nDocs];
                for (int i = 0; i < nDocs; i++) {
                    float score = useConstantScore ? 1.0F : Math.abs(randomFloat());
                    scoreDocs[i] = new ScoreDoc(i, score);
                    maxScore = Math.max(score, maxScore);
                }
                topDocs = new TopDocs(new TotalHits(scoreDocs.length, TotalHits.Relation.EQUAL_TO), scoreDocs);
            }
            List<CompletionSuggestion> shardSuggestion = new ArrayList<>();
            for (CompletionSuggestion completionSuggestion : suggestions) {
                CompletionSuggestion suggestion = new CompletionSuggestion(
                    completionSuggestion.getName(), completionSuggestion.getSize(), false);
                final CompletionSuggestion.Entry completionEntry = new CompletionSuggestion.Entry(new Text(""), 0, 5);
                suggestion.addTerm(completionEntry);
                int optionSize = randomIntBetween(1, suggestion.getSize());
                float maxScoreValue = randomIntBetween(suggestion.getSize(), (int) Float.MAX_VALUE);
                for (int i = 0; i < optionSize; i++) {
                    completionEntry.addOption(new CompletionSuggestion.Entry.Option(i, new Text(""), maxScoreValue,
                        Collections.emptyMap()));
                    float dec = randomIntBetween(0, optionSize);
                    if (dec <= maxScoreValue) {
                        maxScoreValue -= dec;
                    }
                }
                suggestion.setShardIndex(shardIndex);
                shardSuggestion.add(suggestion);
            }
            querySearchResult.topDocs(new TopDocsAndMaxScore(topDocs, maxScore), null);
            querySearchResult.size(searchHitsSize);
            querySearchResult.suggest(new Suggest(new ArrayList<>(shardSuggestion)));
            querySearchResult.setShardIndex(shardIndex);
            if (profile) {
                querySearchResult.profileResults(
                    new SearchProfileQueryPhaseResult(List.of(), new AggregationProfileShardResult(List.of()))
                );
            }
            queryResults.set(shardIndex, querySearchResult);
        }
        return queryResults;
    }

    private static int getTotalQueryHits(AtomicArray<SearchPhaseResult> results) {
        int resultCount = 0;
        for (SearchPhaseResult shardResult : results.asList()) {
            TopDocs topDocs = shardResult.queryResult().topDocs().topDocs;
            assert topDocs.totalHits.relation == Relation.EQUAL_TO;
            resultCount += topDocs.totalHits.value;
        }
        return resultCount;
    }

    private static List<CompletionSuggestion> reducedSuggest(AtomicArray<SearchPhaseResult> results) {
        Map<String, List<Suggest.Suggestion<CompletionSuggestion.Entry>>> groupedSuggestion = new HashMap<>();
        for (SearchPhaseResult entry : results.asList()) {
            for (Suggest.Suggestion<?> suggestion : entry.queryResult().suggest()) {
                List<Suggest.Suggestion<CompletionSuggestion.Entry>> suggests =
                    groupedSuggestion.computeIfAbsent(suggestion.getName(), s -> new ArrayList<>());
                suggests.add((CompletionSuggestion) suggestion);
            }
        }
        CompletionSuggestion completionSuggestion = new CompletionSuggestion(null, -1, randomBoolean());
        return groupedSuggestion.values().stream().map(completionSuggestion::reduce).collect(Collectors.toList());
    }

    private static AtomicArray<SearchPhaseResult> generateFetchResults(
        List<SearchShardTarget> shards,
        ScoreDoc[] mergedSearchDocs,
        Suggest mergedSuggest,
        boolean profile
    ) {
        AtomicArray<SearchPhaseResult> fetchResults = new AtomicArray<>(shards.size());
        for (int shardIndex = 0; shardIndex < shards.size(); shardIndex++) {
            float maxScore = -1F;
            SearchShardTarget shardTarget = shards.get(shardIndex);
            FetchSearchResult fetchSearchResult = new FetchSearchResult(new ShardSearchContextId("", shardIndex), shardTarget);
            List<SearchHit> searchHits = new ArrayList<>();
            for (ScoreDoc scoreDoc : mergedSearchDocs) {
                if (scoreDoc.shardIndex == shardIndex) {
                    searchHits.add(new SearchHit(scoreDoc.doc, "", Collections.emptyMap(), Collections.emptyMap()));
                    if (scoreDoc.score > maxScore) {
                        maxScore = scoreDoc.score;
                    }
                }
            }
            for (Suggest.Suggestion<?> suggestion : mergedSuggest) {
                if (suggestion instanceof CompletionSuggestion) {
                    for (CompletionSuggestion.Entry.Option option : ((CompletionSuggestion) suggestion).getOptions()) {
                        ScoreDoc doc = option.getDoc();
                        if (doc.shardIndex == shardIndex) {
                            searchHits.add(new SearchHit(doc.doc, "", Collections.emptyMap(), Collections.emptyMap()));
                            if (doc.score > maxScore) {
                                maxScore = doc.score;
                            }
                        }
                    }
                }
            }
            SearchHit[] hits = searchHits.toArray(new SearchHit[0]);
            ProfileResult profileResult = profile && searchHits.size() > 0
                ? new ProfileResult("fetch", "fetch", Map.of(), Map.of(), randomNonNegativeLong(), List.of())
                : null;
            fetchSearchResult.shardResult(new SearchHits(hits, new TotalHits(hits.length, Relation.EQUAL_TO), maxScore), profileResult);
            fetchResults.set(shardIndex, fetchSearchResult);
        }
        return fetchResults;
    }

    private static SearchRequest randomSearchRequest() {
        return randomBoolean() ? new SearchRequest() : SearchRequest.subSearchRequest(new TaskId("n", 1), new SearchRequest(),
            Strings.EMPTY_ARRAY, "remote", 0, randomBoolean());
    }

    public void testConsumer() throws Exception {
        consumerTestCase(0);
    }

    public void testConsumerWithEmptyResponse() throws Exception {
        consumerTestCase(randomIntBetween(1, 5));
    }

    private void consumerTestCase(int numEmptyResponses) throws Exception {
        long beforeCompletedTasks = fixedExecutor.getCompletedTaskCount();
        int numShards = 3 + numEmptyResponses;
        int bufferSize = randomIntBetween(2, 3);
        CountDownLatch latch = new CountDownLatch(numShards);
        SearchRequest request = randomSearchRequest();
        request.source(new SearchSourceBuilder().aggregation(AggregationBuilders.avg("foo")));
        request.setBatchedReduceSize(bufferSize);
        ArraySearchPhaseResults<SearchPhaseResult> consumer = searchPhaseController.newSearchPhaseResults(fixedExecutor,
            new NoopCircuitBreaker(CircuitBreaker.REQUEST), () -> false, SearchProgressListener.NOOP,
            request, 3+numEmptyResponses, exc  -> {});
        if (numEmptyResponses == 0) {
            assertEquals(0, reductions.size());
        }
        if (numEmptyResponses > 0) {
            QuerySearchResult empty = QuerySearchResult.nullInstance();
            int shardId = 2 + numEmptyResponses;
            empty.setShardIndex(2+numEmptyResponses);
            empty.setSearchShardTarget(new SearchShardTarget("node", new ShardId("a", "b", shardId), null, OriginalIndices.NONE));
            consumer.consumeResult(empty, latch::countDown);
            numEmptyResponses --;
        }

        QuerySearchResult result = new QuerySearchResult(new ShardSearchContextId("", 0),
            new SearchShardTarget("node", new ShardId("a", "b", 0), null, OriginalIndices.NONE), null);
        result.topDocs(new TopDocsAndMaxScore(new TopDocs(new TotalHits(0, TotalHits.Relation.EQUAL_TO), new ScoreDoc[0]), Float.NaN),
            new DocValueFormat[0]);
        InternalAggregations aggs = InternalAggregations.from(singletonList(new InternalMax("test", 1.0D, DocValueFormat.RAW, emptyMap())));
        result.aggregations(aggs);
        result.setShardIndex(0);
        consumer.consumeResult(result, latch::countDown);

        result = new QuerySearchResult(new ShardSearchContextId("", 1),
            new SearchShardTarget("node", new ShardId("a", "b", 0), null, OriginalIndices.NONE), null);
        result.topDocs(new TopDocsAndMaxScore(new TopDocs(new TotalHits(0, TotalHits.Relation.EQUAL_TO), new ScoreDoc[0]), Float.NaN),
            new DocValueFormat[0]);
        aggs = InternalAggregations.from(singletonList(new InternalMax("test", 3.0D, DocValueFormat.RAW, emptyMap())));
        result.aggregations(aggs);
        result.setShardIndex(2);
        consumer.consumeResult(result, latch::countDown);

        result = new QuerySearchResult(new ShardSearchContextId("", 1),
            new SearchShardTarget("node", new ShardId("a", "b", 0), null, OriginalIndices.NONE), null);
        result.topDocs(new TopDocsAndMaxScore(new TopDocs(new TotalHits(0, TotalHits.Relation.EQUAL_TO), new ScoreDoc[0]), Float.NaN),
            new DocValueFormat[0]);
        aggs = InternalAggregations.from(singletonList(new InternalMax("test", 2.0D, DocValueFormat.RAW, emptyMap())));
        result.aggregations(aggs);
        result.setShardIndex(1);
        consumer.consumeResult(result, latch::countDown);

        while (numEmptyResponses > 0) {
            result = QuerySearchResult.nullInstance();
            int shardId = 2 + numEmptyResponses;
            result.setShardIndex(shardId);
            result.setSearchShardTarget(new SearchShardTarget("node", new ShardId("a", "b", shardId), null, OriginalIndices.NONE));
            consumer.consumeResult(result, latch::countDown);
            numEmptyResponses--;

        }
        latch.await();
        final int numTotalReducePhases;
        if (numShards > bufferSize) {
            if (bufferSize == 2) {
                assertEquals(1, ((QueryPhaseResultConsumer) consumer).getNumReducePhases());
                assertEquals(1, reductions.size());
                assertEquals(false, reductions.get(0));
                numTotalReducePhases = 2;
            } else {
                assertEquals(0, ((QueryPhaseResultConsumer) consumer).getNumReducePhases());
                assertEquals(0, reductions.size());
                numTotalReducePhases = 1;
            }
        } else {
            assertEquals(0, reductions.size());
            numTotalReducePhases = 1;
        }

        SearchPhaseController.ReducedQueryPhase reduce = consumer.reduce();
        assertEquals(numTotalReducePhases, reduce.numReducePhases);
        assertEquals(numTotalReducePhases, reductions.size());
        assertAggReduction(request);
        InternalMax max = (InternalMax) reduce.aggregations.asList().get(0);
        assertEquals(3.0D, max.getValue(), 0.0D);
        assertFalse(reduce.sortedTopDocs.isSortedByField);
        assertNull(reduce.sortedTopDocs.sortFields);
        assertNull(reduce.sortedTopDocs.collapseField);
        assertNull(reduce.sortedTopDocs.collapseValues);
    }

    public void testConsumerConcurrently() throws Exception {
        int expectedNumResults = randomIntBetween(1, 100);
        int bufferSize = randomIntBetween(2, 200);

        SearchRequest request = randomSearchRequest();
        request.source(new SearchSourceBuilder().aggregation(AggregationBuilders.avg("foo")));
        request.setBatchedReduceSize(bufferSize);
        ArraySearchPhaseResults<SearchPhaseResult> consumer = searchPhaseController.newSearchPhaseResults(fixedExecutor,
            new NoopCircuitBreaker(CircuitBreaker.REQUEST), () -> false, SearchProgressListener.NOOP,
            request, expectedNumResults, exc  -> {});
        AtomicInteger max = new AtomicInteger();
        Thread[] threads = new Thread[expectedNumResults];
        CountDownLatch latch = new CountDownLatch(expectedNumResults);
        for (int i = 0; i < expectedNumResults; i++) {
            int id = i;
            threads[i] = new Thread(() -> {
                int number = randomIntBetween(1, 1000);
                max.updateAndGet(prev -> Math.max(prev, number));
                QuerySearchResult result = new QuerySearchResult(new ShardSearchContextId("", id),
                    new SearchShardTarget("node", new ShardId("a", "b", id), null, OriginalIndices.NONE), null);
                result.topDocs(new TopDocsAndMaxScore(
                    new TopDocs(new TotalHits(1, TotalHits.Relation.EQUAL_TO), new ScoreDoc[] {new ScoreDoc(0, number)}), number),
                    new DocValueFormat[0]);
                InternalAggregations aggs = InternalAggregations.from(Collections.singletonList(new InternalMax("test", (double) number,
                    DocValueFormat.RAW, Collections.emptyMap())));
                result.aggregations(aggs);
                result.setShardIndex(id);
                result.size(1);
                consumer.consumeResult(result, latch::countDown);

            });
            threads[i].start();
        }
        for (int i = 0; i < expectedNumResults; i++) {
            threads[i].join();
        }
        latch.await();

        SearchPhaseController.ReducedQueryPhase reduce = consumer.reduce();
        assertAggReduction(request);
        InternalMax internalMax = (InternalMax) reduce.aggregations.asList().get(0);
        assertEquals(max.get(), internalMax.getValue(), 0.0D);
        assertEquals(1, reduce.sortedTopDocs.scoreDocs.length);
        assertEquals(max.get(), reduce.maxScore, 0.0f);
        assertEquals(expectedNumResults, reduce.totalHits.value);
        assertEquals(max.get(), reduce.sortedTopDocs.scoreDocs[0].score, 0.0f);
        assertFalse(reduce.sortedTopDocs.isSortedByField);
        assertNull(reduce.sortedTopDocs.sortFields);
        assertNull(reduce.sortedTopDocs.collapseField);
        assertNull(reduce.sortedTopDocs.collapseValues);
    }

    public void testConsumerOnlyAggs() throws Exception {
        int expectedNumResults = randomIntBetween(1, 100);
        int bufferSize = randomIntBetween(2, 200);
        SearchRequest request = randomSearchRequest();
        request.source(new SearchSourceBuilder().aggregation(AggregationBuilders.avg("foo")).size(0));
        request.setBatchedReduceSize(bufferSize);
        QueryPhaseResultConsumer consumer = searchPhaseController.newSearchPhaseResults(fixedExecutor,
            new NoopCircuitBreaker(CircuitBreaker.REQUEST), () -> false, SearchProgressListener.NOOP,
            request, expectedNumResults, exc  -> {});
        AtomicInteger max = new AtomicInteger();
        CountDownLatch latch =  new CountDownLatch(expectedNumResults);
        for (int i = 0; i < expectedNumResults; i++) {
            int number = randomIntBetween(1, 1000);
            max.updateAndGet(prev -> Math.max(prev, number));
            QuerySearchResult result = new QuerySearchResult(new ShardSearchContextId("", i),
                new SearchShardTarget("node", new ShardId("a", "b", i), null, OriginalIndices.NONE), null);
            result.topDocs(new TopDocsAndMaxScore(new TopDocs(new TotalHits(1, TotalHits.Relation.EQUAL_TO), new ScoreDoc[0]), number),
                    new DocValueFormat[0]);
            InternalAggregations aggs = InternalAggregations.from(Collections.singletonList(new InternalMax("test", (double) number,
                DocValueFormat.RAW, Collections.emptyMap())));
            result.aggregations(aggs);
            result.setShardIndex(i);
            result.size(1);
            consumer.consumeResult(result, latch::countDown);
        }
        latch.await();

        SearchPhaseController.ReducedQueryPhase reduce = consumer.reduce();
        assertAggReduction(request);
        InternalMax internalMax = (InternalMax) reduce.aggregations.asList().get(0);
        assertEquals(max.get(), internalMax.getValue(), 0.0D);
        assertEquals(0, reduce.sortedTopDocs.scoreDocs.length);
        assertEquals(max.get(), reduce.maxScore, 0.0f);
        assertEquals(expectedNumResults, reduce.totalHits.value);
        assertFalse(reduce.sortedTopDocs.isSortedByField);
        assertNull(reduce.sortedTopDocs.sortFields);
        assertNull(reduce.sortedTopDocs.collapseField);
        assertNull(reduce.sortedTopDocs.collapseValues);
    }

    public void testConsumerOnlyHits() throws Exception {
        int expectedNumResults = randomIntBetween(1, 100);
        int bufferSize = randomIntBetween(2, 200);
        SearchRequest request = randomSearchRequest();
        if (randomBoolean()) {
            request.source(new SearchSourceBuilder().size(randomIntBetween(1, 10)));
        }
        request.setBatchedReduceSize(bufferSize);
        QueryPhaseResultConsumer consumer = searchPhaseController.newSearchPhaseResults(fixedExecutor,
            new NoopCircuitBreaker(CircuitBreaker.REQUEST), () -> false, SearchProgressListener.NOOP,
            request, expectedNumResults, exc  -> {});
        AtomicInteger max = new AtomicInteger();
        CountDownLatch latch =  new CountDownLatch(expectedNumResults);
        for (int i = 0; i < expectedNumResults; i++) {
            int number = randomIntBetween(1, 1000);
            max.updateAndGet(prev -> Math.max(prev, number));
            QuerySearchResult result = new QuerySearchResult(new ShardSearchContextId("", i),
                new SearchShardTarget("node", new ShardId("a", "b", i), null, OriginalIndices.NONE), null);
            result.topDocs(new TopDocsAndMaxScore(new TopDocs(new TotalHits(1, TotalHits.Relation.EQUAL_TO),
                    new ScoreDoc[] {new ScoreDoc(0, number)}), number), new DocValueFormat[0]);
            result.setShardIndex(i);
            result.size(1);
            consumer.consumeResult(result, latch::countDown);
        }
        latch.await();
        SearchPhaseController.ReducedQueryPhase reduce = consumer.reduce();
        assertAggReduction(request);
        assertEquals(1, reduce.sortedTopDocs.scoreDocs.length);
        assertEquals(max.get(), reduce.maxScore, 0.0f);
        assertEquals(expectedNumResults, reduce.totalHits.value);
        assertEquals(max.get(), reduce.sortedTopDocs.scoreDocs[0].score, 0.0f);
        assertFalse(reduce.sortedTopDocs.isSortedByField);
        assertNull(reduce.sortedTopDocs.sortFields);
        assertNull(reduce.sortedTopDocs.collapseField);
        assertNull(reduce.sortedTopDocs.collapseValues);
    }

    private void assertAggReduction(SearchRequest searchRequest) {
        if (searchRequest.source() == null || searchRequest.source().aggregations() == null ||
                searchRequest.source().aggregations().getAggregatorFactories().isEmpty()) {
            // When there aren't any aggregations we don't perform any aggregation reductions.
            assertThat(reductions.size(), equalTo(0));
        } else {
            assertThat(reductions.size(), greaterThanOrEqualTo(1));
            assertEquals(searchRequest.isFinalReduce(), reductions.get(reductions.size() - 1));
        }
    }

    public void testReduceTopNWithFromOffset() throws Exception {
        SearchRequest request = new SearchRequest();
        request.source(new SearchSourceBuilder().size(5).from(5));
        request.setBatchedReduceSize(randomIntBetween(2, 4));
        QueryPhaseResultConsumer consumer = searchPhaseController.newSearchPhaseResults(fixedExecutor,
            new NoopCircuitBreaker(CircuitBreaker.REQUEST), () -> false, SearchProgressListener.NOOP
            , request, 4, exc  -> {});
        int score = 100;
        CountDownLatch latch =  new CountDownLatch(4);
        for (int i = 0; i < 4; i++) {
            QuerySearchResult result = new QuerySearchResult(new ShardSearchContextId("", i),
                new SearchShardTarget("node", new ShardId("a", "b", i), null, OriginalIndices.NONE), null);
            ScoreDoc[] docs = new ScoreDoc[3];
            for (int j = 0; j < docs.length; j++) {
                docs[j] = new ScoreDoc(0, score--);
            }
            result.topDocs(new TopDocsAndMaxScore(new TopDocs(new TotalHits(3, TotalHits.Relation.EQUAL_TO), docs), docs[0].score),
                    new DocValueFormat[0]);
            result.setShardIndex(i);
            result.size(5);
            result.from(5);
            consumer.consumeResult(result, latch::countDown);
        }
        latch.await();
        // 4*3 results = 12 we get result 5 to 10 here with from=5 and size=5
        SearchPhaseController.ReducedQueryPhase reduce = consumer.reduce();
        ScoreDoc[] scoreDocs = reduce.sortedTopDocs.scoreDocs;
        assertEquals(5, scoreDocs.length);
        assertEquals(100.f, reduce.maxScore, 0.0f);
        assertEquals(12, reduce.totalHits.value);
        assertEquals(95.0f, scoreDocs[0].score, 0.0f);
        assertEquals(94.0f, scoreDocs[1].score, 0.0f);
        assertEquals(93.0f, scoreDocs[2].score, 0.0f);
        assertEquals(92.0f, scoreDocs[3].score, 0.0f);
        assertEquals(91.0f, scoreDocs[4].score, 0.0f);
    }

    public void testConsumerSortByField() throws Exception {
        int expectedNumResults = randomIntBetween(1, 100);
        int bufferSize = randomIntBetween(2, 200);
        SearchRequest request = randomSearchRequest();
        int size = randomIntBetween(1, 10);
        request.setBatchedReduceSize(bufferSize);
        QueryPhaseResultConsumer consumer = searchPhaseController.newSearchPhaseResults(fixedExecutor,
            new NoopCircuitBreaker(CircuitBreaker.REQUEST), () -> false, SearchProgressListener.NOOP,
            request, expectedNumResults, exc  -> {});
        AtomicInteger max = new AtomicInteger();
        SortField[] sortFields = {new SortField("field", SortField.Type.INT, true)};
        DocValueFormat[] docValueFormats = {DocValueFormat.RAW};
        CountDownLatch latch = new CountDownLatch(expectedNumResults);
        for (int i = 0; i < expectedNumResults; i++) {
            int number = randomIntBetween(1, 1000);
            max.updateAndGet(prev -> Math.max(prev, number));
            FieldDoc[] fieldDocs = {new FieldDoc(0, Float.NaN, new Object[]{number})};
            TopDocs topDocs = new TopFieldDocs(new TotalHits(1, Relation.EQUAL_TO), fieldDocs, sortFields);
            QuerySearchResult result = new QuerySearchResult(new ShardSearchContextId("", i),
                new SearchShardTarget("node", new ShardId("a", "b", i), null, OriginalIndices.NONE), null);
            result.topDocs(new TopDocsAndMaxScore(topDocs, Float.NaN), docValueFormats);
            result.setShardIndex(i);
            result.size(size);
            consumer.consumeResult(result, latch::countDown);
        }
        latch.await();
        SearchPhaseController.ReducedQueryPhase reduce = consumer.reduce();
        assertAggReduction(request);
        assertEquals(Math.min(expectedNumResults, size), reduce.sortedTopDocs.scoreDocs.length);
        assertEquals(expectedNumResults, reduce.totalHits.value);
        assertEquals(max.get(), ((FieldDoc)reduce.sortedTopDocs.scoreDocs[0]).fields[0]);
        assertTrue(reduce.sortedTopDocs.isSortedByField);
        assertEquals(1, reduce.sortedTopDocs.sortFields.length);
        assertEquals("field", reduce.sortedTopDocs.sortFields[0].getField());
        assertEquals(SortField.Type.INT, reduce.sortedTopDocs.sortFields[0].getType());
        assertNull(reduce.sortedTopDocs.collapseField);
        assertNull(reduce.sortedTopDocs.collapseValues);
    }

    public void testConsumerFieldCollapsing() throws Exception {
        int expectedNumResults = randomIntBetween(30, 100);
        int bufferSize = randomIntBetween(2, 200);
        SearchRequest request = randomSearchRequest();
        int size = randomIntBetween(5, 10);
        request.setBatchedReduceSize(bufferSize);
        QueryPhaseResultConsumer consumer = searchPhaseController.newSearchPhaseResults(fixedExecutor,
            new NoopCircuitBreaker(CircuitBreaker.REQUEST), () -> false, SearchProgressListener.NOOP,
            request, expectedNumResults, exc  -> {});
        SortField[] sortFields = {new SortField("field", SortField.Type.STRING)};
        BytesRef a = new BytesRef("a");
        BytesRef b = new BytesRef("b");
        BytesRef c = new BytesRef("c");
        Object[] collapseValues = new Object[]{a, b, c};
        DocValueFormat[] docValueFormats = {DocValueFormat.RAW};
        CountDownLatch latch = new CountDownLatch(expectedNumResults);
        for (int i = 0; i < expectedNumResults; i++) {
            Object[] values = {randomFrom(collapseValues)};
            FieldDoc[] fieldDocs = {new FieldDoc(0, Float.NaN, values)};
            TopDocs topDocs = new CollapseTopFieldDocs("field", new TotalHits(1, Relation.EQUAL_TO), fieldDocs, sortFields, values);
            QuerySearchResult result = new QuerySearchResult(new ShardSearchContextId("", i),
                new SearchShardTarget("node", new ShardId("a", "b", i), null, OriginalIndices.NONE), null);
            result.topDocs(new TopDocsAndMaxScore(topDocs, Float.NaN), docValueFormats);
            result.setShardIndex(i);
            result.size(size);
            consumer.consumeResult(result, latch::countDown);
        }
        latch.await();
        SearchPhaseController.ReducedQueryPhase reduce = consumer.reduce();
        assertAggReduction(request);
        assertEquals(3, reduce.sortedTopDocs.scoreDocs.length);
        assertEquals(expectedNumResults, reduce.totalHits.value);
        assertEquals(a, ((FieldDoc)reduce.sortedTopDocs.scoreDocs[0]).fields[0]);
        assertEquals(b, ((FieldDoc)reduce.sortedTopDocs.scoreDocs[1]).fields[0]);
        assertEquals(c, ((FieldDoc)reduce.sortedTopDocs.scoreDocs[2]).fields[0]);
        assertTrue(reduce.sortedTopDocs.isSortedByField);
        assertEquals(1, reduce.sortedTopDocs.sortFields.length);
        assertEquals("field", reduce.sortedTopDocs.sortFields[0].getField());
        assertEquals(SortField.Type.STRING, reduce.sortedTopDocs.sortFields[0].getType());
        assertEquals("field", reduce.sortedTopDocs.collapseField);
        assertArrayEquals(collapseValues, reduce.sortedTopDocs.collapseValues);
    }

    public void testConsumerSuggestions() throws Exception {
        int expectedNumResults = randomIntBetween(1, 100);
        int bufferSize = randomIntBetween(2, 200);
        SearchRequest request = randomSearchRequest();
        request.setBatchedReduceSize(bufferSize);
        QueryPhaseResultConsumer consumer = searchPhaseController.newSearchPhaseResults(fixedExecutor,
            new NoopCircuitBreaker(CircuitBreaker.REQUEST), () -> false, SearchProgressListener.NOOP,
            request, expectedNumResults, exc  -> {});
        int maxScoreTerm = -1;
        int maxScorePhrase = -1;
        int maxScoreCompletion = -1;
        CountDownLatch latch = new CountDownLatch(expectedNumResults);
        for (int i = 0; i < expectedNumResults; i++) {
            QuerySearchResult result = new QuerySearchResult(new ShardSearchContextId("", i),
                new SearchShardTarget("node", new ShardId("a", "b", i), null, OriginalIndices.NONE), null);
            List<Suggest.Suggestion<? extends Suggest.Suggestion.Entry<? extends Suggest.Suggestion.Entry.Option>>> suggestions =
                new ArrayList<>();
            {
                TermSuggestion termSuggestion = new TermSuggestion("term", 1, SortBy.SCORE);
                TermSuggestion.Entry entry = new TermSuggestion.Entry(new Text("entry"), 0, 10);
                int numOptions = randomIntBetween(1, 10);
                for (int j = 0; j < numOptions; j++) {
                    int score = numOptions - j;
                    maxScoreTerm = Math.max(maxScoreTerm, score);
                    entry.addOption(new TermSuggestion.Entry.Option(new Text("option"), randomInt(), score));
                }
                termSuggestion.addTerm(entry);
                suggestions.add(termSuggestion);
            }
            {
                PhraseSuggestion phraseSuggestion = new PhraseSuggestion("phrase", 1);
                PhraseSuggestion.Entry entry = new PhraseSuggestion.Entry(new Text("entry"), 0, 10);
                int numOptions = randomIntBetween(1, 10);
                for (int j = 0; j < numOptions; j++) {
                    int score = numOptions - j;
                    maxScorePhrase = Math.max(maxScorePhrase, score);
                    entry.addOption(new PhraseSuggestion.Entry.Option(new Text("option"), new Text("option"), score));
                }
                phraseSuggestion.addTerm(entry);
                suggestions.add(phraseSuggestion);
            }
            {
                CompletionSuggestion completionSuggestion = new CompletionSuggestion("completion", 1, false);
                CompletionSuggestion.Entry entry = new CompletionSuggestion.Entry(new Text("entry"), 0, 10);
                int numOptions = randomIntBetween(1, 10);
                for (int j = 0; j < numOptions; j++) {
                    int score = numOptions - j;
                    maxScoreCompletion = Math.max(maxScoreCompletion, score);
                    CompletionSuggestion.Entry.Option option = new CompletionSuggestion.Entry.Option(j,
                        new Text("option"), score, Collections.emptyMap());
                    entry.addOption(option);
                }
                completionSuggestion.addTerm(entry);
                suggestions.add(completionSuggestion);
            }
            result.suggest(new Suggest(suggestions));
            result.topDocs(new TopDocsAndMaxScore(Lucene.EMPTY_TOP_DOCS, Float.NaN), new DocValueFormat[0]);
            result.setShardIndex(i);
            result.size(0);
            consumer.consumeResult(result, latch::countDown);
        }
        latch.await();
        SearchPhaseController.ReducedQueryPhase reduce = consumer.reduce();
        assertEquals(3, reduce.suggest.size());
        {
            TermSuggestion term = reduce.suggest.getSuggestion("term");
            assertEquals(1, term.getEntries().size());
            assertEquals(1, term.getEntries().get(0).getOptions().size());
            assertEquals(maxScoreTerm, term.getEntries().get(0).getOptions().get(0).getScore(), 0f);
        }
        {
            PhraseSuggestion phrase = reduce.suggest.getSuggestion("phrase");
            assertEquals(1, phrase.getEntries().size());
            assertEquals(1, phrase.getEntries().get(0).getOptions().size());
            assertEquals(maxScorePhrase, phrase.getEntries().get(0).getOptions().get(0).getScore(), 0f);
        }
        {
            CompletionSuggestion completion = reduce.suggest.getSuggestion("completion");
            assertEquals(1, completion.getSize());
            assertEquals(1, completion.getOptions().size());
            CompletionSuggestion.Entry.Option option = completion.getOptions().get(0);
            assertEquals(maxScoreCompletion, option.getScore(), 0f);
        }
        assertAggReduction(request);
        assertEquals(1, reduce.sortedTopDocs.scoreDocs.length);
        assertEquals(maxScoreCompletion, reduce.sortedTopDocs.scoreDocs[0].score, 0f);
        assertEquals(0, reduce.sortedTopDocs.scoreDocs[0].doc);
        assertNotEquals(-1, reduce.sortedTopDocs.scoreDocs[0].shardIndex);
        assertEquals(0, reduce.totalHits.value);
        assertFalse(reduce.sortedTopDocs.isSortedByField);
        assertNull(reduce.sortedTopDocs.sortFields);
        assertNull(reduce.sortedTopDocs.collapseField);
        assertNull(reduce.sortedTopDocs.collapseValues);
    }

    public void testProgressListener() throws Exception {
        int expectedNumResults = randomIntBetween(10, 100);
        for (int bufferSize : new int[] {expectedNumResults, expectedNumResults/2, expectedNumResults/4, 2}) {
            SearchRequest request = randomSearchRequest();
            request.source(new SearchSourceBuilder().aggregation(AggregationBuilders.avg("foo")));
            request.setBatchedReduceSize(bufferSize);
            AtomicInteger numQueryResultListener = new AtomicInteger();
            AtomicInteger numQueryFailureListener = new AtomicInteger();
            AtomicInteger numReduceListener = new AtomicInteger();
            AtomicReference<InternalAggregations> finalAggsListener = new AtomicReference<>();
            AtomicReference<TotalHits> totalHitsListener = new AtomicReference<>();
            SearchProgressListener progressListener = new SearchProgressListener() {
                @Override
                public void onQueryResult(int shardIndex) {
                    assertThat(shardIndex, lessThan(expectedNumResults));
                    numQueryResultListener.incrementAndGet();
                }

                @Override
                public void onQueryFailure(int shardIndex, SearchShardTarget shardTarget, Exception exc) {
                    assertThat(shardIndex, lessThan(expectedNumResults));
                    numQueryFailureListener.incrementAndGet();
                }

                @Override
                public void onPartialReduce(List<SearchShard> shards, TotalHits totalHits,
                                            InternalAggregations aggs, int reducePhase) {
                    assertEquals(numReduceListener.incrementAndGet(), reducePhase);
                }

                @Override
                public void onFinalReduce(List<SearchShard> shards, TotalHits totalHits, InternalAggregations aggs, int reducePhase) {
                    totalHitsListener.set(totalHits);
                    finalAggsListener.set(aggs);
                    assertEquals(numReduceListener.incrementAndGet(), reducePhase);
                }
            };
            QueryPhaseResultConsumer consumer = searchPhaseController.newSearchPhaseResults(fixedExecutor,
                new NoopCircuitBreaker(CircuitBreaker.REQUEST), () -> false, progressListener, request, expectedNumResults, exc  -> {});
            AtomicInteger max = new AtomicInteger();
            Thread[] threads = new Thread[expectedNumResults];
            CountDownLatch latch = new CountDownLatch(expectedNumResults);
            for (int i = 0; i < expectedNumResults; i++) {
                int id = i;
                threads[i] = new Thread(() -> {
                    int number = randomIntBetween(1, 1000);
                    max.updateAndGet(prev -> Math.max(prev, number));
                    QuerySearchResult result = new QuerySearchResult(new ShardSearchContextId("", id),
                        new SearchShardTarget("node", new ShardId("a", "b", id), null, OriginalIndices.NONE), null);
                    result.topDocs(new TopDocsAndMaxScore(
                            new TopDocs(new TotalHits(1, TotalHits.Relation.EQUAL_TO), new ScoreDoc[]{new ScoreDoc(0, number)}), number),
                        new DocValueFormat[0]);
                    InternalAggregations aggs = InternalAggregations.from(Collections.singletonList(
                        new InternalMax("test", (double) number, DocValueFormat.RAW, Collections.emptyMap())));
                    result.aggregations(aggs);
                    result.setShardIndex(id);
                    result.size(1);
                    consumer.consumeResult(result, latch::countDown);
                });
                threads[i].start();
            }
            for (int i = 0; i < expectedNumResults; i++) {
                threads[i].join();
            }
            latch.await();
            SearchPhaseController.ReducedQueryPhase reduce = consumer.reduce();
            assertAggReduction(request);
            InternalMax internalMax = (InternalMax) reduce.aggregations.asList().get(0);
            assertEquals(max.get(), internalMax.getValue(), 0.0D);
            assertEquals(1, reduce.sortedTopDocs.scoreDocs.length);
            assertEquals(max.get(), reduce.maxScore, 0.0f);
            assertEquals(expectedNumResults, reduce.totalHits.value);
            assertEquals(max.get(), reduce.sortedTopDocs.scoreDocs[0].score, 0.0f);
            assertFalse(reduce.sortedTopDocs.isSortedByField);
            assertNull(reduce.sortedTopDocs.sortFields);
            assertNull(reduce.sortedTopDocs.collapseField);
            assertNull(reduce.sortedTopDocs.collapseValues);

            assertEquals(reduce.aggregations, finalAggsListener.get());
            assertEquals(reduce.totalHits, totalHitsListener.get());

            assertEquals(expectedNumResults, numQueryResultListener.get());
            assertEquals(0, numQueryFailureListener.get());
            assertEquals(numReduceListener.get(), reduce.numReducePhases);
        }
    }

    public void testCoordCircuitBreaker() throws Exception {
        int numShards = randomIntBetween(20, 200);
        testReduceCase(numShards, numShards, true);
        testReduceCase(numShards, numShards, false);
        testReduceCase(numShards, randomIntBetween(2, numShards-1), true);
        testReduceCase(numShards, randomIntBetween(2, numShards-1), false);
    }

    private void testReduceCase(int numShards, int bufferSize, boolean shouldFail) throws Exception {
        SearchRequest request = new SearchRequest();
        request.source(new SearchSourceBuilder().aggregation(AggregationBuilders.avg("foo")).size(0));
        request.setBatchedReduceSize(bufferSize);
        AtomicBoolean hasConsumedFailure = new AtomicBoolean();
        AssertingCircuitBreaker circuitBreaker = new AssertingCircuitBreaker(CircuitBreaker.REQUEST);
        boolean shouldFailPartial = shouldFail && randomBoolean();
        if (shouldFailPartial) {
            circuitBreaker.shouldBreak.set(true);
        }
        QueryPhaseResultConsumer consumer = searchPhaseController.newSearchPhaseResults(fixedExecutor,
            circuitBreaker, () -> false, SearchProgressListener.NOOP,
            request, numShards, exc -> hasConsumedFailure.set(true));
        CountDownLatch latch = new CountDownLatch(numShards);
        Thread[] threads = new Thread[numShards];
        for (int i =  0; i < numShards; i++) {
            final int index = i;
            threads[index] = new Thread(() -> {
                QuerySearchResult result = new QuerySearchResult(new ShardSearchContextId(UUIDs.randomBase64UUID(), index),
                    new SearchShardTarget("node", new ShardId("a", "b", index), null, OriginalIndices.NONE),
                    null);
                result.topDocs(new TopDocsAndMaxScore(
                        new TopDocs(new TotalHits(0, TotalHits.Relation.EQUAL_TO), Lucene.EMPTY_SCORE_DOCS), Float.NaN),
                    new DocValueFormat[0]);
                InternalAggregations aggs = InternalAggregations.from(
                    Collections.singletonList(new InternalMax("test", 0d, DocValueFormat.RAW, Collections.emptyMap()))
                );
                result.aggregations(aggs);
                result.setShardIndex(index);
                result.size(1);
                consumer.consumeResult(result, latch::countDown);
            });
            threads[index].start();
        }
        for (int i = 0; i < numShards; i++) {
            threads[i].join();
        }
        latch.await();
        if (shouldFail) {
            if (shouldFailPartial == false) {
                circuitBreaker.shouldBreak.set(true);
            } else {
                circuitBreaker.shouldBreak.set(false);
            }
            CircuitBreakingException exc = expectThrows(CircuitBreakingException.class, () -> consumer.reduce());
            assertEquals(shouldFailPartial, hasConsumedFailure.get());
            assertThat(exc.getMessage(), containsString("<reduce_aggs>"));
            circuitBreaker.shouldBreak.set(false);
        } else {
            SearchPhaseController.ReducedQueryPhase phase = consumer.reduce();
        }
        consumer.close();
        assertThat(circuitBreaker.allocated, equalTo(0L));
    }

    public void testFailConsumeAggs() throws Exception {
        int expectedNumResults = randomIntBetween(20, 200);
        int bufferSize = randomIntBetween(2, expectedNumResults - 1);
        SearchRequest request = new SearchRequest();

        request.source(new SearchSourceBuilder().aggregation(AggregationBuilders.avg("foo")).size(0));
        request.setBatchedReduceSize(bufferSize);
        AtomicBoolean hasConsumedFailure = new AtomicBoolean();
        try (QueryPhaseResultConsumer consumer = searchPhaseController.newSearchPhaseResults(fixedExecutor,
            new NoopCircuitBreaker(CircuitBreaker.REQUEST), () -> false, SearchProgressListener.NOOP,
            request, expectedNumResults, exc -> hasConsumedFailure.set(true))) {
            for (int i = 0; i < expectedNumResults; i++) {
                final int index = i;
                QuerySearchResult result = new QuerySearchResult(new ShardSearchContextId(UUIDs.randomBase64UUID(), index),
                    new SearchShardTarget("node", new ShardId("a", "b", index), null, OriginalIndices.NONE),
                    null);
                result.topDocs(new TopDocsAndMaxScore(
                        new TopDocs(new TotalHits(0, TotalHits.Relation.EQUAL_TO), Lucene.EMPTY_SCORE_DOCS), Float.NaN),
                    new DocValueFormat[0]);
                result.aggregations(null);
                result.setShardIndex(index);
                result.size(1);
                expectThrows(Exception.class, () -> consumer.consumeResult(result, () -> {
                }));
            }
            assertNull(consumer.reduce().aggregations);
        }
    }

    private static class AssertingCircuitBreaker extends NoopCircuitBreaker {
        private final AtomicBoolean shouldBreak = new AtomicBoolean(false);

        private volatile long allocated;

        AssertingCircuitBreaker(String name) {
            super(name);
        }

        @Override
        public void addEstimateBytesAndMaybeBreak(long bytes, String label) throws CircuitBreakingException {
            assert bytes >= 0;
            if (shouldBreak.get()) {
                throw new CircuitBreakingException(label, getDurability());
            }
            allocated += bytes;
        }

        @Override
        public void addWithoutBreaking(long bytes) {
            allocated += bytes;
        }
    }
}<|MERGE_RESOLUTION|>--- conflicted
+++ resolved
@@ -113,11 +113,7 @@
     @Before
     public void setup() {
         reductions = new CopyOnWriteArrayList<>();
-<<<<<<< HEAD
-        searchPhaseController = new SearchPhaseController(writableRegistry(), (t, s) -> new InternalAggregation.ReduceContextBuilder() {
-=======
-        searchPhaseController = new SearchPhaseController(s -> new InternalAggregation.ReduceContextBuilder() {
->>>>>>> a9ae3136
+        searchPhaseController = new SearchPhaseController((t, s) -> new InternalAggregation.ReduceContextBuilder() {
             @Override
             public ReduceContext forPartialReduction() {
                 reductions.add(false);
