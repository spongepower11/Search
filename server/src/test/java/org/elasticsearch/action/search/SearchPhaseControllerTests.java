/*
 * Copyright Elasticsearch B.V. and/or licensed to Elasticsearch B.V. under one
 * or more contributor license agreements. Licensed under the Elastic License
 * 2.0 and the Server Side Public License, v 1; you may not use this file except
 * in compliance with, at your election, the Elastic License 2.0 or the Server
 * Side Public License, v 1.
 */

package org.elasticsearch.action.search;

import com.carrotsearch.randomizedtesting.RandomizedContext;

import org.apache.lucene.search.FieldDoc;
import org.apache.lucene.search.ScoreDoc;
import org.apache.lucene.search.SortField;
import org.apache.lucene.search.TopDocs;
import org.apache.lucene.search.TopFieldDocs;
import org.apache.lucene.search.TotalHits;
import org.apache.lucene.search.TotalHits.Relation;
import org.apache.lucene.util.BytesRef;
import org.apache.lucene.util.PriorityQueue;
import org.elasticsearch.action.search.SearchPhaseController.TopDocsStats;
import org.elasticsearch.common.Strings;
import org.elasticsearch.common.UUIDs;
import org.elasticsearch.common.breaker.CircuitBreaker;
import org.elasticsearch.common.breaker.CircuitBreakingException;
import org.elasticsearch.common.breaker.NoopCircuitBreaker;
import org.elasticsearch.common.io.stream.NamedWriteableRegistry;
import org.elasticsearch.common.lucene.Lucene;
import org.elasticsearch.common.lucene.search.TopDocsAndMaxScore;
import org.elasticsearch.common.settings.Settings;
import org.elasticsearch.common.text.Text;
import org.elasticsearch.common.util.BigArrays;
import org.elasticsearch.common.util.concurrent.AtomicArray;
import org.elasticsearch.common.util.concurrent.EsExecutors;
import org.elasticsearch.common.util.concurrent.EsExecutors.TaskTrackingConfig;
import org.elasticsearch.common.util.concurrent.EsThreadPoolExecutor;
import org.elasticsearch.index.shard.ShardId;
import org.elasticsearch.lucene.grouping.TopFieldGroups;
import org.elasticsearch.search.DocValueFormat;
import org.elasticsearch.search.SearchHit;
import org.elasticsearch.search.SearchHits;
import org.elasticsearch.search.SearchModule;
import org.elasticsearch.search.SearchPhaseResult;
import org.elasticsearch.search.SearchShardTarget;
import org.elasticsearch.search.aggregations.AggregationBuilders;
import org.elasticsearch.search.aggregations.AggregationReduceContext;
import org.elasticsearch.search.aggregations.InternalAggregations;
import org.elasticsearch.search.aggregations.metrics.Max;
import org.elasticsearch.search.aggregations.metrics.MaxAggregationBuilder;
import org.elasticsearch.search.builder.SearchSourceBuilder;
import org.elasticsearch.search.fetch.FetchSearchResult;
import org.elasticsearch.search.internal.SearchContext;
import org.elasticsearch.search.internal.ShardSearchContextId;
import org.elasticsearch.search.profile.ProfileResult;
import org.elasticsearch.search.profile.SearchProfileQueryPhaseResult;
import org.elasticsearch.search.profile.aggregation.AggregationProfileShardResult;
import org.elasticsearch.search.query.QuerySearchResult;
import org.elasticsearch.search.rank.RankCoordinatorContext;
import org.elasticsearch.search.rank.RankDoc;
import org.elasticsearch.search.rank.RankShardResult;
import org.elasticsearch.search.rank.TestRankDoc;
import org.elasticsearch.search.rank.TestRankShardResult;
import org.elasticsearch.search.suggest.SortBy;
import org.elasticsearch.search.suggest.Suggest;
import org.elasticsearch.search.suggest.completion.CompletionSuggestion;
import org.elasticsearch.search.suggest.phrase.PhraseSuggestion;
import org.elasticsearch.search.suggest.term.TermSuggestion;
import org.elasticsearch.tasks.TaskId;
import org.elasticsearch.test.ESTestCase;
import org.elasticsearch.test.InternalAggregationTestCase;
import org.elasticsearch.threadpool.TestThreadPool;
import org.elasticsearch.threadpool.ThreadPool;
import org.elasticsearch.transport.TransportMessage;
import org.junit.After;
import org.junit.Before;

import java.util.ArrayList;
import java.util.Collections;
import java.util.HashMap;
import java.util.List;
import java.util.Map;
import java.util.Optional;
import java.util.concurrent.CopyOnWriteArrayList;
import java.util.concurrent.CountDownLatch;
import java.util.concurrent.atomic.AtomicBoolean;
import java.util.concurrent.atomic.AtomicInteger;
import java.util.concurrent.atomic.AtomicReference;

import static java.util.Collections.emptyList;
import static java.util.Collections.emptyMap;
import static java.util.Collections.singletonList;
import static java.util.stream.Collectors.toList;
import static org.hamcrest.Matchers.anEmptyMap;
import static org.hamcrest.Matchers.both;
import static org.hamcrest.Matchers.containsString;
import static org.hamcrest.Matchers.equalTo;
import static org.hamcrest.Matchers.greaterThan;
import static org.hamcrest.Matchers.greaterThanOrEqualTo;
import static org.hamcrest.Matchers.hasSize;
import static org.hamcrest.Matchers.instanceOf;
import static org.hamcrest.Matchers.is;
import static org.hamcrest.Matchers.lessThan;
import static org.hamcrest.Matchers.lessThanOrEqualTo;

public class SearchPhaseControllerTests extends ESTestCase {
    private ThreadPool threadPool;
    private EsThreadPoolExecutor fixedExecutor;
    private SearchPhaseController searchPhaseController;
    private List<Boolean> reductions;

    @Override
    protected NamedWriteableRegistry writableRegistry() {
        List<NamedWriteableRegistry.Entry> entries = new ArrayList<>(new SearchModule(Settings.EMPTY, emptyList()).getNamedWriteables());
        return new NamedWriteableRegistry(entries);
    }

    @Before
    public void setup() {
        reductions = new CopyOnWriteArrayList<>();
        searchPhaseController = new SearchPhaseController((t, agg) -> new AggregationReduceContext.Builder() {
            @Override
            public AggregationReduceContext forPartialReduction() {
                reductions.add(false);
                return new AggregationReduceContext.ForPartial(BigArrays.NON_RECYCLING_INSTANCE, null, t, agg);
            }

            public AggregationReduceContext forFinalReduction() {
                reductions.add(true);
                return new AggregationReduceContext.ForFinal(BigArrays.NON_RECYCLING_INSTANCE, null, t, agg, b -> {});
            };
        });
        threadPool = new TestThreadPool(SearchPhaseControllerTests.class.getName());
        fixedExecutor = EsExecutors.newFixed(
            "test",
            1,
            10,
            EsExecutors.daemonThreadFactory("test"),
            threadPool.getThreadContext(),
            randomFrom(TaskTrackingConfig.DEFAULT, TaskTrackingConfig.DO_NOT_TRACK)
        );
    }

    @After
    public void cleanup() {
        fixedExecutor.shutdownNow();
        terminate(threadPool);
    }

    public void testSortDocs() {
        List<CompletionSuggestion> suggestions = new ArrayList<>();
        for (int i = 0; i < randomIntBetween(1, 5); i++) {
            suggestions.add(new CompletionSuggestion(randomAlphaOfLength(randomIntBetween(1, 5)), randomIntBetween(1, 20), false));
        }
        int nShards = randomIntBetween(1, 20);
        int queryResultSize = randomBoolean() ? 0 : randomIntBetween(1, nShards * 2);
        AtomicArray<SearchPhaseResult> results = generateQueryResults(nShards, suggestions, queryResultSize, false, false, false);
        try {
            Optional<SearchPhaseResult> first = results.asList().stream().findFirst();
            int from = 0, size = 0;
            if (first.isPresent()) {
                from = first.get().queryResult().from();
                size = first.get().queryResult().size();
            }
            int accumulatedLength = Math.min(queryResultSize, getTotalQueryHits(results));
            List<CompletionSuggestion> reducedCompletionSuggestions = reducedSuggest(results);
            for (Suggest.Suggestion<?> suggestion : reducedCompletionSuggestions) {
                int suggestionSize = suggestion.getEntries().get(0).getOptions().size();
                accumulatedLength += suggestionSize;
            }
            List<TopDocs> topDocsList = new ArrayList<>();
            for (SearchPhaseResult result : results.asList()) {
                QuerySearchResult queryResult = result.queryResult();
                TopDocs topDocs = queryResult.consumeTopDocs().topDocs;
                SearchPhaseController.setShardIndex(topDocs, result.getShardIndex());
                topDocsList.add(topDocs);
            }
            ScoreDoc[] sortedDocs = SearchPhaseController.sortDocs(true, topDocsList, from, size, reducedCompletionSuggestions).scoreDocs();
            assertThat(sortedDocs.length, equalTo(accumulatedLength));
        } finally {
            results.asList().forEach(TransportMessage::decRef);
        }
    }

    public void testSortDocsIsIdempotent() throws Exception {
        int nShards = randomIntBetween(1, 20);
        int queryResultSize = randomBoolean() ? 0 : randomIntBetween(1, nShards * 2);
        long randomSeed = randomLong();
        boolean useConstantScore = randomBoolean();
        AtomicArray<SearchPhaseResult> results = generateSeededQueryResults(
            randomSeed,
            nShards,
            Collections.emptyList(),
            queryResultSize,
            useConstantScore
        );
        List<TopDocs> topDocsList = new ArrayList<>();
        boolean ignoreFrom = randomBoolean();
        int from = 0, size = 0;
        ScoreDoc[] sortedDocs;
        try {
            Optional<SearchPhaseResult> first = results.asList().stream().findFirst();
            if (first.isPresent()) {
                from = first.get().queryResult().from();
                size = first.get().queryResult().size();
            }
            for (SearchPhaseResult result : results.asList()) {
                QuerySearchResult queryResult = result.queryResult();
                TopDocs topDocs = queryResult.consumeTopDocs().topDocs;
                topDocsList.add(topDocs);
                SearchPhaseController.setShardIndex(topDocs, result.getShardIndex());
            }
            sortedDocs = SearchPhaseController.sortDocs(ignoreFrom, topDocsList, from, size, Collections.emptyList()).scoreDocs();
        } finally {
            results.asList().forEach(TransportMessage::decRef);
        }
        results = generateSeededQueryResults(randomSeed, nShards, Collections.emptyList(), queryResultSize, useConstantScore);
        try {
            topDocsList = new ArrayList<>();
            for (SearchPhaseResult result : results.asList()) {
                QuerySearchResult queryResult = result.queryResult();
                TopDocs topDocs = queryResult.consumeTopDocs().topDocs;
                topDocsList.add(topDocs);
                SearchPhaseController.setShardIndex(topDocs, result.getShardIndex());
            }
            ScoreDoc[] sortedDocs2 = SearchPhaseController.sortDocs(ignoreFrom, topDocsList, from, size, Collections.emptyList())
                .scoreDocs();
            assertEquals(sortedDocs.length, sortedDocs2.length);
            for (int i = 0; i < sortedDocs.length; i++) {
                assertEquals(sortedDocs[i].doc, sortedDocs2[i].doc);
                assertEquals(sortedDocs[i].shardIndex, sortedDocs2[i].shardIndex);
                assertEquals(sortedDocs[i].score, sortedDocs2[i].score, 0.0f);
            }
        } finally {
            results.asList().forEach(TransportMessage::decRef);
        }
    }

    private AtomicArray<SearchPhaseResult> generateSeededQueryResults(
        long seed,
        int nShards,
        List<CompletionSuggestion> suggestions,
        int searchHitsSize,
        boolean useConstantScore
    ) throws Exception {
        return RandomizedContext.current()
            .runWithPrivateRandomness(
                seed,
                () -> generateQueryResults(nShards, suggestions, searchHitsSize, useConstantScore, false, false)
            );
    }

    public void testMerge() {
        List<CompletionSuggestion> suggestions = new ArrayList<>();
        int maxSuggestSize = 0;
        for (int i = 0; i < randomIntBetween(1, 5); i++) {
            int size = randomIntBetween(1, 20);
            maxSuggestSize += size;
            suggestions.add(new CompletionSuggestion(randomAlphaOfLength(randomIntBetween(1, 5)), size, false));
        }
        int nShards = randomIntBetween(1, 20);
        int queryResultSize = randomBoolean() ? 0 : randomIntBetween(1, nShards * 2);
        boolean profile = randomBoolean();
        for (int trackTotalHits : new int[] { SearchContext.TRACK_TOTAL_HITS_DISABLED, SearchContext.TRACK_TOTAL_HITS_ACCURATE }) {
            AtomicArray<SearchPhaseResult> queryResults = generateQueryResults(
                nShards,
                suggestions,
                queryResultSize,
                false,
                profile,
                false
            );
            try {
                SearchPhaseController.ReducedQueryPhase reducedQueryPhase = SearchPhaseController.reducedQueryPhase(
                    queryResults.asList(),
                    new ArrayList<>(),
                    new ArrayList<>(),
                    new TopDocsStats(trackTotalHits),
                    0,
                    true,
                    InternalAggregationTestCase.emptyReduceContextBuilder(),
                    null,
                    true
                );
                List<SearchShardTarget> shards = queryResults.asList()
                    .stream()
                    .map(SearchPhaseResult::getSearchShardTarget)
                    .collect(toList());
                AtomicArray<SearchPhaseResult> fetchResults = generateFetchResults(
                    shards,
                    reducedQueryPhase.sortedTopDocs().scoreDocs(),
                    reducedQueryPhase.suggest(),
                    profile
                );
                final SearchResponseSections mergedResponse = SearchPhaseController.merge(false, reducedQueryPhase, fetchResults);
                try {
                    if (trackTotalHits == SearchContext.TRACK_TOTAL_HITS_DISABLED) {
                        assertNull(mergedResponse.hits.getTotalHits());
                    } else {
                        assertThat(mergedResponse.hits.getTotalHits().value, equalTo(0L));
                        assertEquals(mergedResponse.hits.getTotalHits().relation, Relation.EQUAL_TO);
                    }
                    for (SearchHit hit : mergedResponse.hits().getHits()) {
                        SearchPhaseResult searchPhaseResult = fetchResults.get(hit.getShard().getShardId().id());
                        assertSame(searchPhaseResult.getSearchShardTarget(), hit.getShard());
                    }
                    int suggestSize = 0;
                    for (Suggest.Suggestion<?> s : reducedQueryPhase.suggest()) {
                        suggestSize += s.getEntries().stream().mapToInt(e -> e.getOptions().size()).sum();
                    }
                    assertThat(suggestSize, lessThanOrEqualTo(maxSuggestSize));
                    assertThat(
                        mergedResponse.hits().getHits().length,
                        equalTo(reducedQueryPhase.sortedTopDocs().scoreDocs().length - suggestSize)
                    );
                    Suggest suggestResult = mergedResponse.suggest();
                    for (Suggest.Suggestion<?> suggestion : reducedQueryPhase.suggest()) {
                        assertThat(suggestion, instanceOf(CompletionSuggestion.class));
                        if (suggestion.getEntries().get(0).getOptions().size() > 0) {
                            CompletionSuggestion suggestionResult = suggestResult.getSuggestion(suggestion.getName());
                            assertNotNull(suggestionResult);
                            List<CompletionSuggestion.Entry.Option> options = suggestionResult.getEntries().get(0).getOptions();
                            assertThat(options.size(), equalTo(suggestion.getEntries().get(0).getOptions().size()));
                            for (CompletionSuggestion.Entry.Option option : options) {
                                assertNotNull(option.getHit());
                                SearchPhaseResult searchPhaseResult = fetchResults.get(option.getHit().getShard().getShardId().id());
                                assertSame(searchPhaseResult.getSearchShardTarget(), option.getHit().getShard());
                            }
                        }
                    }
                    if (profile) {
                        assertThat(mergedResponse.profile().entrySet(), hasSize(nShards));
                        assertThat(
                            // All shards should have a query profile
                            mergedResponse.profile().toString(),
                            mergedResponse.profile().values().stream().filter(r -> r.getQueryProfileResults() != null).count(),
                            equalTo((long) nShards)
                        );
                        assertThat(
                            // Some or all shards should have a fetch profile
                            mergedResponse.profile().toString(),
                            mergedResponse.profile().values().stream().filter(r -> r.getFetchPhase() != null).count(),
                            both(greaterThan(0L)).and(lessThanOrEqualTo((long) nShards))
                        );
                    } else {
                        assertThat(mergedResponse.profile(), is(anEmptyMap()));
                    }
                } finally {
                    mergedResponse.decRef();
                    fetchResults.asList().forEach(TransportMessage::decRef);
                }
            } finally {
                queryResults.asList().forEach(TransportMessage::decRef);
            }
        }
    }

    public void testMergeWithRank() {
        int nShards = randomIntBetween(1, 20);
        int queryResultSize = randomBoolean() ? 0 : randomIntBetween(1, nShards * 2);
        for (int trackTotalHits : new int[] { SearchContext.TRACK_TOTAL_HITS_DISABLED, SearchContext.TRACK_TOTAL_HITS_ACCURATE }) {
            AtomicArray<SearchPhaseResult> queryResults = generateQueryResults(nShards, List.of(), queryResultSize, false, false, true);
            try {
                SearchPhaseController.ReducedQueryPhase reducedQueryPhase = SearchPhaseController.reducedQueryPhase(
                    queryResults.asList(),
                    new ArrayList<>(),
                    new ArrayList<>(),
                    new TopDocsStats(trackTotalHits),
                    0,
                    true,
                    InternalAggregationTestCase.emptyReduceContextBuilder(),
                    new RankCoordinatorContext(randomIntBetween(1, 10), 0, randomIntBetween(11, 100)) {
                        @Override
                        public SearchPhaseController.SortedTopDocs rank(
                            List<QuerySearchResult> querySearchResults,
                            TopDocsStats topDocStats
                        ) {
                            PriorityQueue<RankDoc> queue = new PriorityQueue<RankDoc>(windowSize) {
                                @Override
                                protected boolean lessThan(RankDoc a, RankDoc b) {
                                    return a.score < b.score;
                                }
                            };
                            for (QuerySearchResult qsr : querySearchResults) {
                                RankShardResult rsr = qsr.getRankShardResult();
                                if (rsr != null) {
                                    for (RankDoc rd : ((TestRankShardResult) rsr).testRankDocs) {
                                        queue.insertWithOverflow(rd);
                                    }
                                }
                            }
                            int size = Math.min(this.size, queue.size());
                            RankDoc[] topResults = new RankDoc[size];
                            for (int rdi = 0; rdi < size; ++rdi) {
                                topResults[rdi] = queue.pop();
                                topResults[rdi].rank = rdi + 1;
                            }
                            topDocStats.fetchHits = topResults.length;
                            return new SearchPhaseController.SortedTopDocs(topResults, false, null, null, null, 0);
                        }
                    },
                    true
                );
                List<SearchShardTarget> shards = queryResults.asList()
                    .stream()
                    .map(SearchPhaseResult::getSearchShardTarget)
                    .collect(toList());
                AtomicArray<SearchPhaseResult> fetchResults = generateFetchResults(
                    shards,
                    reducedQueryPhase.sortedTopDocs().scoreDocs(),
                    reducedQueryPhase.suggest(),
                    false
                );
                SearchResponseSections mergedResponse = SearchPhaseController.merge(false, reducedQueryPhase, fetchResults);
                try {
                    if (trackTotalHits == SearchContext.TRACK_TOTAL_HITS_DISABLED) {
                        assertNull(mergedResponse.hits.getTotalHits());
                    } else {
                        assertThat(mergedResponse.hits.getTotalHits().value, equalTo(0L));
                        assertEquals(mergedResponse.hits.getTotalHits().relation, Relation.EQUAL_TO);
                    }
                    int rank = 1;
                    for (SearchHit hit : mergedResponse.hits().getHits()) {
                        SearchPhaseResult searchPhaseResult = fetchResults.get(hit.getShard().getShardId().id());
                        assertSame(searchPhaseResult.getSearchShardTarget(), hit.getShard());
                        assertEquals(rank++, hit.getRank());
                    }
                    assertThat(mergedResponse.hits().getHits().length, equalTo(reducedQueryPhase.sortedTopDocs().scoreDocs().length));
                    assertThat(mergedResponse.profile(), is(anEmptyMap()));
                } finally {
                    mergedResponse.decRef();
                    fetchResults.asList().forEach(TransportMessage::decRef);
                }
            } finally {

                queryResults.asList().forEach(TransportMessage::decRef);
            }
        }
    }

    /**
     * Generate random query results received from the provided number of shards, including the provided
     * number of search hits and randomly generated completion suggestions based on the name and size of the provided ones.
     * Note that <code>shardIndex</code> is already set to the generated completion suggestions to simulate what
     * {@link SearchPhaseController#reducedQueryPhase} does,
     * meaning that the returned query results can be fed directly to {@link SearchPhaseController#sortDocs}
     */
    private static AtomicArray<SearchPhaseResult> generateQueryResults(
        int nShards,
        List<CompletionSuggestion> suggestions,
        int searchHitsSize,
        boolean useConstantScore,
        boolean profile,
        boolean rank
    ) {
        AtomicArray<SearchPhaseResult> queryResults = new AtomicArray<>(nShards);
        for (int shardIndex = 0; shardIndex < nShards; shardIndex++) {
            String clusterAlias = randomBoolean() ? null : "remote";
            SearchShardTarget searchShardTarget = new SearchShardTarget("", new ShardId("", "", shardIndex), clusterAlias);
            QuerySearchResult querySearchResult = new QuerySearchResult(new ShardSearchContextId("", shardIndex), searchShardTarget, null);
            final TopDocs topDocs;
            float maxScore = 0;
            if (searchHitsSize == 0) {
                topDocs = Lucene.EMPTY_TOP_DOCS;
            } else if (rank) {
                int nDocs = randomIntBetween(0, searchHitsSize);
                TestRankDoc[] rankDocs = new TestRankDoc[nDocs];
                for (int i = 0; i < nDocs; i++) {
                    float score = useConstantScore ? 1.0F : Math.abs(randomFloat());
                    rankDocs[i] = new TestRankDoc(i, score, shardIndex);
                    maxScore = Math.max(score, maxScore);
                }
                querySearchResult.setRankShardResult(new TestRankShardResult(rankDocs));
                topDocs = new TopDocs(new TotalHits(0, TotalHits.Relation.EQUAL_TO), Lucene.EMPTY_SCORE_DOCS);
            } else {
                int nDocs = randomIntBetween(0, searchHitsSize);
                ScoreDoc[] scoreDocs = new ScoreDoc[nDocs];
                for (int i = 0; i < nDocs; i++) {
                    float score = useConstantScore ? 1.0F : Math.abs(randomFloat());
                    scoreDocs[i] = new ScoreDoc(i, score);
                    maxScore = Math.max(score, maxScore);
                }
                topDocs = new TopDocs(new TotalHits(scoreDocs.length, TotalHits.Relation.EQUAL_TO), scoreDocs);
            }
            List<CompletionSuggestion> shardSuggestion = new ArrayList<>();
            for (CompletionSuggestion completionSuggestion : suggestions) {
                CompletionSuggestion suggestion = new CompletionSuggestion(
                    completionSuggestion.getName(),
                    completionSuggestion.getSize(),
                    false
                );
                final CompletionSuggestion.Entry completionEntry = new CompletionSuggestion.Entry(new Text(""), 0, 5);
                suggestion.addTerm(completionEntry);
                int optionSize = randomIntBetween(1, suggestion.getSize());
                float maxScoreValue = randomIntBetween(suggestion.getSize(), (int) Float.MAX_VALUE);
                for (int i = 0; i < optionSize; i++) {
                    completionEntry.addOption(
                        new CompletionSuggestion.Entry.Option(i, new Text(""), maxScoreValue, Collections.emptyMap())
                    );
                    float dec = randomIntBetween(0, optionSize);
                    if (dec <= maxScoreValue) {
                        maxScoreValue -= dec;
                    }
                }
                suggestion.setShardIndex(shardIndex);
                shardSuggestion.add(suggestion);
            }
            querySearchResult.topDocs(new TopDocsAndMaxScore(topDocs, maxScore), null);
            querySearchResult.size(searchHitsSize);
            querySearchResult.suggest(new Suggest(new ArrayList<>(shardSuggestion)));
            querySearchResult.setShardIndex(shardIndex);
            if (profile) {
                querySearchResult.profileResults(
                    new SearchProfileQueryPhaseResult(List.of(), new AggregationProfileShardResult(List.of()))
                );
            }
            queryResults.set(shardIndex, querySearchResult);
        }
        return queryResults;
    }

    private static int getTotalQueryHits(AtomicArray<SearchPhaseResult> results) {
        int resultCount = 0;
        for (SearchPhaseResult shardResult : results.asList()) {
            TopDocs topDocs = shardResult.queryResult().topDocs().topDocs;
            assert topDocs.totalHits.relation == Relation.EQUAL_TO;
            resultCount += (int) topDocs.totalHits.value;
        }
        return resultCount;
    }

    private static List<CompletionSuggestion> reducedSuggest(AtomicArray<SearchPhaseResult> results) {
        Map<String, List<Suggest.Suggestion<CompletionSuggestion.Entry>>> groupedSuggestion = new HashMap<>();
        for (SearchPhaseResult entry : results.asList()) {
            for (Suggest.Suggestion<?> suggestion : entry.queryResult().suggest()) {
                List<Suggest.Suggestion<CompletionSuggestion.Entry>> suggests = groupedSuggestion.computeIfAbsent(
                    suggestion.getName(),
                    s -> new ArrayList<>()
                );
                suggests.add((CompletionSuggestion) suggestion);
            }
        }
        CompletionSuggestion completionSuggestion = new CompletionSuggestion(null, -1, randomBoolean());
        return groupedSuggestion.values().stream().map(completionSuggestion::reduce).toList();
    }

    private static AtomicArray<SearchPhaseResult> generateFetchResults(
        List<SearchShardTarget> shards,
        ScoreDoc[] mergedSearchDocs,
        Suggest mergedSuggest,
        boolean profile
    ) {
        AtomicArray<SearchPhaseResult> fetchResults = new AtomicArray<>(shards.size());
        for (int shardIndex = 0; shardIndex < shards.size(); shardIndex++) {
            float maxScore = -1F;
            SearchShardTarget shardTarget = shards.get(shardIndex);
            FetchSearchResult fetchSearchResult = new FetchSearchResult(new ShardSearchContextId("", shardIndex), shardTarget);
            List<SearchHit> searchHits = new ArrayList<>();
            for (ScoreDoc scoreDoc : mergedSearchDocs) {
                if (scoreDoc.shardIndex == shardIndex) {
                    searchHits.add(SearchHit.unpooled(scoreDoc.doc, ""));
                    if (scoreDoc.score > maxScore) {
                        maxScore = scoreDoc.score;
                    }
                }
            }
            if (mergedSuggest != null) {
                for (Suggest.Suggestion<?> suggestion : mergedSuggest) {
                    if (suggestion instanceof CompletionSuggestion) {
                        for (CompletionSuggestion.Entry.Option option : ((CompletionSuggestion) suggestion).getOptions()) {
                            ScoreDoc doc = option.getDoc();
                            if (doc.shardIndex == shardIndex) {
                                searchHits.add(SearchHit.unpooled(doc.doc, ""));
                                if (doc.score > maxScore) {
                                    maxScore = doc.score;
                                }
                            }
                        }
                    }
                }
            }
            SearchHit[] hits = searchHits.toArray(SearchHits.EMPTY);
            ProfileResult profileResult = profile && searchHits.size() > 0
                ? new ProfileResult("fetch", "fetch", Map.of(), Map.of(), randomNonNegativeLong(), List.of())
                : null;
<<<<<<< HEAD
            var sHits = new SearchHits(hits, new TotalHits(hits.length, Relation.EQUAL_TO), maxScore);
            try {
                fetchSearchResult.shardResult(sHits, profileResult);
            } finally {
                sHits.decRef();
            }
=======
            fetchSearchResult.shardResult(
                SearchHits.unpooled(hits, new TotalHits(hits.length, Relation.EQUAL_TO), maxScore),
                profileResult
            );
>>>>>>> 42caa0ee
            fetchResults.set(shardIndex, fetchSearchResult);
        }
        return fetchResults;
    }

    private static SearchRequest randomSearchRequest() {
        return randomBoolean()
            ? new SearchRequest()
            : SearchRequest.subSearchRequest(new TaskId("n", 1), new SearchRequest(), Strings.EMPTY_ARRAY, "remote", 0, randomBoolean());
    }

    public void testConsumer() throws Exception {
        consumerTestCase(0);
    }

    public void testConsumerWithEmptyResponse() throws Exception {
        consumerTestCase(randomIntBetween(1, 5));
    }

    private void consumerTestCase(int numEmptyResponses) throws Exception {
        int numShards = 3 + numEmptyResponses;
        int bufferSize = randomIntBetween(2, 3);
        CountDownLatch latch = new CountDownLatch(numShards);
        SearchRequest request = randomSearchRequest();
        request.source(new SearchSourceBuilder().aggregation(new MaxAggregationBuilder("test")));
        request.setBatchedReduceSize(bufferSize);
        try (
            SearchPhaseResults<SearchPhaseResult> consumer = searchPhaseController.newSearchPhaseResults(
                fixedExecutor,
                new NoopCircuitBreaker(CircuitBreaker.REQUEST),
                () -> false,
                SearchProgressListener.NOOP,
                request,
                3 + numEmptyResponses,
                exc -> {}
            )
        ) {
            if (numEmptyResponses == 0) {
                assertEquals(0, reductions.size());
            }
            if (numEmptyResponses > 0) {
                QuerySearchResult empty = QuerySearchResult.nullInstance();
                int shardId = 2 + numEmptyResponses;
                empty.setShardIndex(2 + numEmptyResponses);
                empty.setSearchShardTarget(new SearchShardTarget("node", new ShardId("a", "b", shardId), null));
                consumer.consumeResult(empty, latch::countDown);
                numEmptyResponses--;
            }

            QuerySearchResult result = new QuerySearchResult(
                new ShardSearchContextId("", 0),
                new SearchShardTarget("node", new ShardId("a", "b", 0), null),
                null
            );
            try {
                result.topDocs(
                    new TopDocsAndMaxScore(new TopDocs(new TotalHits(0, TotalHits.Relation.EQUAL_TO), new ScoreDoc[0]), Float.NaN),
                    new DocValueFormat[0]
                );
                InternalAggregations aggs = InternalAggregations.from(singletonList(new Max("test", 1.0D, DocValueFormat.RAW, emptyMap())));
                result.aggregations(aggs);
                result.setShardIndex(0);
                consumer.consumeResult(result, latch::countDown);
            } finally {
                result.decRef();
            }
            result = new QuerySearchResult(
                new ShardSearchContextId("", 1),
                new SearchShardTarget("node", new ShardId("a", "b", 0), null),
                null
            );
            try {
                result.topDocs(
                    new TopDocsAndMaxScore(new TopDocs(new TotalHits(0, TotalHits.Relation.EQUAL_TO), new ScoreDoc[0]), Float.NaN),
                    new DocValueFormat[0]
                );
                InternalAggregations aggs = InternalAggregations.from(singletonList(new Max("test", 3.0D, DocValueFormat.RAW, emptyMap())));
                result.aggregations(aggs);
                result.setShardIndex(2);
                consumer.consumeResult(result, latch::countDown);
            } finally {
                result.decRef();
            }
            result = new QuerySearchResult(
                new ShardSearchContextId("", 1),
                new SearchShardTarget("node", new ShardId("a", "b", 0), null),
                null
            );
            try {
                result.topDocs(
                    new TopDocsAndMaxScore(new TopDocs(new TotalHits(0, TotalHits.Relation.EQUAL_TO), new ScoreDoc[0]), Float.NaN),
                    new DocValueFormat[0]
                );
                InternalAggregations aggs = InternalAggregations.from(singletonList(new Max("test", 2.0D, DocValueFormat.RAW, emptyMap())));
                result.aggregations(aggs);
                result.setShardIndex(1);
                consumer.consumeResult(result, latch::countDown);
            } finally {
                result.decRef();
            }
            while (numEmptyResponses > 0) {
                result = QuerySearchResult.nullInstance();
                try {
                    int shardId = 2 + numEmptyResponses;
                    result.setShardIndex(shardId);
                    result.setSearchShardTarget(new SearchShardTarget("node", new ShardId("a", "b", shardId), null));
                    consumer.consumeResult(result, latch::countDown);
                } finally {
                    result.decRef();
                }
                numEmptyResponses--;
            }
            latch.await();
            final int numTotalReducePhases;
            if (numShards > bufferSize) {
                if (bufferSize == 2) {
                    assertEquals(1, ((QueryPhaseResultConsumer) consumer).getNumReducePhases());
                    assertEquals(1, reductions.size());
                    assertEquals(false, reductions.get(0));
                    numTotalReducePhases = 2;
                } else {
                    assertEquals(0, ((QueryPhaseResultConsumer) consumer).getNumReducePhases());
                    assertEquals(0, reductions.size());
                    numTotalReducePhases = 1;
                }
            } else {
                assertEquals(0, reductions.size());
                numTotalReducePhases = 1;
            }

            SearchPhaseController.ReducedQueryPhase reduce = consumer.reduce();
            assertEquals(numTotalReducePhases, reduce.numReducePhases());
            assertEquals(numTotalReducePhases, reductions.size());
            assertAggReduction(request);
            Max max = (Max) reduce.aggregations().asList().get(0);
            assertEquals(3.0D, max.value(), 0.0D);
            assertFalse(reduce.sortedTopDocs().isSortedByField());
            assertNull(reduce.sortedTopDocs().sortFields());
            assertNull(reduce.sortedTopDocs().collapseField());
            assertNull(reduce.sortedTopDocs().collapseValues());
        }
    }

    public void testConsumerConcurrently() throws Exception {
        int expectedNumResults = randomIntBetween(1, 100);
        int bufferSize = randomIntBetween(2, 200);

        SearchRequest request = randomSearchRequest();
        request.source(new SearchSourceBuilder().aggregation(new MaxAggregationBuilder("test")));
        request.setBatchedReduceSize(bufferSize);
        try (
            SearchPhaseResults<SearchPhaseResult> consumer = searchPhaseController.newSearchPhaseResults(
                fixedExecutor,
                new NoopCircuitBreaker(CircuitBreaker.REQUEST),
                () -> false,
                SearchProgressListener.NOOP,
                request,
                expectedNumResults,
                exc -> {}
            )
        ) {
            AtomicInteger max = new AtomicInteger();
            Thread[] threads = new Thread[expectedNumResults];
            CountDownLatch latch = new CountDownLatch(expectedNumResults);
            for (int i = 0; i < expectedNumResults; i++) {
                int id = i;
                threads[i] = new Thread(() -> {
                    int number = randomIntBetween(1, 1000);
                    max.updateAndGet(prev -> Math.max(prev, number));
                    QuerySearchResult result = new QuerySearchResult(
                        new ShardSearchContextId("", id),
                        new SearchShardTarget("node", new ShardId("a", "b", id), null),
                        null
                    );
                    try {
                        result.topDocs(
                            new TopDocsAndMaxScore(
                                new TopDocs(new TotalHits(1, TotalHits.Relation.EQUAL_TO), new ScoreDoc[] { new ScoreDoc(0, number) }),
                                number
                            ),
                            new DocValueFormat[0]
                        );
                        InternalAggregations aggs = InternalAggregations.from(
                            Collections.singletonList(new Max("test", (double) number, DocValueFormat.RAW, Collections.emptyMap()))
                        );
                        result.aggregations(aggs);
                        result.setShardIndex(id);
                        result.size(1);
                        consumer.consumeResult(result, latch::countDown);
                    } finally {
                        result.decRef();
                    }

                });
                threads[i].start();
            }
            for (int i = 0; i < expectedNumResults; i++) {
                threads[i].join();
            }
            latch.await();

            SearchPhaseController.ReducedQueryPhase reduce = consumer.reduce();
            assertAggReduction(request);
            Max internalMax = (Max) reduce.aggregations().asList().get(0);
            assertEquals(max.get(), internalMax.value(), 0.0D);
            assertEquals(1, reduce.sortedTopDocs().scoreDocs().length);
            assertEquals(max.get(), reduce.maxScore(), 0.0f);
            assertEquals(expectedNumResults, reduce.totalHits().value);
            assertEquals(max.get(), reduce.sortedTopDocs().scoreDocs()[0].score, 0.0f);
            assertFalse(reduce.sortedTopDocs().isSortedByField());
            assertNull(reduce.sortedTopDocs().sortFields());
            assertNull(reduce.sortedTopDocs().collapseField());
            assertNull(reduce.sortedTopDocs().collapseValues());
        }
    }

    public void testConsumerOnlyAggs() throws Exception {
        int expectedNumResults = randomIntBetween(1, 100);
        int bufferSize = randomIntBetween(2, 200);
        SearchRequest request = randomSearchRequest();
        request.source(new SearchSourceBuilder().aggregation(new MaxAggregationBuilder("test")).size(0));
        request.setBatchedReduceSize(bufferSize);
        try (
            SearchPhaseResults<SearchPhaseResult> consumer = searchPhaseController.newSearchPhaseResults(
                fixedExecutor,
                new NoopCircuitBreaker(CircuitBreaker.REQUEST),
                () -> false,
                SearchProgressListener.NOOP,
                request,
                expectedNumResults,
                exc -> {}
            )
        ) {
            AtomicInteger max = new AtomicInteger();
            CountDownLatch latch = new CountDownLatch(expectedNumResults);
            for (int i = 0; i < expectedNumResults; i++) {
                int number = randomIntBetween(1, 1000);
                max.updateAndGet(prev -> Math.max(prev, number));
                QuerySearchResult result = new QuerySearchResult(
                    new ShardSearchContextId("", i),
                    new SearchShardTarget("node", new ShardId("a", "b", i), null),
                    null
                );
                try {
                    result.topDocs(
                        new TopDocsAndMaxScore(new TopDocs(new TotalHits(1, TotalHits.Relation.EQUAL_TO), new ScoreDoc[0]), number),
                        new DocValueFormat[0]
                    );
                    InternalAggregations aggs = InternalAggregations.from(
                        Collections.singletonList(new Max("test", (double) number, DocValueFormat.RAW, Collections.emptyMap()))
                    );
                    result.aggregations(aggs);
                    result.setShardIndex(i);
                    result.size(1);
                    consumer.consumeResult(result, latch::countDown);
                } finally {
                    result.decRef();
                }
            }
            latch.await();

            SearchPhaseController.ReducedQueryPhase reduce = consumer.reduce();
            assertAggReduction(request);
            Max internalMax = (Max) reduce.aggregations().asList().get(0);
            assertEquals(max.get(), internalMax.value(), 0.0D);
            assertEquals(0, reduce.sortedTopDocs().scoreDocs().length);
            assertEquals(max.get(), reduce.maxScore(), 0.0f);
            assertEquals(expectedNumResults, reduce.totalHits().value);
            assertFalse(reduce.sortedTopDocs().isSortedByField());
            assertNull(reduce.sortedTopDocs().sortFields());
            assertNull(reduce.sortedTopDocs().collapseField());
            assertNull(reduce.sortedTopDocs().collapseValues());
        }
    }

    public void testConsumerOnlyHits() throws Exception {
        int expectedNumResults = randomIntBetween(1, 100);
        int bufferSize = randomIntBetween(2, 200);
        SearchRequest request = randomSearchRequest();
        if (randomBoolean()) {
            request.source(new SearchSourceBuilder().size(randomIntBetween(1, 10)));
        }
        request.setBatchedReduceSize(bufferSize);

        try (
            SearchPhaseResults<SearchPhaseResult> consumer = searchPhaseController.newSearchPhaseResults(
                fixedExecutor,
                new NoopCircuitBreaker(CircuitBreaker.REQUEST),
                () -> false,
                SearchProgressListener.NOOP,
                request,
                expectedNumResults,
                exc -> {}
            )
        ) {
            AtomicInteger max = new AtomicInteger();
            CountDownLatch latch = new CountDownLatch(expectedNumResults);
            for (int i = 0; i < expectedNumResults; i++) {
                int number = randomIntBetween(1, 1000);
                max.updateAndGet(prev -> Math.max(prev, number));
                QuerySearchResult result = new QuerySearchResult(
                    new ShardSearchContextId("", i),
                    new SearchShardTarget("node", new ShardId("a", "b", i), null),
                    null
                );
                try {
                    result.topDocs(
                        new TopDocsAndMaxScore(
                            new TopDocs(new TotalHits(1, TotalHits.Relation.EQUAL_TO), new ScoreDoc[] { new ScoreDoc(0, number) }),
                            number
                        ),
                        new DocValueFormat[0]
                    );
                    result.setShardIndex(i);
                    result.size(1);
                    consumer.consumeResult(result, latch::countDown);
                } finally {
                    result.decRef();
                }
            }
            latch.await();
            SearchPhaseController.ReducedQueryPhase reduce = consumer.reduce();
            assertAggReduction(request);
            assertEquals(1, reduce.sortedTopDocs().scoreDocs().length);
            assertEquals(max.get(), reduce.maxScore(), 0.0f);
            assertEquals(expectedNumResults, reduce.totalHits().value);
            assertEquals(max.get(), reduce.sortedTopDocs().scoreDocs()[0].score, 0.0f);
            assertFalse(reduce.sortedTopDocs().isSortedByField());
            assertNull(reduce.sortedTopDocs().sortFields());
            assertNull(reduce.sortedTopDocs().collapseField());
            assertNull(reduce.sortedTopDocs().collapseValues());
        }
    }

    private void assertAggReduction(SearchRequest searchRequest) {
        if (searchRequest.source() == null
            || searchRequest.source().aggregations() == null
            || searchRequest.source().aggregations().getAggregatorFactories().isEmpty()) {
            // When there aren't any aggregations we don't perform any aggregation reductions.
            assertThat(reductions.size(), equalTo(0));
        } else {
            assertThat(reductions.size(), greaterThanOrEqualTo(1));
            assertEquals(searchRequest.isFinalReduce(), reductions.get(reductions.size() - 1));
        }
    }

    public void testReduceTopNWithFromOffset() throws Exception {
        SearchRequest request = new SearchRequest();
        request.source(new SearchSourceBuilder().size(5).from(5));
        request.setBatchedReduceSize(randomIntBetween(2, 4));
        try (
            SearchPhaseResults<SearchPhaseResult> consumer = searchPhaseController.newSearchPhaseResults(
                fixedExecutor,
                new NoopCircuitBreaker(CircuitBreaker.REQUEST),
                () -> false,
                SearchProgressListener.NOOP,
                request,
                4,
                exc -> {}
            )
        ) {
            int score = 100;
            CountDownLatch latch = new CountDownLatch(4);
            for (int i = 0; i < 4; i++) {
                QuerySearchResult result = new QuerySearchResult(
                    new ShardSearchContextId("", i),
                    new SearchShardTarget("node", new ShardId("a", "b", i), null),
                    null
                );
                try {
                    ScoreDoc[] docs = new ScoreDoc[3];
                    for (int j = 0; j < docs.length; j++) {
                        docs[j] = new ScoreDoc(0, score--);
                    }
                    result.topDocs(
                        new TopDocsAndMaxScore(new TopDocs(new TotalHits(3, TotalHits.Relation.EQUAL_TO), docs), docs[0].score),
                        new DocValueFormat[0]
                    );
                    result.setShardIndex(i);
                    result.size(5);
                    result.from(5);
                    consumer.consumeResult(result, latch::countDown);
                } finally {
                    result.decRef();
                }
            }
            latch.await();
            // 4*3 results = 12 we get result 5 to 10 here with from=5 and size=5
            SearchPhaseController.ReducedQueryPhase reduce = consumer.reduce();
            ScoreDoc[] scoreDocs = reduce.sortedTopDocs().scoreDocs();
            assertEquals(5, scoreDocs.length);
            assertEquals(100.f, reduce.maxScore(), 0.0f);
            assertEquals(12, reduce.totalHits().value);
            assertEquals(95.0f, scoreDocs[0].score, 0.0f);
            assertEquals(94.0f, scoreDocs[1].score, 0.0f);
            assertEquals(93.0f, scoreDocs[2].score, 0.0f);
            assertEquals(92.0f, scoreDocs[3].score, 0.0f);
            assertEquals(91.0f, scoreDocs[4].score, 0.0f);
        }
    }

    public void testConsumerSortByField() throws Exception {
        int expectedNumResults = randomIntBetween(1, 100);
        int bufferSize = randomIntBetween(2, 200);
        SearchRequest request = randomSearchRequest();
        int size = randomIntBetween(1, 10);
        request.setBatchedReduceSize(bufferSize);
        try (
            SearchPhaseResults<SearchPhaseResult> consumer = searchPhaseController.newSearchPhaseResults(
                fixedExecutor,
                new NoopCircuitBreaker(CircuitBreaker.REQUEST),
                () -> false,
                SearchProgressListener.NOOP,
                request,
                expectedNumResults,
                exc -> {}
            )
        ) {
            AtomicInteger max = new AtomicInteger();
            SortField[] sortFields = { new SortField("field", SortField.Type.INT, true) };
            DocValueFormat[] docValueFormats = { DocValueFormat.RAW };
            CountDownLatch latch = new CountDownLatch(expectedNumResults);
            for (int i = 0; i < expectedNumResults; i++) {
                int number = randomIntBetween(1, 1000);
                max.updateAndGet(prev -> Math.max(prev, number));
                FieldDoc[] fieldDocs = { new FieldDoc(0, Float.NaN, new Object[] { number }) };
                TopDocs topDocs = new TopFieldDocs(new TotalHits(1, Relation.EQUAL_TO), fieldDocs, sortFields);
                QuerySearchResult result = new QuerySearchResult(
                    new ShardSearchContextId("", i),
                    new SearchShardTarget("node", new ShardId("a", "b", i), null),
                    null
                );
                try {
                    result.topDocs(new TopDocsAndMaxScore(topDocs, Float.NaN), docValueFormats);
                    result.setShardIndex(i);
                    result.size(size);
                    consumer.consumeResult(result, latch::countDown);
                } finally {
                    result.decRef();
                }
            }
            latch.await();
            SearchPhaseController.ReducedQueryPhase reduce = consumer.reduce();
            assertAggReduction(request);
            assertEquals(Math.min(expectedNumResults, size), reduce.sortedTopDocs().scoreDocs().length);
            assertEquals(expectedNumResults, reduce.totalHits().value);
            assertEquals(max.get(), ((FieldDoc) reduce.sortedTopDocs().scoreDocs()[0]).fields[0]);
            assertTrue(reduce.sortedTopDocs().isSortedByField());
            assertEquals(1, reduce.sortedTopDocs().sortFields().length);
            assertEquals("field", reduce.sortedTopDocs().sortFields()[0].getField());
            assertEquals(SortField.Type.INT, reduce.sortedTopDocs().sortFields()[0].getType());
            assertNull(reduce.sortedTopDocs().collapseField());
            assertNull(reduce.sortedTopDocs().collapseValues());
        }
    }

    public void testConsumerFieldCollapsing() throws Exception {
        int expectedNumResults = randomIntBetween(30, 100);
        int bufferSize = randomIntBetween(2, 200);
        SearchRequest request = randomSearchRequest();
        int size = randomIntBetween(5, 10);
        request.setBatchedReduceSize(bufferSize);
        try (
            SearchPhaseResults<SearchPhaseResult> consumer = searchPhaseController.newSearchPhaseResults(
                fixedExecutor,
                new NoopCircuitBreaker(CircuitBreaker.REQUEST),
                () -> false,
                SearchProgressListener.NOOP,
                request,
                expectedNumResults,
                exc -> {}
            )
        ) {
            SortField[] sortFields = { new SortField("field", SortField.Type.STRING) };
            BytesRef a = new BytesRef("a");
            BytesRef b = new BytesRef("b");
            BytesRef c = new BytesRef("c");
            Object[] collapseValues = new Object[] { a, b, c };
            DocValueFormat[] docValueFormats = { DocValueFormat.RAW };
            CountDownLatch latch = new CountDownLatch(expectedNumResults);
            for (int i = 0; i < expectedNumResults; i++) {
                Object[] values = { randomFrom(collapseValues) };
                FieldDoc[] fieldDocs = { new FieldDoc(0, Float.NaN, values) };
                TopDocs topDocs = new TopFieldGroups("field", new TotalHits(1, Relation.EQUAL_TO), fieldDocs, sortFields, values);
                QuerySearchResult result = new QuerySearchResult(
                    new ShardSearchContextId("", i),
                    new SearchShardTarget("node", new ShardId("a", "b", i), null),
                    null
                );
                try {
                    result.topDocs(new TopDocsAndMaxScore(topDocs, Float.NaN), docValueFormats);
                    result.setShardIndex(i);
                    result.size(size);
                    consumer.consumeResult(result, latch::countDown);
                } finally {
                    result.decRef();
                }
            }
            latch.await();
            SearchPhaseController.ReducedQueryPhase reduce = consumer.reduce();
            assertAggReduction(request);
            assertEquals(3, reduce.sortedTopDocs().scoreDocs().length);
            assertEquals(expectedNumResults, reduce.totalHits().value);
            assertEquals(a, ((FieldDoc) reduce.sortedTopDocs().scoreDocs()[0]).fields[0]);
            assertEquals(b, ((FieldDoc) reduce.sortedTopDocs().scoreDocs()[1]).fields[0]);
            assertEquals(c, ((FieldDoc) reduce.sortedTopDocs().scoreDocs()[2]).fields[0]);
            assertTrue(reduce.sortedTopDocs().isSortedByField());
            assertEquals(1, reduce.sortedTopDocs().sortFields().length);
            assertEquals("field", reduce.sortedTopDocs().sortFields()[0].getField());
            assertEquals(SortField.Type.STRING, reduce.sortedTopDocs().sortFields()[0].getType());
            assertEquals("field", reduce.sortedTopDocs().collapseField());
            assertArrayEquals(collapseValues, reduce.sortedTopDocs().collapseValues());
        }
    }

    public void testConsumerSuggestions() throws Exception {
        int expectedNumResults = randomIntBetween(1, 100);
        int bufferSize = randomIntBetween(2, 200);
        SearchRequest request = randomSearchRequest();
        request.setBatchedReduceSize(bufferSize);
        try (
            SearchPhaseResults<SearchPhaseResult> consumer = searchPhaseController.newSearchPhaseResults(
                fixedExecutor,
                new NoopCircuitBreaker(CircuitBreaker.REQUEST),
                () -> false,
                SearchProgressListener.NOOP,
                request,
                expectedNumResults,
                exc -> {}
            )
        ) {
            int maxScoreTerm = -1;
            int maxScorePhrase = -1;
            int maxScoreCompletion = -1;
            CountDownLatch latch = new CountDownLatch(expectedNumResults);
            for (int i = 0; i < expectedNumResults; i++) {
                QuerySearchResult result = new QuerySearchResult(
                    new ShardSearchContextId("", i),
                    new SearchShardTarget("node", new ShardId("a", "b", i), null),
                    null
                );
                try {
                    List<Suggest.Suggestion<? extends Suggest.Suggestion.Entry<? extends Suggest.Suggestion.Entry.Option>>> suggestions =
                        new ArrayList<>();
                    {
                        TermSuggestion termSuggestion = new TermSuggestion("term", 1, SortBy.SCORE);
                        TermSuggestion.Entry entry = new TermSuggestion.Entry(new Text("entry"), 0, 10);
                        int numOptions = randomIntBetween(1, 10);
                        for (int j = 0; j < numOptions; j++) {
                            int score = numOptions - j;
                            maxScoreTerm = Math.max(maxScoreTerm, score);
                            entry.addOption(new TermSuggestion.Entry.Option(new Text("option"), randomInt(), score));
                        }
                        termSuggestion.addTerm(entry);
                        suggestions.add(termSuggestion);
                    }
                    {
                        PhraseSuggestion phraseSuggestion = new PhraseSuggestion("phrase", 1);
                        PhraseSuggestion.Entry entry = new PhraseSuggestion.Entry(new Text("entry"), 0, 10);
                        int numOptions = randomIntBetween(1, 10);
                        for (int j = 0; j < numOptions; j++) {
                            int score = numOptions - j;
                            maxScorePhrase = Math.max(maxScorePhrase, score);
                            entry.addOption(new PhraseSuggestion.Entry.Option(new Text("option"), new Text("option"), score));
                        }
                        phraseSuggestion.addTerm(entry);
                        suggestions.add(phraseSuggestion);
                    }
                    {
                        CompletionSuggestion completionSuggestion = new CompletionSuggestion("completion", 1, false);
                        CompletionSuggestion.Entry entry = new CompletionSuggestion.Entry(new Text("entry"), 0, 10);
                        int numOptions = randomIntBetween(1, 10);
                        for (int j = 0; j < numOptions; j++) {
                            int score = numOptions - j;
                            maxScoreCompletion = Math.max(maxScoreCompletion, score);
                            CompletionSuggestion.Entry.Option option = new CompletionSuggestion.Entry.Option(
                                j,
                                new Text("option"),
                                score,
                                Collections.emptyMap()
                            );
                            entry.addOption(option);
                        }
                        completionSuggestion.addTerm(entry);
                        suggestions.add(completionSuggestion);
                    }
                    result.suggest(new Suggest(suggestions));
                    result.topDocs(new TopDocsAndMaxScore(Lucene.EMPTY_TOP_DOCS, Float.NaN), new DocValueFormat[0]);
                    result.setShardIndex(i);
                    result.size(0);
                    consumer.consumeResult(result, latch::countDown);
                } finally {
                    result.decRef();
                }
            }
            latch.await();
            SearchPhaseController.ReducedQueryPhase reduce = consumer.reduce();
            assertEquals(3, reduce.suggest().size());
            {
                TermSuggestion term = reduce.suggest().getSuggestion("term");
                assertEquals(1, term.getEntries().size());
                assertEquals(1, term.getEntries().get(0).getOptions().size());
                assertEquals(maxScoreTerm, term.getEntries().get(0).getOptions().get(0).getScore(), 0f);
            }
            {
                PhraseSuggestion phrase = reduce.suggest().getSuggestion("phrase");
                assertEquals(1, phrase.getEntries().size());
                assertEquals(1, phrase.getEntries().get(0).getOptions().size());
                assertEquals(maxScorePhrase, phrase.getEntries().get(0).getOptions().get(0).getScore(), 0f);
            }
            {
                CompletionSuggestion completion = reduce.suggest().getSuggestion("completion");
                assertEquals(1, completion.getSize());
                assertEquals(1, completion.getOptions().size());
                CompletionSuggestion.Entry.Option option = completion.getOptions().get(0);
                assertEquals(maxScoreCompletion, option.getScore(), 0f);
            }
            assertAggReduction(request);
            assertEquals(1, reduce.sortedTopDocs().scoreDocs().length);
            assertEquals(maxScoreCompletion, reduce.sortedTopDocs().scoreDocs()[0].score, 0f);
            assertEquals(0, reduce.sortedTopDocs().scoreDocs()[0].doc);
            assertNotEquals(-1, reduce.sortedTopDocs().scoreDocs()[0].shardIndex);
            assertEquals(0, reduce.totalHits().value);
            assertFalse(reduce.sortedTopDocs().isSortedByField());
            assertNull(reduce.sortedTopDocs().sortFields());
            assertNull(reduce.sortedTopDocs().collapseField());
            assertNull(reduce.sortedTopDocs().collapseValues());
        }
    }

    public void testProgressListener() throws Exception {
        int expectedNumResults = randomIntBetween(10, 100);
        for (int bufferSize : new int[] { expectedNumResults, expectedNumResults / 2, expectedNumResults / 4, 2 }) {
            SearchRequest request = randomSearchRequest();
            request.source(new SearchSourceBuilder().aggregation(new MaxAggregationBuilder("test")));
            request.setBatchedReduceSize(bufferSize);
            AtomicInteger numQueryResultListener = new AtomicInteger();
            AtomicInteger numQueryFailureListener = new AtomicInteger();
            AtomicInteger numReduceListener = new AtomicInteger();
            AtomicReference<InternalAggregations> finalAggsListener = new AtomicReference<>();
            AtomicReference<TotalHits> totalHitsListener = new AtomicReference<>();
            SearchProgressListener progressListener = new SearchProgressListener() {
                @Override
                public void onQueryResult(int shardIndex, QuerySearchResult queryResult) {
                    assertThat(shardIndex, lessThan(expectedNumResults));
                    numQueryResultListener.incrementAndGet();
                }

                @Override
                public void onQueryFailure(int shardIndex, SearchShardTarget shardTarget, Exception exc) {
                    assertThat(shardIndex, lessThan(expectedNumResults));
                    numQueryFailureListener.incrementAndGet();
                }

                @Override
                public void onPartialReduce(List<SearchShard> shards, TotalHits totalHits, InternalAggregations aggs, int reducePhase) {
                    assertEquals(numReduceListener.incrementAndGet(), reducePhase);
                }

                @Override
                public void onFinalReduce(List<SearchShard> shards, TotalHits totalHits, InternalAggregations aggs, int reducePhase) {
                    totalHitsListener.set(totalHits);
                    finalAggsListener.set(aggs);
                    assertEquals(numReduceListener.incrementAndGet(), reducePhase);
                }
            };
            try (
                SearchPhaseResults<SearchPhaseResult> consumer = searchPhaseController.newSearchPhaseResults(
                    fixedExecutor,
                    new NoopCircuitBreaker(CircuitBreaker.REQUEST),
                    () -> false,
                    progressListener,
                    request,
                    expectedNumResults,
                    exc -> {}
                )
            ) {
                AtomicInteger max = new AtomicInteger();
                Thread[] threads = new Thread[expectedNumResults];
                CountDownLatch latch = new CountDownLatch(expectedNumResults);
                for (int i = 0; i < expectedNumResults; i++) {
                    int id = i;
                    threads[i] = new Thread(() -> {
                        int number = randomIntBetween(1, 1000);
                        max.updateAndGet(prev -> Math.max(prev, number));
                        QuerySearchResult result = new QuerySearchResult(
                            new ShardSearchContextId("", id),
                            new SearchShardTarget("node", new ShardId("a", "b", id), null),
                            null
                        );
                        try {
                            result.topDocs(
                                new TopDocsAndMaxScore(
                                    new TopDocs(new TotalHits(1, TotalHits.Relation.EQUAL_TO), new ScoreDoc[] { new ScoreDoc(0, number) }),
                                    number
                                ),
                                new DocValueFormat[0]
                            );
                            InternalAggregations aggs = InternalAggregations.from(
                                Collections.singletonList(new Max("test", (double) number, DocValueFormat.RAW, Collections.emptyMap()))
                            );
                            result.aggregations(aggs);
                            result.setShardIndex(id);
                            result.size(1);
                            consumer.consumeResult(result, latch::countDown);
                        } finally {
                            result.decRef();
                        }
                    });
                    threads[i].start();
                }
                for (int i = 0; i < expectedNumResults; i++) {
                    threads[i].join();
                }
                latch.await();
                SearchPhaseController.ReducedQueryPhase reduce = consumer.reduce();
                assertAggReduction(request);
                Max internalMax = (Max) reduce.aggregations().asList().get(0);
                assertEquals(max.get(), internalMax.value(), 0.0D);
                assertEquals(1, reduce.sortedTopDocs().scoreDocs().length);
                assertEquals(max.get(), reduce.maxScore(), 0.0f);
                assertEquals(expectedNumResults, reduce.totalHits().value);
                assertEquals(max.get(), reduce.sortedTopDocs().scoreDocs()[0].score, 0.0f);
                assertFalse(reduce.sortedTopDocs().isSortedByField());
                assertNull(reduce.sortedTopDocs().sortFields());
                assertNull(reduce.sortedTopDocs().collapseField());
                assertNull(reduce.sortedTopDocs().collapseValues());

                assertEquals(reduce.aggregations(), finalAggsListener.get());
                assertEquals(reduce.totalHits(), totalHitsListener.get());

                assertEquals(expectedNumResults, numQueryResultListener.get());
                assertEquals(0, numQueryFailureListener.get());
                assertEquals(numReduceListener.get(), reduce.numReducePhases());
            }
        }
    }

    public void testCoordCircuitBreaker() throws Exception {
        int numShards = randomIntBetween(20, 200);
        testReduceCase(numShards, numShards, true);
        testReduceCase(numShards, numShards, false);
        testReduceCase(numShards, randomIntBetween(2, numShards - 1), true);
        testReduceCase(numShards, randomIntBetween(2, numShards - 1), false);
    }

    private void testReduceCase(int numShards, int bufferSize, boolean shouldFail) throws Exception {
        SearchRequest request = new SearchRequest();
        request.source(new SearchSourceBuilder().aggregation(new MaxAggregationBuilder("test")).size(0));
        request.setBatchedReduceSize(bufferSize);
        AtomicBoolean hasConsumedFailure = new AtomicBoolean();
        AssertingCircuitBreaker circuitBreaker = new AssertingCircuitBreaker(CircuitBreaker.REQUEST);
        boolean shouldFailPartial = shouldFail && randomBoolean();
        if (shouldFailPartial) {
            circuitBreaker.shouldBreak.set(true);
        }
        try (
            SearchPhaseResults<SearchPhaseResult> consumer = searchPhaseController.newSearchPhaseResults(
                fixedExecutor,
                circuitBreaker,
                () -> false,
                SearchProgressListener.NOOP,
                request,
                numShards,
                exc -> hasConsumedFailure.set(true)
            )
        ) {
            CountDownLatch latch = new CountDownLatch(numShards);
            Thread[] threads = new Thread[numShards];
            for (int i = 0; i < numShards; i++) {
                final int index = i;
                threads[index] = new Thread(() -> {
                    QuerySearchResult result = new QuerySearchResult(
                        new ShardSearchContextId(UUIDs.randomBase64UUID(), index),
                        new SearchShardTarget("node", new ShardId("a", "b", index), null),
                        null
                    );
                    try {
                        result.topDocs(
                            new TopDocsAndMaxScore(
                                new TopDocs(new TotalHits(0, TotalHits.Relation.EQUAL_TO), Lucene.EMPTY_SCORE_DOCS),
                                Float.NaN
                            ),
                            new DocValueFormat[0]
                        );
                        InternalAggregations aggs = InternalAggregations.from(
                            Collections.singletonList(new Max("test", 0d, DocValueFormat.RAW, Collections.emptyMap()))
                        );
                        result.aggregations(aggs);
                        result.setShardIndex(index);
                        result.size(1);
                        consumer.consumeResult(result, latch::countDown);
                    } finally {
                        result.decRef();
                    }
                });
                threads[index].start();
            }
            for (int i = 0; i < numShards; i++) {
                threads[i].join();
            }
            latch.await();
            if (shouldFail) {
                if (shouldFailPartial == false) {
                    circuitBreaker.shouldBreak.set(true);
                } else {
                    circuitBreaker.shouldBreak.set(false);
                }
                CircuitBreakingException exc = expectThrows(CircuitBreakingException.class, () -> consumer.reduce());
                assertEquals(shouldFailPartial, hasConsumedFailure.get());
                assertThat(exc.getMessage(), containsString("<reduce_aggs>"));
                circuitBreaker.shouldBreak.set(false);
            } else {
                consumer.reduce();
            }
        }
        assertThat(circuitBreaker.allocated, equalTo(0L));
    }

    public void testFailConsumeAggs() throws Exception {
        int expectedNumResults = randomIntBetween(20, 200);
        int bufferSize = randomIntBetween(2, expectedNumResults - 1);
        SearchRequest request = new SearchRequest();

        request.source(new SearchSourceBuilder().aggregation(AggregationBuilders.avg("foo")).size(0));
        request.setBatchedReduceSize(bufferSize);
        AtomicBoolean hasConsumedFailure = new AtomicBoolean();
        try (
            SearchPhaseResults<SearchPhaseResult> consumer = searchPhaseController.newSearchPhaseResults(
                fixedExecutor,
                new NoopCircuitBreaker(CircuitBreaker.REQUEST),
                () -> false,
                SearchProgressListener.NOOP,
                request,
                expectedNumResults,
                exc -> hasConsumedFailure.set(true)
            )
        ) {
            for (int i = 0; i < expectedNumResults; i++) {
                final int index = i;
                QuerySearchResult result = new QuerySearchResult(
                    new ShardSearchContextId(UUIDs.randomBase64UUID(), index),
                    new SearchShardTarget("node", new ShardId("a", "b", index), null),
                    null
                );
                try {
                    result.topDocs(
                        new TopDocsAndMaxScore(
                            new TopDocs(new TotalHits(0, TotalHits.Relation.EQUAL_TO), Lucene.EMPTY_SCORE_DOCS),
                            Float.NaN
                        ),
                        new DocValueFormat[0]
                    );
                    result.aggregations(null);
                    result.setShardIndex(index);
                    result.size(1);
                    expectThrows(Exception.class, () -> consumer.consumeResult(result, () -> {}));
                } finally {
                    result.decRef();
                }
            }
            assertNull(consumer.reduce().aggregations());
        }
    }

    private static class AssertingCircuitBreaker extends NoopCircuitBreaker {
        private final AtomicBoolean shouldBreak = new AtomicBoolean(false);

        private volatile long allocated;

        AssertingCircuitBreaker(String name) {
            super(name);
        }

        @Override
        public void addEstimateBytesAndMaybeBreak(long bytes, String label) throws CircuitBreakingException {
            assert bytes >= 0;
            if (shouldBreak.get()) {
                throw new CircuitBreakingException(label, getDurability());
            }
            allocated += bytes;
        }

        @Override
        public void addWithoutBreaking(long bytes) {
            allocated += bytes;
        }
    }
}<|MERGE_RESOLUTION|>--- conflicted
+++ resolved
@@ -583,19 +583,10 @@
             ProfileResult profileResult = profile && searchHits.size() > 0
                 ? new ProfileResult("fetch", "fetch", Map.of(), Map.of(), randomNonNegativeLong(), List.of())
                 : null;
-<<<<<<< HEAD
-            var sHits = new SearchHits(hits, new TotalHits(hits.length, Relation.EQUAL_TO), maxScore);
-            try {
-                fetchSearchResult.shardResult(sHits, profileResult);
-            } finally {
-                sHits.decRef();
-            }
-=======
             fetchSearchResult.shardResult(
                 SearchHits.unpooled(hits, new TotalHits(hits.length, Relation.EQUAL_TO), maxScore),
                 profileResult
             );
->>>>>>> 42caa0ee
             fetchResults.set(shardIndex, fetchSearchResult);
         }
         return fetchResults;
