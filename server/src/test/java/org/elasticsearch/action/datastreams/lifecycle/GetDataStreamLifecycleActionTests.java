--- conflicted
+++ resolved
@@ -24,11 +24,7 @@
 import java.util.List;
 import java.util.Map;
 
-<<<<<<< HEAD
-import static org.elasticsearch.rest.RestRequest.SERVERLESS_REQUEST;
-=======
 import static org.elasticsearch.xcontent.ToXContent.EMPTY_PARAMS;
->>>>>>> d59df8af
 import static org.hamcrest.Matchers.equalTo;
 import static org.hamcrest.Matchers.nullValue;
 
@@ -141,10 +137,6 @@
         DataStreamGlobalRetention globalRetention
     ) throws IOException {
         try (XContentBuilder builder = XContentBuilder.builder(XContentType.JSON.xContent())) {
-<<<<<<< HEAD
-            ToXContent.Params params = new ToXContent.MapParams(Map.of(SERVERLESS_REQUEST, "true"));
-=======
->>>>>>> d59df8af
             RolloverConfiguration rolloverConfiguration = null;
             dataStreamLifecycle.toXContent(builder, ToXContent.EMPTY_PARAMS, rolloverConfiguration, globalRetention);
             String serialized = Strings.toString(builder);
