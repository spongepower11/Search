--- conflicted
+++ resolved
@@ -109,16 +109,10 @@
     public void testSetupRestHandlerContainsKnownBuiltin() {
         SettingsModule settings = new SettingsModule(Settings.EMPTY);
         UsageService usageService = new UsageService();
-<<<<<<< HEAD
-        ActionModule actionModule = new ActionModule(settings.getSettings(), new IndexNameExpressionResolver(),
-                settings.getIndexScopedSettings(), settings.getClusterSettings(), settings.getSettingsFilter(), null, emptyList(), null,
-                null, usageService, null, CompatibleVersion.CURRENT_VERSION);
-=======
         ActionModule actionModule = new ActionModule(settings.getSettings(),
             new IndexNameExpressionResolver(new ThreadContext(Settings.EMPTY)), settings.getIndexScopedSettings(),
             settings.getClusterSettings(), settings.getSettingsFilter(), null, emptyList(), null,
-            null, usageService, null);
->>>>>>> 2049fb0b
+            null, usageService, null, CompatibleVersion.CURRENT_VERSION);
         actionModule.initRestHandlers(null);
         // At this point the easiest way to confirm that a handler is loaded is to try to register another one on top of it and to fail
         Exception e = expectThrows(IllegalArgumentException.class, () ->
@@ -155,16 +149,10 @@
         ThreadPool threadPool = new TestThreadPool(getTestName());
         try {
             UsageService usageService = new UsageService();
-<<<<<<< HEAD
-            ActionModule actionModule = new ActionModule(settings.getSettings(), new IndexNameExpressionResolver(),
-                    settings.getIndexScopedSettings(), settings.getClusterSettings(), settings.getSettingsFilter(), threadPool,
-                    singletonList(dupsMainAction), null, null, usageService, null,  CompatibleVersion.CURRENT_VERSION);
-=======
             ActionModule actionModule = new ActionModule(settings.getSettings(),
                 new IndexNameExpressionResolver(threadPool.getThreadContext()), settings.getIndexScopedSettings(),
                 settings.getClusterSettings(), settings.getSettingsFilter(), threadPool, singletonList(dupsMainAction),
-                null, null, usageService, null);
->>>>>>> 2049fb0b
+                null, null, usageService, null, CompatibleVersion.CURRENT_VERSION);
             Exception e = expectThrows(IllegalArgumentException.class, () -> actionModule.initRestHandlers(null));
             assertThat(e.getMessage(), startsWith("Cannot replace existing handler for [/] for method: GET"));
         } finally {
@@ -196,16 +184,10 @@
         ThreadPool threadPool = new TestThreadPool(getTestName());
         try {
             UsageService usageService = new UsageService();
-<<<<<<< HEAD
-            ActionModule actionModule = new ActionModule(settings.getSettings(), new IndexNameExpressionResolver(),
-                    settings.getIndexScopedSettings(), settings.getClusterSettings(), settings.getSettingsFilter(), threadPool,
-                    singletonList(registersFakeHandler), null, null, usageService, null, CompatibleVersion.CURRENT_VERSION);
-=======
             ActionModule actionModule = new ActionModule(settings.getSettings(),
                 new IndexNameExpressionResolver(threadPool.getThreadContext()), settings.getIndexScopedSettings(),
                 settings.getClusterSettings(), settings.getSettingsFilter(), threadPool, singletonList(registersFakeHandler),
-                null, null, usageService, null);
->>>>>>> 2049fb0b
+                null, null, usageService, null, CompatibleVersion.CURRENT_VERSION);
             actionModule.initRestHandlers(null);
             // At this point the easiest way to confirm that a handler is loaded is to try to register another one on top of it and to fail
             Exception e = expectThrows(IllegalArgumentException.class, () ->
