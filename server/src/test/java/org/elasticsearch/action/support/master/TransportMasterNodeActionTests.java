/*
 * Copyright Elasticsearch B.V. and/or licensed to Elasticsearch B.V. under one
 * or more contributor license agreements. Licensed under the Elastic License
 * 2.0 and the Server Side Public License, v 1; you may not use this file except
 * in compliance with, at your election, the Elastic License 2.0 or the Server
 * Side Public License, v 1.
 */
package org.elasticsearch.action.support.master;

import org.elasticsearch.ElasticsearchException;
import org.elasticsearch.Version;
import org.elasticsearch.action.ActionFuture;
import org.elasticsearch.action.ActionListener;
import org.elasticsearch.action.ActionRequestValidationException;
import org.elasticsearch.action.ActionResponse;
import org.elasticsearch.action.IndicesRequest;
import org.elasticsearch.action.admin.cluster.settings.ClusterUpdateSettingsRequest;
import org.elasticsearch.action.support.ActionFilters;
import org.elasticsearch.action.support.ActionTestUtils;
import org.elasticsearch.action.support.IndicesOptions;
import org.elasticsearch.action.support.PlainActionFuture;
import org.elasticsearch.action.support.ThreadedActionListener;
import org.elasticsearch.action.support.replication.ClusterStateCreationUtils;
import org.elasticsearch.cluster.ClusterName;
import org.elasticsearch.cluster.ClusterState;
import org.elasticsearch.cluster.NotMasterException;
import org.elasticsearch.cluster.block.ClusterBlock;
import org.elasticsearch.cluster.block.ClusterBlockException;
import org.elasticsearch.cluster.block.ClusterBlockLevel;
import org.elasticsearch.cluster.block.ClusterBlocks;
import org.elasticsearch.cluster.coordination.FailedToCommitClusterStateException;
import org.elasticsearch.cluster.metadata.ImmutableStateHandlerMetadata;
import org.elasticsearch.cluster.metadata.ImmutableStateMetadata;
import org.elasticsearch.cluster.metadata.IndexMetadata;
import org.elasticsearch.cluster.metadata.IndexNameExpressionResolver;
import org.elasticsearch.cluster.metadata.Metadata;
import org.elasticsearch.cluster.metadata.ReservedStateHandlerMetadata;
import org.elasticsearch.cluster.metadata.ReservedStateMetadata;
import org.elasticsearch.cluster.node.DiscoveryNode;
import org.elasticsearch.cluster.node.DiscoveryNodeRole;
import org.elasticsearch.cluster.node.DiscoveryNodes;
import org.elasticsearch.cluster.service.ClusterService;
import org.elasticsearch.common.Strings;
import org.elasticsearch.common.io.stream.StreamInput;
import org.elasticsearch.common.io.stream.StreamOutput;
import org.elasticsearch.common.settings.Settings;
import org.elasticsearch.common.util.concurrent.EsThreadPoolExecutor;
import org.elasticsearch.core.TimeValue;
import org.elasticsearch.discovery.MasterNotDiscoveredException;
import org.elasticsearch.immutablestate.action.ImmutableClusterSettingsAction;
import org.elasticsearch.indices.TestIndexNameExpressionResolver;
import org.elasticsearch.node.NodeClosedException;
import org.elasticsearch.reservedstate.action.ReservedClusterSettingsAction;
import org.elasticsearch.rest.RestStatus;
import org.elasticsearch.tasks.CancellableTask;
import org.elasticsearch.tasks.Task;
import org.elasticsearch.tasks.TaskCancelledException;
import org.elasticsearch.tasks.TaskId;
import org.elasticsearch.tasks.TaskManager;
import org.elasticsearch.test.ESTestCase;
import org.elasticsearch.test.transport.CapturingTransport;
import org.elasticsearch.threadpool.TestThreadPool;
import org.elasticsearch.threadpool.ThreadPool;
import org.elasticsearch.transport.ConnectTransportException;
import org.elasticsearch.transport.TransportService;
import org.junit.After;
import org.junit.AfterClass;
import org.junit.Before;
import org.junit.BeforeClass;

import java.io.IOException;
import java.util.Collections;
import java.util.HashSet;
import java.util.Map;
import java.util.Objects;
import java.util.Optional;
import java.util.Set;
import java.util.concurrent.CountDownLatch;
import java.util.concurrent.CyclicBarrier;
import java.util.concurrent.ExecutionException;
import java.util.concurrent.TimeUnit;

import static org.elasticsearch.gateway.GatewayService.STATE_NOT_RECOVERED_BLOCK;
import static org.elasticsearch.test.ClusterServiceUtils.createClusterService;
import static org.elasticsearch.test.ClusterServiceUtils.setState;
import static org.hamcrest.Matchers.equalTo;
import static org.hamcrest.Matchers.instanceOf;

public class TransportMasterNodeActionTests extends ESTestCase {
    private static ThreadPool threadPool;

    private ClusterService clusterService;
    private TransportService transportService;
    private CapturingTransport transport;
    private DiscoveryNode localNode;
    private DiscoveryNode remoteNode;
    private DiscoveryNode[] allNodes;

    @BeforeClass
    public static void beforeClass() {
        threadPool = new TestThreadPool("TransportMasterNodeActionTests");
    }

    @Override
    @Before
    public void setUp() throws Exception {
        super.setUp();
        transport = new CapturingTransport();
        clusterService = createClusterService(threadPool);
        transportService = transport.createTransportService(
            clusterService.getSettings(),
            threadPool,
            TransportService.NOOP_TRANSPORT_INTERCEPTOR,
            x -> clusterService.localNode(),
            null,
            Collections.emptySet()
        );
        transportService.start();
        transportService.acceptIncomingRequests();
        localNode = new DiscoveryNode(
            "local_node",
            buildNewFakeTransportAddress(),
            Collections.emptyMap(),
            Collections.singleton(DiscoveryNodeRole.MASTER_ROLE),
            Version.CURRENT
        );
        remoteNode = new DiscoveryNode(
            "remote_node",
            buildNewFakeTransportAddress(),
            Collections.emptyMap(),
            Collections.singleton(DiscoveryNodeRole.MASTER_ROLE),
            Version.CURRENT
        );
        allNodes = new DiscoveryNode[] { localNode, remoteNode };
    }

    @After
    public void tearDown() throws Exception {
        super.tearDown();
        clusterService.close();
        transportService.close();
    }

    @AfterClass
    public static void afterClass() {
        ThreadPool.terminate(threadPool, 30, TimeUnit.SECONDS);
        threadPool = null;
    }

    void assertListenerThrows(String msg, ActionFuture<?> listener, Class<?> klass) throws InterruptedException {
        try {
            listener.get();
            fail(msg);
        } catch (ExecutionException ex) {
            assertThat(ex.getCause(), instanceOf(klass));
        }
    }

    public static class Request extends MasterNodeRequest<Request> implements IndicesRequest.Replaceable {
        private String[] indices = Strings.EMPTY_ARRAY;

        Request() {}

        Request(StreamInput in) throws IOException {
            super(in);
        }

        @Override
        public ActionRequestValidationException validate() {
            return null;
        }

        @Override
        public Task createTask(long id, String type, String action, TaskId parentTaskId, Map<String, String> headers) {
            return new CancellableTask(id, type, action, "", parentTaskId, headers);
        }

        @Override
        public String[] indices() {
            return indices;
        }

        @Override
        public IndicesOptions indicesOptions() {
            return IndicesOptions.strictExpandOpen();
        }

        @Override
        public IndicesRequest indices(String... indices) {
            this.indices = indices;
            return this;
        }
    }

    class Response extends ActionResponse {
        private long identity = randomLong();

        Response() {}

        Response(StreamInput in) throws IOException {
            super(in);
            identity = in.readLong();
        }

        @Override
        public boolean equals(Object o) {
            if (this == o) return true;
            if (o == null || getClass() != o.getClass()) return false;
            Response response = (Response) o;
            return identity == response.identity;
        }

        @Override
        public int hashCode() {
            return Objects.hash(identity);
        }

        @Override
        public void writeTo(StreamOutput out) throws IOException {
            out.writeLong(identity);
        }
    }

    class Action extends TransportMasterNodeAction<Request, Response> {
        Action(String actionName, TransportService transportService, ClusterService clusterService, ThreadPool threadPool) {
            this(actionName, transportService, clusterService, threadPool, ThreadPool.Names.SAME);
        }

        Action(
            String actionName,
            TransportService transportService,
            ClusterService clusterService,
            ThreadPool threadPool,
            String executor
        ) {
            super(
                actionName,
                transportService,
                clusterService,
                threadPool,
                new ActionFilters(new HashSet<>()),
                Request::new,
                TestIndexNameExpressionResolver.newInstance(),
                Response::new,
                executor
            );
        }

        @Override
        protected void doExecute(Task task, final Request request, ActionListener<Response> listener) {
            // remove unneeded threading by wrapping listener with SAME to prevent super.doExecute from wrapping it with LISTENER
            super.doExecute(task, request, new ThreadedActionListener<>(logger, threadPool, ThreadPool.Names.SAME, listener, false));
        }

        @Override
        protected void masterOperation(Task task, Request request, ClusterState state, ActionListener<Response> listener) throws Exception {
            listener.onResponse(new Response()); // default implementation, overridden in specific tests
        }

        @Override
        protected ClusterBlockException checkBlock(Request request, ClusterState state) {
            return null; // default implementation, overridden in specific tests
        }
    }

<<<<<<< HEAD
    class ImmutableStateAction extends Action {
        ImmutableStateAction(String actionName, TransportService transportService, ClusterService clusterService, ThreadPool threadPool) {
=======
    class ReservedStateAction extends Action {
        ReservedStateAction(String actionName, TransportService transportService, ClusterService clusterService, ThreadPool threadPool) {
>>>>>>> de710d02
            super(actionName, transportService, clusterService, threadPool, ThreadPool.Names.SAME);
        }

        @Override
<<<<<<< HEAD
        protected Optional<String> immutableStateHandlerName() {
            return Optional.of("test_immutable_state_action");
=======
        protected Optional<String> reservedStateHandlerName() {
            return Optional.of("test_reserved_state_action");
>>>>>>> de710d02
        }
    }

    class FakeClusterStateUpdateAction extends TransportMasterNodeAction<ClusterUpdateSettingsRequest, Response> {
        FakeClusterStateUpdateAction(
            String actionName,
            TransportService transportService,
            ClusterService clusterService,
            ThreadPool threadPool,
            String executor
        ) {
            super(
                actionName,
                transportService,
                clusterService,
                threadPool,
                new ActionFilters(new HashSet<>()),
                ClusterUpdateSettingsRequest::new,
                TestIndexNameExpressionResolver.newInstance(),
                Response::new,
                executor
            );
        }

        @Override
        protected void masterOperation(
            Task task,
            ClusterUpdateSettingsRequest request,
            ClusterState state,
            ActionListener<Response> listener
        ) {}

        @Override
        protected ClusterBlockException checkBlock(ClusterUpdateSettingsRequest request, ClusterState state) {
            return null;
        }

        @Override
<<<<<<< HEAD
        protected Optional<String> immutableStateHandlerName() {
            return Optional.of(ImmutableClusterSettingsAction.NAME);
=======
        protected Optional<String> reservedStateHandlerName() {
            return Optional.of(ReservedClusterSettingsAction.NAME);
>>>>>>> de710d02
        }

        @Override
        protected Set<String> modifiedKeys(ClusterUpdateSettingsRequest request) {
            Settings allSettings = Settings.builder().put(request.persistentSettings()).put(request.transientSettings()).build();
            return allSettings.keySet();
        }
    }

    public void testLocalOperationWithoutBlocks() throws ExecutionException, InterruptedException {
        final boolean masterOperationFailure = randomBoolean();

        Request request = new Request();
        PlainActionFuture<Response> listener = new PlainActionFuture<>();

        final Exception exception = new Exception();
        final Response response = new Response();

        setState(clusterService, ClusterStateCreationUtils.state(localNode, localNode, allNodes));

        ActionTestUtils.execute(new Action("internal:testAction", transportService, clusterService, threadPool) {
            @Override
            protected void masterOperation(Task task, Request request, ClusterState state, ActionListener<Response> listener) {
                if (masterOperationFailure) {
                    listener.onFailure(exception);
                } else {
                    listener.onResponse(response);
                }
            }
        }, null, request, listener);
        assertTrue(listener.isDone());

        if (masterOperationFailure) {
            try {
                listener.get();
                fail("Expected exception but returned proper result");
            } catch (ExecutionException ex) {
                assertThat(ex.getCause(), equalTo(exception));
            }
        } else {
            assertThat(listener.get(), equalTo(response));
        }
    }

    public void testLocalOperationWithBlocks() throws ExecutionException, InterruptedException {
        final boolean retryableBlock = randomBoolean();
        final boolean unblockBeforeTimeout = randomBoolean();

        Request request = new Request().masterNodeTimeout(TimeValue.timeValueSeconds(unblockBeforeTimeout ? 60 : 0));
        PlainActionFuture<Response> listener = new PlainActionFuture<>();

        ClusterBlock block = new ClusterBlock(1, "", retryableBlock, true, false, randomFrom(RestStatus.values()), ClusterBlockLevel.ALL);
        ClusterState stateWithBlock = ClusterState.builder(ClusterStateCreationUtils.state(localNode, localNode, allNodes))
            .blocks(ClusterBlocks.builder().addGlobalBlock(block))
            .build();
        setState(clusterService, stateWithBlock);

        ActionTestUtils.execute(new Action("internal:testAction", transportService, clusterService, threadPool) {
            @Override
            protected ClusterBlockException checkBlock(Request request, ClusterState state) {
                Set<ClusterBlock> blocks = state.blocks().global();
                return blocks.isEmpty() ? null : new ClusterBlockException(blocks);
            }
        }, null, request, listener);

        if (retryableBlock && unblockBeforeTimeout) {
            assertFalse(listener.isDone());
            setState(
                clusterService,
                ClusterState.builder(ClusterStateCreationUtils.state(localNode, localNode, allNodes))
                    .blocks(ClusterBlocks.EMPTY_CLUSTER_BLOCK)
                    .build()
            );
            assertTrue(listener.isDone());
            listener.get();
            return;
        }

        assertTrue(listener.isDone());
        if (retryableBlock) {
            try {
                listener.get();
                fail("Expected exception but returned proper result");
            } catch (ExecutionException ex) {
                assertThat(ex.getCause(), instanceOf(MasterNotDiscoveredException.class));
                assertThat(ex.getCause().getCause(), instanceOf(ClusterBlockException.class));
            }
        } else {
            assertListenerThrows("ClusterBlockException should be thrown", listener, ClusterBlockException.class);
        }
    }

    public void testCheckBlockThrowsException() throws InterruptedException {
        boolean throwExceptionOnRetry = randomBoolean();
        Request request = new Request().masterNodeTimeout(TimeValue.timeValueSeconds(60));
        PlainActionFuture<Response> listener = new PlainActionFuture<>();

        ClusterBlock block = new ClusterBlock(1, "", true, true, false, randomFrom(RestStatus.values()), ClusterBlockLevel.ALL);
        ClusterState stateWithBlock = ClusterState.builder(ClusterStateCreationUtils.state(localNode, localNode, allNodes))
            .blocks(ClusterBlocks.builder().addGlobalBlock(block))
            .build();
        setState(clusterService, stateWithBlock);

        ActionTestUtils.execute(new Action("internal:testAction", transportService, clusterService, threadPool) {
            @Override
            protected ClusterBlockException checkBlock(Request request, ClusterState state) {
                Set<ClusterBlock> blocks = state.blocks().global();
                if (throwExceptionOnRetry == false || blocks.isEmpty()) {
                    throw new RuntimeException("checkBlock has thrown exception");
                }
                return new ClusterBlockException(blocks);

            }
        }, null, request, listener);

        if (throwExceptionOnRetry == false) {
            assertListenerThrows("checkBlock has thrown exception", listener, RuntimeException.class);
        } else {
            assertFalse(listener.isDone());
            setState(
                clusterService,
                ClusterState.builder(ClusterStateCreationUtils.state(localNode, localNode, allNodes))
                    .blocks(ClusterBlocks.EMPTY_CLUSTER_BLOCK)
                    .build()
            );
            assertListenerThrows("checkBlock has thrown exception", listener, RuntimeException.class);
        }
    }

    public void testForceLocalOperation() throws ExecutionException, InterruptedException {
        Request request = new Request();
        PlainActionFuture<Response> listener = new PlainActionFuture<>();

        setState(clusterService, ClusterStateCreationUtils.state(localNode, randomFrom(localNode, remoteNode, null), allNodes));

        ActionTestUtils.execute(new Action("internal:testAction", transportService, clusterService, threadPool) {
            @Override
            protected boolean localExecute(Request request) {
                return true;
            }
        }, null, request, listener);

        assertTrue(listener.isDone());
        listener.get();
    }

    public void testMasterNotAvailable() throws ExecutionException, InterruptedException {
        Request request = new Request().masterNodeTimeout(TimeValue.timeValueSeconds(0));
        setState(clusterService, ClusterStateCreationUtils.state(localNode, null, allNodes));
        PlainActionFuture<Response> listener = new PlainActionFuture<>();
        ActionTestUtils.execute(new Action("internal:testAction", transportService, clusterService, threadPool), null, request, listener);
        assertTrue(listener.isDone());
        assertListenerThrows("MasterNotDiscoveredException should be thrown", listener, MasterNotDiscoveredException.class);
    }

    public void testMasterBecomesAvailable() throws ExecutionException, InterruptedException {
        Request request = new Request();
        setState(clusterService, ClusterStateCreationUtils.state(localNode, null, allNodes));
        PlainActionFuture<Response> listener = new PlainActionFuture<>();
        ActionTestUtils.execute(new Action("internal:testAction", transportService, clusterService, threadPool), null, request, listener);
        assertFalse(listener.isDone());
        setState(clusterService, ClusterStateCreationUtils.state(localNode, localNode, allNodes));
        assertTrue(listener.isDone());
        listener.get();
    }

    public void testDelegateToMaster() throws ExecutionException, InterruptedException {
        Request request = new Request();
        setState(clusterService, ClusterStateCreationUtils.state(localNode, remoteNode, allNodes));

        PlainActionFuture<Response> listener = new PlainActionFuture<>();
        ActionTestUtils.execute(new Action("internal:testAction", transportService, clusterService, threadPool), null, request, listener);

        assertThat(transport.capturedRequests().length, equalTo(1));
        CapturingTransport.CapturedRequest capturedRequest = transport.capturedRequests()[0];
        assertTrue(capturedRequest.node().isMasterNode());
        assertThat(capturedRequest.request(), equalTo(request));
        assertThat(capturedRequest.action(), equalTo("internal:testAction"));

        Response response = new Response();
        transport.handleResponse(capturedRequest.requestId(), response);
        assertTrue(listener.isDone());
        assertThat(listener.get(), equalTo(response));
    }

    public void testDelegateToFailingMaster() throws ExecutionException, InterruptedException {
        boolean failsWithConnectTransportException = randomBoolean();
        boolean rejoinSameMaster = failsWithConnectTransportException && randomBoolean();
        Request request = new Request().masterNodeTimeout(TimeValue.timeValueSeconds(failsWithConnectTransportException ? 60 : 0));
        DiscoveryNode masterNode = this.remoteNode;
        setState(
            clusterService,
            // use a random base version so it can go down when simulating a restart.
            ClusterState.builder(ClusterStateCreationUtils.state(localNode, masterNode, allNodes)).version(randomIntBetween(0, 10))
        );

        PlainActionFuture<Response> listener = new PlainActionFuture<>();
        ActionTestUtils.execute(new Action("internal:testAction", transportService, clusterService, threadPool), null, request, listener);

        CapturingTransport.CapturedRequest[] capturedRequests = transport.getCapturedRequestsAndClear();
        assertThat(capturedRequests.length, equalTo(1));
        CapturingTransport.CapturedRequest capturedRequest = capturedRequests[0];
        assertTrue(capturedRequest.node().isMasterNode());
        assertThat(capturedRequest.request(), equalTo(request));
        assertThat(capturedRequest.action(), equalTo("internal:testAction"));

        if (rejoinSameMaster) {
            transport.handleRemoteError(
                capturedRequest.requestId(),
                randomBoolean() ? new ConnectTransportException(masterNode, "Fake error") : new NodeClosedException(masterNode)
            );
            assertFalse(listener.isDone());
            if (randomBoolean()) {
                // simulate master node removal
                final DiscoveryNodes.Builder nodesBuilder = DiscoveryNodes.builder(clusterService.state().nodes());
                nodesBuilder.masterNodeId(null);
                setState(clusterService, ClusterState.builder(clusterService.state()).nodes(nodesBuilder));
            }
            if (randomBoolean()) {
                // reset the same state to increment a version simulating a join of an existing node
                // simulating use being disconnected
                final DiscoveryNodes.Builder nodesBuilder = DiscoveryNodes.builder(clusterService.state().nodes());
                nodesBuilder.masterNodeId(masterNode.getId());
                setState(clusterService, ClusterState.builder(clusterService.state()).nodes(nodesBuilder));
            } else {
                // simulate master restart followed by a state recovery - this will reset the cluster state version
                final DiscoveryNodes.Builder nodesBuilder = DiscoveryNodes.builder(clusterService.state().nodes());
                nodesBuilder.remove(masterNode);
                masterNode = new DiscoveryNode(masterNode.getId(), masterNode.getAddress(), masterNode.getVersion());
                nodesBuilder.add(masterNode);
                nodesBuilder.masterNodeId(masterNode.getId());
                final ClusterState.Builder builder = ClusterState.builder(clusterService.state()).nodes(nodesBuilder);
                setState(clusterService, builder.version(0));
            }
            assertFalse(listener.isDone());
            capturedRequests = transport.getCapturedRequestsAndClear();
            assertThat(capturedRequests.length, equalTo(1));
            capturedRequest = capturedRequests[0];
            assertTrue(capturedRequest.node().isMasterNode());
            assertThat(capturedRequest.request(), equalTo(request));
            assertThat(capturedRequest.action(), equalTo("internal:testAction"));
        } else if (failsWithConnectTransportException) {
            transport.handleRemoteError(capturedRequest.requestId(), new ConnectTransportException(masterNode, "Fake error"));
            assertFalse(listener.isDone());
            setState(clusterService, ClusterStateCreationUtils.state(localNode, localNode, allNodes));
            assertTrue(listener.isDone());
            listener.get();
        } else {
            ElasticsearchException t = new ElasticsearchException("test");
            t.addHeader("header", "is here");
            transport.handleRemoteError(capturedRequest.requestId(), t);
            assertTrue(listener.isDone());
            try {
                listener.get();
                fail("Expected exception but returned proper result");
            } catch (ExecutionException ex) {
                final Throwable cause = ex.getCause().getCause();
                assertThat(cause, instanceOf(ElasticsearchException.class));
                final ElasticsearchException es = (ElasticsearchException) cause;
                assertThat(es.getMessage(), equalTo(t.getMessage()));
                assertThat(es.getHeader("header"), equalTo(t.getHeader("header")));
            }
        }
    }

    public void testMasterFailoverAfterStepDown() throws ExecutionException, InterruptedException {
        Request request = new Request().masterNodeTimeout(TimeValue.timeValueHours(1));
        PlainActionFuture<Response> listener = new PlainActionFuture<>();

        final Response response = new Response();

        setState(clusterService, ClusterStateCreationUtils.state(localNode, localNode, allNodes));

        ActionTestUtils.execute(new Action("internal:testAction", transportService, clusterService, threadPool) {
            @Override
            protected void masterOperation(Task task, Request request, ClusterState state, ActionListener<Response> listener)
                throws Exception {
                // The other node has become master, simulate failures of this node while publishing cluster state through ZenDiscovery
                setState(clusterService, ClusterStateCreationUtils.state(localNode, remoteNode, allNodes));
                Exception failure = randomBoolean()
                    ? new FailedToCommitClusterStateException("Fake error")
                    : new NotMasterException("Fake error");
                listener.onFailure(failure);
            }
        }, null, request, listener);

        assertThat(transport.capturedRequests().length, equalTo(1));
        CapturingTransport.CapturedRequest capturedRequest = transport.capturedRequests()[0];
        assertTrue(capturedRequest.node().isMasterNode());
        assertThat(capturedRequest.request(), equalTo(request));
        assertThat(capturedRequest.action(), equalTo("internal:testAction"));

        transport.handleResponse(capturedRequest.requestId(), response);
        assertTrue(listener.isDone());
        assertThat(listener.get(), equalTo(response));
    }

    public void testTaskCancellation() {
        ClusterBlock block = new ClusterBlock(1, "", true, true, false, randomFrom(RestStatus.values()), ClusterBlockLevel.ALL);
        ClusterState stateWithBlock = ClusterState.builder(ClusterStateCreationUtils.state(localNode, localNode, allNodes))
            .blocks(ClusterBlocks.builder().addGlobalBlock(block))
            .build();

        // Update the cluster state with a block so the request waits until it's unblocked
        setState(clusterService, stateWithBlock);

        TaskManager taskManager = new TaskManager(Settings.EMPTY, threadPool, Collections.emptySet());

        Request request = new Request();
        final CancellableTask task = (CancellableTask) taskManager.register("type", "internal:testAction", request);

        boolean cancelBeforeStart = randomBoolean();
        if (cancelBeforeStart) {
            taskManager.cancel(task, "", () -> {});
            assertThat(task.isCancelled(), equalTo(true));
        }

        PlainActionFuture<Response> listener = new PlainActionFuture<>();
        ActionTestUtils.execute(new Action("internal:testAction", transportService, clusterService, threadPool) {
            @Override
            protected ClusterBlockException checkBlock(Request request, ClusterState state) {
                Set<ClusterBlock> blocks = state.blocks().global();
                return blocks.isEmpty() ? null : new ClusterBlockException(blocks);
            }
        }, task, request, listener);

        final int genericThreads = threadPool.info(ThreadPool.Names.GENERIC).getMax();
        final EsThreadPoolExecutor executor = (EsThreadPoolExecutor) threadPool.executor(ThreadPool.Names.GENERIC);
        final CyclicBarrier barrier = new CyclicBarrier(genericThreads + 1);
        final CountDownLatch latch = new CountDownLatch(1);

        if (cancelBeforeStart == false) {
            assertThat(listener.isDone(), equalTo(false));

            taskManager.cancel(task, "", () -> {});
            assertThat(task.isCancelled(), equalTo(true));

            // Now that the task is cancelled, let the request to be executed
            final ClusterState.Builder newStateBuilder = ClusterState.builder(stateWithBlock);

            // Either unblock the cluster state or just do an unrelated cluster state change that will check
            // if the task has been cancelled
            if (randomBoolean()) {
                newStateBuilder.blocks(ClusterBlocks.EMPTY_CLUSTER_BLOCK);
            } else {
                newStateBuilder.incrementVersion();
            }
            setState(clusterService, newStateBuilder.build());
        }
        expectThrows(TaskCancelledException.class, listener::actionGet);
    }

    public void testTaskCancellationOnceActionItIsDispatchedToMaster() throws Exception {
        TaskManager taskManager = new TaskManager(Settings.EMPTY, threadPool, Collections.emptySet());

        Request request = new Request();
        final CancellableTask task = (CancellableTask) taskManager.register("type", "internal:testAction", request);

        // Block all the threads of the executor in which the master operation will be dispatched to
        // ensure that the master operation won't be executed until the threads are released
        final String executorName = ThreadPool.Names.GENERIC;
        final Runnable releaseBlockedThreads = blockAllThreads(executorName);

        PlainActionFuture<Response> listener = new PlainActionFuture<>();
        ActionTestUtils.execute(
            new Action("internal:testAction", transportService, clusterService, threadPool, executorName),
            task,
            request,
            listener
        );

        taskManager.cancel(task, "", () -> {});
        assertThat(task.isCancelled(), equalTo(true));

        releaseBlockedThreads.run();

        expectThrows(TaskCancelledException.class, listener::actionGet);
    }

    public void testGlobalBlocksAreCheckedAfterIndexNotFoundException() throws Exception {
        Request request = new Request().masterNodeTimeout(TimeValue.timeValueSeconds(60));
        String indexRequestName = "my-index";
        request.indices(indexRequestName);

        ClusterState stateWithBlockWithoutIndexMetadata = ClusterState.builder(
            ClusterStateCreationUtils.state(localNode, localNode, allNodes)
        ).blocks(ClusterBlocks.builder().addGlobalBlock(STATE_NOT_RECOVERED_BLOCK)).build();
        setState(clusterService, stateWithBlockWithoutIndexMetadata);

        Action action = new Action("internal:testAction", transportService, clusterService, threadPool, ThreadPool.Names.SAME) {
            final IndexNameExpressionResolver indexNameExpressionResolver = TestIndexNameExpressionResolver.newInstance();

            @Override
            protected ClusterBlockException checkBlock(Request request, ClusterState state) {
                return state.blocks()
                    .indicesBlockedException(
                        ClusterBlockLevel.METADATA_READ,
                        indexNameExpressionResolver.concreteIndexNamesWithSystemIndexAccess(state, request)
                    );
            }

        };

        PlainActionFuture<Response> listener = new PlainActionFuture<>();
        ActionTestUtils.execute(action, null, request, listener);

        assertFalse(listener.isDone());
        IndexMetadata.Builder indexMetadataBuilder = IndexMetadata.builder(indexRequestName)
            .settings(settings(Version.CURRENT))
            .numberOfShards(1)
            .numberOfReplicas(0);
        ClusterState clusterStateWithoutBlocks = ClusterState.builder(ClusterStateCreationUtils.state(localNode, localNode, allNodes))
            .metadata(Metadata.builder().put(indexMetadataBuilder).build())
            .blocks(ClusterBlocks.EMPTY_CLUSTER_BLOCK)
            .build();
        setState(clusterService, clusterStateWithoutBlocks);
        assertTrue(listener.isDone());
        listener.get();
    }

    public void testGlobalBlocksAreCheckedAfterIndexNotFoundExceptionTimesOutIfIndexIsNotFound() {
        Request request = new Request().masterNodeTimeout(TimeValue.timeValueMillis(50));
        String indexRequestName = "my-index";
        request.indices(indexRequestName);

        ClusterState stateWithBlockWithoutIndexMetadata = ClusterState.builder(
            ClusterStateCreationUtils.state(localNode, localNode, allNodes)
        ).blocks(ClusterBlocks.builder().addGlobalBlock(STATE_NOT_RECOVERED_BLOCK)).build();
        setState(clusterService, stateWithBlockWithoutIndexMetadata);

        Action action = new Action("internal:testAction", transportService, clusterService, threadPool, ThreadPool.Names.SAME) {
            final IndexNameExpressionResolver indexNameExpressionResolver = TestIndexNameExpressionResolver.newInstance();

            @Override
            protected ClusterBlockException checkBlock(Request request, ClusterState state) {
                return state.blocks()
                    .indicesBlockedException(
                        ClusterBlockLevel.METADATA_READ,
                        indexNameExpressionResolver.concreteIndexNamesWithSystemIndexAccess(state, request)
                    );
            }
        };

        PlainActionFuture<Response> listener = new PlainActionFuture<>();
        ActionTestUtils.execute(action, null, request, listener);

        ExecutionException ex = expectThrows(ExecutionException.class, listener::get);
        assertThat(ex.getCause(), instanceOf(MasterNotDiscoveredException.class));
        assertThat(ex.getCause().getCause(), instanceOf(ClusterBlockException.class));
    }

    public void testRejectImmutableConflictClusterStateUpdate() {
<<<<<<< HEAD
        ImmutableStateHandlerMetadata hmOne = new ImmutableStateHandlerMetadata(ImmutableClusterSettingsAction.NAME, Set.of("a", "b"));
        ImmutableStateHandlerMetadata hmThree = new ImmutableStateHandlerMetadata(ImmutableClusterSettingsAction.NAME, Set.of("e", "f"));
        ImmutableStateMetadata omOne = ImmutableStateMetadata.builder("namespace_one").putHandler(hmOne).build();
        ImmutableStateMetadata omTwo = ImmutableStateMetadata.builder("namespace_two").putHandler(hmThree).build();
=======
        ReservedStateHandlerMetadata hmOne = new ReservedStateHandlerMetadata(ReservedClusterSettingsAction.NAME, Set.of("a", "b"));
        ReservedStateHandlerMetadata hmThree = new ReservedStateHandlerMetadata(ReservedClusterSettingsAction.NAME, Set.of("e", "f"));
        ReservedStateMetadata omOne = ReservedStateMetadata.builder("namespace_one").putHandler(hmOne).build();
        ReservedStateMetadata omTwo = ReservedStateMetadata.builder("namespace_two").putHandler(hmThree).build();
>>>>>>> de710d02

        Metadata metadata = Metadata.builder().put(omOne).put(omTwo).build();

        ClusterState clusterState = ClusterState.builder(new ClusterName("test")).metadata(metadata).build();

        Action noHandler = new Action("internal:testAction", transportService, clusterService, threadPool, ThreadPool.Names.SAME);

        assertFalse(noHandler.supportsImmutableState());

<<<<<<< HEAD
        noHandler = new ImmutableStateAction("internal:testOpAction", transportService, clusterService, threadPool);
=======
        noHandler = new ReservedStateAction("internal:testOpAction", transportService, clusterService, threadPool);
>>>>>>> de710d02

        assertTrue(noHandler.supportsImmutableState());

        // nothing should happen here, since the request doesn't touch any of the immutable state keys
        noHandler.validateForImmutableState(new Request(), clusterState);

        ClusterUpdateSettingsRequest request = new ClusterUpdateSettingsRequest().persistentSettings(
            Settings.builder().put("a", "a value").build()
        ).transientSettings(Settings.builder().put("e", "e value").build());

        FakeClusterStateUpdateAction action = new FakeClusterStateUpdateAction(
            "internal:testClusterSettings",
            transportService,
            clusterService,
            threadPool,
            ThreadPool.Names.SAME
        );

        assertTrue(action.supportsImmutableState());

        assertTrue(
            expectThrows(IllegalArgumentException.class, () -> action.validateForImmutableState(request, clusterState)).getMessage()
<<<<<<< HEAD
                .contains("with errors: [a] set as read-only by [namespace_one]\n" + "[e] set as read-only by [namespace_two]")
=======
                .contains("with errors: [[a] set as read-only by [namespace_one], " + "[e] set as read-only by [namespace_two]")
>>>>>>> de710d02
        );

        ClusterUpdateSettingsRequest okRequest = new ClusterUpdateSettingsRequest().persistentSettings(
            Settings.builder().put("m", "m value").build()
        ).transientSettings(Settings.builder().put("n", "n value").build());

        // this should just work, no conflicts
        action.validateForImmutableState(okRequest, clusterState);
    }

    private Runnable blockAllThreads(String executorName) throws Exception {
        final int numberOfThreads = threadPool.info(executorName).getMax();
        final EsThreadPoolExecutor executor = (EsThreadPoolExecutor) threadPool.executor(executorName);
        final CyclicBarrier barrier = new CyclicBarrier(numberOfThreads + 1);
        final CountDownLatch latch = new CountDownLatch(1);
        for (int i = 0; i < numberOfThreads; i++) {
            executor.submit(() -> {
                try {
                    barrier.await();
                    latch.await();
                } catch (Exception e) {
                    throw new AssertionError(e);
                }
            });
        }
        barrier.await();
        return latch::countDown;
    }
}<|MERGE_RESOLUTION|>--- conflicted
+++ resolved
@@ -29,8 +29,6 @@
 import org.elasticsearch.cluster.block.ClusterBlockLevel;
 import org.elasticsearch.cluster.block.ClusterBlocks;
 import org.elasticsearch.cluster.coordination.FailedToCommitClusterStateException;
-import org.elasticsearch.cluster.metadata.ImmutableStateHandlerMetadata;
-import org.elasticsearch.cluster.metadata.ImmutableStateMetadata;
 import org.elasticsearch.cluster.metadata.IndexMetadata;
 import org.elasticsearch.cluster.metadata.IndexNameExpressionResolver;
 import org.elasticsearch.cluster.metadata.Metadata;
@@ -47,7 +45,6 @@
 import org.elasticsearch.common.util.concurrent.EsThreadPoolExecutor;
 import org.elasticsearch.core.TimeValue;
 import org.elasticsearch.discovery.MasterNotDiscoveredException;
-import org.elasticsearch.immutablestate.action.ImmutableClusterSettingsAction;
 import org.elasticsearch.indices.TestIndexNameExpressionResolver;
 import org.elasticsearch.node.NodeClosedException;
 import org.elasticsearch.reservedstate.action.ReservedClusterSettingsAction;
@@ -263,24 +260,14 @@
         }
     }
 
-<<<<<<< HEAD
-    class ImmutableStateAction extends Action {
-        ImmutableStateAction(String actionName, TransportService transportService, ClusterService clusterService, ThreadPool threadPool) {
-=======
     class ReservedStateAction extends Action {
         ReservedStateAction(String actionName, TransportService transportService, ClusterService clusterService, ThreadPool threadPool) {
->>>>>>> de710d02
             super(actionName, transportService, clusterService, threadPool, ThreadPool.Names.SAME);
         }
 
         @Override
-<<<<<<< HEAD
-        protected Optional<String> immutableStateHandlerName() {
-            return Optional.of("test_immutable_state_action");
-=======
         protected Optional<String> reservedStateHandlerName() {
             return Optional.of("test_reserved_state_action");
->>>>>>> de710d02
         }
     }
 
@@ -319,13 +306,8 @@
         }
 
         @Override
-<<<<<<< HEAD
-        protected Optional<String> immutableStateHandlerName() {
-            return Optional.of(ImmutableClusterSettingsAction.NAME);
-=======
         protected Optional<String> reservedStateHandlerName() {
             return Optional.of(ReservedClusterSettingsAction.NAME);
->>>>>>> de710d02
         }
 
         @Override
@@ -778,17 +760,10 @@
     }
 
     public void testRejectImmutableConflictClusterStateUpdate() {
-<<<<<<< HEAD
-        ImmutableStateHandlerMetadata hmOne = new ImmutableStateHandlerMetadata(ImmutableClusterSettingsAction.NAME, Set.of("a", "b"));
-        ImmutableStateHandlerMetadata hmThree = new ImmutableStateHandlerMetadata(ImmutableClusterSettingsAction.NAME, Set.of("e", "f"));
-        ImmutableStateMetadata omOne = ImmutableStateMetadata.builder("namespace_one").putHandler(hmOne).build();
-        ImmutableStateMetadata omTwo = ImmutableStateMetadata.builder("namespace_two").putHandler(hmThree).build();
-=======
         ReservedStateHandlerMetadata hmOne = new ReservedStateHandlerMetadata(ReservedClusterSettingsAction.NAME, Set.of("a", "b"));
         ReservedStateHandlerMetadata hmThree = new ReservedStateHandlerMetadata(ReservedClusterSettingsAction.NAME, Set.of("e", "f"));
         ReservedStateMetadata omOne = ReservedStateMetadata.builder("namespace_one").putHandler(hmOne).build();
         ReservedStateMetadata omTwo = ReservedStateMetadata.builder("namespace_two").putHandler(hmThree).build();
->>>>>>> de710d02
 
         Metadata metadata = Metadata.builder().put(omOne).put(omTwo).build();
 
@@ -798,11 +773,7 @@
 
         assertFalse(noHandler.supportsImmutableState());
 
-<<<<<<< HEAD
-        noHandler = new ImmutableStateAction("internal:testOpAction", transportService, clusterService, threadPool);
-=======
         noHandler = new ReservedStateAction("internal:testOpAction", transportService, clusterService, threadPool);
->>>>>>> de710d02
 
         assertTrue(noHandler.supportsImmutableState());
 
@@ -825,11 +796,7 @@
 
         assertTrue(
             expectThrows(IllegalArgumentException.class, () -> action.validateForImmutableState(request, clusterState)).getMessage()
-<<<<<<< HEAD
-                .contains("with errors: [a] set as read-only by [namespace_one]\n" + "[e] set as read-only by [namespace_two]")
-=======
                 .contains("with errors: [[a] set as read-only by [namespace_one], " + "[e] set as read-only by [namespace_two]")
->>>>>>> de710d02
         );
 
         ClusterUpdateSettingsRequest okRequest = new ClusterUpdateSettingsRequest().persistentSettings(
