/*
 * Licensed to Elasticsearch under one or more contributor
 * license agreements. See the NOTICE file distributed with
 * this work for additional information regarding copyright
 * ownership. Elasticsearch licenses this file to you under
 * the Apache License, Version 2.0 (the "License"); you may
 * not use this file except in compliance with the License.
 * You may obtain a copy of the License at
 *
 *    http://www.apache.org/licenses/LICENSE-2.0
 *
 * Unless required by applicable law or agreed to in writing,
 * software distributed under the License is distributed on an
 * "AS IS" BASIS, WITHOUT WARRANTIES OR CONDITIONS OF ANY
 * KIND, either express or implied.  See the License for the
 * specific language governing permissions and limitations
 * under the License.
 */

package org.elasticsearch.action.fieldcaps;

<<<<<<< HEAD
import org.elasticsearch.action.admin.indices.close.CloseIndexResponse;
import org.elasticsearch.common.Strings;
import org.elasticsearch.common.bytes.BytesReference;
import org.elasticsearch.common.io.stream.BytesStreamOutput;
import org.elasticsearch.common.io.stream.StreamInput;
=======
import org.elasticsearch.common.bytes.BytesReference;
>>>>>>> 0c7f6570
import org.elasticsearch.common.xcontent.ToXContent;
import org.elasticsearch.common.xcontent.XContentBuilder;
import org.elasticsearch.common.xcontent.XContentFactory;
import org.elasticsearch.common.xcontent.XContentParser;
import org.elasticsearch.common.xcontent.XContentType;
import org.elasticsearch.test.AbstractStreamableXContentTestCase;
<<<<<<< HEAD
import org.elasticsearch.test.ESTestCase;

import java.io.IOException;
=======

import java.io.IOException;
import java.util.ArrayList;
>>>>>>> 0c7f6570
import java.util.Collections;
import java.util.HashMap;
import java.util.List;
import java.util.Map;
import java.util.function.Predicate;

<<<<<<< HEAD
import static org.elasticsearch.test.XContentTestUtils.insertRandomFields;
=======
import static com.carrotsearch.randomizedtesting.RandomizedTest.randomAsciiLettersOfLength;

>>>>>>> 0c7f6570

public class FieldCapabilitiesResponseTests extends AbstractStreamableXContentTestCase<FieldCapabilitiesResponse> {

    @Override
    protected FieldCapabilitiesResponse doParseInstance(XContentParser parser) throws IOException {
        return FieldCapabilitiesResponse.fromXContent(parser);
    }

    @Override
    protected FieldCapabilitiesResponse createBlankInstance() {
        return new FieldCapabilitiesResponse();
    }

    @Override
    protected FieldCapabilitiesResponse createTestInstance() {
<<<<<<< HEAD
        Map<String, Map<String, FieldCapabilities>> responses = new HashMap<>();

        String[] fields = generateRandomStringArray(5, 10, false, true);
        assertNotNull(fields);

        for (String field : fields) {
            Map<String, FieldCapabilities> typesToCapabilities = new HashMap<>();
            String[] types = generateRandomStringArray(5, 10, false, false);
            assertNotNull(types);

            for (String type : types) {
                typesToCapabilities.put(type, FieldCapabilitiesTests.randomFieldCaps(field));
            }
            responses.put(field, typesToCapabilities);
        }
        return new FieldCapabilitiesResponse(responses);
    }

    @Override
    protected FieldCapabilitiesResponse mutateInstance(FieldCapabilitiesResponse response) {
        Map<String, Map<String, FieldCapabilities>> mutatedResponses = new HashMap<>(response.get());

        int mutation = response.get().isEmpty() ? 0 : randomIntBetween(0, 2);

        switch (mutation) {
            case 0:
                String toAdd = randomAlphaOfLength(10);
                mutatedResponses.put(toAdd, Collections.singletonMap(
                    randomAlphaOfLength(10),
                    FieldCapabilitiesTests.randomFieldCaps(toAdd)));
                break;
            case 1:
                String toRemove = randomFrom(mutatedResponses.keySet());
                mutatedResponses.remove(toRemove);
                break;
            case 2:
                String toReplace = randomFrom(mutatedResponses.keySet());
                mutatedResponses.put(toReplace, Collections.singletonMap(
                    randomAlphaOfLength(10),
                    FieldCapabilitiesTests.randomFieldCaps(toReplace)));
                break;
        }
=======
        if (randomBoolean()) {
            // merged responses
            Map<String, Map<String, FieldCapabilities>> responses = new HashMap<>();

            String[] fields = generateRandomStringArray(5, 10, false, true);
            assertNotNull(fields);

            for (String field : fields) {
                Map<String, FieldCapabilities> typesToCapabilities = new HashMap<>();
                String[] types = generateRandomStringArray(5, 10, false, false);
                assertNotNull(types);

                for (String type : types) {
                    typesToCapabilities.put(type, FieldCapabilitiesTests.randomFieldCaps(field));
                }
                responses.put(field, typesToCapabilities);
            }
            return new FieldCapabilitiesResponse(responses);
        } else {
            // non-merged responses
            List<FieldCapabilitiesIndexResponse> responses = new ArrayList<>();
            int numResponse = randomIntBetween(0, 10);
            for (int i = 0; i < numResponse; i++) {
                responses.add(createRandomIndexResponse());
            }
            return new FieldCapabilitiesResponse(responses);
        }
    }


    private FieldCapabilitiesIndexResponse createRandomIndexResponse() {
        Map<String, FieldCapabilities> responses = new HashMap<>();

        String[] fields = generateRandomStringArray(5, 10, false, true);
        assertNotNull(fields);

        for (String field : fields) {
            responses.put(field, FieldCapabilitiesTests.randomFieldCaps(field));
        }
        return new FieldCapabilitiesIndexResponse(randomAsciiLettersOfLength(10), responses);
    }

    @Override
    protected FieldCapabilitiesResponse mutateInstance(FieldCapabilitiesResponse response) {
        Map<String, Map<String, FieldCapabilities>> mutatedResponses = new HashMap<>(response.get());

        int mutation = response.get().isEmpty() ? 0 : randomIntBetween(0, 2);

        switch (mutation) {
            case 0:
                String toAdd = randomAlphaOfLength(10);
                mutatedResponses.put(toAdd, Collections.singletonMap(
                    randomAlphaOfLength(10),
                    FieldCapabilitiesTests.randomFieldCaps(toAdd)));
                break;
            case 1:
                String toRemove = randomFrom(mutatedResponses.keySet());
                mutatedResponses.remove(toRemove);
                break;
            case 2:
                String toReplace = randomFrom(mutatedResponses.keySet());
                mutatedResponses.put(toReplace, Collections.singletonMap(
                    randomAlphaOfLength(10),
                    FieldCapabilitiesTests.randomFieldCaps(toReplace)));
                break;
        }
>>>>>>> 0c7f6570
        return new FieldCapabilitiesResponse(mutatedResponses);
    }

    @Override
    protected Predicate<String> getRandomFieldsExcludeFilter() {
        // Disallow random fields from being inserted under the 'fields' key, as this
        // map only contains field names, and also under 'fields.FIELD_NAME', as these
        // maps only contain type names.
        return field -> field.matches("fields(\\.\\w+)?");
    }

    public void testToXContent() throws IOException {
        FieldCapabilitiesResponse response = createSimpleResponse();

        XContentBuilder builder = XContentFactory.contentBuilder(XContentType.JSON);
        response.toXContent(builder, ToXContent.EMPTY_PARAMS);

        String generatedResponse = BytesReference.bytes(builder).utf8ToString();
        assertEquals((
            "{" +
            "    \"fields\": {" +
            "        \"rating\": { " +
            "            \"keyword\": {" +
            "                \"type\": \"keyword\"," +
            "                \"searchable\": false," +
            "                \"aggregatable\": true," +
            "                \"indices\": [\"index3\", \"index4\"]," +
            "                \"non_searchable_indices\": [\"index4\"] " +
            "            }," +
            "            \"long\": {" +
            "                \"type\": \"long\"," +
            "                \"searchable\": true," +
            "                \"aggregatable\": false," +
            "                \"indices\": [\"index1\", \"index2\"]," +
            "                \"non_aggregatable_indices\": [\"index1\"] " +
            "            }" +
            "        }," +
            "        \"title\": { " +
            "            \"text\": {" +
            "                \"type\": \"text\"," +
            "                \"searchable\": true," +
            "                \"aggregatable\": false" +
            "            }" +
            "        }" +
            "    }" +
            "}").replaceAll("\\s+", ""), generatedResponse);
    }

<<<<<<< HEAD
=======
    public void testEmptyResponse() throws IOException {
        FieldCapabilitiesResponse testInstance = new FieldCapabilitiesResponse();
        assertSerialization(testInstance);
    }

>>>>>>> 0c7f6570
    private static FieldCapabilitiesResponse createSimpleResponse() {
        Map<String, FieldCapabilities> titleCapabilities = new HashMap<>();
        titleCapabilities.put("text", new FieldCapabilities("title", "text", true, false));

        Map<String, FieldCapabilities> ratingCapabilities = new HashMap<>();
        ratingCapabilities.put("long", new FieldCapabilities("rating", "long",
            true, false,
            new String[]{"index1", "index2"},
            null,
            new String[]{"index1"}));
        ratingCapabilities.put("keyword", new FieldCapabilities("rating", "keyword",
            false, true,
            new String[]{"index3", "index4"},
            new String[]{"index4"},
            null));

        Map<String, Map<String, FieldCapabilities>> responses = new HashMap<>();
        responses.put("title", titleCapabilities);
        responses.put("rating", ratingCapabilities);
        return new FieldCapabilitiesResponse(responses);
    }
}<|MERGE_RESOLUTION|>--- conflicted
+++ resolved
@@ -19,42 +19,24 @@
 
 package org.elasticsearch.action.fieldcaps;
 
-<<<<<<< HEAD
-import org.elasticsearch.action.admin.indices.close.CloseIndexResponse;
-import org.elasticsearch.common.Strings;
 import org.elasticsearch.common.bytes.BytesReference;
-import org.elasticsearch.common.io.stream.BytesStreamOutput;
-import org.elasticsearch.common.io.stream.StreamInput;
-=======
-import org.elasticsearch.common.bytes.BytesReference;
->>>>>>> 0c7f6570
 import org.elasticsearch.common.xcontent.ToXContent;
 import org.elasticsearch.common.xcontent.XContentBuilder;
 import org.elasticsearch.common.xcontent.XContentFactory;
 import org.elasticsearch.common.xcontent.XContentParser;
 import org.elasticsearch.common.xcontent.XContentType;
 import org.elasticsearch.test.AbstractStreamableXContentTestCase;
-<<<<<<< HEAD
-import org.elasticsearch.test.ESTestCase;
-
-import java.io.IOException;
-=======
 
 import java.io.IOException;
 import java.util.ArrayList;
->>>>>>> 0c7f6570
 import java.util.Collections;
 import java.util.HashMap;
 import java.util.List;
 import java.util.Map;
 import java.util.function.Predicate;
 
-<<<<<<< HEAD
-import static org.elasticsearch.test.XContentTestUtils.insertRandomFields;
-=======
 import static com.carrotsearch.randomizedtesting.RandomizedTest.randomAsciiLettersOfLength;
 
->>>>>>> 0c7f6570
 
 public class FieldCapabilitiesResponseTests extends AbstractStreamableXContentTestCase<FieldCapabilitiesResponse> {
 
@@ -70,50 +52,6 @@
 
     @Override
     protected FieldCapabilitiesResponse createTestInstance() {
-<<<<<<< HEAD
-        Map<String, Map<String, FieldCapabilities>> responses = new HashMap<>();
-
-        String[] fields = generateRandomStringArray(5, 10, false, true);
-        assertNotNull(fields);
-
-        for (String field : fields) {
-            Map<String, FieldCapabilities> typesToCapabilities = new HashMap<>();
-            String[] types = generateRandomStringArray(5, 10, false, false);
-            assertNotNull(types);
-
-            for (String type : types) {
-                typesToCapabilities.put(type, FieldCapabilitiesTests.randomFieldCaps(field));
-            }
-            responses.put(field, typesToCapabilities);
-        }
-        return new FieldCapabilitiesResponse(responses);
-    }
-
-    @Override
-    protected FieldCapabilitiesResponse mutateInstance(FieldCapabilitiesResponse response) {
-        Map<String, Map<String, FieldCapabilities>> mutatedResponses = new HashMap<>(response.get());
-
-        int mutation = response.get().isEmpty() ? 0 : randomIntBetween(0, 2);
-
-        switch (mutation) {
-            case 0:
-                String toAdd = randomAlphaOfLength(10);
-                mutatedResponses.put(toAdd, Collections.singletonMap(
-                    randomAlphaOfLength(10),
-                    FieldCapabilitiesTests.randomFieldCaps(toAdd)));
-                break;
-            case 1:
-                String toRemove = randomFrom(mutatedResponses.keySet());
-                mutatedResponses.remove(toRemove);
-                break;
-            case 2:
-                String toReplace = randomFrom(mutatedResponses.keySet());
-                mutatedResponses.put(toReplace, Collections.singletonMap(
-                    randomAlphaOfLength(10),
-                    FieldCapabilitiesTests.randomFieldCaps(toReplace)));
-                break;
-        }
-=======
         if (randomBoolean()) {
             // merged responses
             Map<String, Map<String, FieldCapabilities>> responses = new HashMap<>();
@@ -180,7 +118,6 @@
                     FieldCapabilitiesTests.randomFieldCaps(toReplace)));
                 break;
         }
->>>>>>> 0c7f6570
         return new FieldCapabilitiesResponse(mutatedResponses);
     }
 
@@ -229,14 +166,11 @@
             "}").replaceAll("\\s+", ""), generatedResponse);
     }
 
-<<<<<<< HEAD
-=======
     public void testEmptyResponse() throws IOException {
         FieldCapabilitiesResponse testInstance = new FieldCapabilitiesResponse();
         assertSerialization(testInstance);
     }
 
->>>>>>> 0c7f6570
     private static FieldCapabilitiesResponse createSimpleResponse() {
         Map<String, FieldCapabilities> titleCapabilities = new HashMap<>();
         titleCapabilities.put("text", new FieldCapabilities("title", "text", true, false));
