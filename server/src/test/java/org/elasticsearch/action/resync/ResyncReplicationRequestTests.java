/*
 * Licensed to Elasticsearch under one or more contributor
 * license agreements. See the NOTICE file distributed with
 * this work for additional information regarding copyright
 * ownership. Elasticsearch licenses this file to you under
 * the Apache License, Version 2.0 (the "License"); you may
 * not use this file except in compliance with the License.
 * You may obtain a copy of the License at
 *
 *    http://www.apache.org/licenses/LICENSE-2.0
 *
 * Unless required by applicable law or agreed to in writing,
 * software distributed under the License is distributed on an
 * "AS IS" BASIS, WITHOUT WARRANTIES OR CONDITIONS OF ANY
 * KIND, either express or implied.  See the License for the
 * specific language governing permissions and limitations
 * under the License.
 */

package org.elasticsearch.action.resync;

import org.elasticsearch.common.io.stream.BytesStreamOutput;
import org.elasticsearch.common.io.stream.StreamInput;
import org.elasticsearch.common.lucene.uid.Versions;
import org.elasticsearch.index.Index;
import org.elasticsearch.index.VersionType;
import org.elasticsearch.index.shard.ShardId;
import org.elasticsearch.index.translog.Translog;
import org.elasticsearch.test.ESTestCase;

import java.io.IOException;
import java.nio.charset.Charset;

import static org.hamcrest.Matchers.equalTo;

public class ResyncReplicationRequestTests extends ESTestCase {

    public void testSerialization() throws IOException {
        final byte[] bytes = "{}".getBytes(Charset.forName("UTF-8"));
<<<<<<< HEAD
        final Translog.Index index = new Translog.Index("type", "id", 0, randomNonNegativeLong(),
            Versions.MATCH_ANY, VersionType.INTERNAL, bytes, null, null, -1);
=======
        final Translog.Index index = new Translog.Index("type", "id", 0, Versions.MATCH_ANY, VersionType.INTERNAL, bytes, null, -1);
>>>>>>> 45e7e247
        final ShardId shardId = new ShardId(new Index("index", "uuid"), 0);
        final ResyncReplicationRequest before = new ResyncReplicationRequest(shardId, new Translog.Operation[]{index});

        final BytesStreamOutput out = new BytesStreamOutput();
        before.writeTo(out);

        final StreamInput in = out.bytes().streamInput();
        final ResyncReplicationRequest after = new ResyncReplicationRequest();
        after.readFrom(in);

        assertThat(after, equalTo(before));
    }

}<|MERGE_RESOLUTION|>--- conflicted
+++ resolved
@@ -37,12 +37,7 @@
 
     public void testSerialization() throws IOException {
         final byte[] bytes = "{}".getBytes(Charset.forName("UTF-8"));
-<<<<<<< HEAD
-        final Translog.Index index = new Translog.Index("type", "id", 0, randomNonNegativeLong(),
-            Versions.MATCH_ANY, VersionType.INTERNAL, bytes, null, null, -1);
-=======
-        final Translog.Index index = new Translog.Index("type", "id", 0, Versions.MATCH_ANY, VersionType.INTERNAL, bytes, null, -1);
->>>>>>> 45e7e247
+        final Translog.Index index = new Translog.Index("type", "id", 0, randomNonNegativeLong(), Versions.MATCH_ANY, VersionType.INTERNAL, bytes, null, -1);
         final ShardId shardId = new ShardId(new Index("index", "uuid"), 0);
         final ResyncReplicationRequest before = new ResyncReplicationRequest(shardId, new Translog.Operation[]{index});
 
