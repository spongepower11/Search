/*
 * Copyright Elasticsearch B.V. and/or licensed to Elasticsearch B.V. under one
 * or more contributor license agreements. Licensed under the Elastic License
 * 2.0 and the Server Side Public License, v 1; you may not use this file except
 * in compliance with, at your election, the Elastic License 2.0 or the Server
 * Side Public License, v 1.
 */

package org.elasticsearch.action.admin.cluster.snapshots.get;

import org.elasticsearch.ElasticsearchException;
import org.elasticsearch.Version;
import org.elasticsearch.common.Strings;
import org.elasticsearch.common.UUIDs;
import org.elasticsearch.common.collect.Iterators;
import org.elasticsearch.common.io.stream.NamedWriteableRegistry;
import org.elasticsearch.index.shard.ShardId;
import org.elasticsearch.snapshots.Snapshot;
import org.elasticsearch.snapshots.SnapshotFeatureInfo;
import org.elasticsearch.snapshots.SnapshotFeatureInfoTests;
import org.elasticsearch.snapshots.SnapshotId;
import org.elasticsearch.snapshots.SnapshotInfo;
import org.elasticsearch.snapshots.SnapshotInfoTestUtils;
import org.elasticsearch.snapshots.SnapshotShardFailure;
import org.elasticsearch.test.ESTestCase;
import org.elasticsearch.xcontent.ToXContent;
import org.elasticsearch.xcontent.XContentParser;
import org.elasticsearch.xcontent.XContentType;

import java.io.IOException;
import java.nio.charset.StandardCharsets;
import java.util.ArrayList;
import java.util.Arrays;
import java.util.Base64;
import java.util.Collections;
import java.util.HashMap;
import java.util.HashSet;
import java.util.List;
import java.util.Map;
import java.util.Set;
import java.util.function.Predicate;
import java.util.regex.Pattern;

import static org.elasticsearch.snapshots.SnapshotInfo.INDEX_DETAILS_XCONTENT_PARAM;
import static org.elasticsearch.test.AbstractXContentTestCase.chunkedXContentTester;
import static org.elasticsearch.xcontent.ToXContent.EMPTY_PARAMS;
import static org.hamcrest.CoreMatchers.containsString;

public class GetSnapshotsResponseTests extends ESTestCase {
    // We can not subclass AbstractSerializingTestCase because it
    // can only be used for instances with equals and hashCode
    // GetSnapshotResponse does not override equals and hashCode.
    // It does not override equals and hashCode, because it
    // contains ElasticsearchException, which does not override equals and hashCode.

    private GetSnapshotsResponse doParseInstance(XContentParser parser) throws IOException {
        return GetSnapshotsResponse.fromXContent(parser);
    }

    private GetSnapshotsResponse copyInstance(GetSnapshotsResponse instance) throws IOException {
        return copyInstance(
            instance,
            new NamedWriteableRegistry(Collections.emptyList()),
            (out, value) -> value.writeTo(out),
            GetSnapshotsResponse::new,
            Version.CURRENT
        );

    }

    private void assertEqualInstances(GetSnapshotsResponse expectedInstance, GetSnapshotsResponse newInstance) {
        assertEquals(expectedInstance.getSnapshots(), newInstance.getSnapshots());
        assertEquals(expectedInstance.next(), newInstance.next());
        assertEquals(expectedInstance.getFailures().keySet(), newInstance.getFailures().keySet());
        for (Map.Entry<String, ElasticsearchException> expectedEntry : expectedInstance.getFailures().entrySet()) {
            ElasticsearchException expectedException = expectedEntry.getValue();
            ElasticsearchException newException = newInstance.getFailures().get(expectedEntry.getKey());
            assertThat(newException.getMessage(), containsString(expectedException.getMessage()));
        }
    }

    private List<SnapshotInfo> createSnapshotInfos(String repoName) {
        ArrayList<SnapshotInfo> snapshots = new ArrayList<>();
        final int targetSize = between(5, 10);
        for (int i = 0; i < targetSize; ++i) {
            SnapshotId snapshotId = new SnapshotId("snapshot " + i, UUIDs.base64UUID());
            String reason = randomBoolean() ? null : "reason";
            ShardId shardId = new ShardId("index", UUIDs.base64UUID(), 2);
            List<SnapshotShardFailure> shardFailures = Collections.singletonList(new SnapshotShardFailure("node-id", shardId, "reason"));
            List<SnapshotFeatureInfo> featureInfos = randomList(5, SnapshotFeatureInfoTests::randomSnapshotFeatureInfo);
            snapshots.add(
                new SnapshotInfo(
                    new Snapshot(repoName, snapshotId),
                    Arrays.asList("index1", "index2"),
                    Collections.singletonList("ds"),
                    featureInfos,
                    reason,
                    System.currentTimeMillis(),
                    randomIntBetween(2, 3),
                    shardFailures,
                    randomBoolean(),
                    SnapshotInfoTestUtils.randomUserMetadata(),
                    System.currentTimeMillis(),
                    SnapshotInfoTestUtils.randomIndexSnapshotDetails()
                )
            );
        }
        return snapshots;
    }

    private GetSnapshotsResponse createTestInstance() {
        Set<String> repositories = new HashSet<>();
        Map<String, ElasticsearchException> failures = new HashMap<>();
        List<SnapshotInfo> responses = new ArrayList<>();

        for (int i = 0; i < randomIntBetween(0, 5); i++) {
            String repository = randomValueOtherThanMany(repositories::contains, () -> randomAlphaOfLength(10));
            repositories.add(repository);
            responses.addAll(createSnapshotInfos(repository));
        }

        for (int i = 0; i < randomIntBetween(0, 5); i++) {
            String repository = randomValueOtherThanMany(repositories::contains, () -> randomAlphaOfLength(10));
            repositories.add(repository);
            failures.put(repository, new ElasticsearchException(randomAlphaOfLength(10)));
        }

        return new GetSnapshotsResponse(
            responses,
            failures,
            randomBoolean()
                ? Base64.getUrlEncoder()
                    .encodeToString(
                        (randomAlphaOfLengthBetween(1, 5) + "," + randomAlphaOfLengthBetween(1, 5) + "," + randomAlphaOfLengthBetween(1, 5))
                            .getBytes(StandardCharsets.UTF_8)
                    )
                : null,
            randomIntBetween(responses.size(), responses.size() + 100),
            randomIntBetween(0, 100)
        );
    }

    public void testSerialization() throws IOException {
        GetSnapshotsResponse testInstance = createTestInstance();
        GetSnapshotsResponse deserializedInstance = copyInstance(testInstance);
        assertEqualInstances(testInstance, deserializedInstance);
    }

    public void testFromXContent() throws IOException {
        // Explicitly include the index details, excluded by default, since this is required for a faithful round-trip
        final ToXContent.MapParams params = new ToXContent.MapParams(Map.of(INDEX_DETAILS_XCONTENT_PARAM, "true"));

        // Don't inject random fields into the custom snapshot metadata, because the metadata map is equality-checked after doing a
        // round-trip through xContent serialization/deserialization. Even though the rest of the object ignores unknown fields,
        // `metadata` doesn't ignore unknown fields (it just includes them in the parsed object, because the keys are arbitrary),
        // so any new fields added to the metadata before it gets deserialized that weren't in the serialized version will
        // cause the equality check to fail.
        //
        // Also don't inject random junk into the index details section, since this is keyed by index name but the values
        // are required to be a valid IndexSnapshotDetails
        //
        // The actual fields are nested in an array, so this regex matches fields with names of the form
        // `snapshots.3.metadata`
        final Predicate<String> predicate = Pattern.compile("snapshots\\.\\d+\\.metadata.*")
            .asMatchPredicate()
            .or(Pattern.compile("snapshots\\.\\d+\\.index_details").asMatchPredicate())
            .or(Pattern.compile("failures\\.*").asMatchPredicate());
        chunkedXContentTester(this::createParser, (XContentType t) -> createTestInstance(), params, this::doParseInstance).numberOfTestRuns(
            1
        )
            .supportsUnknownFields(true)
            .shuffleFieldsExceptions(Strings.EMPTY_ARRAY)
            .randomFieldsExcludeFilter(predicate)
            .assertEqualsConsumer(this::assertEqualInstances)
            // We set it to false, because GetSnapshotsResponse contains
            // ElasticsearchException, whose xContent creation/parsing are not stable.
            .assertToXContentEquivalence(false)
            .test();
    }

    public void testToChunkedXContent() {
        final GetSnapshotsResponse response = createTestInstance();
<<<<<<< HEAD
        final int chunks = Iterators.size(response.toXContentChunked());
=======
        final Iterator<ToXContent> serialization = response.toXContentChunked(EMPTY_PARAMS);
        int chunks = 0;
        while (serialization.hasNext()) {
            serialization.next();
            chunks++;
        }
>>>>>>> 8ae6359c
        assertEquals(chunks, response.getSnapshots().size() + 2);
    }

}<|MERGE_RESOLUTION|>--- conflicted
+++ resolved
@@ -180,16 +180,7 @@
 
     public void testToChunkedXContent() {
         final GetSnapshotsResponse response = createTestInstance();
-<<<<<<< HEAD
-        final int chunks = Iterators.size(response.toXContentChunked());
-=======
-        final Iterator<ToXContent> serialization = response.toXContentChunked(EMPTY_PARAMS);
-        int chunks = 0;
-        while (serialization.hasNext()) {
-            serialization.next();
-            chunks++;
-        }
->>>>>>> 8ae6359c
+        final int chunks = Iterators.size(response.toXContentChunked(EMPTY_PARAMS));
         assertEquals(chunks, response.getSnapshots().size() + 2);
     }
 
