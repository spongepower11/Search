--- conflicted
+++ resolved
@@ -53,10 +53,6 @@
         IndexScopedSettings indexScopedSettings = IndexScopedSettings.DEFAULT_SCOPED_SETTINGS;
         boolean includeDefaults = randomBoolean();
         for (String index: indices) {
-<<<<<<< HEAD
-=======
-
->>>>>>> 292c045f
             mappings.put(index, GetMappingsResponseTests.createMappingsForIndex());
 
             List<AliasMetaData> aliasMetaDataList = new ArrayList<>();
