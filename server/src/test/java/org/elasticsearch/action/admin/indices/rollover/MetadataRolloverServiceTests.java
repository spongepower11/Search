/*
 * Copyright Elasticsearch B.V. and/or licensed to Elasticsearch B.V. under one
 * or more contributor license agreements. Licensed under the Elastic License
 * 2.0 and the Server Side Public License, v 1; you may not use this file except
 * in compliance with, at your election, the Elastic License 2.0 or the Server
 * Side Public License, v 1.
 */

package org.elasticsearch.action.admin.indices.rollover;

import org.elasticsearch.Version;
import org.elasticsearch.action.admin.indices.alias.Alias;
import org.elasticsearch.action.admin.indices.create.CreateIndexClusterStateUpdateRequest;
import org.elasticsearch.action.admin.indices.create.CreateIndexRequest;
import org.elasticsearch.action.support.ActiveShardCount;
import org.elasticsearch.cluster.ClusterName;
import org.elasticsearch.cluster.ClusterState;
import org.elasticsearch.cluster.metadata.AliasAction;
import org.elasticsearch.cluster.metadata.AliasMetadata;
import org.elasticsearch.cluster.metadata.AliasValidator;
import org.elasticsearch.cluster.metadata.ComponentTemplate;
import org.elasticsearch.cluster.metadata.ComposableIndexTemplate;
import org.elasticsearch.cluster.metadata.DataStream;
import org.elasticsearch.cluster.metadata.DataStreamTestHelper;
import org.elasticsearch.cluster.metadata.IndexAbstraction;
import org.elasticsearch.cluster.metadata.IndexMetadata;
import org.elasticsearch.cluster.metadata.IndexNameExpressionResolver;
import org.elasticsearch.cluster.metadata.IndexTemplateMetadata;
import org.elasticsearch.cluster.metadata.Metadata;
import org.elasticsearch.cluster.metadata.MetadataCreateIndexService;
import org.elasticsearch.cluster.metadata.MetadataIndexAliasesService;
import org.elasticsearch.cluster.metadata.Template;
import org.elasticsearch.cluster.routing.allocation.AllocationService;
import org.elasticsearch.cluster.service.ClusterService;
import org.elasticsearch.common.Strings;
import org.elasticsearch.common.UUIDs;
import org.elasticsearch.common.settings.IndexScopedSettings;
import org.elasticsearch.common.settings.Settings;
import org.elasticsearch.core.CheckedFunction;
import org.elasticsearch.core.TimeValue;
import org.elasticsearch.env.Environment;
import org.elasticsearch.index.Index;
import org.elasticsearch.index.IndexService;
import org.elasticsearch.index.mapper.DataStreamTimestampFieldMapper;
import org.elasticsearch.index.mapper.DateFieldMapper;
import org.elasticsearch.index.mapper.MapperBuilderContext;
import org.elasticsearch.index.mapper.MapperService;
import org.elasticsearch.index.mapper.Mapping;
import org.elasticsearch.index.mapper.MappingLookup;
import org.elasticsearch.index.mapper.MappingParserContext;
import org.elasticsearch.index.mapper.MetadataFieldMapper;
import org.elasticsearch.index.mapper.RootObjectMapper;
import org.elasticsearch.index.shard.IndexEventListener;
import org.elasticsearch.indices.EmptySystemIndices;
import org.elasticsearch.indices.IndicesService;
import org.elasticsearch.indices.InvalidIndexNameException;
import org.elasticsearch.indices.ShardLimitValidator;
import org.elasticsearch.indices.TestIndexNameExpressionResolver;
import org.elasticsearch.script.ScriptCompiler;
import org.elasticsearch.test.ClusterServiceUtils;
import org.elasticsearch.test.ESTestCase;
import org.elasticsearch.threadpool.TestThreadPool;
import org.elasticsearch.threadpool.ThreadPool;
import org.elasticsearch.xcontent.json.JsonXContent;

import java.io.IOException;
import java.util.Arrays;
import java.util.Collections;
import java.util.HashMap;
import java.util.List;
import java.util.Locale;
import java.util.Map;

import static org.hamcrest.Matchers.containsString;
import static org.hamcrest.Matchers.equalTo;
import static org.hamcrest.Matchers.greaterThanOrEqualTo;
import static org.hamcrest.Matchers.hasItem;
import static org.hamcrest.Matchers.hasSize;
import static org.hamcrest.Matchers.instanceOf;
import static org.hamcrest.Matchers.lessThanOrEqualTo;
import static org.hamcrest.Matchers.nullValue;
import static org.mockito.AdditionalAnswers.returnsFirstArg;
import static org.mockito.ArgumentMatchers.any;
import static org.mockito.ArgumentMatchers.same;
import static org.mockito.Mockito.doThrow;
import static org.mockito.Mockito.mock;
import static org.mockito.Mockito.reset;
import static org.mockito.Mockito.verify;
import static org.mockito.Mockito.verifyNoMoreInteractions;
import static org.mockito.Mockito.when;

public class MetadataRolloverServiceTests extends ESTestCase {

    public void testRolloverAliasActions() {
        String sourceAlias = randomAlphaOfLength(10);
        String sourceIndex = randomAlphaOfLength(10);
        String targetIndex = randomAlphaOfLength(10);

        List<AliasAction> actions = MetadataRolloverService.rolloverAliasToNewIndex(sourceIndex, targetIndex, false, null, sourceAlias);
        assertThat(actions, hasSize(2));
        boolean foundAdd = false;
        boolean foundRemove = false;
        for (AliasAction action : actions) {
            if (action.getIndex().equals(targetIndex)) {
                assertEquals(sourceAlias, ((AliasAction.Add) action).getAlias());
                foundAdd = true;
            } else if (action.getIndex().equals(sourceIndex)) {
                assertEquals(sourceAlias, ((AliasAction.Remove) action).getAlias());
                foundRemove = true;
            } else {
                throw new AssertionError("Unknown index [" + action.getIndex() + "]");
            }
        }
        assertTrue(foundAdd);
        assertTrue(foundRemove);
    }

    public void testRolloverAliasActionsWithExplicitWriteIndex() {
        String sourceAlias = randomAlphaOfLength(10);
        String sourceIndex = randomAlphaOfLength(10);
        String targetIndex = randomAlphaOfLength(10);
        List<AliasAction> actions = MetadataRolloverService.rolloverAliasToNewIndex(sourceIndex, targetIndex, true, null, sourceAlias);

        assertThat(actions, hasSize(2));
        boolean foundAddWrite = false;
        boolean foundRemoveWrite = false;
        for (AliasAction action : actions) {
            AliasAction.Add addAction = (AliasAction.Add) action;
            if (action.getIndex().equals(targetIndex)) {
                assertEquals(sourceAlias, addAction.getAlias());
                assertTrue(addAction.writeIndex());
                foundAddWrite = true;
            } else if (action.getIndex().equals(sourceIndex)) {
                assertEquals(sourceAlias, addAction.getAlias());
                assertFalse(addAction.writeIndex());
                foundRemoveWrite = true;
            } else {
                throw new AssertionError("Unknown index [" + action.getIndex() + "]");
            }
        }
        assertTrue(foundAddWrite);
        assertTrue(foundRemoveWrite);
    }

    public void testRolloverAliasActionsWithHiddenAliasAndExplicitWriteIndex() {
        String sourceAlias = randomAlphaOfLength(10);
        String sourceIndex = randomAlphaOfLength(10);
        String targetIndex = randomAlphaOfLength(10);
        List<AliasAction> actions = MetadataRolloverService.rolloverAliasToNewIndex(sourceIndex, targetIndex, true, true, sourceAlias);

        assertThat(actions, hasSize(2));
        boolean foundAddWrite = false;
        boolean foundRemoveWrite = false;
        for (AliasAction action : actions) {
            assertThat(action, instanceOf(AliasAction.Add.class));
            AliasAction.Add addAction = (AliasAction.Add) action;
            if (action.getIndex().equals(targetIndex)) {
                assertEquals(sourceAlias, addAction.getAlias());
                assertTrue(addAction.writeIndex());
                assertTrue(addAction.isHidden());
                foundAddWrite = true;
            } else if (action.getIndex().equals(sourceIndex)) {
                assertEquals(sourceAlias, addAction.getAlias());
                assertFalse(addAction.writeIndex());
                assertTrue(addAction.isHidden());
                foundRemoveWrite = true;
            } else {
                throw new AssertionError("Unknown index [" + action.getIndex() + "]");
            }
        }
        assertTrue(foundAddWrite);
        assertTrue(foundRemoveWrite);
    }

    public void testRolloverAliasActionsWithHiddenAliasAndImplicitWriteIndex() {
        String sourceAlias = randomAlphaOfLength(10);
        String sourceIndex = randomAlphaOfLength(10);
        String targetIndex = randomAlphaOfLength(10);
        List<AliasAction> actions = MetadataRolloverService.rolloverAliasToNewIndex(sourceIndex, targetIndex, false, true, sourceAlias);

        assertThat(actions, hasSize(2));
        boolean foundAddWrite = false;
        boolean foundRemoveWrite = false;
        for (AliasAction action : actions) {
            if (action.getIndex().equals(targetIndex)) {
                assertThat(action, instanceOf(AliasAction.Add.class));
                AliasAction.Add addAction = (AliasAction.Add) action;
                assertEquals(sourceAlias, addAction.getAlias());
                assertThat(addAction.writeIndex(), nullValue());
                assertTrue(addAction.isHidden());
                foundAddWrite = true;
            } else if (action.getIndex().equals(sourceIndex)) {
                assertThat(action, instanceOf(AliasAction.Remove.class));
                AliasAction.Remove removeAction = (AliasAction.Remove) action;
                assertEquals(sourceAlias, removeAction.getAlias());
                foundRemoveWrite = true;
            } else {
                throw new AssertionError("Unknown index [" + action.getIndex() + "]");
            }
        }
        assertTrue(foundAddWrite);
        assertTrue(foundRemoveWrite);
    }

    public void testAliasValidation() {
        String index1 = randomAlphaOfLength(10);
        String aliasWithWriteIndex = randomAlphaOfLength(10);
        String index2 = randomAlphaOfLength(10);
        String aliasWithNoWriteIndex = randomAlphaOfLength(10);
        Boolean firstIsWriteIndex = randomFrom(false, null);
        final Settings settings = Settings.builder()
            .put(IndexMetadata.SETTING_VERSION_CREATED, Version.CURRENT)
            .put(IndexMetadata.SETTING_INDEX_UUID, UUIDs.randomBase64UUID())
            .put(IndexMetadata.SETTING_NUMBER_OF_SHARDS, 1)
            .put(IndexMetadata.SETTING_NUMBER_OF_REPLICAS, 0)
            .build();
        Metadata.Builder metadataBuilder = Metadata.builder()
            .put(
                IndexMetadata.builder(index1)
                    .settings(settings)
                    .putAlias(AliasMetadata.builder(aliasWithWriteIndex))
                    .putAlias(AliasMetadata.builder(aliasWithNoWriteIndex).writeIndex(firstIsWriteIndex))
            );
        IndexMetadata.Builder indexTwoBuilder = IndexMetadata.builder(index2).settings(settings);
        if (firstIsWriteIndex == null) {
            indexTwoBuilder.putAlias(AliasMetadata.builder(aliasWithNoWriteIndex).writeIndex(randomFrom(false, null)));
        }
        metadataBuilder.put(indexTwoBuilder);
        Metadata metadata = metadataBuilder.build();
        CreateIndexRequest req = new CreateIndexRequest();

        IllegalArgumentException exception = expectThrows(
            IllegalArgumentException.class,
            () -> MetadataRolloverService.validate(metadata, aliasWithNoWriteIndex, randomAlphaOfLength(5), req)
        );
        assertThat(exception.getMessage(), equalTo("rollover target [" + aliasWithNoWriteIndex + "] does not point to a write index"));
        exception = expectThrows(
            IllegalArgumentException.class,
            () -> MetadataRolloverService.validate(metadata, randomFrom(index1, index2), randomAlphaOfLength(5), req)
        );
        assertThat(exception.getMessage(), equalTo("rollover target is a [concrete index] but one of [alias,data_stream] was expected"));
        final String aliasName = randomAlphaOfLength(5);
        exception = expectThrows(
            IllegalArgumentException.class,
            () -> MetadataRolloverService.validate(metadata, aliasName, randomAlphaOfLength(5), req)
        );
        assertThat(exception.getMessage(), equalTo("rollover target [" + aliasName + "] does not exist"));
        MetadataRolloverService.validate(metadata, aliasWithWriteIndex, randomAlphaOfLength(5), req);
    }

    public void testDataStreamValidation() throws IOException {
        Metadata.Builder md = Metadata.builder();
        DataStream randomDataStream = DataStreamTestHelper.randomInstance();
        for (Index index : randomDataStream.getIndices()) {
            md.put(DataStreamTestHelper.getIndexMetadataBuilderForIndex(index));
        }
        md.put(randomDataStream);
        Metadata metadata = md.build();
        CreateIndexRequest req = new CreateIndexRequest();

        MetadataRolloverService.validate(metadata, randomDataStream.getName(), null, req);

        IllegalArgumentException exception = expectThrows(
            IllegalArgumentException.class,
            () -> MetadataRolloverService.validate(metadata, randomDataStream.getName(), randomAlphaOfLength(5), req)
        );
        assertThat(exception.getMessage(), equalTo("new index name may not be specified when rolling over a data stream"));

        CreateIndexRequest aliasReq = new CreateIndexRequest().alias(new Alias("no_aliases_permitted"));
        exception = expectThrows(
            IllegalArgumentException.class,
            () -> MetadataRolloverService.validate(metadata, randomDataStream.getName(), null, aliasReq)
        );
        assertThat(
            exception.getMessage(),
            equalTo("aliases, mappings, and index settings may not be specified when rolling over a data stream")
        );

        String mapping = Strings.toString(JsonXContent.contentBuilder().startObject().startObject("_doc").endObject().endObject());
        CreateIndexRequest mappingReq = new CreateIndexRequest().mapping(mapping);
        exception = expectThrows(
            IllegalArgumentException.class,
            () -> MetadataRolloverService.validate(metadata, randomDataStream.getName(), null, mappingReq)
        );
        assertThat(
            exception.getMessage(),
            equalTo("aliases, mappings, and index settings may not be specified when rolling over a data stream")
        );

        CreateIndexRequest settingReq = new CreateIndexRequest().settings(Settings.builder().put("foo", "bar"));
        exception = expectThrows(
            IllegalArgumentException.class,
            () -> MetadataRolloverService.validate(metadata, randomDataStream.getName(), null, settingReq)
        );
        assertThat(
            exception.getMessage(),
            equalTo("aliases, mappings, and index settings may not be specified when rolling over a data stream")
        );
    }

    public void testGenerateRolloverIndexName() {
        String invalidIndexName = randomAlphaOfLength(10) + "A";
        IndexNameExpressionResolver indexNameExpressionResolver = TestIndexNameExpressionResolver.newInstance();
        expectThrows(
            IllegalArgumentException.class,
            () -> MetadataRolloverService.generateRolloverIndexName(invalidIndexName, indexNameExpressionResolver)
        );
        int num = randomIntBetween(0, 100);
        final String indexPrefix = randomAlphaOfLength(10);
        String indexEndingInNumbers = indexPrefix + "-" + num;
        assertThat(
            MetadataRolloverService.generateRolloverIndexName(indexEndingInNumbers, indexNameExpressionResolver),
            equalTo(indexPrefix + "-" + String.format(Locale.ROOT, "%06d", num + 1))
        );
        assertThat(
            MetadataRolloverService.generateRolloverIndexName("index-name-1", indexNameExpressionResolver),
            equalTo("index-name-000002")
        );
        assertThat(
            MetadataRolloverService.generateRolloverIndexName("index-name-2", indexNameExpressionResolver),
            equalTo("index-name-000003")
        );
        assertEquals(
            "<index-name-{now/d}-000002>",
            MetadataRolloverService.generateRolloverIndexName("<index-name-{now/d}-1>", indexNameExpressionResolver)
        );
    }

    public void testCreateIndexRequest() {
        String alias = randomAlphaOfLength(10);
        String rolloverIndex = randomAlphaOfLength(10);
        final RolloverRequest rolloverRequest = new RolloverRequest(alias, randomAlphaOfLength(10));
        final ActiveShardCount activeShardCount = randomBoolean() ? ActiveShardCount.ALL : ActiveShardCount.ONE;
        rolloverRequest.getCreateIndexRequest().waitForActiveShards(activeShardCount);
        final Settings settings = Settings.builder()
            .put(IndexMetadata.SETTING_VERSION_CREATED, Version.CURRENT)
            .put(IndexMetadata.SETTING_INDEX_UUID, UUIDs.randomBase64UUID())
            .put(IndexMetadata.SETTING_NUMBER_OF_SHARDS, 1)
            .put(IndexMetadata.SETTING_NUMBER_OF_REPLICAS, 0)
            .build();
        rolloverRequest.getCreateIndexRequest().settings(settings);
        final CreateIndexClusterStateUpdateRequest createIndexRequest = MetadataRolloverService.prepareCreateIndexRequest(
            rolloverIndex,
            rolloverIndex,
            rolloverRequest.getCreateIndexRequest()
        );
        assertThat(createIndexRequest.settings(), equalTo(settings));
        assertThat(createIndexRequest.index(), equalTo(rolloverIndex));
        assertThat(createIndexRequest.cause(), equalTo("rollover_index"));
    }

    public void testCreateIndexRequestForDataStream() {
        DataStream dataStream = DataStreamTestHelper.randomInstance();
        final String newWriteIndexName = DataStream.getDefaultBackingIndexName(dataStream.getName(), dataStream.getGeneration() + 1);
        final RolloverRequest rolloverRequest = new RolloverRequest(dataStream.getName(), randomAlphaOfLength(10));
        final ActiveShardCount activeShardCount = randomBoolean() ? ActiveShardCount.ALL : ActiveShardCount.ONE;
        rolloverRequest.getCreateIndexRequest().waitForActiveShards(activeShardCount);
        final Settings settings = Settings.builder()
            .put(IndexMetadata.SETTING_VERSION_CREATED, Version.CURRENT)
            .put(IndexMetadata.SETTING_INDEX_UUID, UUIDs.randomBase64UUID())
            .put(IndexMetadata.SETTING_NUMBER_OF_SHARDS, 1)
            .put(IndexMetadata.SETTING_NUMBER_OF_REPLICAS, 0)
            .build();
        rolloverRequest.getCreateIndexRequest().settings(settings);
        final CreateIndexClusterStateUpdateRequest createIndexRequest = MetadataRolloverService.prepareDataStreamCreateIndexRequest(
            dataStream.getName(),
            newWriteIndexName,
            rolloverRequest.getCreateIndexRequest(),
            null
        );
        for (String settingKey : settings.keySet()) {
            assertThat(settings.get(settingKey), equalTo(createIndexRequest.settings().get(settingKey)));
        }
        assertThat(createIndexRequest.settings().get("index.hidden"), equalTo("true"));
        assertThat(createIndexRequest.index(), equalTo(newWriteIndexName));
        assertThat(createIndexRequest.cause(), equalTo("rollover_data_stream"));
    }

    public void testRejectDuplicateAlias() {
        final IndexTemplateMetadata template = IndexTemplateMetadata.builder("test-template")
            .patterns(Arrays.asList("foo-*", "bar-*"))
            .putAlias(AliasMetadata.builder("foo-write"))
            .putAlias(AliasMetadata.builder("bar-write").writeIndex(randomBoolean()))
            .build();
        final Metadata metadata = Metadata.builder().put(createMetadata(randomAlphaOfLengthBetween(5, 7)), false).put(template).build();
        String indexName = randomFrom("foo-123", "bar-xyz");
        String aliasName = randomFrom("foo-write", "bar-write");
        final IllegalArgumentException ex = expectThrows(
            IllegalArgumentException.class,
            () -> MetadataRolloverService.checkNoDuplicatedAliasInIndexTemplate(metadata, indexName, aliasName, randomBoolean())
        );
        assertThat(ex.getMessage(), containsString("index template [test-template]"));
    }

    public void testRejectDuplicateAliasV2() {
        Map<String, AliasMetadata> aliases = new HashMap<>();
        aliases.put("foo-write", AliasMetadata.builder("foo-write").build());
        aliases.put("bar-write", AliasMetadata.builder("bar-write").writeIndex(randomBoolean()).build());
        final ComposableIndexTemplate template = new ComposableIndexTemplate.Builder().indexPatterns(Arrays.asList("foo-*", "bar-*"))
            .template(new Template(null, null, aliases))
            .build();

        final Metadata metadata = Metadata.builder()
            .put(createMetadata(randomAlphaOfLengthBetween(5, 7)), false)
            .put("test-template", template)
            .build();
        String indexName = randomFrom("foo-123", "bar-xyz");
        String aliasName = randomFrom("foo-write", "bar-write");
        final IllegalArgumentException ex = expectThrows(
            IllegalArgumentException.class,
            () -> MetadataRolloverService.checkNoDuplicatedAliasInIndexTemplate(metadata, indexName, aliasName, randomBoolean())
        );
        assertThat(ex.getMessage(), containsString("index template [test-template]"));
    }

    public void testRejectDuplicateAliasV2UsingComponentTemplates() {
        Map<String, AliasMetadata> aliases = new HashMap<>();
        aliases.put("foo-write", AliasMetadata.builder("foo-write").build());
        aliases.put("bar-write", AliasMetadata.builder("bar-write").writeIndex(randomBoolean()).build());
        final ComponentTemplate ct = new ComponentTemplate(new Template(null, null, aliases), null, null);
        final ComposableIndexTemplate template = new ComposableIndexTemplate.Builder().indexPatterns(Arrays.asList("foo-*", "bar-*"))
            .componentTemplates(Collections.singletonList("ct"))
            .build();

        final Metadata metadata = Metadata.builder()
            .put(createMetadata(randomAlphaOfLengthBetween(5, 7)), false)
            .put("ct", ct)
            .put("test-template", template)
            .build();
        String indexName = randomFrom("foo-123", "bar-xyz");
        String aliasName = randomFrom("foo-write", "bar-write");
        final IllegalArgumentException ex = expectThrows(
            IllegalArgumentException.class,
            () -> MetadataRolloverService.checkNoDuplicatedAliasInIndexTemplate(metadata, indexName, aliasName, randomBoolean())
        );
        assertThat(ex.getMessage(), containsString("index template [test-template]"));
    }

    public void testRolloverDoesntRejectOperationIfValidComposableTemplateOverridesLegacyTemplate() {
        final IndexTemplateMetadata legacyTemplate = IndexTemplateMetadata.builder("legacy-template")
            .patterns(Arrays.asList("foo-*", "bar-*"))
            .putAlias(AliasMetadata.builder("foo-write"))
            .putAlias(AliasMetadata.builder("bar-write").writeIndex(randomBoolean()))
            .build();

        // v2 template overrides the v1 template and does not define the rollover aliases
        final ComposableIndexTemplate composableTemplate = new ComposableIndexTemplate.Builder().indexPatterns(
            Arrays.asList("foo-*", "bar-*")
        ).template(new Template(null, null, null)).build();

        final Metadata metadata = Metadata.builder()
            .put(createMetadata(randomAlphaOfLengthBetween(5, 7)), false)
            .put(legacyTemplate)
            .put("composable-template", composableTemplate)
            .build();
        String indexName = randomFrom("foo-123", "bar-xyz");
        String aliasName = randomFrom("foo-write", "bar-write");

        // the valid v2 template takes priority over the v1 template so the validation should not throw any exception
        MetadataRolloverService.checkNoDuplicatedAliasInIndexTemplate(metadata, indexName, aliasName, randomBoolean());
    }

    public void testHiddenAffectsResolvedTemplates() {
        final IndexTemplateMetadata template = IndexTemplateMetadata.builder("test-template")
            .patterns(Collections.singletonList("*"))
            .putAlias(AliasMetadata.builder("foo-write"))
            .putAlias(AliasMetadata.builder("bar-write").writeIndex(randomBoolean()))
            .build();
        final Metadata metadata = Metadata.builder().put(createMetadata(randomAlphaOfLengthBetween(5, 7)), false).put(template).build();
        String indexName = randomFrom("foo-123", "bar-xyz");
        String aliasName = randomFrom("foo-write", "bar-write");

        // hidden shouldn't throw
        MetadataRolloverService.checkNoDuplicatedAliasInIndexTemplate(metadata, indexName, aliasName, Boolean.TRUE);
        // not hidden will throw
        final IllegalArgumentException ex = expectThrows(
            IllegalArgumentException.class,
            () -> MetadataRolloverService.checkNoDuplicatedAliasInIndexTemplate(
                metadata,
                indexName,
                aliasName,
                randomFrom(Boolean.FALSE, null)
            )
        );
        assertThat(ex.getMessage(), containsString("index template [test-template]"));
    }

    public void testHiddenAffectsResolvedV2Templates() {
        Map<String, AliasMetadata> aliases = new HashMap<>();
        aliases.put("foo-write", AliasMetadata.builder("foo-write").build());
        aliases.put("bar-write", AliasMetadata.builder("bar-write").writeIndex(randomBoolean()).build());
        final ComposableIndexTemplate template = new ComposableIndexTemplate.Builder().indexPatterns(Collections.singletonList("*"))
            .template(new Template(null, null, aliases))
            .build();

        final Metadata metadata = Metadata.builder()
            .put(createMetadata(randomAlphaOfLengthBetween(5, 7)), false)
            .put("test-template", template)
            .build();
        String indexName = randomFrom("foo-123", "bar-xyz");
        String aliasName = randomFrom("foo-write", "bar-write");

        // hidden shouldn't throw
        MetadataRolloverService.checkNoDuplicatedAliasInIndexTemplate(metadata, indexName, aliasName, Boolean.TRUE);
        // not hidden will throw
        final IllegalArgumentException ex = expectThrows(
            IllegalArgumentException.class,
            () -> MetadataRolloverService.checkNoDuplicatedAliasInIndexTemplate(
                metadata,
                indexName,
                aliasName,
                randomFrom(Boolean.FALSE, null)
            )
        );
        assertThat(ex.getMessage(), containsString("index template [test-template]"));
    }

    public void testHiddenAffectsResolvedV2ComponentTemplates() {
        Map<String, AliasMetadata> aliases = new HashMap<>();
        aliases.put("foo-write", AliasMetadata.builder("foo-write").build());
        aliases.put("bar-write", AliasMetadata.builder("bar-write").writeIndex(randomBoolean()).build());
        final ComponentTemplate ct = new ComponentTemplate(new Template(null, null, aliases), null, null);
        final ComposableIndexTemplate template = new ComposableIndexTemplate.Builder().indexPatterns(Collections.singletonList("*"))
            .componentTemplates(Collections.singletonList("ct"))
            .build();

        final Metadata metadata = Metadata.builder()
            .put(createMetadata(randomAlphaOfLengthBetween(5, 7)), false)
            .put("ct", ct)
            .put("test-template", template)
            .build();
        String indexName = randomFrom("foo-123", "bar-xyz");
        String aliasName = randomFrom("foo-write", "bar-write");

        // hidden shouldn't throw
        MetadataRolloverService.checkNoDuplicatedAliasInIndexTemplate(metadata, indexName, aliasName, Boolean.TRUE);
        // not hidden will throw
        final IllegalArgumentException ex = expectThrows(
            IllegalArgumentException.class,
            () -> MetadataRolloverService.checkNoDuplicatedAliasInIndexTemplate(
                metadata,
                indexName,
                aliasName,
                randomFrom(Boolean.FALSE, null)
            )
        );
        assertThat(ex.getMessage(), containsString("index template [test-template]"));
    }

    /**
     * Test the main rolloverClusterState method. This does not validate every detail to depth, rather focuses on observing that each
     * parameter is used for the purpose intended.
     */
    public void testRolloverClusterState() throws Exception {
        final String aliasName = "logs-alias";
        final String indexPrefix = "logs-index-00000";
        String sourceIndexName = indexPrefix + "1";
        final IndexMetadata.Builder indexMetadata = IndexMetadata.builder(sourceIndexName)
            .putAlias(AliasMetadata.builder(aliasName).writeIndex(true).build())
            .settings(settings(Version.CURRENT))
            .numberOfShards(1)
            .numberOfReplicas(1);
        final ClusterState clusterState = ClusterState.builder(new ClusterName("test"))
            .metadata(Metadata.builder().put(indexMetadata))
            .build();

        ThreadPool testThreadPool = new TestThreadPool(getTestName());
        try {
            ClusterService clusterService = ClusterServiceUtils.createClusterService(testThreadPool);
            Environment env = mock(Environment.class);
            when(env.sharedDataFile()).thenReturn(null);
            AllocationService allocationService = mock(AllocationService.class);
            when(allocationService.reroute(any(ClusterState.class), any(String.class))).then(i -> i.getArguments()[0]);
            IndicesService indicesService = mockIndicesServices();
            IndexNameExpressionResolver mockIndexNameExpressionResolver = mock(IndexNameExpressionResolver.class);
            when(mockIndexNameExpressionResolver.resolveDateMathExpression(any())).then(returnsFirstArg());

            ShardLimitValidator shardLimitValidator = new ShardLimitValidator(Settings.EMPTY, clusterService);
            MetadataCreateIndexService createIndexService = new MetadataCreateIndexService(
                Settings.EMPTY,
                clusterService,
                indicesService,
                allocationService,
                null,
                shardLimitValidator,
                env,
                IndexScopedSettings.DEFAULT_SCOPED_SETTINGS,
                testThreadPool,
                null,
                EmptySystemIndices.INSTANCE,
                false
            );
            MetadataIndexAliasesService indexAliasesService = new MetadataIndexAliasesService(
                clusterService,
                indicesService,
                new AliasValidator(),
                null,
                xContentRegistry()
            );
            MetadataRolloverService rolloverService = new MetadataRolloverService(
                testThreadPool,
                createIndexService,
                indexAliasesService,
                mockIndexNameExpressionResolver,
                EmptySystemIndices.INSTANCE
            );

            MaxDocsCondition condition = new MaxDocsCondition(randomNonNegativeLong());
            List<Condition<?>> metConditions = Collections.singletonList(condition);
            String newIndexName = randomBoolean() ? "logs-index-9" : null;
            int numberOfShards = randomIntBetween(1, 5);
            CreateIndexRequest createIndexRequest = new CreateIndexRequest("_na_");
            createIndexRequest.settings(Settings.builder().put(IndexMetadata.SETTING_NUMBER_OF_SHARDS, numberOfShards));

            long before = testThreadPool.absoluteTimeInMillis();
            MetadataRolloverService.RolloverResult rolloverResult = rolloverService.rolloverClusterState(
                clusterState,
                aliasName,
                newIndexName,
                createIndexRequest,
                metConditions,
                randomBoolean(),
                false
            );
            long after = testThreadPool.absoluteTimeInMillis();

            newIndexName = newIndexName == null ? indexPrefix + "2" : newIndexName;
            assertEquals(sourceIndexName, rolloverResult.sourceIndexName);
            assertEquals(newIndexName, rolloverResult.rolloverIndexName);
            Metadata rolloverMetadata = rolloverResult.clusterState.metadata();
            assertEquals(2, rolloverMetadata.indices().size());
            IndexMetadata rolloverIndexMetadata = rolloverMetadata.index(newIndexName);
            assertThat(rolloverIndexMetadata.getNumberOfShards(), equalTo(numberOfShards));

            IndexAbstraction alias = rolloverMetadata.getIndicesLookup().get(aliasName);
            assertThat(alias.getType(), equalTo(IndexAbstraction.Type.ALIAS));
            assertThat(alias.getIndices(), hasSize(2));
            assertThat(alias.getIndices(), hasItem(rolloverMetadata.index(sourceIndexName).getIndex()));
            assertThat(alias.getIndices(), hasItem(rolloverIndexMetadata.getIndex()));
            assertThat(alias.getWriteIndex(), equalTo(rolloverIndexMetadata.getIndex()));

            RolloverInfo info = rolloverMetadata.index(sourceIndexName).getRolloverInfos().get(aliasName);
            assertThat(info.getTime(), lessThanOrEqualTo(after));
            assertThat(info.getTime(), greaterThanOrEqualTo(before));
            assertThat(info.getMetConditions(), hasSize(1));
            assertThat(info.getMetConditions().get(0).value(), equalTo(condition.value()));
        } finally {
            testThreadPool.shutdown();
        }
    }

    public void testRolloverClusterStateForDataStream() throws Exception {
        final DataStream dataStream = DataStreamTestHelper.randomInstance()
            // ensure no replicate data stream
            .promoteDataStream();
        ComposableIndexTemplate template = new ComposableIndexTemplate.Builder().indexPatterns(List.of(dataStream.getName() + "*"))
            .dataStreamTemplate(new ComposableIndexTemplate.DataStreamTemplate())
            .build();
        Metadata.Builder builder = Metadata.builder();
        builder.put("template", template);
        for (Index index : dataStream.getIndices()) {
            builder.put(DataStreamTestHelper.getIndexMetadataBuilderForIndex(index));
        }
        builder.put(dataStream);
        final ClusterState clusterState = ClusterState.builder(new ClusterName("test")).metadata(builder).build();

        ThreadPool testThreadPool = new TestThreadPool(getTestName());
        try {
            DateFieldMapper dateFieldMapper = new DateFieldMapper.Builder(
                "@timestamp",
                DateFieldMapper.Resolution.MILLISECONDS,
                null,
                ScriptCompiler.NONE,
                false,
<<<<<<< HEAD
                Version.CURRENT).build(MapperBuilderContext.ROOT);
=======
                Version.CURRENT,
                "indexName"
            ).build(MapperBuilderContext.ROOT);
>>>>>>> 6c90ab86
            ClusterService clusterService = ClusterServiceUtils.createClusterService(testThreadPool);
            Environment env = mock(Environment.class);
            when(env.sharedDataFile()).thenReturn(null);
            AllocationService allocationService = mock(AllocationService.class);
            when(allocationService.reroute(any(ClusterState.class), any(String.class))).then(i -> i.getArguments()[0]);
            RootObjectMapper.Builder root = new RootObjectMapper.Builder("_doc");
<<<<<<< HEAD
            root.add(new DateFieldMapper.Builder(dataStream.getTimeStampField().getName(), DateFieldMapper.Resolution.MILLISECONDS,
                DateFieldMapper.DEFAULT_DATE_TIME_FORMATTER, ScriptCompiler.NONE, true, Version.CURRENT));
=======
            root.add(
                new DateFieldMapper.Builder(
                    dataStream.getTimeStampField().getName(),
                    DateFieldMapper.Resolution.MILLISECONDS,
                    DateFieldMapper.DEFAULT_DATE_TIME_FORMATTER,
                    ScriptCompiler.NONE,
                    true,
                    Version.CURRENT,
                    "indexName"
                )
            );
>>>>>>> 6c90ab86
            MetadataFieldMapper dtfm = getDataStreamTimestampFieldMapper();
            Mapping mapping = new Mapping(
                root.build(MapperBuilderContext.ROOT),
                new MetadataFieldMapper[] { dtfm },
                Collections.emptyMap()
            );
            MappingLookup mappingLookup = MappingLookup.fromMappers(mapping, List.of(dtfm, dateFieldMapper), List.of(), List.of());
            IndicesService indicesService = mockIndicesServices(mappingLookup);
            IndexNameExpressionResolver mockIndexNameExpressionResolver = mock(IndexNameExpressionResolver.class);
            when(mockIndexNameExpressionResolver.resolveDateMathExpression(any())).then(returnsFirstArg());

            ShardLimitValidator shardLimitValidator = new ShardLimitValidator(Settings.EMPTY, clusterService);
            MetadataCreateIndexService createIndexService = new MetadataCreateIndexService(
                Settings.EMPTY,
                clusterService,
                indicesService,
                allocationService,
                null,
                shardLimitValidator,
                env,
                IndexScopedSettings.DEFAULT_SCOPED_SETTINGS,
                testThreadPool,
                null,
                EmptySystemIndices.INSTANCE,
                false
            );
            MetadataIndexAliasesService indexAliasesService = new MetadataIndexAliasesService(
                clusterService,
                indicesService,
                new AliasValidator(),
                null,
                xContentRegistry()
            );
            MetadataRolloverService rolloverService = new MetadataRolloverService(
                testThreadPool,
                createIndexService,
                indexAliasesService,
                mockIndexNameExpressionResolver,
                EmptySystemIndices.INSTANCE
            );

            MaxDocsCondition condition = new MaxDocsCondition(randomNonNegativeLong());
            List<Condition<?>> metConditions = Collections.singletonList(condition);
            CreateIndexRequest createIndexRequest = new CreateIndexRequest("_na_");

            long before = testThreadPool.absoluteTimeInMillis();
            MetadataRolloverService.RolloverResult rolloverResult = rolloverService.rolloverClusterState(
                clusterState,
                dataStream.getName(),
                null,
                createIndexRequest,
                metConditions,
                randomBoolean(),
                false
            );
            long after = testThreadPool.absoluteTimeInMillis();

            String sourceIndexName = DataStream.getDefaultBackingIndexName(dataStream.getName(), dataStream.getGeneration());
            String newIndexName = DataStream.getDefaultBackingIndexName(dataStream.getName(), dataStream.getGeneration() + 1);
            assertEquals(sourceIndexName, rolloverResult.sourceIndexName);
            assertEquals(newIndexName, rolloverResult.rolloverIndexName);
            Metadata rolloverMetadata = rolloverResult.clusterState.metadata();
            assertEquals(dataStream.getIndices().size() + 1, rolloverMetadata.indices().size());
            IndexMetadata rolloverIndexMetadata = rolloverMetadata.index(newIndexName);

            IndexAbstraction ds = rolloverMetadata.getIndicesLookup().get(dataStream.getName());
            assertThat(ds.getType(), equalTo(IndexAbstraction.Type.DATA_STREAM));
            assertThat(ds.getIndices(), hasSize(dataStream.getIndices().size() + 1));
            assertThat(ds.getIndices(), hasItem(rolloverMetadata.index(sourceIndexName).getIndex()));
            assertThat(ds.getIndices(), hasItem(rolloverIndexMetadata.getIndex()));
            assertThat(ds.getWriteIndex(), equalTo(rolloverIndexMetadata.getIndex()));

            RolloverInfo info = rolloverMetadata.index(sourceIndexName).getRolloverInfos().get(dataStream.getName());
            assertThat(info.getTime(), lessThanOrEqualTo(after));
            assertThat(info.getTime(), greaterThanOrEqualTo(before));
            assertThat(info.getMetConditions(), hasSize(1));
            assertThat(info.getMetConditions().get(0).value(), equalTo(condition.value()));
        } finally {
            testThreadPool.shutdown();
        }
    }

    public void testValidation() throws Exception {
        final String rolloverTarget;
        final String sourceIndexName;
        final String defaultRolloverIndexName;
        final boolean useDataStream = randomBoolean();
        final Metadata.Builder builder = Metadata.builder();
        if (useDataStream) {
            DataStream dataStream = DataStreamTestHelper.randomInstance()
                // ensure no replicate data stream
                .promoteDataStream();
            rolloverTarget = dataStream.getName();
            sourceIndexName = dataStream.getIndices().get(dataStream.getIndices().size() - 1).getName();
            defaultRolloverIndexName = DataStream.getDefaultBackingIndexName(dataStream.getName(), dataStream.getGeneration() + 1);
            ComposableIndexTemplate template = new ComposableIndexTemplate.Builder().indexPatterns(List.of(dataStream.getName() + "*"))
                .dataStreamTemplate(new ComposableIndexTemplate.DataStreamTemplate())
                .build();
            builder.put("template", template);
            for (Index index : dataStream.getIndices()) {
                builder.put(DataStreamTestHelper.getIndexMetadataBuilderForIndex(index));
            }
            builder.put(dataStream);
        } else {
            String indexPrefix = "logs-index-00000";
            rolloverTarget = "logs-alias";
            sourceIndexName = indexPrefix + "1";
            defaultRolloverIndexName = indexPrefix + "2";
            final IndexMetadata.Builder indexMetadata = IndexMetadata.builder(sourceIndexName)
                .putAlias(AliasMetadata.builder(rolloverTarget).writeIndex(true).build())
                .settings(settings(Version.CURRENT))
                .numberOfShards(1)
                .numberOfReplicas(1);
            builder.put(indexMetadata);
        }
        final ClusterState clusterState = ClusterState.builder(new ClusterName("test")).metadata(builder).build();

        MetadataCreateIndexService createIndexService = mock(MetadataCreateIndexService.class);
        MetadataIndexAliasesService metadataIndexAliasesService = mock(MetadataIndexAliasesService.class);
        IndexNameExpressionResolver mockIndexNameExpressionResolver = mock(IndexNameExpressionResolver.class);
        when(mockIndexNameExpressionResolver.resolveDateMathExpression(any())).then(returnsFirstArg());
        MetadataRolloverService rolloverService = new MetadataRolloverService(
            null,
            createIndexService,
            metadataIndexAliasesService,
            mockIndexNameExpressionResolver,
            EmptySystemIndices.INSTANCE
        );

        String newIndexName = useDataStream == false && randomBoolean() ? "logs-index-9" : null;

        MetadataRolloverService.RolloverResult rolloverResult = rolloverService.rolloverClusterState(
            clusterState,
            rolloverTarget,
            newIndexName,
            new CreateIndexRequest("_na_"),
            null,
            randomBoolean(),
            true
        );

        newIndexName = newIndexName == null ? defaultRolloverIndexName : newIndexName;
        assertEquals(sourceIndexName, rolloverResult.sourceIndexName);
        assertEquals(newIndexName, rolloverResult.rolloverIndexName);
        assertSame(rolloverResult.clusterState, clusterState);

        verify(createIndexService).validateIndexName(any(), same(clusterState));
        verifyNoMoreInteractions(createIndexService);
        verifyNoMoreInteractions(metadataIndexAliasesService);

        reset(createIndexService);
        doThrow(new InvalidIndexNameException("test", "invalid")).when(createIndexService).validateIndexName(any(), any());

        expectThrows(
            InvalidIndexNameException.class,
            () -> rolloverService.rolloverClusterState(
                clusterState,
                rolloverTarget,
                null,
                new CreateIndexRequest("_na_"),
                null,
                randomBoolean(),
                randomBoolean()
            )
        );

        verify(createIndexService).validateIndexName(any(), same(clusterState));
        verifyNoMoreInteractions(createIndexService);
        verifyNoMoreInteractions(metadataIndexAliasesService);
    }

    public void testRolloverClusterStateForDataStreamNoTemplate() throws Exception {
        final DataStream dataStream = DataStreamTestHelper.randomInstance();
        Metadata.Builder builder = Metadata.builder();
        for (Index index : dataStream.getIndices()) {
            builder.put(DataStreamTestHelper.getIndexMetadataBuilderForIndex(index));
        }
        builder.put(dataStream);
        final ClusterState clusterState = ClusterState.builder(new ClusterName("test")).metadata(builder).build();

        ThreadPool testThreadPool = mock(ThreadPool.class);
        ClusterService clusterService = ClusterServiceUtils.createClusterService(testThreadPool);
        Environment env = mock(Environment.class);
        AllocationService allocationService = mock(AllocationService.class);
        IndicesService indicesService = mockIndicesServices();
        IndexNameExpressionResolver mockIndexNameExpressionResolver = mock(IndexNameExpressionResolver.class);

        MetadataCreateIndexService createIndexService = new MetadataCreateIndexService(
            Settings.EMPTY,
            clusterService,
            indicesService,
            allocationService,
            null,
            null,
            env,
            null,
            testThreadPool,
            null,
            EmptySystemIndices.INSTANCE,
            false
        );
        MetadataIndexAliasesService indexAliasesService = new MetadataIndexAliasesService(
            clusterService,
            indicesService,
            new AliasValidator(),
            null,
            xContentRegistry()
        );
        MetadataRolloverService rolloverService = new MetadataRolloverService(
            testThreadPool,
            createIndexService,
            indexAliasesService,
            mockIndexNameExpressionResolver,
            EmptySystemIndices.INSTANCE
        );

        MaxDocsCondition condition = new MaxDocsCondition(randomNonNegativeLong());
        List<Condition<?>> metConditions = Collections.singletonList(condition);
        CreateIndexRequest createIndexRequest = new CreateIndexRequest("_na_");

        Exception e = expectThrows(
            IllegalArgumentException.class,
            () -> rolloverService.rolloverClusterState(
                clusterState,
                dataStream.getName(),
                null,
                createIndexRequest,
                metConditions,
                false,
                randomBoolean()
            )
        );
        assertThat(e.getMessage(), equalTo("no matching index template found for data stream [" + dataStream.getName() + "]"));
    }

    private IndicesService mockIndicesServices() throws Exception {
        return mockIndicesServices(null);
    }

    @SuppressWarnings({ "rawtypes", "unchecked" })
    private IndicesService mockIndicesServices(MappingLookup mappingLookup) throws Exception {
        /*
         * Throws Exception because Eclipse uses the lower bound for
         * CheckedFunction's exception type so it thinks the "when" call
         * can throw Exception. javac seems to be ok inferring something
         * else.
         */
        IndicesService indicesService = mock(IndicesService.class);
        when(indicesService.withTempIndexService(any(IndexMetadata.class), any(CheckedFunction.class))).then(invocationOnMock -> {
            IndexService indexService = mock(IndexService.class);
            IndexMetadata indexMetadata = (IndexMetadata) invocationOnMock.getArguments()[0];
            when(indexService.index()).thenReturn(indexMetadata.getIndex());
            MapperService mapperService = mock(MapperService.class);
            when(indexService.mapperService()).thenReturn(mapperService);
            when(mapperService.mappingLookup()).thenReturn(mappingLookup);
            when(indexService.getIndexEventListener()).thenReturn(new IndexEventListener() {
            });
            when(indexService.getIndexSortSupplier()).thenReturn(() -> null);
            return ((CheckedFunction<IndexService, ?, ?>) invocationOnMock.getArguments()[1]).apply(indexService);
        });
        return indicesService;
    }

    private static IndexMetadata createMetadata(String indexName) {
        final Settings settings = Settings.builder()
            .put(IndexMetadata.SETTING_VERSION_CREATED, Version.CURRENT)
            .put(IndexMetadata.SETTING_INDEX_UUID, UUIDs.randomBase64UUID())
            .put(IndexMetadata.SETTING_NUMBER_OF_SHARDS, 1)
            .put(IndexMetadata.SETTING_NUMBER_OF_REPLICAS, 0)
            .build();
        return IndexMetadata.builder(indexName)
            .creationDate(System.currentTimeMillis() - TimeValue.timeValueHours(3).getMillis())
            .settings(settings)
            .build();
    }

    private static MetadataFieldMapper getDataStreamTimestampFieldMapper() {
        Map<String, Object> fieldsMapping = new HashMap<>();
        fieldsMapping.put("type", DataStreamTimestampFieldMapper.NAME);
        fieldsMapping.put("enabled", true);
        MappingParserContext mockedParserContext = mock(MappingParserContext.class);
        return DataStreamTimestampFieldMapper.PARSER.parse("field", fieldsMapping, mockedParserContext).build();
    }
}<|MERGE_RESOLUTION|>--- conflicted
+++ resolved
@@ -672,23 +672,14 @@
                 null,
                 ScriptCompiler.NONE,
                 false,
-<<<<<<< HEAD
-                Version.CURRENT).build(MapperBuilderContext.ROOT);
-=======
-                Version.CURRENT,
-                "indexName"
+                Version.CURRENT
             ).build(MapperBuilderContext.ROOT);
->>>>>>> 6c90ab86
             ClusterService clusterService = ClusterServiceUtils.createClusterService(testThreadPool);
             Environment env = mock(Environment.class);
             when(env.sharedDataFile()).thenReturn(null);
             AllocationService allocationService = mock(AllocationService.class);
             when(allocationService.reroute(any(ClusterState.class), any(String.class))).then(i -> i.getArguments()[0]);
             RootObjectMapper.Builder root = new RootObjectMapper.Builder("_doc");
-<<<<<<< HEAD
-            root.add(new DateFieldMapper.Builder(dataStream.getTimeStampField().getName(), DateFieldMapper.Resolution.MILLISECONDS,
-                DateFieldMapper.DEFAULT_DATE_TIME_FORMATTER, ScriptCompiler.NONE, true, Version.CURRENT));
-=======
             root.add(
                 new DateFieldMapper.Builder(
                     dataStream.getTimeStampField().getName(),
@@ -696,11 +687,9 @@
                     DateFieldMapper.DEFAULT_DATE_TIME_FORMATTER,
                     ScriptCompiler.NONE,
                     true,
-                    Version.CURRENT,
-                    "indexName"
+                    Version.CURRENT
                 )
             );
->>>>>>> 6c90ab86
             MetadataFieldMapper dtfm = getDataStreamTimestampFieldMapper();
             Mapping mapping = new Mapping(
                 root.build(MapperBuilderContext.ROOT),
