--- conflicted
+++ resolved
@@ -30,13 +30,6 @@
 import org.elasticsearch.cluster.metadata.MetadataDeleteIndexService;
 import org.elasticsearch.common.collect.Tuple;
 import org.elasticsearch.common.io.stream.Writeable;
-<<<<<<< HEAD
-import org.elasticsearch.index.Index;
-import org.elasticsearch.test.AbstractWireSerializingTestCase;
-
-import java.util.List;
-import java.util.Map;
-=======
 import org.elasticsearch.common.settings.Settings;
 import org.elasticsearch.index.Index;
 import org.elasticsearch.test.AbstractWireSerializingTestCase;
@@ -46,7 +39,6 @@
 import java.util.Locale;
 import java.util.Set;
 import java.util.stream.Collectors;
->>>>>>> 0f2c03e7
 
 import static org.hamcrest.Matchers.containsString;
 import static org.hamcrest.Matchers.equalTo;
@@ -82,12 +74,6 @@
 
     public void testDeleteDataStream() {
         final String dataStreamName = "my-data-stream";
-<<<<<<< HEAD
-        DataStream existingDataStream = new DataStream(dataStreamName, "timestamp", List.of(new Index("name", "uuid")));
-        ClusterState cs = ClusterState.builder(new ClusterName("_name"))
-            .metadata(Metadata.builder().dataStreams(Map.of(dataStreamName, existingDataStream)).build()).build();
-        DeleteDataStreamAction.Request req = new DeleteDataStreamAction.Request(dataStreamName);
-=======
         final List<String> otherIndices = randomSubsetOf(List.of("foo", "bar", "baz"));
 
         ClusterState cs = getClusterState(
@@ -95,7 +81,6 @@
                 String.format(Locale.ROOT, "%s-%06d", dataStreamName, 1),
                 String.format(Locale.ROOT, "%s-%06d", dataStreamName, 2)))),
             otherIndices);
->>>>>>> 0f2c03e7
 
         DeleteDataStreamAction.Request req = new DeleteDataStreamAction.Request(dataStreamName);
         ClusterState newState = DeleteDataStreamAction.TransportAction.removeDataStream(getMetadataDeleteIndexService(), cs, req);
