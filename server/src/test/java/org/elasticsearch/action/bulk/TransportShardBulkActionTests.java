<<<<<<< HEAD
///*
// * Licensed to Elasticsearch under one or more contributor
// * license agreements. See the NOTICE file distributed with
// * this work for additional information regarding copyright
// * ownership. Elasticsearch licenses this file to you under
// * the Apache License, Version 2.0 (the "License"); you may
// * not use this file except in compliance with the License.
// * You may obtain a copy of the License at
// *
// *    http://www.apache.org/licenses/LICENSE-2.0
// *
// * Unless required by applicable law or agreed to in writing,
// * software distributed under the License is distributed on an
// * "AS IS" BASIS, WITHOUT WARRANTIES OR CONDITIONS OF ANY
// * KIND, either express or implied.  See the License for the
// * specific language governing permissions and limitations
// * under the License.
// */
//
//package org.elasticsearch.action.bulk;
//
//import org.elasticsearch.ElasticsearchException;
//import org.elasticsearch.ElasticsearchStatusException;
//import org.elasticsearch.Version;
//import org.elasticsearch.action.DocWriteRequest;
//import org.elasticsearch.action.DocWriteResponse;
//import org.elasticsearch.action.bulk.TransportShardBulkAction.ReplicaItemExecutionMode;
//import org.elasticsearch.action.delete.DeleteRequest;
//import org.elasticsearch.action.delete.DeleteResponse;
//import org.elasticsearch.action.index.IndexRequest;
//import org.elasticsearch.action.index.IndexResponse;
//import org.elasticsearch.action.support.WriteRequest.RefreshPolicy;
//import org.elasticsearch.action.support.replication.ReplicationOperation;
//import org.elasticsearch.action.support.replication.TransportWriteAction.WritePrimaryResult;
//import org.elasticsearch.action.update.UpdateHelper;
//import org.elasticsearch.action.update.UpdateRequest;
//import org.elasticsearch.action.update.UpdateResponse;
//import org.elasticsearch.client.Requests;
//import org.elasticsearch.cluster.metadata.IndexMetaData;
//import org.elasticsearch.common.lucene.uid.Versions;
//import org.elasticsearch.common.settings.Settings;
//import org.elasticsearch.common.xcontent.XContentType;
//import org.elasticsearch.index.VersionType;
//import org.elasticsearch.index.engine.Engine;
//import org.elasticsearch.index.engine.VersionConflictEngineException;
//import org.elasticsearch.index.mapper.MapperService;
//import org.elasticsearch.index.mapper.Mapping;
//import org.elasticsearch.index.shard.IndexShard;
//import org.elasticsearch.index.shard.IndexShardTestCase;
//import org.elasticsearch.index.shard.ShardId;
//import org.elasticsearch.index.translog.Translog;
//import org.elasticsearch.rest.RestStatus;
//
//import java.io.IOException;
//import java.util.HashMap;
//import java.util.Map;
//import java.util.concurrent.atomic.AtomicInteger;
//import java.util.function.LongSupplier;
//
//import static org.elasticsearch.action.bulk.TransportShardBulkAction.replicaItemExecutionMode;
//import static org.hamcrest.CoreMatchers.equalTo;
//import static org.hamcrest.CoreMatchers.not;
//import static org.hamcrest.CoreMatchers.notNullValue;
//import static org.hamcrest.Matchers.arrayWithSize;
//import static org.hamcrest.Matchers.containsString;
//import static org.hamcrest.Matchers.instanceOf;
//import static org.mockito.Mockito.any;
//import static org.mockito.Mockito.anyBoolean;
//import static org.mockito.Mockito.anyLong;
//import static org.mockito.Mockito.spy;
//import static org.mockito.Mockito.times;
//import static org.mockito.Mockito.verify;
//
//public class TransportShardBulkActionTests extends IndexShardTestCase {
//
//    private final ShardId shardId = new ShardId("index", "_na_", 0);
//    private final Settings idxSettings = Settings.builder()
//            .put("index.number_of_shards", 1)
//            .put("index.number_of_replicas", 0)
//            .put("index.version.created", Version.CURRENT.id)
//            .build();
//
//    private IndexMetaData indexMetaData() throws IOException {
//        return IndexMetaData.builder("index")
//                .putMapping("_doc",
//                        "{\"properties\":{\"foo\":{\"type\":\"text\",\"fields\":" +
//                                "{\"keyword\":{\"type\":\"keyword\",\"ignore_above\":256}}}}}")
//                .settings(idxSettings)
//                .primaryTerm(0, 1).build();
//    }
//
//    public void testShouldExecuteReplicaItem() throws Exception {
//        // Successful index request should be replicated
//        DocWriteRequest writeRequest = new IndexRequest("index", "_doc", "id")
//                .source(Requests.INDEX_CONTENT_TYPE, "foo", "bar");
//        DocWriteResponse response = new IndexResponse(shardId, "type", "id", 1, 17, 1, randomBoolean());
//        BulkItemRequest request = new BulkItemRequest(0, writeRequest);
//        request.setPrimaryResponse(new BulkItemResponse(0, DocWriteRequest.OpType.INDEX, response));
//        assertThat(replicaItemExecutionMode(request, 0),
//                equalTo(ReplicaItemExecutionMode.NORMAL));
//
//        // Failed index requests without sequence no should not be replicated
//        writeRequest = new IndexRequest("index", "_doc", "id")
//                .source(Requests.INDEX_CONTENT_TYPE, "foo", "bar");
//        request = new BulkItemRequest(0, writeRequest);
//        request.setPrimaryResponse(
//                new BulkItemResponse(0, DocWriteRequest.OpType.INDEX,
//                        new BulkItemResponse.Failure("index", "type", "id",
//                                                     new IllegalArgumentException("i died"))));
//        assertThat(replicaItemExecutionMode(request, 0),
//                equalTo(ReplicaItemExecutionMode.NOOP));
//
//        // Failed index requests with sequence no should be replicated
//        request = new BulkItemRequest(0, writeRequest);
//        request.setPrimaryResponse(
//                new BulkItemResponse(0, DocWriteRequest.OpType.INDEX,
//                        new BulkItemResponse.Failure("index", "type", "id",
//                                new IllegalArgumentException(
//                                        "i died after sequence no was generated"),
//                                1)));
//        assertThat(replicaItemExecutionMode(request, 0),
//                equalTo(ReplicaItemExecutionMode.FAILURE));
//        // NOOP requests should not be replicated
//        writeRequest = new UpdateRequest("index", "type", "id");
//        response = new UpdateResponse(shardId, "type", "id", 1, DocWriteResponse.Result.NOOP);
//        request = new BulkItemRequest(0, writeRequest);
//        request.setPrimaryResponse(new BulkItemResponse(0, DocWriteRequest.OpType.UPDATE,
//                        response));
//        assertThat(replicaItemExecutionMode(request, 0),
//                equalTo(ReplicaItemExecutionMode.NOOP));
//    }
//
//
//    public void testExecuteBulkIndexRequest() throws Exception {
//        IndexMetaData metaData = indexMetaData();
//        IndexShard shard = newStartedShard(true);
//
//        BulkItemRequest[] items = new BulkItemRequest[1];
//        boolean create = randomBoolean();
//        DocWriteRequest writeRequest = new IndexRequest("index", "_doc", "id").source(Requests.INDEX_CONTENT_TYPE).create(create);
//        BulkItemRequest primaryRequest = new BulkItemRequest(0, writeRequest);
//        items[0] = primaryRequest;
//        BulkShardRequest bulkShardRequest =
//                new BulkShardRequest(shardId, RefreshPolicy.NONE, items);
//
//        Translog.Location location = new Translog.Location(0, 0, 0);
//        UpdateHelper updateHelper = null;
//
//        Translog.Location newLocation = TransportShardBulkAction.executeBulkItemRequest(metaData,
//                shard, bulkShardRequest, location, 0, updateHelper,
//                threadPool::absoluteTimeInMillis, new NoopMappingUpdatePerformer());
//
//        // Translog should change, since there were no problems
//        assertThat(newLocation, not(location));
//
//        BulkItemResponse primaryResponse = bulkShardRequest.items()[0].getPrimaryResponse();
//
//        assertThat(primaryResponse.getItemId(), equalTo(0));
//        assertThat(primaryResponse.getId(), equalTo("id"));
//        assertThat(primaryResponse.getOpType(),
//                equalTo(create ? DocWriteRequest.OpType.CREATE : DocWriteRequest.OpType.INDEX));
//        assertFalse(primaryResponse.isFailed());
//
//        // Assert that the document actually made it there
//        assertDocCount(shard, 1);
//
//        writeRequest = new IndexRequest("index", "_doc", "id").source(Requests.INDEX_CONTENT_TYPE).create(true);
//        primaryRequest = new BulkItemRequest(0, writeRequest);
//        items[0] = primaryRequest;
//        bulkShardRequest = new BulkShardRequest(shardId, RefreshPolicy.NONE, items);
//
//        Translog.Location secondLocation =
//                TransportShardBulkAction.executeBulkItemRequest( metaData,
//                        shard, bulkShardRequest, newLocation, 0, updateHelper,
//                        threadPool::absoluteTimeInMillis, new ThrowingMappingUpdatePerformer(new RuntimeException("fail")));
//
//        // Translog should not change, since the document was not indexed due to a version conflict
//        assertThat(secondLocation, equalTo(newLocation));
//
//        BulkItemRequest replicaRequest = bulkShardRequest.items()[0];
//
//        primaryResponse = bulkShardRequest.items()[0].getPrimaryResponse();
//
//        assertThat(primaryResponse.getItemId(), equalTo(0));
//        assertThat(primaryResponse.getId(), equalTo("id"));
//        assertThat(primaryResponse.getOpType(), equalTo(DocWriteRequest.OpType.CREATE));
//        // Should be failed since the document already exists
//        assertTrue(primaryResponse.isFailed());
//
//        BulkItemResponse.Failure failure = primaryResponse.getFailure();
//        assertThat(failure.getIndex(), equalTo("index"));
//        assertThat(failure.getType(), equalTo("_doc"));
//        assertThat(failure.getId(), equalTo("id"));
//        assertThat(failure.getCause().getClass(), equalTo(VersionConflictEngineException.class));
//        assertThat(failure.getCause().getMessage(),
//                containsString("version conflict, document already exists (current version [1])"));
//        assertThat(failure.getStatus(), equalTo(RestStatus.CONFLICT));
//
//        assertThat(replicaRequest, equalTo(primaryRequest));
//
//        // Assert that the document count is still 1
//        assertDocCount(shard, 1);
//        closeShards(shard);
//    }
//
//    public void testSkipBulkIndexRequestIfAborted() throws Exception {
//        IndexShard shard = newStartedShard(true);
//
//        BulkItemRequest[] items = new BulkItemRequest[randomIntBetween(2, 5)];
//        for (int i = 0; i < items.length; i++) {
//            DocWriteRequest writeRequest = new IndexRequest("index", "_doc", "id_" + i)
//                .source(Requests.INDEX_CONTENT_TYPE)
//                .opType(DocWriteRequest.OpType.INDEX);
//            items[i] = new BulkItemRequest(i, writeRequest);
//        }
//        BulkShardRequest bulkShardRequest = new BulkShardRequest(shardId, RefreshPolicy.NONE, items);
//
//        // Preemptively abort one of the bulk items, but allow the others to proceed
//        BulkItemRequest rejectItem = randomFrom(items);
//        RestStatus rejectionStatus = randomFrom(RestStatus.BAD_REQUEST, RestStatus.CONFLICT, RestStatus.FORBIDDEN, RestStatus.LOCKED);
//        final ElasticsearchStatusException rejectionCause = new ElasticsearchStatusException("testing rejection", rejectionStatus);
//        rejectItem.abort("index", rejectionCause);
//
//        UpdateHelper updateHelper = null;
//        WritePrimaryResult<BulkShardRequest, BulkShardResponse> result = TransportShardBulkAction.performOnPrimary(
//            bulkShardRequest, shard, updateHelper, threadPool::absoluteTimeInMillis, new NoopMappingUpdatePerformer(), observer,
//              callback);
//
//        // since at least 1 item passed, the tran log location should exist,
//        assertThat(result.location, notNullValue());
//        // and the response should exist and match the item count
//        assertThat(result.finalResponseIfSuccessful, notNullValue());
//        assertThat(result.finalResponseIfSuccessful.getResponses(), arrayWithSize(items.length));
//
//        // check each response matches the input item, including the rejection
//        for (int i = 0; i < items.length; i++) {
//            BulkItemResponse response = result.finalResponseIfSuccessful.getResponses()[i];
//            assertThat(response.getItemId(), equalTo(i));
//            assertThat(response.getIndex(), equalTo("index"));
//            assertThat(response.getType(), equalTo("_doc"));
//            assertThat(response.getId(), equalTo("id_" + i));
//            assertThat(response.getOpType(), equalTo(DocWriteRequest.OpType.INDEX));
//            if (response.getItemId() == rejectItem.id()) {
//                assertTrue(response.isFailed());
//                assertThat(response.getFailure().getCause(), equalTo(rejectionCause));
//                assertThat(response.status(), equalTo(rejectionStatus));
//            } else {
//                assertFalse(response.isFailed());
//            }
//        }
//
//        // Check that the non-rejected updates made it to the shard
//        assertDocCount(shard, items.length - 1);
//        closeShards(shard);
//    }
//
//    public void testExecuteBulkIndexRequestWithRejection() throws Exception {
//        IndexMetaData metaData = indexMetaData();
//        IndexShard shard = newStartedShard(true);
//
//        BulkItemRequest[] items = new BulkItemRequest[1];
//        DocWriteRequest writeRequest = new IndexRequest("index", "_doc", "id")
//                .source(Requests.INDEX_CONTENT_TYPE, "foo", "bar");
//        items[0] = new BulkItemRequest(0, writeRequest);
//        BulkShardRequest bulkShardRequest =
//                new BulkShardRequest(shardId, RefreshPolicy.NONE, items);
//
//        Translog.Location location = new Translog.Location(0, 0, 0);
//        UpdateHelper updateHelper = null;
//
//        // Pretend the mappings haven't made it to the node yet, and throw a rejection
//        expectThrows(ReplicationOperation.RetryOnPrimaryException.class,
//            () -> TransportShardBulkAction.executeBulkItemRequest(metaData, shard, bulkShardRequest,
//                location, 0, updateHelper, threadPool::absoluteTimeInMillis,
//                new NoopMappingUpdatePerformer()));
//
//        closeShards(shard);
//    }
//
//    public void testExecuteBulkIndexRequestWithErrorWhileUpdatingMapping() throws Exception {
//        IndexMetaData metaData = indexMetaData();
//        IndexShard shard = newStartedShard(true);
//
//        BulkItemRequest[] items = new BulkItemRequest[1];
//        DocWriteRequest writeRequest = new IndexRequest("index", "_doc", "id")
//                .source(Requests.INDEX_CONTENT_TYPE, "foo", "bar");
//        items[0] = new BulkItemRequest(0, writeRequest);
//        BulkShardRequest bulkShardRequest =
//                new BulkShardRequest(shardId, RefreshPolicy.NONE, items);
//
//        Translog.Location location = new Translog.Location(0, 0, 0);
//        UpdateHelper updateHelper = null;
//
//        // Return an exception when trying to update the mapping
//        RuntimeException err = new RuntimeException("some kind of exception");
//
//        Translog.Location newLocation = TransportShardBulkAction.executeBulkItemRequest(metaData,
//                shard, bulkShardRequest, location, 0, updateHelper,
//                threadPool::absoluteTimeInMillis, new ThrowingMappingUpdatePerformer(err));
//
//        // Translog shouldn't change, as there were conflicting mappings
//        assertThat(newLocation, equalTo(location));
//
//        BulkItemResponse primaryResponse = bulkShardRequest.items()[0].getPrimaryResponse();
//
//        // Since this was not a conflict failure, the primary response
//        // should be filled out with the failure information
//        assertThat(primaryResponse.getItemId(), equalTo(0));
//        assertThat(primaryResponse.getId(), equalTo("id"));
//        assertThat(primaryResponse.getOpType(), equalTo(DocWriteRequest.OpType.INDEX));
//        assertTrue(primaryResponse.isFailed());
//        assertThat(primaryResponse.getFailureMessage(), containsString("some kind of exception"));
//        BulkItemResponse.Failure failure = primaryResponse.getFailure();
//        assertThat(failure.getIndex(), equalTo("index"));
//        assertThat(failure.getType(), equalTo("_doc"));
//        assertThat(failure.getId(), equalTo("id"));
//        assertThat(failure.getCause(), equalTo(err));
//
//        closeShards(shard);
//    }
//
//    public void testExecuteBulkDeleteRequest() throws Exception {
//        IndexMetaData metaData = indexMetaData();
//        IndexShard shard = newStartedShard(true);
//
//        BulkItemRequest[] items = new BulkItemRequest[1];
//        DocWriteRequest writeRequest = new DeleteRequest("index", "_doc", "id");
//        items[0] = new BulkItemRequest(0, writeRequest);
//        BulkShardRequest bulkShardRequest =
//                new BulkShardRequest(shardId, RefreshPolicy.NONE, items);
//
//        Translog.Location location = new Translog.Location(0, 0, 0);
//        UpdateHelper updateHelper = null;
//
//        Translog.Location newLocation = TransportShardBulkAction.executeBulkItemRequest(metaData,
//                shard, bulkShardRequest, location, 0, updateHelper,
//                threadPool::absoluteTimeInMillis, new NoopMappingUpdatePerformer());
//
//        // Translog changes, even though the document didn't exist
//        assertThat(newLocation, not(location));
//
//        BulkItemRequest replicaRequest = bulkShardRequest.items()[0];
//        DocWriteRequest replicaDeleteRequest = replicaRequest.request();
//        BulkItemResponse primaryResponse = replicaRequest.getPrimaryResponse();
//        DeleteResponse response = primaryResponse.getResponse();
//
//        // Any version can be matched on replica
//        assertThat(replicaDeleteRequest.version(), equalTo(Versions.MATCH_ANY));
//        assertThat(replicaDeleteRequest.versionType(), equalTo(VersionType.INTERNAL));
//
//        assertThat(primaryResponse.getItemId(), equalTo(0));
//        assertThat(primaryResponse.getId(), equalTo("id"));
//        assertThat(primaryResponse.getOpType(), equalTo(DocWriteRequest.OpType.DELETE));
//        assertFalse(primaryResponse.isFailed());
//
//        assertThat(response.getResult(), equalTo(DocWriteResponse.Result.NOT_FOUND));
//        assertThat(response.getShardId(), equalTo(shard.shardId()));
//        assertThat(response.getIndex(), equalTo("index"));
//        assertThat(response.getType(), equalTo("_doc"));
//        assertThat(response.getId(), equalTo("id"));
//        assertThat(response.getVersion(), equalTo(1L));
//        assertThat(response.getSeqNo(), equalTo(0L));
//        assertThat(response.forcedRefresh(), equalTo(false));
//
//        // Now do the same after indexing the document, it should now find and delete the document
//        indexDoc(shard, "_doc", "id", "{}");
//
//        writeRequest = new DeleteRequest("index", "_doc", "id");
//        items[0] = new BulkItemRequest(0, writeRequest);
//        bulkShardRequest = new BulkShardRequest(shardId, RefreshPolicy.NONE, items);
//
//        location = newLocation;
//
//        newLocation = TransportShardBulkAction.executeBulkItemRequest(metaData, shard,
//                bulkShardRequest, location, 0, updateHelper, threadPool::absoluteTimeInMillis,
//                new NoopMappingUpdatePerformer());
//
//        // Translog changes, because the document was deleted
//        assertThat(newLocation, not(location));
//
//        replicaRequest = bulkShardRequest.items()[0];
//        replicaDeleteRequest = replicaRequest.request();
//        primaryResponse = replicaRequest.getPrimaryResponse();
//        response = primaryResponse.getResponse();
//
//        // Any version can be matched on replica
//        assertThat(replicaDeleteRequest.version(), equalTo(Versions.MATCH_ANY));
//        assertThat(replicaDeleteRequest.versionType(), equalTo(VersionType.INTERNAL));
//
//        assertThat(primaryResponse.getItemId(), equalTo(0));
//        assertThat(primaryResponse.getId(), equalTo("id"));
//        assertThat(primaryResponse.getOpType(), equalTo(DocWriteRequest.OpType.DELETE));
//        assertFalse(primaryResponse.isFailed());
//
//        assertThat(response.getResult(), equalTo(DocWriteResponse.Result.DELETED));
//        assertThat(response.getShardId(), equalTo(shard.shardId()));
//        assertThat(response.getIndex(), equalTo("index"));
//        assertThat(response.getType(), equalTo("_doc"));
//        assertThat(response.getId(), equalTo("id"));
//        assertThat(response.getVersion(), equalTo(3L));
//        assertThat(response.getSeqNo(), equalTo(2L));
//        assertThat(response.forcedRefresh(), equalTo(false));
//
//        assertDocCount(shard, 0);
//        closeShards(shard);
//    }
//
//    public void testNoopUpdateReplicaRequest() throws Exception {
//        DocWriteRequest writeRequest = new IndexRequest("index", "_doc", "id")
//                .source(Requests.INDEX_CONTENT_TYPE, "field", "value");
//        BulkItemRequest replicaRequest = new BulkItemRequest(0, writeRequest);
//
//        DocWriteResponse noopUpdateResponse = new UpdateResponse(shardId, "_doc", "id", 0,
//                DocWriteResponse.Result.NOOP);
//        BulkItemResultHolder noopResults = new BulkItemResultHolder(noopUpdateResponse, null,
//                replicaRequest);
//
//        Translog.Location location = new Translog.Location(0, 0, 0);
//        BulkItemRequest[] items = new BulkItemRequest[0];
//        BulkShardRequest bulkShardRequest =
//                new BulkShardRequest(shardId, RefreshPolicy.NONE, items);
//
//        BulkItemResponse primaryResponse = TransportShardBulkAction.createPrimaryResponse(
//                noopResults, DocWriteRequest.OpType.UPDATE, bulkShardRequest);
//
//        Translog.Location newLocation =
//                TransportShardBulkAction.calculateTranslogLocation(location, noopResults);
//
//        // Basically nothing changes in the request since it's a noop
//        assertThat(newLocation, equalTo(location));
//        assertThat(primaryResponse.getItemId(), equalTo(0));
//        assertThat(primaryResponse.getId(), equalTo("id"));
//        assertThat(primaryResponse.getOpType(), equalTo(DocWriteRequest.OpType.UPDATE));
//        assertThat(primaryResponse.getResponse(), equalTo(noopUpdateResponse));
//        assertThat(primaryResponse.getResponse().getResult(),
//                equalTo(DocWriteResponse.Result.NOOP));
//    }
//
//    public void testUpdateReplicaRequestWithFailure() throws Exception {
//        DocWriteRequest writeRequest = new IndexRequest("index", "_doc", "id").source(Requests.INDEX_CONTENT_TYPE);
//        BulkItemRequest replicaRequest = new BulkItemRequest(0, writeRequest);
//
//        Exception err = new ElasticsearchException("I'm dead <(x.x)>");
//        Engine.IndexResult indexResult = new Engine.IndexResult(err, 0, 0);
//        BulkItemResultHolder failedResults = new BulkItemResultHolder(null, indexResult,
//                replicaRequest);
//
//        Translog.Location location = new Translog.Location(0, 0, 0);
//        BulkItemRequest[] items = new BulkItemRequest[0];
//        BulkShardRequest bulkShardRequest =
//                new BulkShardRequest(shardId, RefreshPolicy.NONE, items);
//        BulkItemResponse primaryResponse =
//                TransportShardBulkAction.createPrimaryResponse(
//                        failedResults, DocWriteRequest.OpType.UPDATE, bulkShardRequest);
//
//        Translog.Location newLocation =
//                TransportShardBulkAction.calculateTranslogLocation(location, failedResults);
//
//        // Since this was not a conflict failure, the primary response
//        // should be filled out with the failure information
//        assertThat(newLocation, equalTo(location));
//        assertThat(primaryResponse.getItemId(), equalTo(0));
//        assertThat(primaryResponse.getId(), equalTo("id"));
//        assertThat(primaryResponse.getOpType(), equalTo(DocWriteRequest.OpType.INDEX));
//        assertTrue(primaryResponse.isFailed());
//        assertThat(primaryResponse.getFailureMessage(), containsString("I'm dead <(x.x)>"));
//        BulkItemResponse.Failure failure = primaryResponse.getFailure();
//        assertThat(failure.getIndex(), equalTo("index"));
//        assertThat(failure.getType(), equalTo("_doc"));
//        assertThat(failure.getId(), equalTo("id"));
//        assertThat(failure.getCause(), equalTo(err));
//        assertThat(failure.getStatus(), equalTo(RestStatus.INTERNAL_SERVER_ERROR));
//    }
//
//    public void testUpdateReplicaRequestWithConflictFailure() throws Exception {
//        DocWriteRequest writeRequest = new IndexRequest("index", "_doc", "id").source(Requests.INDEX_CONTENT_TYPE);
//        BulkItemRequest replicaRequest = new BulkItemRequest(0, writeRequest);
//
//        Exception err = new VersionConflictEngineException(shardId, "_doc", "id",
//                "I'm conflicted <(;_;)>");
//        Engine.IndexResult indexResult = new Engine.IndexResult(err, 0, 0);
//        BulkItemResultHolder failedResults = new BulkItemResultHolder(null, indexResult,
//                replicaRequest);
//
//        Translog.Location location = new Translog.Location(0, 0, 0);
//        BulkItemRequest[] items = new BulkItemRequest[0];
//        BulkShardRequest bulkShardRequest =
//                new BulkShardRequest(shardId, RefreshPolicy.NONE, items);
//        BulkItemResponse primaryResponse =
//                TransportShardBulkAction.createPrimaryResponse(
//                        failedResults, DocWriteRequest.OpType.UPDATE, bulkShardRequest);
//
//        Translog.Location newLocation =
//                TransportShardBulkAction.calculateTranslogLocation(location, failedResults);
//
//        // Since this was not a conflict failure, the primary response
//        // should be filled out with the failure information
//        assertThat(newLocation, equalTo(location));
//        assertThat(primaryResponse.getItemId(), equalTo(0));
//        assertThat(primaryResponse.getId(), equalTo("id"));
//        assertThat(primaryResponse.getOpType(), equalTo(DocWriteRequest.OpType.INDEX));
//        assertTrue(primaryResponse.isFailed());
//        assertThat(primaryResponse.getFailureMessage(), containsString("I'm conflicted <(;_;)>"));
//        BulkItemResponse.Failure failure = primaryResponse.getFailure();
//        assertThat(failure.getIndex(), equalTo("index"));
//        assertThat(failure.getType(), equalTo("_doc"));
//        assertThat(failure.getId(), equalTo("id"));
//        assertThat(failure.getCause(), equalTo(err));
//        assertThat(failure.getStatus(), equalTo(RestStatus.CONFLICT));
//    }
//
//    public void testUpdateReplicaRequestWithSuccess() throws Exception {
//        DocWriteRequest writeRequest = new IndexRequest("index", "_doc", "id")
//                .source(Requests.INDEX_CONTENT_TYPE);
//        BulkItemRequest replicaRequest = new BulkItemRequest(0, writeRequest);
//
//        boolean created = randomBoolean();
//        Translog.Location resultLocation = new Translog.Location(42, 42, 42);
//        Engine.IndexResult indexResult = new FakeResult(1, 1, created, resultLocation);
//        DocWriteResponse indexResponse = new IndexResponse(shardId, "_doc", "id", 1, 17, 1, created);
//        BulkItemResultHolder goodResults =
//                new BulkItemResultHolder(indexResponse, indexResult, replicaRequest);
//
//        Translog.Location originalLocation = new Translog.Location(21, 21, 21);
//        BulkItemRequest[] items = new BulkItemRequest[0];
//        BulkShardRequest bulkShardRequest =
//                new BulkShardRequest(shardId, RefreshPolicy.NONE, items);
//        BulkItemResponse primaryResponse =
//                TransportShardBulkAction.createPrimaryResponse(
//                        goodResults, DocWriteRequest.OpType.INDEX, bulkShardRequest);
//
//        Translog.Location newLocation =
//                TransportShardBulkAction.calculateTranslogLocation(originalLocation, goodResults);
//
//        // Check that the translog is successfully advanced
//        assertThat(newLocation, equalTo(resultLocation));
//        // Since this was not a conflict failure, the primary response
//        // should be filled out with the failure information
//        assertThat(primaryResponse.getItemId(), equalTo(0));
//        assertThat(primaryResponse.getId(), equalTo("id"));
//        assertThat(primaryResponse.getOpType(), equalTo(DocWriteRequest.OpType.INDEX));
//        DocWriteResponse response = primaryResponse.getResponse();
//        assertThat(response.status(), equalTo(created ? RestStatus.CREATED : RestStatus.OK));
//    }
//
//    public void testCalculateTranslogLocation() throws Exception {
//        final Translog.Location original = new Translog.Location(0, 0, 0);
//
//        DocWriteRequest writeRequest = new IndexRequest("index", "_doc", "id")
//            .source(Requests.INDEX_CONTENT_TYPE);
//        BulkItemRequest replicaRequest = new BulkItemRequest(0, writeRequest);
//        BulkItemResultHolder results = new BulkItemResultHolder(null, null, replicaRequest);
//
//        assertThat(TransportShardBulkAction.calculateTranslogLocation(original, results),
//                equalTo(original));
//
//        boolean created = randomBoolean();
//        DocWriteResponse indexResponse = new IndexResponse(shardId, "_doc", "id", 1, 17, 1, created);
//        Translog.Location newLocation = new Translog.Location(1, 1, 1);
//        final long version = randomNonNegativeLong();
//        final long seqNo = randomNonNegativeLong();
//        Engine.IndexResult indexResult = new IndexResultWithLocation(version, seqNo, created, newLocation);
//        results = new BulkItemResultHolder(indexResponse, indexResult, replicaRequest);
//        assertThat(TransportShardBulkAction.calculateTranslogLocation(original, results),
//                equalTo(newLocation));
//
//    }
//
//    public void testNoOpReplicationOnPrimaryDocumentFailure() throws Exception {
//        final IndexShard shard = spy(newStartedShard(false));
//        BulkItemRequest itemRequest = new BulkItemRequest(0, new IndexRequest("index", "_doc").source(Requests.INDEX_CONTENT_TYPE));
//        final String failureMessage = "simulated primary failure";
//        final IOException exception = new IOException(failureMessage);
//        itemRequest.setPrimaryResponse(new BulkItemResponse(0,
//                randomFrom(
//                        DocWriteRequest.OpType.CREATE,
//                        DocWriteRequest.OpType.DELETE,
//                        DocWriteRequest.OpType.INDEX
//                ),
//                new BulkItemResponse.Failure("index", "_doc", "1",
//                    exception, 1L)
//        ));
//        BulkItemRequest[] itemRequests = new BulkItemRequest[1];
//        itemRequests[0] = itemRequest;
//        BulkShardRequest bulkShardRequest = new BulkShardRequest(
//                shard.shardId(), RefreshPolicy.NONE, itemRequests);
//        TransportShardBulkAction.performOnReplica(bulkShardRequest, shard);
//        verify(shard, times(1)).markSeqNoAsNoop(1, exception.toString());
//        closeShards(shard);
//    }
//
//    public void testMappingUpdateParsesCorrectNumberOfTimes() throws Exception {
//        IndexMetaData metaData = indexMetaData();
//        logger.info("--> metadata.getIndex(): {}", metaData.getIndex());
//        final IndexShard shard = spy(newStartedShard(true));
//
//        IndexRequest request = new IndexRequest("index", "_doc", "id")
//                .source(Requests.INDEX_CONTENT_TYPE, "foo", "bar");
//
//        final AtomicInteger updateCalled = new AtomicInteger(0);
//        expectThrows(ReplicationOperation.RetryOnPrimaryException.class,
//            () -> TransportShardBulkAction.executeIndexRequestOnPrimary(request, shard,
//                (update, shardId, type) -> {
//                    // There should indeed be a mapping update
//                    assertNotNull(update);
//                    updateCalled.incrementAndGet();
//                }));
//
//        assertThat("mappings were \"updated\" once", updateCalled.get(), equalTo(1));
//
//
//        // Verify that the shard "executed" the operation twice
//        verify(shard, times(2)).applyIndexOperationOnPrimary(anyLong(), any(), any(), anyLong(), anyBoolean());
//
//        // Update the mapping, so the next mapping updater doesn't do anything
//        final MapperService mapperService = shard.mapperService();
//        logger.info("--> mapperService.index(): {}", mapperService.index());
//        mapperService.updateMapping(metaData);
//
//        TransportShardBulkAction.executeIndexRequestOnPrimary(request, shard,
//            (update, shardId, type) -> fail("should not have had to update the mappings"));
//
//        // Verify that the shard "executed" the operation only once (2 for previous invocations plus
//        // 1 for this execution)
//        verify(shard, times(3)).applyIndexOperationOnPrimary(anyLong(), any(), any(), anyLong(), anyBoolean());
//
//        closeShards(shard);
//    }
//
//    public class IndexResultWithLocation extends Engine.IndexResult {
//        private final Translog.Location location;
//        public IndexResultWithLocation(long version, long seqNo, boolean created, Translog.Location newLocation) {
//            super(version, seqNo, created);
//            this.location = newLocation;
//        }
//
//        @Override
//        public Translog.Location getTranslogLocation() {
//            return this.location;
//        }
//    }
//
//    public void testProcessUpdateResponse() throws Exception {
//        IndexShard shard = newStartedShard(false);
//
//        UpdateRequest updateRequest = new UpdateRequest("index", "_doc", "id");
//        BulkItemRequest request = new BulkItemRequest(0, updateRequest);
//        Exception err = new VersionConflictEngineException(shardId, "_doc", "id",
//                "I'm conflicted <(;_;)>");
//        Engine.IndexResult indexResult = new Engine.IndexResult(err, 0, 0);
//        Engine.DeleteResult deleteResult = new Engine.DeleteResult(1, 1, true);
//        DocWriteResponse.Result docWriteResult = DocWriteResponse.Result.CREATED;
//        DocWriteResponse.Result deleteWriteResult = DocWriteResponse.Result.DELETED;
//        IndexRequest indexRequest = new IndexRequest("index", "_doc", "id");
//        DeleteRequest deleteRequest = new DeleteRequest("index", "_doc", "id");
//        UpdateHelper.Result translate = new UpdateHelper.Result(indexRequest, docWriteResult,
//                new HashMap<String, Object>(), XContentType.JSON);
//        UpdateHelper.Result translateDelete = new UpdateHelper.Result(deleteRequest, deleteWriteResult,
//                new HashMap<String, Object>(), XContentType.JSON);
//
//        BulkItemRequest[] itemRequests = new BulkItemRequest[1];
//        itemRequests[0] = request;
//        BulkShardRequest bulkShardRequest = new BulkShardRequest(shard.shardId(), RefreshPolicy.NONE, itemRequests);
//
//        BulkItemResultHolder holder = TransportShardBulkAction.processUpdateResponse(updateRequest,
//                "index", indexResult, translate, shard, 7);
//
//        assertTrue(holder.isVersionConflict());
//        assertThat(holder.response, instanceOf(UpdateResponse.class));
//        UpdateResponse updateResp = (UpdateResponse) holder.response;
//        assertThat(updateResp.getGetResult(), equalTo(null));
//        assertThat(holder.operationResult, equalTo(indexResult));
//        BulkItemRequest replicaBulkRequest = holder.replicaRequest;
//        assertThat(replicaBulkRequest.id(), equalTo(7));
//        DocWriteRequest replicaRequest = replicaBulkRequest.request();
//        assertThat(replicaRequest, instanceOf(IndexRequest.class));
//        assertThat(replicaRequest, equalTo(indexRequest));
//
//        BulkItemResultHolder deleteHolder = TransportShardBulkAction.processUpdateResponse(updateRequest,
//                "index", deleteResult, translateDelete, shard, 8);
//
//        assertFalse(deleteHolder.isVersionConflict());
//        assertThat(deleteHolder.response, instanceOf(UpdateResponse.class));
//        UpdateResponse delUpdateResp = (UpdateResponse) deleteHolder.response;
//        assertThat(delUpdateResp.getGetResult(), equalTo(null));
//        assertThat(deleteHolder.operationResult, equalTo(deleteResult));
//        BulkItemRequest delReplicaBulkRequest = deleteHolder.replicaRequest;
//        assertThat(delReplicaBulkRequest.id(), equalTo(8));
//        DocWriteRequest delReplicaRequest = delReplicaBulkRequest.request();
//        assertThat(delReplicaRequest, instanceOf(DeleteRequest.class));
//        assertThat(delReplicaRequest, equalTo(deleteRequest));
//
//        closeShards(shard);
//    }
//
//    public void testExecuteUpdateRequestOnce() throws Exception {
//        IndexMetaData metaData = indexMetaData();
//        IndexShard shard = newStartedShard(true);
//
//        Map<String, Object> source = new HashMap<>();
//        BulkItemRequest[] items = new BulkItemRequest[1];
//        boolean create = randomBoolean();
//        DocWriteRequest writeRequest = new IndexRequest("index", "_doc", "id").source(Requests.INDEX_CONTENT_TYPE).create(create);
//        BulkItemRequest primaryRequest = new BulkItemRequest(0, writeRequest);
//        items[0] = primaryRequest;
//        BulkShardRequest bulkShardRequest =
//                new BulkShardRequest(shardId, RefreshPolicy.NONE, items);
//
//        Translog.Location location = new Translog.Location(0, 0, 0);
//        IndexRequest indexRequest = new IndexRequest("index", "_doc", "id");
//        indexRequest.source(source);
//
//        DocWriteResponse.Result docWriteResult = DocWriteResponse.Result.CREATED;
//        UpdateHelper.Result translate = new UpdateHelper.Result(indexRequest, docWriteResult,
//                new HashMap<String, Object>(), XContentType.JSON);
//        UpdateHelper updateHelper = new MockUpdateHelper(translate);
//        UpdateRequest updateRequest = new UpdateRequest("index", "_doc", "id");
//        updateRequest.upsert(source);
//
//        BulkItemResultHolder holder = TransportShardBulkAction.executeUpdateRequestOnce(updateRequest, shard, metaData,
//                "index", updateHelper, threadPool::absoluteTimeInMillis, primaryRequest, 0,
//            new ThrowingMappingUpdatePerformer(new RuntimeException()));
//
//        assertFalse(holder.isVersionConflict());
//        assertNotNull(holder.response);
//        assertNotNull(holder.operationResult);
//        assertNotNull(holder.replicaRequest);
//
//        assertThat(holder.response, instanceOf(UpdateResponse.class));
//        UpdateResponse updateResp = (UpdateResponse) holder.response;
//        assertThat(updateResp.getGetResult(), equalTo(null));
//        BulkItemRequest replicaBulkRequest = holder.replicaRequest;
//        assertThat(replicaBulkRequest.id(), equalTo(0));
//        DocWriteRequest replicaRequest = replicaBulkRequest.request();
//        assertThat(replicaRequest, instanceOf(IndexRequest.class));
//        assertThat(replicaRequest, equalTo(indexRequest));
//
//        // Assert that the document actually made it there
//        assertDocCount(shard, 1);
//        closeShards(shard);
//    }
//
//    public void testExecuteUpdateRequestOnceWithFailure() throws Exception {
//        IndexMetaData metaData = indexMetaData();
//        IndexShard shard = newStartedShard(true);
//
//        Map<String, Object> source = new HashMap<>();
//        source.put("foo", "bar");
//        BulkItemRequest[] items = new BulkItemRequest[1];
//        boolean create = randomBoolean();
//        DocWriteRequest writeRequest = new IndexRequest("index", "_doc", "id")
//                .source(Requests.INDEX_CONTENT_TYPE, "foo", "bar")
//                .create(create);
//        BulkItemRequest primaryRequest = new BulkItemRequest(0, writeRequest);
//        items[0] = primaryRequest;
//        BulkShardRequest bulkShardRequest =
//                new BulkShardRequest(shardId, RefreshPolicy.NONE, items);
//
//        Translog.Location location = new Translog.Location(0, 0, 0);
//        IndexRequest indexRequest = new IndexRequest("index", "_doc", "id");
//        indexRequest.source(source);
//
//        DocWriteResponse.Result docWriteResult = DocWriteResponse.Result.CREATED;
//        Exception prepareFailure = new IllegalArgumentException("I failed to do something!");
//        UpdateHelper updateHelper = new FailingUpdateHelper(prepareFailure);
//        UpdateRequest updateRequest = new UpdateRequest("index", "_doc", "id");
//        updateRequest.upsert(source);
//
//        BulkItemResultHolder holder = TransportShardBulkAction.executeUpdateRequestOnce(updateRequest, shard, metaData,
//                "index", updateHelper, threadPool::absoluteTimeInMillis, primaryRequest, 0, new NoopMappingUpdatePerformer());
//
//        assertFalse(holder.isVersionConflict());
//        assertNull(holder.response);
//        assertNotNull(holder.operationResult);
//        assertNotNull(holder.replicaRequest);
//
//        Engine.IndexResult opResult = (Engine.IndexResult) holder.operationResult;
//        assertThat(opResult.getResultType(), equalTo(Engine.Result.Type.FAILURE));
//        assertFalse(opResult.isCreated());
//        Exception e = opResult.getFailure();
//        assertThat(e.getMessage(), containsString("I failed to do something!"));
//
//        BulkItemRequest replicaBulkRequest = holder.replicaRequest;
//        assertThat(replicaBulkRequest.id(), equalTo(0));
//        assertThat(replicaBulkRequest.request(), instanceOf(IndexRequest.class));
//        IndexRequest replicaRequest = (IndexRequest) replicaBulkRequest.request();
//        assertThat(replicaRequest.index(), equalTo("index"));
//        assertThat(replicaRequest.type(), equalTo("_doc"));
//        assertThat(replicaRequest.id(), equalTo("id"));
//        assertThat(replicaRequest.sourceAsMap(), equalTo(source));
//
//        // Assert that the document did not make it there, since it should have failed
//        assertDocCount(shard, 0);
//        closeShards(shard);
//    }
//
//    /**
//     * Fake UpdateHelper that always returns whatever result you give it
//     */
//    private static class MockUpdateHelper extends UpdateHelper {
//        private final UpdateHelper.Result result;
//
//        MockUpdateHelper(UpdateHelper.Result result) {
//            super(Settings.EMPTY, null);
//            this.result = result;
//        }
//
//        @Override
//        public UpdateHelper.Result prepare(UpdateRequest u, IndexShard s, LongSupplier n) {
//            logger.info("--> preparing update for {} - {}", s, u);
//            return result;
//        }
//    }
//
//    /**
//     * An update helper that always fails to prepare the update
//     */
//    private static class FailingUpdateHelper extends UpdateHelper {
//        private final Exception e;
//
//        FailingUpdateHelper(Exception failure) {
//            super(Settings.EMPTY, null);
//            this.e = failure;
//        }
//
//        @Override
//        public UpdateHelper.Result prepare(UpdateRequest u, IndexShard s, LongSupplier n) {
//            logger.info("--> preparing failing update for {} - {}", s, u);
//            throw new ElasticsearchException(e);
//        }
//    }
//
//    /**
//     * Fake IndexResult that has a settable translog location
//     */
//    private static class FakeResult extends Engine.IndexResult {
//
//        private final Translog.Location location;
//
//        protected FakeResult(long version, long seqNo, boolean created, Translog.Location location) {
//            super(version, seqNo, created);
//            this.location = location;
//        }
//
//        @Override
//        public Translog.Location getTranslogLocation() {
//            return this.location;
//        }
//    }
//
//    /** Doesn't perform any mapping updates */
//    public static class NoopMappingUpdatePerformer implements MappingUpdatePerformer {
//        public void updateMappings(Mapping update, ShardId shardId, String type) {
//        }
//    }
//
//    /** Always throw the given exception */
//    private class ThrowingMappingUpdatePerformer implements MappingUpdatePerformer {
//        private final RuntimeException e;
//        ThrowingMappingUpdatePerformer(RuntimeException e) {
//            this.e = e;
//        }
//
//        public void updateMappings(Mapping update, ShardId shardId, String type) {
//            throw e;
//        }
//    }
//}
=======
/*
 * Licensed to Elasticsearch under one or more contributor
 * license agreements. See the NOTICE file distributed with
 * this work for additional information regarding copyright
 * ownership. Elasticsearch licenses this file to you under
 * the Apache License, Version 2.0 (the "License"); you may
 * not use this file except in compliance with the License.
 * You may obtain a copy of the License at
 *
 *    http://www.apache.org/licenses/LICENSE-2.0
 *
 * Unless required by applicable law or agreed to in writing,
 * software distributed under the License is distributed on an
 * "AS IS" BASIS, WITHOUT WARRANTIES OR CONDITIONS OF ANY
 * KIND, either express or implied.  See the License for the
 * specific language governing permissions and limitations
 * under the License.
 */

package org.elasticsearch.action.bulk;

import org.elasticsearch.ElasticsearchException;
import org.elasticsearch.ElasticsearchStatusException;
import org.elasticsearch.Version;
import org.elasticsearch.action.DocWriteRequest;
import org.elasticsearch.action.DocWriteResponse;
import org.elasticsearch.action.bulk.TransportShardBulkAction.ReplicaItemExecutionMode;
import org.elasticsearch.action.delete.DeleteRequest;
import org.elasticsearch.action.delete.DeleteResponse;
import org.elasticsearch.action.index.IndexRequest;
import org.elasticsearch.action.index.IndexResponse;
import org.elasticsearch.action.support.WriteRequest.RefreshPolicy;
import org.elasticsearch.action.support.replication.ReplicationOperation;
import org.elasticsearch.action.support.replication.TransportWriteAction.WritePrimaryResult;
import org.elasticsearch.action.update.UpdateHelper;
import org.elasticsearch.action.update.UpdateRequest;
import org.elasticsearch.action.update.UpdateResponse;
import org.elasticsearch.client.Requests;
import org.elasticsearch.cluster.metadata.IndexMetaData;
import org.elasticsearch.common.lucene.uid.Versions;
import org.elasticsearch.common.settings.Settings;
import org.elasticsearch.common.xcontent.XContentType;
import org.elasticsearch.index.VersionType;
import org.elasticsearch.index.engine.Engine;
import org.elasticsearch.index.engine.VersionConflictEngineException;
import org.elasticsearch.index.mapper.MapperService;
import org.elasticsearch.index.mapper.Mapping;
import org.elasticsearch.index.shard.IndexShard;
import org.elasticsearch.index.shard.IndexShardTestCase;
import org.elasticsearch.index.shard.ShardId;
import org.elasticsearch.index.translog.Translog;
import org.elasticsearch.rest.RestStatus;

import java.io.IOException;
import java.util.HashMap;
import java.util.Map;
import java.util.concurrent.atomic.AtomicInteger;
import java.util.function.LongSupplier;

import static org.elasticsearch.action.bulk.TransportShardBulkAction.replicaItemExecutionMode;
import static org.hamcrest.CoreMatchers.equalTo;
import static org.hamcrest.CoreMatchers.not;
import static org.hamcrest.CoreMatchers.notNullValue;
import static org.hamcrest.Matchers.arrayWithSize;
import static org.hamcrest.Matchers.containsString;
import static org.hamcrest.Matchers.instanceOf;
import static org.mockito.Matchers.any;
import static org.mockito.Matchers.anyBoolean;
import static org.mockito.Matchers.anyLong;
import static org.mockito.Mockito.spy;
import static org.mockito.Mockito.times;
import static org.mockito.Mockito.verify;

public class TransportShardBulkActionTests extends IndexShardTestCase {

    private final ShardId shardId = new ShardId("index", "_na_", 0);
    private final Settings idxSettings = Settings.builder()
            .put("index.number_of_shards", 1)
            .put("index.number_of_replicas", 0)
            .put("index.version.created", Version.CURRENT.id)
            .build();

    private IndexMetaData indexMetaData() throws IOException {
        return IndexMetaData.builder("index")
                .putMapping("_doc",
                        "{\"properties\":{\"foo\":{\"type\":\"text\",\"fields\":" +
                                "{\"keyword\":{\"type\":\"keyword\",\"ignore_above\":256}}}}}")
                .settings(idxSettings)
                .primaryTerm(0, 1).build();
    }

    public void testShouldExecuteReplicaItem() throws Exception {
        // Successful index request should be replicated
        DocWriteRequest<IndexRequest> writeRequest = new IndexRequest("index", "_doc", "id")
                .source(Requests.INDEX_CONTENT_TYPE, "foo", "bar");
        DocWriteResponse response = new IndexResponse(shardId, "type", "id", 1, 17, 1, randomBoolean());
        BulkItemRequest request = new BulkItemRequest(0, writeRequest);
        request.setPrimaryResponse(new BulkItemResponse(0, DocWriteRequest.OpType.INDEX, response));
        assertThat(replicaItemExecutionMode(request, 0),
                equalTo(ReplicaItemExecutionMode.NORMAL));

        // Failed index requests without sequence no should not be replicated
        writeRequest = new IndexRequest("index", "_doc", "id")
                .source(Requests.INDEX_CONTENT_TYPE, "foo", "bar");
        request = new BulkItemRequest(0, writeRequest);
        request.setPrimaryResponse(
                new BulkItemResponse(0, DocWriteRequest.OpType.INDEX,
                        new BulkItemResponse.Failure("index", "type", "id",
                                                     new IllegalArgumentException("i died"))));
        assertThat(replicaItemExecutionMode(request, 0),
                equalTo(ReplicaItemExecutionMode.NOOP));

        // Failed index requests with sequence no should be replicated
        request = new BulkItemRequest(0, writeRequest);
        request.setPrimaryResponse(
                new BulkItemResponse(0, DocWriteRequest.OpType.INDEX,
                        new BulkItemResponse.Failure("index", "type", "id",
                                new IllegalArgumentException(
                                        "i died after sequence no was generated"),
                                1)));
        assertThat(replicaItemExecutionMode(request, 0),
                equalTo(ReplicaItemExecutionMode.FAILURE));
        // NOOP requests should not be replicated
        DocWriteRequest<UpdateRequest> updateRequest = new UpdateRequest("index", "type", "id");
        response = new UpdateResponse(shardId, "type", "id", 1, DocWriteResponse.Result.NOOP);
        request = new BulkItemRequest(0, updateRequest);
        request.setPrimaryResponse(new BulkItemResponse(0, DocWriteRequest.OpType.UPDATE,
                        response));
        assertThat(replicaItemExecutionMode(request, 0),
                equalTo(ReplicaItemExecutionMode.NOOP));
    }


    public void testExecuteBulkIndexRequest() throws Exception {
        IndexMetaData metaData = indexMetaData();
        IndexShard shard = newStartedShard(true);

        BulkItemRequest[] items = new BulkItemRequest[1];
        boolean create = randomBoolean();
        DocWriteRequest<IndexRequest> writeRequest = new IndexRequest("index", "_doc", "id").source(Requests.INDEX_CONTENT_TYPE)
                .create(create);
        BulkItemRequest primaryRequest = new BulkItemRequest(0, writeRequest);
        items[0] = primaryRequest;
        BulkShardRequest bulkShardRequest =
                new BulkShardRequest(shardId, RefreshPolicy.NONE, items);

        Translog.Location location = new Translog.Location(0, 0, 0);
        UpdateHelper updateHelper = null;

        Translog.Location newLocation = TransportShardBulkAction.executeBulkItemRequest(metaData,
                shard, bulkShardRequest, location, 0, updateHelper,
                threadPool::absoluteTimeInMillis, new NoopMappingUpdatePerformer());

        // Translog should change, since there were no problems
        assertThat(newLocation, not(location));

        BulkItemResponse primaryResponse = bulkShardRequest.items()[0].getPrimaryResponse();

        assertThat(primaryResponse.getItemId(), equalTo(0));
        assertThat(primaryResponse.getId(), equalTo("id"));
        assertThat(primaryResponse.getOpType(),
                equalTo(create ? DocWriteRequest.OpType.CREATE : DocWriteRequest.OpType.INDEX));
        assertFalse(primaryResponse.isFailed());

        // Assert that the document actually made it there
        assertDocCount(shard, 1);

        writeRequest = new IndexRequest("index", "_doc", "id").source(Requests.INDEX_CONTENT_TYPE).create(true);
        primaryRequest = new BulkItemRequest(0, writeRequest);
        items[0] = primaryRequest;
        bulkShardRequest = new BulkShardRequest(shardId, RefreshPolicy.NONE, items);

        Translog.Location secondLocation =
                TransportShardBulkAction.executeBulkItemRequest( metaData,
                        shard, bulkShardRequest, newLocation, 0, updateHelper,
                        threadPool::absoluteTimeInMillis, new ThrowingMappingUpdatePerformer(new RuntimeException("fail")));

        // Translog should not change, since the document was not indexed due to a version conflict
        assertThat(secondLocation, equalTo(newLocation));

        BulkItemRequest replicaRequest = bulkShardRequest.items()[0];

        primaryResponse = bulkShardRequest.items()[0].getPrimaryResponse();

        assertThat(primaryResponse.getItemId(), equalTo(0));
        assertThat(primaryResponse.getId(), equalTo("id"));
        assertThat(primaryResponse.getOpType(), equalTo(DocWriteRequest.OpType.CREATE));
        // Should be failed since the document already exists
        assertTrue(primaryResponse.isFailed());

        BulkItemResponse.Failure failure = primaryResponse.getFailure();
        assertThat(failure.getIndex(), equalTo("index"));
        assertThat(failure.getType(), equalTo("_doc"));
        assertThat(failure.getId(), equalTo("id"));
        assertThat(failure.getCause().getClass(), equalTo(VersionConflictEngineException.class));
        assertThat(failure.getCause().getMessage(),
                containsString("version conflict, document already exists (current version [1])"));
        assertThat(failure.getStatus(), equalTo(RestStatus.CONFLICT));

        assertThat(replicaRequest, equalTo(primaryRequest));

        // Assert that the document count is still 1
        assertDocCount(shard, 1);
        closeShards(shard);
    }

    public void testSkipBulkIndexRequestIfAborted() throws Exception {
        IndexShard shard = newStartedShard(true);

        BulkItemRequest[] items = new BulkItemRequest[randomIntBetween(2, 5)];
        for (int i = 0; i < items.length; i++) {
            DocWriteRequest<IndexRequest> writeRequest = new IndexRequest("index", "_doc", "id_" + i)
                .source(Requests.INDEX_CONTENT_TYPE)
                .opType(DocWriteRequest.OpType.INDEX);
            items[i] = new BulkItemRequest(i, writeRequest);
        }
        BulkShardRequest bulkShardRequest = new BulkShardRequest(shardId, RefreshPolicy.NONE, items);

        // Preemptively abort one of the bulk items, but allow the others to proceed
        BulkItemRequest rejectItem = randomFrom(items);
        RestStatus rejectionStatus = randomFrom(RestStatus.BAD_REQUEST, RestStatus.CONFLICT, RestStatus.FORBIDDEN, RestStatus.LOCKED);
        final ElasticsearchStatusException rejectionCause = new ElasticsearchStatusException("testing rejection", rejectionStatus);
        rejectItem.abort("index", rejectionCause);

        UpdateHelper updateHelper = null;
        WritePrimaryResult<BulkShardRequest, BulkShardResponse> result = TransportShardBulkAction.performOnPrimary(
            bulkShardRequest, shard, updateHelper, threadPool::absoluteTimeInMillis, new NoopMappingUpdatePerformer());

        // since at least 1 item passed, the tran log location should exist,
        assertThat(result.location, notNullValue());
        // and the response should exist and match the item count
        assertThat(result.finalResponseIfSuccessful, notNullValue());
        assertThat(result.finalResponseIfSuccessful.getResponses(), arrayWithSize(items.length));

        // check each response matches the input item, including the rejection
        for (int i = 0; i < items.length; i++) {
            BulkItemResponse response = result.finalResponseIfSuccessful.getResponses()[i];
            assertThat(response.getItemId(), equalTo(i));
            assertThat(response.getIndex(), equalTo("index"));
            assertThat(response.getType(), equalTo("_doc"));
            assertThat(response.getId(), equalTo("id_" + i));
            assertThat(response.getOpType(), equalTo(DocWriteRequest.OpType.INDEX));
            if (response.getItemId() == rejectItem.id()) {
                assertTrue(response.isFailed());
                assertThat(response.getFailure().getCause(), equalTo(rejectionCause));
                assertThat(response.status(), equalTo(rejectionStatus));
            } else {
                assertFalse(response.isFailed());
            }
        }

        // Check that the non-rejected updates made it to the shard
        assertDocCount(shard, items.length - 1);
        closeShards(shard);
    }

    public void testExecuteBulkIndexRequestWithRejection() throws Exception {
        IndexMetaData metaData = indexMetaData();
        IndexShard shard = newStartedShard(true);

        BulkItemRequest[] items = new BulkItemRequest[1];
        DocWriteRequest<IndexRequest> writeRequest = new IndexRequest("index", "_doc", "id")
                .source(Requests.INDEX_CONTENT_TYPE, "foo", "bar");
        items[0] = new BulkItemRequest(0, writeRequest);
        BulkShardRequest bulkShardRequest =
                new BulkShardRequest(shardId, RefreshPolicy.NONE, items);

        Translog.Location location = new Translog.Location(0, 0, 0);
        UpdateHelper updateHelper = null;

        // Pretend the mappings haven't made it to the node yet, and throw a rejection
        expectThrows(ReplicationOperation.RetryOnPrimaryException.class,
            () -> TransportShardBulkAction.executeBulkItemRequest(metaData, shard, bulkShardRequest,
                location, 0, updateHelper, threadPool::absoluteTimeInMillis,
                new NoopMappingUpdatePerformer()));

        closeShards(shard);
    }

    public void testExecuteBulkIndexRequestWithErrorWhileUpdatingMapping() throws Exception {
        IndexMetaData metaData = indexMetaData();
        IndexShard shard = newStartedShard(true);

        BulkItemRequest[] items = new BulkItemRequest[1];
        DocWriteRequest<IndexRequest> writeRequest = new IndexRequest("index", "_doc", "id")
                .source(Requests.INDEX_CONTENT_TYPE, "foo", "bar");
        items[0] = new BulkItemRequest(0, writeRequest);
        BulkShardRequest bulkShardRequest =
                new BulkShardRequest(shardId, RefreshPolicy.NONE, items);

        Translog.Location location = new Translog.Location(0, 0, 0);
        UpdateHelper updateHelper = null;

        // Return an exception when trying to update the mapping
        RuntimeException err = new RuntimeException("some kind of exception");

        Translog.Location newLocation = TransportShardBulkAction.executeBulkItemRequest(metaData,
                shard, bulkShardRequest, location, 0, updateHelper,
                threadPool::absoluteTimeInMillis, new ThrowingMappingUpdatePerformer(err));

        // Translog shouldn't change, as there were conflicting mappings
        assertThat(newLocation, equalTo(location));

        BulkItemResponse primaryResponse = bulkShardRequest.items()[0].getPrimaryResponse();

        // Since this was not a conflict failure, the primary response
        // should be filled out with the failure information
        assertThat(primaryResponse.getItemId(), equalTo(0));
        assertThat(primaryResponse.getId(), equalTo("id"));
        assertThat(primaryResponse.getOpType(), equalTo(DocWriteRequest.OpType.INDEX));
        assertTrue(primaryResponse.isFailed());
        assertThat(primaryResponse.getFailureMessage(), containsString("some kind of exception"));
        BulkItemResponse.Failure failure = primaryResponse.getFailure();
        assertThat(failure.getIndex(), equalTo("index"));
        assertThat(failure.getType(), equalTo("_doc"));
        assertThat(failure.getId(), equalTo("id"));
        assertThat(failure.getCause(), equalTo(err));

        closeShards(shard);
    }

    public void testExecuteBulkDeleteRequest() throws Exception {
        IndexMetaData metaData = indexMetaData();
        IndexShard shard = newStartedShard(true);

        BulkItemRequest[] items = new BulkItemRequest[1];
        DocWriteRequest<DeleteRequest> writeRequest = new DeleteRequest("index", "_doc", "id");
        items[0] = new BulkItemRequest(0, writeRequest);
        BulkShardRequest bulkShardRequest =
                new BulkShardRequest(shardId, RefreshPolicy.NONE, items);

        Translog.Location location = new Translog.Location(0, 0, 0);
        UpdateHelper updateHelper = null;

        Translog.Location newLocation = TransportShardBulkAction.executeBulkItemRequest(metaData,
                shard, bulkShardRequest, location, 0, updateHelper,
                threadPool::absoluteTimeInMillis, new NoopMappingUpdatePerformer());

        // Translog changes, even though the document didn't exist
        assertThat(newLocation, not(location));

        BulkItemRequest replicaRequest = bulkShardRequest.items()[0];
        DocWriteRequest<?> replicaDeleteRequest = replicaRequest.request();
        BulkItemResponse primaryResponse = replicaRequest.getPrimaryResponse();
        DeleteResponse response = primaryResponse.getResponse();

        // Any version can be matched on replica
        assertThat(replicaDeleteRequest.version(), equalTo(Versions.MATCH_ANY));
        assertThat(replicaDeleteRequest.versionType(), equalTo(VersionType.INTERNAL));

        assertThat(primaryResponse.getItemId(), equalTo(0));
        assertThat(primaryResponse.getId(), equalTo("id"));
        assertThat(primaryResponse.getOpType(), equalTo(DocWriteRequest.OpType.DELETE));
        assertFalse(primaryResponse.isFailed());

        assertThat(response.getResult(), equalTo(DocWriteResponse.Result.NOT_FOUND));
        assertThat(response.getShardId(), equalTo(shard.shardId()));
        assertThat(response.getIndex(), equalTo("index"));
        assertThat(response.getType(), equalTo("_doc"));
        assertThat(response.getId(), equalTo("id"));
        assertThat(response.getVersion(), equalTo(1L));
        assertThat(response.getSeqNo(), equalTo(0L));
        assertThat(response.forcedRefresh(), equalTo(false));

        // Now do the same after indexing the document, it should now find and delete the document
        indexDoc(shard, "_doc", "id", "{}");

        writeRequest = new DeleteRequest("index", "_doc", "id");
        items[0] = new BulkItemRequest(0, writeRequest);
        bulkShardRequest = new BulkShardRequest(shardId, RefreshPolicy.NONE, items);

        location = newLocation;

        newLocation = TransportShardBulkAction.executeBulkItemRequest(metaData, shard,
                bulkShardRequest, location, 0, updateHelper, threadPool::absoluteTimeInMillis,
                new NoopMappingUpdatePerformer());

        // Translog changes, because the document was deleted
        assertThat(newLocation, not(location));

        replicaRequest = bulkShardRequest.items()[0];
        replicaDeleteRequest = replicaRequest.request();
        primaryResponse = replicaRequest.getPrimaryResponse();
        response = primaryResponse.getResponse();

        // Any version can be matched on replica
        assertThat(replicaDeleteRequest.version(), equalTo(Versions.MATCH_ANY));
        assertThat(replicaDeleteRequest.versionType(), equalTo(VersionType.INTERNAL));

        assertThat(primaryResponse.getItemId(), equalTo(0));
        assertThat(primaryResponse.getId(), equalTo("id"));
        assertThat(primaryResponse.getOpType(), equalTo(DocWriteRequest.OpType.DELETE));
        assertFalse(primaryResponse.isFailed());

        assertThat(response.getResult(), equalTo(DocWriteResponse.Result.DELETED));
        assertThat(response.getShardId(), equalTo(shard.shardId()));
        assertThat(response.getIndex(), equalTo("index"));
        assertThat(response.getType(), equalTo("_doc"));
        assertThat(response.getId(), equalTo("id"));
        assertThat(response.getVersion(), equalTo(3L));
        assertThat(response.getSeqNo(), equalTo(2L));
        assertThat(response.forcedRefresh(), equalTo(false));

        assertDocCount(shard, 0);
        closeShards(shard);
    }

    public void testNoopUpdateReplicaRequest() throws Exception {
        DocWriteRequest<IndexRequest> writeRequest = new IndexRequest("index", "_doc", "id")
                .source(Requests.INDEX_CONTENT_TYPE, "field", "value");
        BulkItemRequest replicaRequest = new BulkItemRequest(0, writeRequest);

        DocWriteResponse noopUpdateResponse = new UpdateResponse(shardId, "_doc", "id", 0,
                DocWriteResponse.Result.NOOP);
        BulkItemResultHolder noopResults = new BulkItemResultHolder(noopUpdateResponse, null,
                replicaRequest);

        Translog.Location location = new Translog.Location(0, 0, 0);
        BulkItemRequest[] items = new BulkItemRequest[0];
        BulkShardRequest bulkShardRequest =
                new BulkShardRequest(shardId, RefreshPolicy.NONE, items);

        BulkItemResponse primaryResponse = TransportShardBulkAction.createPrimaryResponse(
                noopResults, DocWriteRequest.OpType.UPDATE, bulkShardRequest);

        Translog.Location newLocation =
                TransportShardBulkAction.calculateTranslogLocation(location, noopResults);

        // Basically nothing changes in the request since it's a noop
        assertThat(newLocation, equalTo(location));
        assertThat(primaryResponse.getItemId(), equalTo(0));
        assertThat(primaryResponse.getId(), equalTo("id"));
        assertThat(primaryResponse.getOpType(), equalTo(DocWriteRequest.OpType.UPDATE));
        assertThat(primaryResponse.getResponse(), equalTo(noopUpdateResponse));
        assertThat(primaryResponse.getResponse().getResult(),
                equalTo(DocWriteResponse.Result.NOOP));
    }

    public void testUpdateReplicaRequestWithFailure() throws Exception {
        DocWriteRequest<IndexRequest> writeRequest = new IndexRequest("index", "_doc", "id").source(Requests.INDEX_CONTENT_TYPE);
        BulkItemRequest replicaRequest = new BulkItemRequest(0, writeRequest);

        Exception err = new ElasticsearchException("I'm dead <(x.x)>");
        Engine.IndexResult indexResult = new Engine.IndexResult(err, 0, 0);
        BulkItemResultHolder failedResults = new BulkItemResultHolder(null, indexResult,
                replicaRequest);

        Translog.Location location = new Translog.Location(0, 0, 0);
        BulkItemRequest[] items = new BulkItemRequest[0];
        BulkShardRequest bulkShardRequest =
                new BulkShardRequest(shardId, RefreshPolicy.NONE, items);
        BulkItemResponse primaryResponse =
                TransportShardBulkAction.createPrimaryResponse(
                        failedResults, DocWriteRequest.OpType.UPDATE, bulkShardRequest);

        Translog.Location newLocation =
                TransportShardBulkAction.calculateTranslogLocation(location, failedResults);

        // Since this was not a conflict failure, the primary response
        // should be filled out with the failure information
        assertThat(newLocation, equalTo(location));
        assertThat(primaryResponse.getItemId(), equalTo(0));
        assertThat(primaryResponse.getId(), equalTo("id"));
        assertThat(primaryResponse.getOpType(), equalTo(DocWriteRequest.OpType.INDEX));
        assertTrue(primaryResponse.isFailed());
        assertThat(primaryResponse.getFailureMessage(), containsString("I'm dead <(x.x)>"));
        BulkItemResponse.Failure failure = primaryResponse.getFailure();
        assertThat(failure.getIndex(), equalTo("index"));
        assertThat(failure.getType(), equalTo("_doc"));
        assertThat(failure.getId(), equalTo("id"));
        assertThat(failure.getCause(), equalTo(err));
        assertThat(failure.getStatus(), equalTo(RestStatus.INTERNAL_SERVER_ERROR));
    }

    public void testUpdateReplicaRequestWithConflictFailure() throws Exception {
        DocWriteRequest<IndexRequest> writeRequest = new IndexRequest("index", "_doc", "id").source(Requests.INDEX_CONTENT_TYPE);
        BulkItemRequest replicaRequest = new BulkItemRequest(0, writeRequest);

        Exception err = new VersionConflictEngineException(shardId, "_doc", "id",
                "I'm conflicted <(;_;)>");
        Engine.IndexResult indexResult = new Engine.IndexResult(err, 0, 0);
        BulkItemResultHolder failedResults = new BulkItemResultHolder(null, indexResult,
                replicaRequest);

        Translog.Location location = new Translog.Location(0, 0, 0);
        BulkItemRequest[] items = new BulkItemRequest[0];
        BulkShardRequest bulkShardRequest =
                new BulkShardRequest(shardId, RefreshPolicy.NONE, items);
        BulkItemResponse primaryResponse =
                TransportShardBulkAction.createPrimaryResponse(
                        failedResults, DocWriteRequest.OpType.UPDATE, bulkShardRequest);

        Translog.Location newLocation =
                TransportShardBulkAction.calculateTranslogLocation(location, failedResults);

        // Since this was not a conflict failure, the primary response
        // should be filled out with the failure information
        assertThat(newLocation, equalTo(location));
        assertThat(primaryResponse.getItemId(), equalTo(0));
        assertThat(primaryResponse.getId(), equalTo("id"));
        assertThat(primaryResponse.getOpType(), equalTo(DocWriteRequest.OpType.INDEX));
        assertTrue(primaryResponse.isFailed());
        assertThat(primaryResponse.getFailureMessage(), containsString("I'm conflicted <(;_;)>"));
        BulkItemResponse.Failure failure = primaryResponse.getFailure();
        assertThat(failure.getIndex(), equalTo("index"));
        assertThat(failure.getType(), equalTo("_doc"));
        assertThat(failure.getId(), equalTo("id"));
        assertThat(failure.getCause(), equalTo(err));
        assertThat(failure.getStatus(), equalTo(RestStatus.CONFLICT));
    }

    public void testUpdateReplicaRequestWithSuccess() throws Exception {
        DocWriteRequest<IndexRequest> writeRequest = new IndexRequest("index", "_doc", "id")
                .source(Requests.INDEX_CONTENT_TYPE);
        BulkItemRequest replicaRequest = new BulkItemRequest(0, writeRequest);

        boolean created = randomBoolean();
        Translog.Location resultLocation = new Translog.Location(42, 42, 42);
        Engine.IndexResult indexResult = new FakeResult(1, 1, created, resultLocation);
        DocWriteResponse indexResponse = new IndexResponse(shardId, "_doc", "id", 1, 17, 1, created);
        BulkItemResultHolder goodResults =
                new BulkItemResultHolder(indexResponse, indexResult, replicaRequest);

        Translog.Location originalLocation = new Translog.Location(21, 21, 21);
        BulkItemRequest[] items = new BulkItemRequest[0];
        BulkShardRequest bulkShardRequest =
                new BulkShardRequest(shardId, RefreshPolicy.NONE, items);
        BulkItemResponse primaryResponse =
                TransportShardBulkAction.createPrimaryResponse(
                        goodResults, DocWriteRequest.OpType.INDEX, bulkShardRequest);

        Translog.Location newLocation =
                TransportShardBulkAction.calculateTranslogLocation(originalLocation, goodResults);

        // Check that the translog is successfully advanced
        assertThat(newLocation, equalTo(resultLocation));
        // Since this was not a conflict failure, the primary response
        // should be filled out with the failure information
        assertThat(primaryResponse.getItemId(), equalTo(0));
        assertThat(primaryResponse.getId(), equalTo("id"));
        assertThat(primaryResponse.getOpType(), equalTo(DocWriteRequest.OpType.INDEX));
        DocWriteResponse response = primaryResponse.getResponse();
        assertThat(response.status(), equalTo(created ? RestStatus.CREATED : RestStatus.OK));
    }

    public void testCalculateTranslogLocation() throws Exception {
        final Translog.Location original = new Translog.Location(0, 0, 0);

        DocWriteRequest<IndexRequest> writeRequest = new IndexRequest("index", "_doc", "id")
            .source(Requests.INDEX_CONTENT_TYPE);
        BulkItemRequest replicaRequest = new BulkItemRequest(0, writeRequest);
        BulkItemResultHolder results = new BulkItemResultHolder(null, null, replicaRequest);

        assertThat(TransportShardBulkAction.calculateTranslogLocation(original, results),
                equalTo(original));

        boolean created = randomBoolean();
        DocWriteResponse indexResponse = new IndexResponse(shardId, "_doc", "id", 1, 17, 1, created);
        Translog.Location newLocation = new Translog.Location(1, 1, 1);
        final long version = randomNonNegativeLong();
        final long seqNo = randomNonNegativeLong();
        Engine.IndexResult indexResult = new IndexResultWithLocation(version, seqNo, created, newLocation);
        results = new BulkItemResultHolder(indexResponse, indexResult, replicaRequest);
        assertThat(TransportShardBulkAction.calculateTranslogLocation(original, results),
                equalTo(newLocation));

    }

    public void testNoOpReplicationOnPrimaryDocumentFailure() throws Exception {
        final IndexShard shard = spy(newStartedShard(false));
        BulkItemRequest itemRequest = new BulkItemRequest(0, new IndexRequest("index", "_doc").source(Requests.INDEX_CONTENT_TYPE));
        final String failureMessage = "simulated primary failure";
        final IOException exception = new IOException(failureMessage);
        itemRequest.setPrimaryResponse(new BulkItemResponse(0,
                randomFrom(
                        DocWriteRequest.OpType.CREATE,
                        DocWriteRequest.OpType.DELETE,
                        DocWriteRequest.OpType.INDEX
                ),
                new BulkItemResponse.Failure("index", "_doc", "1",
                    exception, 1L)
        ));
        BulkItemRequest[] itemRequests = new BulkItemRequest[1];
        itemRequests[0] = itemRequest;
        BulkShardRequest bulkShardRequest = new BulkShardRequest(
                shard.shardId(), RefreshPolicy.NONE, itemRequests);
        TransportShardBulkAction.performOnReplica(bulkShardRequest, shard);
        verify(shard, times(1)).markSeqNoAsNoop(1, exception.toString());
        closeShards(shard);
    }

    public void testMappingUpdateParsesCorrectNumberOfTimes() throws Exception {
        IndexMetaData metaData = indexMetaData();
        logger.info("--> metadata.getIndex(): {}", metaData.getIndex());
        final IndexShard shard = spy(newStartedShard(true));

        IndexRequest request = new IndexRequest("index", "_doc", "id")
                .source(Requests.INDEX_CONTENT_TYPE, "foo", "bar");

        final AtomicInteger updateCalled = new AtomicInteger(0);
        expectThrows(ReplicationOperation.RetryOnPrimaryException.class,
            () -> TransportShardBulkAction.executeIndexRequestOnPrimary(request, shard,
                (update, shardId, type) -> {
                    // There should indeed be a mapping update
                    assertNotNull(update);
                    updateCalled.incrementAndGet();
                }));

        assertThat("mappings were \"updated\" once", updateCalled.get(), equalTo(1));


        // Verify that the shard "executed" the operation twice
        verify(shard, times(2)).applyIndexOperationOnPrimary(anyLong(), any(), any(), anyLong(), anyBoolean());

        // Update the mapping, so the next mapping updater doesn't do anything
        final MapperService mapperService = shard.mapperService();
        logger.info("--> mapperService.index(): {}", mapperService.index());
        mapperService.updateMapping(metaData);

        TransportShardBulkAction.executeIndexRequestOnPrimary(request, shard,
            (update, shardId, type) -> fail("should not have had to update the mappings"));

        // Verify that the shard "executed" the operation only once (2 for previous invocations plus
        // 1 for this execution)
        verify(shard, times(3)).applyIndexOperationOnPrimary(anyLong(), any(), any(), anyLong(), anyBoolean());

        closeShards(shard);
    }

    public class IndexResultWithLocation extends Engine.IndexResult {
        private final Translog.Location location;
        public IndexResultWithLocation(long version, long seqNo, boolean created, Translog.Location newLocation) {
            super(version, seqNo, created);
            this.location = newLocation;
        }

        @Override
        public Translog.Location getTranslogLocation() {
            return this.location;
        }
    }

    public void testProcessUpdateResponse() throws Exception {
        IndexShard shard = newStartedShard(false);

        UpdateRequest updateRequest = new UpdateRequest("index", "_doc", "id");
        BulkItemRequest request = new BulkItemRequest(0, updateRequest);
        Exception err = new VersionConflictEngineException(shardId, "_doc", "id",
                "I'm conflicted <(;_;)>");
        Engine.IndexResult indexResult = new Engine.IndexResult(err, 0, 0);
        Engine.DeleteResult deleteResult = new Engine.DeleteResult(1, 1, true);
        DocWriteResponse.Result docWriteResult = DocWriteResponse.Result.CREATED;
        DocWriteResponse.Result deleteWriteResult = DocWriteResponse.Result.DELETED;
        IndexRequest indexRequest = new IndexRequest("index", "_doc", "id");
        DeleteRequest deleteRequest = new DeleteRequest("index", "_doc", "id");
        UpdateHelper.Result translate = new UpdateHelper.Result(indexRequest, docWriteResult,
                new HashMap<String, Object>(), XContentType.JSON);
        UpdateHelper.Result translateDelete = new UpdateHelper.Result(deleteRequest, deleteWriteResult,
                new HashMap<String, Object>(), XContentType.JSON);

        BulkItemRequest[] itemRequests = new BulkItemRequest[1];
        itemRequests[0] = request;

        BulkItemResultHolder holder = TransportShardBulkAction.processUpdateResponse(updateRequest,
                "index", indexResult, translate, shard, 7);

        assertTrue(holder.isVersionConflict());
        assertThat(holder.response, instanceOf(UpdateResponse.class));
        UpdateResponse updateResp = (UpdateResponse) holder.response;
        assertThat(updateResp.getGetResult(), equalTo(null));
        assertThat(holder.operationResult, equalTo(indexResult));
        BulkItemRequest replicaBulkRequest = holder.replicaRequest;
        assertThat(replicaBulkRequest.id(), equalTo(7));
        DocWriteRequest<?> replicaRequest = replicaBulkRequest.request();
        assertThat(replicaRequest, instanceOf(IndexRequest.class));
        assertThat(replicaRequest, equalTo(indexRequest));

        BulkItemResultHolder deleteHolder = TransportShardBulkAction.processUpdateResponse(updateRequest,
                "index", deleteResult, translateDelete, shard, 8);

        assertFalse(deleteHolder.isVersionConflict());
        assertThat(deleteHolder.response, instanceOf(UpdateResponse.class));
        UpdateResponse delUpdateResp = (UpdateResponse) deleteHolder.response;
        assertThat(delUpdateResp.getGetResult(), equalTo(null));
        assertThat(deleteHolder.operationResult, equalTo(deleteResult));
        BulkItemRequest delReplicaBulkRequest = deleteHolder.replicaRequest;
        assertThat(delReplicaBulkRequest.id(), equalTo(8));
        DocWriteRequest<?> delReplicaRequest = delReplicaBulkRequest.request();
        assertThat(delReplicaRequest, instanceOf(DeleteRequest.class));
        assertThat(delReplicaRequest, equalTo(deleteRequest));

        closeShards(shard);
    }

    public void testExecuteUpdateRequestOnce() throws Exception {
        IndexMetaData metaData = indexMetaData();
        IndexShard shard = newStartedShard(true);

        Map<String, Object> source = new HashMap<>();
        BulkItemRequest[] items = new BulkItemRequest[1];
        boolean create = randomBoolean();
        DocWriteRequest<IndexRequest> writeRequest = new IndexRequest("index", "_doc", "id").source(Requests.INDEX_CONTENT_TYPE)
                .create(create);
        BulkItemRequest primaryRequest = new BulkItemRequest(0, writeRequest);
        items[0] = primaryRequest;

        IndexRequest indexRequest = new IndexRequest("index", "_doc", "id");
        indexRequest.source(source);

        DocWriteResponse.Result docWriteResult = DocWriteResponse.Result.CREATED;
        UpdateHelper.Result translate = new UpdateHelper.Result(indexRequest, docWriteResult,
                new HashMap<String, Object>(), XContentType.JSON);
        UpdateHelper updateHelper = new MockUpdateHelper(translate);
        UpdateRequest updateRequest = new UpdateRequest("index", "_doc", "id");
        updateRequest.upsert(source);

        BulkItemResultHolder holder = TransportShardBulkAction.executeUpdateRequestOnce(updateRequest, shard, metaData,
                "index", updateHelper, threadPool::absoluteTimeInMillis, primaryRequest, 0,
            new ThrowingMappingUpdatePerformer(new RuntimeException()));

        assertFalse(holder.isVersionConflict());
        assertNotNull(holder.response);
        assertNotNull(holder.operationResult);
        assertNotNull(holder.replicaRequest);

        assertThat(holder.response, instanceOf(UpdateResponse.class));
        UpdateResponse updateResp = (UpdateResponse) holder.response;
        assertThat(updateResp.getGetResult(), equalTo(null));
        BulkItemRequest replicaBulkRequest = holder.replicaRequest;
        assertThat(replicaBulkRequest.id(), equalTo(0));
        DocWriteRequest<?> replicaRequest = replicaBulkRequest.request();
        assertThat(replicaRequest, instanceOf(IndexRequest.class));
        assertThat(replicaRequest, equalTo(indexRequest));

        // Assert that the document actually made it there
        assertDocCount(shard, 1);
        closeShards(shard);
    }

    public void testExecuteUpdateRequestOnceWithFailure() throws Exception {
        IndexMetaData metaData = indexMetaData();
        IndexShard shard = newStartedShard(true);

        Map<String, Object> source = new HashMap<>();
        source.put("foo", "bar");
        BulkItemRequest[] items = new BulkItemRequest[1];
        boolean create = randomBoolean();
        DocWriteRequest<IndexRequest> writeRequest = new IndexRequest("index", "_doc", "id")
                .source(Requests.INDEX_CONTENT_TYPE, "foo", "bar")
                .create(create);
        BulkItemRequest primaryRequest = new BulkItemRequest(0, writeRequest);
        items[0] = primaryRequest;

        IndexRequest indexRequest = new IndexRequest("index", "_doc", "id");
        indexRequest.source(source);

        Exception prepareFailure = new IllegalArgumentException("I failed to do something!");
        UpdateHelper updateHelper = new FailingUpdateHelper(prepareFailure);
        UpdateRequest updateRequest = new UpdateRequest("index", "_doc", "id");
        updateRequest.upsert(source);

        BulkItemResultHolder holder = TransportShardBulkAction.executeUpdateRequestOnce(updateRequest, shard, metaData,
                "index", updateHelper, threadPool::absoluteTimeInMillis, primaryRequest, 0, new NoopMappingUpdatePerformer());

        assertFalse(holder.isVersionConflict());
        assertNull(holder.response);
        assertNotNull(holder.operationResult);
        assertNotNull(holder.replicaRequest);

        Engine.IndexResult opResult = (Engine.IndexResult) holder.operationResult;
        assertThat(opResult.getResultType(), equalTo(Engine.Result.Type.FAILURE));
        assertFalse(opResult.isCreated());
        Exception e = opResult.getFailure();
        assertThat(e.getMessage(), containsString("I failed to do something!"));

        BulkItemRequest replicaBulkRequest = holder.replicaRequest;
        assertThat(replicaBulkRequest.id(), equalTo(0));
        assertThat(replicaBulkRequest.request(), instanceOf(IndexRequest.class));
        IndexRequest replicaRequest = (IndexRequest) replicaBulkRequest.request();
        assertThat(replicaRequest.index(), equalTo("index"));
        assertThat(replicaRequest.type(), equalTo("_doc"));
        assertThat(replicaRequest.id(), equalTo("id"));
        assertThat(replicaRequest.sourceAsMap(), equalTo(source));

        // Assert that the document did not make it there, since it should have failed
        assertDocCount(shard, 0);
        closeShards(shard);
    }

    /**
     * Fake UpdateHelper that always returns whatever result you give it
     */
    private static class MockUpdateHelper extends UpdateHelper {
        private final UpdateHelper.Result result;

        MockUpdateHelper(UpdateHelper.Result result) {
            super(Settings.EMPTY, null);
            this.result = result;
        }

        @Override
        public UpdateHelper.Result prepare(UpdateRequest u, IndexShard s, LongSupplier n) {
            logger.info("--> preparing update for {} - {}", s, u);
            return result;
        }
    }

    /**
     * An update helper that always fails to prepare the update
     */
    private static class FailingUpdateHelper extends UpdateHelper {
        private final Exception e;

        FailingUpdateHelper(Exception failure) {
            super(Settings.EMPTY, null);
            this.e = failure;
        }

        @Override
        public UpdateHelper.Result prepare(UpdateRequest u, IndexShard s, LongSupplier n) {
            logger.info("--> preparing failing update for {} - {}", s, u);
            throw new ElasticsearchException(e);
        }
    }

    /**
     * Fake IndexResult that has a settable translog location
     */
    private static class FakeResult extends Engine.IndexResult {

        private final Translog.Location location;

        protected FakeResult(long version, long seqNo, boolean created, Translog.Location location) {
            super(version, seqNo, created);
            this.location = location;
        }

        @Override
        public Translog.Location getTranslogLocation() {
            return this.location;
        }
    }

    /** Doesn't perform any mapping updates */
    public static class NoopMappingUpdatePerformer implements MappingUpdatePerformer {
        @Override
        public void updateMappings(Mapping update, ShardId shardId, String type) {
        }
    }

    /** Always throw the given exception */
    private class ThrowingMappingUpdatePerformer implements MappingUpdatePerformer {
        private final RuntimeException e;
        ThrowingMappingUpdatePerformer(RuntimeException e) {
            this.e = e;
        }

        @Override
        public void updateMappings(Mapping update, ShardId shardId, String type) {
            throw e;
        }
    }
}
>>>>>>> b65c586c
<|MERGE_RESOLUTION|>--- conflicted
+++ resolved
@@ -1,22 +1,21 @@
-<<<<<<< HEAD
-///*
-// * Licensed to Elasticsearch under one or more contributor
-// * license agreements. See the NOTICE file distributed with
-// * this work for additional information regarding copyright
-// * ownership. Elasticsearch licenses this file to you under
-// * the Apache License, Version 2.0 (the "License"); you may
-// * not use this file except in compliance with the License.
-// * You may obtain a copy of the License at
-// *
-// *    http://www.apache.org/licenses/LICENSE-2.0
-// *
-// * Unless required by applicable law or agreed to in writing,
-// * software distributed under the License is distributed on an
-// * "AS IS" BASIS, WITHOUT WARRANTIES OR CONDITIONS OF ANY
-// * KIND, either express or implied.  See the License for the
-// * specific language governing permissions and limitations
-// * under the License.
-// */
+/*
+ * Licensed to Elasticsearch under one or more contributor
+ * license agreements. See the NOTICE file distributed with
+ * this work for additional information regarding copyright
+ * ownership. Elasticsearch licenses this file to you under
+ * the Apache License, Version 2.0 (the "License"); you may
+ * not use this file except in compliance with the License.
+ * You may obtain a copy of the License at
+ *
+ *    http://www.apache.org/licenses/LICENSE-2.0
+ *
+ * Unless required by applicable law or agreed to in writing,
+ * software distributed under the License is distributed on an
+ * "AS IS" BASIS, WITHOUT WARRANTIES OR CONDITIONS OF ANY
+ * KIND, either express or implied.  See the License for the
+ * specific language governing permissions and limitations
+ * under the License.
+ */
 //
 //package org.elasticsearch.action.bulk;
 //
@@ -65,9 +64,9 @@
 //import static org.hamcrest.Matchers.arrayWithSize;
 //import static org.hamcrest.Matchers.containsString;
 //import static org.hamcrest.Matchers.instanceOf;
-//import static org.mockito.Mockito.any;
-//import static org.mockito.Mockito.anyBoolean;
-//import static org.mockito.Mockito.anyLong;
+//import static org.mockito.Matchers.any;
+//import static org.mockito.Matchers.anyBoolean;
+//import static org.mockito.Matchers.anyLong;
 //import static org.mockito.Mockito.spy;
 //import static org.mockito.Mockito.times;
 //import static org.mockito.Mockito.verify;
@@ -92,7 +91,7 @@
 //
 //    public void testShouldExecuteReplicaItem() throws Exception {
 //        // Successful index request should be replicated
-//        DocWriteRequest writeRequest = new IndexRequest("index", "_doc", "id")
+//        DocWriteRequest<IndexRequest> writeRequest = new IndexRequest("index", "_doc", "id")
 //                .source(Requests.INDEX_CONTENT_TYPE, "foo", "bar");
 //        DocWriteResponse response = new IndexResponse(shardId, "type", "id", 1, 17, 1, randomBoolean());
 //        BulkItemRequest request = new BulkItemRequest(0, writeRequest);
@@ -122,9 +121,9 @@
 //        assertThat(replicaItemExecutionMode(request, 0),
 //                equalTo(ReplicaItemExecutionMode.FAILURE));
 //        // NOOP requests should not be replicated
-//        writeRequest = new UpdateRequest("index", "type", "id");
+//        DocWriteRequest<UpdateRequest> updateRequest = new UpdateRequest("index", "type", "id");
 //        response = new UpdateResponse(shardId, "type", "id", 1, DocWriteResponse.Result.NOOP);
-//        request = new BulkItemRequest(0, writeRequest);
+//        request = new BulkItemRequest(0, updateRequest);
 //        request.setPrimaryResponse(new BulkItemResponse(0, DocWriteRequest.OpType.UPDATE,
 //                        response));
 //        assertThat(replicaItemExecutionMode(request, 0),
@@ -138,7 +137,8 @@
 //
 //        BulkItemRequest[] items = new BulkItemRequest[1];
 //        boolean create = randomBoolean();
-//        DocWriteRequest writeRequest = new IndexRequest("index", "_doc", "id").source(Requests.INDEX_CONTENT_TYPE).create(create);
+//        DocWriteRequest<IndexRequest> writeRequest = new IndexRequest("index", "_doc", "id").source(Requests.INDEX_CONTENT_TYPE)
+//                .create(create);
 //        BulkItemRequest primaryRequest = new BulkItemRequest(0, writeRequest);
 //        items[0] = primaryRequest;
 //        BulkShardRequest bulkShardRequest =
@@ -209,7 +209,7 @@
 //
 //        BulkItemRequest[] items = new BulkItemRequest[randomIntBetween(2, 5)];
 //        for (int i = 0; i < items.length; i++) {
-//            DocWriteRequest writeRequest = new IndexRequest("index", "_doc", "id_" + i)
+//            DocWriteRequest<IndexRequest> writeRequest = new IndexRequest("index", "_doc", "id_" + i)
 //                .source(Requests.INDEX_CONTENT_TYPE)
 //                .opType(DocWriteRequest.OpType.INDEX);
 //            items[i] = new BulkItemRequest(i, writeRequest);
@@ -224,8 +224,7 @@
 //
 //        UpdateHelper updateHelper = null;
 //        WritePrimaryResult<BulkShardRequest, BulkShardResponse> result = TransportShardBulkAction.performOnPrimary(
-//            bulkShardRequest, shard, updateHelper, threadPool::absoluteTimeInMillis, new NoopMappingUpdatePerformer(), observer,
-//              callback);
+//            bulkShardRequest, shard, updateHelper, threadPool::absoluteTimeInMillis, new NoopMappingUpdatePerformer());
 //
 //        // since at least 1 item passed, the tran log location should exist,
 //        assertThat(result.location, notNullValue());
@@ -260,7 +259,7 @@
 //        IndexShard shard = newStartedShard(true);
 //
 //        BulkItemRequest[] items = new BulkItemRequest[1];
-//        DocWriteRequest writeRequest = new IndexRequest("index", "_doc", "id")
+//        DocWriteRequest<IndexRequest> writeRequest = new IndexRequest("index", "_doc", "id")
 //                .source(Requests.INDEX_CONTENT_TYPE, "foo", "bar");
 //        items[0] = new BulkItemRequest(0, writeRequest);
 //        BulkShardRequest bulkShardRequest =
@@ -283,7 +282,7 @@
 //        IndexShard shard = newStartedShard(true);
 //
 //        BulkItemRequest[] items = new BulkItemRequest[1];
-//        DocWriteRequest writeRequest = new IndexRequest("index", "_doc", "id")
+//        DocWriteRequest<IndexRequest> writeRequest = new IndexRequest("index", "_doc", "id")
 //                .source(Requests.INDEX_CONTENT_TYPE, "foo", "bar");
 //        items[0] = new BulkItemRequest(0, writeRequest);
 //        BulkShardRequest bulkShardRequest =
@@ -325,7 +324,7 @@
 //        IndexShard shard = newStartedShard(true);
 //
 //        BulkItemRequest[] items = new BulkItemRequest[1];
-//        DocWriteRequest writeRequest = new DeleteRequest("index", "_doc", "id");
+//        DocWriteRequest<DeleteRequest> writeRequest = new DeleteRequest("index", "_doc", "id");
 //        items[0] = new BulkItemRequest(0, writeRequest);
 //        BulkShardRequest bulkShardRequest =
 //                new BulkShardRequest(shardId, RefreshPolicy.NONE, items);
@@ -341,7 +340,7 @@
 //        assertThat(newLocation, not(location));
 //
 //        BulkItemRequest replicaRequest = bulkShardRequest.items()[0];
-//        DocWriteRequest replicaDeleteRequest = replicaRequest.request();
+//        DocWriteRequest<?> replicaDeleteRequest = replicaRequest.request();
 //        BulkItemResponse primaryResponse = replicaRequest.getPrimaryResponse();
 //        DeleteResponse response = primaryResponse.getResponse();
 //
@@ -407,7 +406,7 @@
 //    }
 //
 //    public void testNoopUpdateReplicaRequest() throws Exception {
-//        DocWriteRequest writeRequest = new IndexRequest("index", "_doc", "id")
+//        DocWriteRequest<IndexRequest> writeRequest = new IndexRequest("index", "_doc", "id")
 //                .source(Requests.INDEX_CONTENT_TYPE, "field", "value");
 //        BulkItemRequest replicaRequest = new BulkItemRequest(0, writeRequest);
 //
@@ -438,7 +437,7 @@
 //    }
 //
 //    public void testUpdateReplicaRequestWithFailure() throws Exception {
-//        DocWriteRequest writeRequest = new IndexRequest("index", "_doc", "id").source(Requests.INDEX_CONTENT_TYPE);
+//        DocWriteRequest<IndexRequest> writeRequest = new IndexRequest("index", "_doc", "id").source(Requests.INDEX_CONTENT_TYPE);
 //        BulkItemRequest replicaRequest = new BulkItemRequest(0, writeRequest);
 //
 //        Exception err = new ElasticsearchException("I'm dead <(x.x)>");
@@ -474,7 +473,7 @@
 //    }
 //
 //    public void testUpdateReplicaRequestWithConflictFailure() throws Exception {
-//        DocWriteRequest writeRequest = new IndexRequest("index", "_doc", "id").source(Requests.INDEX_CONTENT_TYPE);
+//        DocWriteRequest<IndexRequest> writeRequest = new IndexRequest("index", "_doc", "id").source(Requests.INDEX_CONTENT_TYPE);
 //        BulkItemRequest replicaRequest = new BulkItemRequest(0, writeRequest);
 //
 //        Exception err = new VersionConflictEngineException(shardId, "_doc", "id",
@@ -511,7 +510,7 @@
 //    }
 //
 //    public void testUpdateReplicaRequestWithSuccess() throws Exception {
-//        DocWriteRequest writeRequest = new IndexRequest("index", "_doc", "id")
+//        DocWriteRequest<IndexRequest> writeRequest = new IndexRequest("index", "_doc", "id")
 //                .source(Requests.INDEX_CONTENT_TYPE);
 //        BulkItemRequest replicaRequest = new BulkItemRequest(0, writeRequest);
 //
@@ -547,7 +546,7 @@
 //    public void testCalculateTranslogLocation() throws Exception {
 //        final Translog.Location original = new Translog.Location(0, 0, 0);
 //
-//        DocWriteRequest writeRequest = new IndexRequest("index", "_doc", "id")
+//        DocWriteRequest<IndexRequest> writeRequest = new IndexRequest("index", "_doc", "id")
 //            .source(Requests.INDEX_CONTENT_TYPE);
 //        BulkItemRequest replicaRequest = new BulkItemRequest(0, writeRequest);
 //        BulkItemResultHolder results = new BulkItemResultHolder(null, null, replicaRequest);
@@ -661,7 +660,6 @@
 //
 //        BulkItemRequest[] itemRequests = new BulkItemRequest[1];
 //        itemRequests[0] = request;
-//        BulkShardRequest bulkShardRequest = new BulkShardRequest(shard.shardId(), RefreshPolicy.NONE, itemRequests);
 //
 //        BulkItemResultHolder holder = TransportShardBulkAction.processUpdateResponse(updateRequest,
 //                "index", indexResult, translate, shard, 7);
@@ -673,7 +671,7 @@
 //        assertThat(holder.operationResult, equalTo(indexResult));
 //        BulkItemRequest replicaBulkRequest = holder.replicaRequest;
 //        assertThat(replicaBulkRequest.id(), equalTo(7));
-//        DocWriteRequest replicaRequest = replicaBulkRequest.request();
+//        DocWriteRequest<?> replicaRequest = replicaBulkRequest.request();
 //        assertThat(replicaRequest, instanceOf(IndexRequest.class));
 //        assertThat(replicaRequest, equalTo(indexRequest));
 //
@@ -687,7 +685,7 @@
 //        assertThat(deleteHolder.operationResult, equalTo(deleteResult));
 //        BulkItemRequest delReplicaBulkRequest = deleteHolder.replicaRequest;
 //        assertThat(delReplicaBulkRequest.id(), equalTo(8));
-//        DocWriteRequest delReplicaRequest = delReplicaBulkRequest.request();
+//        DocWriteRequest<?> delReplicaRequest = delReplicaBulkRequest.request();
 //        assertThat(delReplicaRequest, instanceOf(DeleteRequest.class));
 //        assertThat(delReplicaRequest, equalTo(deleteRequest));
 //
@@ -701,13 +699,11 @@
 //        Map<String, Object> source = new HashMap<>();
 //        BulkItemRequest[] items = new BulkItemRequest[1];
 //        boolean create = randomBoolean();
-//        DocWriteRequest writeRequest = new IndexRequest("index", "_doc", "id").source(Requests.INDEX_CONTENT_TYPE).create(create);
+//        DocWriteRequest<IndexRequest> writeRequest = new IndexRequest("index", "_doc", "id").source(Requests.INDEX_CONTENT_TYPE)
+//                .create(create);
 //        BulkItemRequest primaryRequest = new BulkItemRequest(0, writeRequest);
 //        items[0] = primaryRequest;
-//        BulkShardRequest bulkShardRequest =
-//                new BulkShardRequest(shardId, RefreshPolicy.NONE, items);
-//
-//        Translog.Location location = new Translog.Location(0, 0, 0);
+//
 //        IndexRequest indexRequest = new IndexRequest("index", "_doc", "id");
 //        indexRequest.source(source);
 //
@@ -732,7 +728,7 @@
 //        assertThat(updateResp.getGetResult(), equalTo(null));
 //        BulkItemRequest replicaBulkRequest = holder.replicaRequest;
 //        assertThat(replicaBulkRequest.id(), equalTo(0));
-//        DocWriteRequest replicaRequest = replicaBulkRequest.request();
+//        DocWriteRequest<?> replicaRequest = replicaBulkRequest.request();
 //        assertThat(replicaRequest, instanceOf(IndexRequest.class));
 //        assertThat(replicaRequest, equalTo(indexRequest));
 //
@@ -749,19 +745,15 @@
 //        source.put("foo", "bar");
 //        BulkItemRequest[] items = new BulkItemRequest[1];
 //        boolean create = randomBoolean();
-//        DocWriteRequest writeRequest = new IndexRequest("index", "_doc", "id")
+//        DocWriteRequest<IndexRequest> writeRequest = new IndexRequest("index", "_doc", "id")
 //                .source(Requests.INDEX_CONTENT_TYPE, "foo", "bar")
 //                .create(create);
 //        BulkItemRequest primaryRequest = new BulkItemRequest(0, writeRequest);
 //        items[0] = primaryRequest;
-//        BulkShardRequest bulkShardRequest =
-//                new BulkShardRequest(shardId, RefreshPolicy.NONE, items);
-//
-//        Translog.Location location = new Translog.Location(0, 0, 0);
+//
 //        IndexRequest indexRequest = new IndexRequest("index", "_doc", "id");
 //        indexRequest.source(source);
 //
-//        DocWriteResponse.Result docWriteResult = DocWriteResponse.Result.CREATED;
 //        Exception prepareFailure = new IllegalArgumentException("I failed to do something!");
 //        UpdateHelper updateHelper = new FailingUpdateHelper(prepareFailure);
 //        UpdateRequest updateRequest = new UpdateRequest("index", "_doc", "id");
@@ -851,6 +843,7 @@
 //
 //    /** Doesn't perform any mapping updates */
 //    public static class NoopMappingUpdatePerformer implements MappingUpdatePerformer {
+//        @Override
 //        public void updateMappings(Mapping update, ShardId shardId, String type) {
 //        }
 //    }
@@ -862,873 +855,9 @@
 //            this.e = e;
 //        }
 //
+//        @Override
 //        public void updateMappings(Mapping update, ShardId shardId, String type) {
 //            throw e;
 //        }
 //    }
-//}
-=======
-/*
- * Licensed to Elasticsearch under one or more contributor
- * license agreements. See the NOTICE file distributed with
- * this work for additional information regarding copyright
- * ownership. Elasticsearch licenses this file to you under
- * the Apache License, Version 2.0 (the "License"); you may
- * not use this file except in compliance with the License.
- * You may obtain a copy of the License at
- *
- *    http://www.apache.org/licenses/LICENSE-2.0
- *
- * Unless required by applicable law or agreed to in writing,
- * software distributed under the License is distributed on an
- * "AS IS" BASIS, WITHOUT WARRANTIES OR CONDITIONS OF ANY
- * KIND, either express or implied.  See the License for the
- * specific language governing permissions and limitations
- * under the License.
- */
-
-package org.elasticsearch.action.bulk;
-
-import org.elasticsearch.ElasticsearchException;
-import org.elasticsearch.ElasticsearchStatusException;
-import org.elasticsearch.Version;
-import org.elasticsearch.action.DocWriteRequest;
-import org.elasticsearch.action.DocWriteResponse;
-import org.elasticsearch.action.bulk.TransportShardBulkAction.ReplicaItemExecutionMode;
-import org.elasticsearch.action.delete.DeleteRequest;
-import org.elasticsearch.action.delete.DeleteResponse;
-import org.elasticsearch.action.index.IndexRequest;
-import org.elasticsearch.action.index.IndexResponse;
-import org.elasticsearch.action.support.WriteRequest.RefreshPolicy;
-import org.elasticsearch.action.support.replication.ReplicationOperation;
-import org.elasticsearch.action.support.replication.TransportWriteAction.WritePrimaryResult;
-import org.elasticsearch.action.update.UpdateHelper;
-import org.elasticsearch.action.update.UpdateRequest;
-import org.elasticsearch.action.update.UpdateResponse;
-import org.elasticsearch.client.Requests;
-import org.elasticsearch.cluster.metadata.IndexMetaData;
-import org.elasticsearch.common.lucene.uid.Versions;
-import org.elasticsearch.common.settings.Settings;
-import org.elasticsearch.common.xcontent.XContentType;
-import org.elasticsearch.index.VersionType;
-import org.elasticsearch.index.engine.Engine;
-import org.elasticsearch.index.engine.VersionConflictEngineException;
-import org.elasticsearch.index.mapper.MapperService;
-import org.elasticsearch.index.mapper.Mapping;
-import org.elasticsearch.index.shard.IndexShard;
-import org.elasticsearch.index.shard.IndexShardTestCase;
-import org.elasticsearch.index.shard.ShardId;
-import org.elasticsearch.index.translog.Translog;
-import org.elasticsearch.rest.RestStatus;
-
-import java.io.IOException;
-import java.util.HashMap;
-import java.util.Map;
-import java.util.concurrent.atomic.AtomicInteger;
-import java.util.function.LongSupplier;
-
-import static org.elasticsearch.action.bulk.TransportShardBulkAction.replicaItemExecutionMode;
-import static org.hamcrest.CoreMatchers.equalTo;
-import static org.hamcrest.CoreMatchers.not;
-import static org.hamcrest.CoreMatchers.notNullValue;
-import static org.hamcrest.Matchers.arrayWithSize;
-import static org.hamcrest.Matchers.containsString;
-import static org.hamcrest.Matchers.instanceOf;
-import static org.mockito.Matchers.any;
-import static org.mockito.Matchers.anyBoolean;
-import static org.mockito.Matchers.anyLong;
-import static org.mockito.Mockito.spy;
-import static org.mockito.Mockito.times;
-import static org.mockito.Mockito.verify;
-
-public class TransportShardBulkActionTests extends IndexShardTestCase {
-
-    private final ShardId shardId = new ShardId("index", "_na_", 0);
-    private final Settings idxSettings = Settings.builder()
-            .put("index.number_of_shards", 1)
-            .put("index.number_of_replicas", 0)
-            .put("index.version.created", Version.CURRENT.id)
-            .build();
-
-    private IndexMetaData indexMetaData() throws IOException {
-        return IndexMetaData.builder("index")
-                .putMapping("_doc",
-                        "{\"properties\":{\"foo\":{\"type\":\"text\",\"fields\":" +
-                                "{\"keyword\":{\"type\":\"keyword\",\"ignore_above\":256}}}}}")
-                .settings(idxSettings)
-                .primaryTerm(0, 1).build();
-    }
-
-    public void testShouldExecuteReplicaItem() throws Exception {
-        // Successful index request should be replicated
-        DocWriteRequest<IndexRequest> writeRequest = new IndexRequest("index", "_doc", "id")
-                .source(Requests.INDEX_CONTENT_TYPE, "foo", "bar");
-        DocWriteResponse response = new IndexResponse(shardId, "type", "id", 1, 17, 1, randomBoolean());
-        BulkItemRequest request = new BulkItemRequest(0, writeRequest);
-        request.setPrimaryResponse(new BulkItemResponse(0, DocWriteRequest.OpType.INDEX, response));
-        assertThat(replicaItemExecutionMode(request, 0),
-                equalTo(ReplicaItemExecutionMode.NORMAL));
-
-        // Failed index requests without sequence no should not be replicated
-        writeRequest = new IndexRequest("index", "_doc", "id")
-                .source(Requests.INDEX_CONTENT_TYPE, "foo", "bar");
-        request = new BulkItemRequest(0, writeRequest);
-        request.setPrimaryResponse(
-                new BulkItemResponse(0, DocWriteRequest.OpType.INDEX,
-                        new BulkItemResponse.Failure("index", "type", "id",
-                                                     new IllegalArgumentException("i died"))));
-        assertThat(replicaItemExecutionMode(request, 0),
-                equalTo(ReplicaItemExecutionMode.NOOP));
-
-        // Failed index requests with sequence no should be replicated
-        request = new BulkItemRequest(0, writeRequest);
-        request.setPrimaryResponse(
-                new BulkItemResponse(0, DocWriteRequest.OpType.INDEX,
-                        new BulkItemResponse.Failure("index", "type", "id",
-                                new IllegalArgumentException(
-                                        "i died after sequence no was generated"),
-                                1)));
-        assertThat(replicaItemExecutionMode(request, 0),
-                equalTo(ReplicaItemExecutionMode.FAILURE));
-        // NOOP requests should not be replicated
-        DocWriteRequest<UpdateRequest> updateRequest = new UpdateRequest("index", "type", "id");
-        response = new UpdateResponse(shardId, "type", "id", 1, DocWriteResponse.Result.NOOP);
-        request = new BulkItemRequest(0, updateRequest);
-        request.setPrimaryResponse(new BulkItemResponse(0, DocWriteRequest.OpType.UPDATE,
-                        response));
-        assertThat(replicaItemExecutionMode(request, 0),
-                equalTo(ReplicaItemExecutionMode.NOOP));
-    }
-
-
-    public void testExecuteBulkIndexRequest() throws Exception {
-        IndexMetaData metaData = indexMetaData();
-        IndexShard shard = newStartedShard(true);
-
-        BulkItemRequest[] items = new BulkItemRequest[1];
-        boolean create = randomBoolean();
-        DocWriteRequest<IndexRequest> writeRequest = new IndexRequest("index", "_doc", "id").source(Requests.INDEX_CONTENT_TYPE)
-                .create(create);
-        BulkItemRequest primaryRequest = new BulkItemRequest(0, writeRequest);
-        items[0] = primaryRequest;
-        BulkShardRequest bulkShardRequest =
-                new BulkShardRequest(shardId, RefreshPolicy.NONE, items);
-
-        Translog.Location location = new Translog.Location(0, 0, 0);
-        UpdateHelper updateHelper = null;
-
-        Translog.Location newLocation = TransportShardBulkAction.executeBulkItemRequest(metaData,
-                shard, bulkShardRequest, location, 0, updateHelper,
-                threadPool::absoluteTimeInMillis, new NoopMappingUpdatePerformer());
-
-        // Translog should change, since there were no problems
-        assertThat(newLocation, not(location));
-
-        BulkItemResponse primaryResponse = bulkShardRequest.items()[0].getPrimaryResponse();
-
-        assertThat(primaryResponse.getItemId(), equalTo(0));
-        assertThat(primaryResponse.getId(), equalTo("id"));
-        assertThat(primaryResponse.getOpType(),
-                equalTo(create ? DocWriteRequest.OpType.CREATE : DocWriteRequest.OpType.INDEX));
-        assertFalse(primaryResponse.isFailed());
-
-        // Assert that the document actually made it there
-        assertDocCount(shard, 1);
-
-        writeRequest = new IndexRequest("index", "_doc", "id").source(Requests.INDEX_CONTENT_TYPE).create(true);
-        primaryRequest = new BulkItemRequest(0, writeRequest);
-        items[0] = primaryRequest;
-        bulkShardRequest = new BulkShardRequest(shardId, RefreshPolicy.NONE, items);
-
-        Translog.Location secondLocation =
-                TransportShardBulkAction.executeBulkItemRequest( metaData,
-                        shard, bulkShardRequest, newLocation, 0, updateHelper,
-                        threadPool::absoluteTimeInMillis, new ThrowingMappingUpdatePerformer(new RuntimeException("fail")));
-
-        // Translog should not change, since the document was not indexed due to a version conflict
-        assertThat(secondLocation, equalTo(newLocation));
-
-        BulkItemRequest replicaRequest = bulkShardRequest.items()[0];
-
-        primaryResponse = bulkShardRequest.items()[0].getPrimaryResponse();
-
-        assertThat(primaryResponse.getItemId(), equalTo(0));
-        assertThat(primaryResponse.getId(), equalTo("id"));
-        assertThat(primaryResponse.getOpType(), equalTo(DocWriteRequest.OpType.CREATE));
-        // Should be failed since the document already exists
-        assertTrue(primaryResponse.isFailed());
-
-        BulkItemResponse.Failure failure = primaryResponse.getFailure();
-        assertThat(failure.getIndex(), equalTo("index"));
-        assertThat(failure.getType(), equalTo("_doc"));
-        assertThat(failure.getId(), equalTo("id"));
-        assertThat(failure.getCause().getClass(), equalTo(VersionConflictEngineException.class));
-        assertThat(failure.getCause().getMessage(),
-                containsString("version conflict, document already exists (current version [1])"));
-        assertThat(failure.getStatus(), equalTo(RestStatus.CONFLICT));
-
-        assertThat(replicaRequest, equalTo(primaryRequest));
-
-        // Assert that the document count is still 1
-        assertDocCount(shard, 1);
-        closeShards(shard);
-    }
-
-    public void testSkipBulkIndexRequestIfAborted() throws Exception {
-        IndexShard shard = newStartedShard(true);
-
-        BulkItemRequest[] items = new BulkItemRequest[randomIntBetween(2, 5)];
-        for (int i = 0; i < items.length; i++) {
-            DocWriteRequest<IndexRequest> writeRequest = new IndexRequest("index", "_doc", "id_" + i)
-                .source(Requests.INDEX_CONTENT_TYPE)
-                .opType(DocWriteRequest.OpType.INDEX);
-            items[i] = new BulkItemRequest(i, writeRequest);
-        }
-        BulkShardRequest bulkShardRequest = new BulkShardRequest(shardId, RefreshPolicy.NONE, items);
-
-        // Preemptively abort one of the bulk items, but allow the others to proceed
-        BulkItemRequest rejectItem = randomFrom(items);
-        RestStatus rejectionStatus = randomFrom(RestStatus.BAD_REQUEST, RestStatus.CONFLICT, RestStatus.FORBIDDEN, RestStatus.LOCKED);
-        final ElasticsearchStatusException rejectionCause = new ElasticsearchStatusException("testing rejection", rejectionStatus);
-        rejectItem.abort("index", rejectionCause);
-
-        UpdateHelper updateHelper = null;
-        WritePrimaryResult<BulkShardRequest, BulkShardResponse> result = TransportShardBulkAction.performOnPrimary(
-            bulkShardRequest, shard, updateHelper, threadPool::absoluteTimeInMillis, new NoopMappingUpdatePerformer());
-
-        // since at least 1 item passed, the tran log location should exist,
-        assertThat(result.location, notNullValue());
-        // and the response should exist and match the item count
-        assertThat(result.finalResponseIfSuccessful, notNullValue());
-        assertThat(result.finalResponseIfSuccessful.getResponses(), arrayWithSize(items.length));
-
-        // check each response matches the input item, including the rejection
-        for (int i = 0; i < items.length; i++) {
-            BulkItemResponse response = result.finalResponseIfSuccessful.getResponses()[i];
-            assertThat(response.getItemId(), equalTo(i));
-            assertThat(response.getIndex(), equalTo("index"));
-            assertThat(response.getType(), equalTo("_doc"));
-            assertThat(response.getId(), equalTo("id_" + i));
-            assertThat(response.getOpType(), equalTo(DocWriteRequest.OpType.INDEX));
-            if (response.getItemId() == rejectItem.id()) {
-                assertTrue(response.isFailed());
-                assertThat(response.getFailure().getCause(), equalTo(rejectionCause));
-                assertThat(response.status(), equalTo(rejectionStatus));
-            } else {
-                assertFalse(response.isFailed());
-            }
-        }
-
-        // Check that the non-rejected updates made it to the shard
-        assertDocCount(shard, items.length - 1);
-        closeShards(shard);
-    }
-
-    public void testExecuteBulkIndexRequestWithRejection() throws Exception {
-        IndexMetaData metaData = indexMetaData();
-        IndexShard shard = newStartedShard(true);
-
-        BulkItemRequest[] items = new BulkItemRequest[1];
-        DocWriteRequest<IndexRequest> writeRequest = new IndexRequest("index", "_doc", "id")
-                .source(Requests.INDEX_CONTENT_TYPE, "foo", "bar");
-        items[0] = new BulkItemRequest(0, writeRequest);
-        BulkShardRequest bulkShardRequest =
-                new BulkShardRequest(shardId, RefreshPolicy.NONE, items);
-
-        Translog.Location location = new Translog.Location(0, 0, 0);
-        UpdateHelper updateHelper = null;
-
-        // Pretend the mappings haven't made it to the node yet, and throw a rejection
-        expectThrows(ReplicationOperation.RetryOnPrimaryException.class,
-            () -> TransportShardBulkAction.executeBulkItemRequest(metaData, shard, bulkShardRequest,
-                location, 0, updateHelper, threadPool::absoluteTimeInMillis,
-                new NoopMappingUpdatePerformer()));
-
-        closeShards(shard);
-    }
-
-    public void testExecuteBulkIndexRequestWithErrorWhileUpdatingMapping() throws Exception {
-        IndexMetaData metaData = indexMetaData();
-        IndexShard shard = newStartedShard(true);
-
-        BulkItemRequest[] items = new BulkItemRequest[1];
-        DocWriteRequest<IndexRequest> writeRequest = new IndexRequest("index", "_doc", "id")
-                .source(Requests.INDEX_CONTENT_TYPE, "foo", "bar");
-        items[0] = new BulkItemRequest(0, writeRequest);
-        BulkShardRequest bulkShardRequest =
-                new BulkShardRequest(shardId, RefreshPolicy.NONE, items);
-
-        Translog.Location location = new Translog.Location(0, 0, 0);
-        UpdateHelper updateHelper = null;
-
-        // Return an exception when trying to update the mapping
-        RuntimeException err = new RuntimeException("some kind of exception");
-
-        Translog.Location newLocation = TransportShardBulkAction.executeBulkItemRequest(metaData,
-                shard, bulkShardRequest, location, 0, updateHelper,
-                threadPool::absoluteTimeInMillis, new ThrowingMappingUpdatePerformer(err));
-
-        // Translog shouldn't change, as there were conflicting mappings
-        assertThat(newLocation, equalTo(location));
-
-        BulkItemResponse primaryResponse = bulkShardRequest.items()[0].getPrimaryResponse();
-
-        // Since this was not a conflict failure, the primary response
-        // should be filled out with the failure information
-        assertThat(primaryResponse.getItemId(), equalTo(0));
-        assertThat(primaryResponse.getId(), equalTo("id"));
-        assertThat(primaryResponse.getOpType(), equalTo(DocWriteRequest.OpType.INDEX));
-        assertTrue(primaryResponse.isFailed());
-        assertThat(primaryResponse.getFailureMessage(), containsString("some kind of exception"));
-        BulkItemResponse.Failure failure = primaryResponse.getFailure();
-        assertThat(failure.getIndex(), equalTo("index"));
-        assertThat(failure.getType(), equalTo("_doc"));
-        assertThat(failure.getId(), equalTo("id"));
-        assertThat(failure.getCause(), equalTo(err));
-
-        closeShards(shard);
-    }
-
-    public void testExecuteBulkDeleteRequest() throws Exception {
-        IndexMetaData metaData = indexMetaData();
-        IndexShard shard = newStartedShard(true);
-
-        BulkItemRequest[] items = new BulkItemRequest[1];
-        DocWriteRequest<DeleteRequest> writeRequest = new DeleteRequest("index", "_doc", "id");
-        items[0] = new BulkItemRequest(0, writeRequest);
-        BulkShardRequest bulkShardRequest =
-                new BulkShardRequest(shardId, RefreshPolicy.NONE, items);
-
-        Translog.Location location = new Translog.Location(0, 0, 0);
-        UpdateHelper updateHelper = null;
-
-        Translog.Location newLocation = TransportShardBulkAction.executeBulkItemRequest(metaData,
-                shard, bulkShardRequest, location, 0, updateHelper,
-                threadPool::absoluteTimeInMillis, new NoopMappingUpdatePerformer());
-
-        // Translog changes, even though the document didn't exist
-        assertThat(newLocation, not(location));
-
-        BulkItemRequest replicaRequest = bulkShardRequest.items()[0];
-        DocWriteRequest<?> replicaDeleteRequest = replicaRequest.request();
-        BulkItemResponse primaryResponse = replicaRequest.getPrimaryResponse();
-        DeleteResponse response = primaryResponse.getResponse();
-
-        // Any version can be matched on replica
-        assertThat(replicaDeleteRequest.version(), equalTo(Versions.MATCH_ANY));
-        assertThat(replicaDeleteRequest.versionType(), equalTo(VersionType.INTERNAL));
-
-        assertThat(primaryResponse.getItemId(), equalTo(0));
-        assertThat(primaryResponse.getId(), equalTo("id"));
-        assertThat(primaryResponse.getOpType(), equalTo(DocWriteRequest.OpType.DELETE));
-        assertFalse(primaryResponse.isFailed());
-
-        assertThat(response.getResult(), equalTo(DocWriteResponse.Result.NOT_FOUND));
-        assertThat(response.getShardId(), equalTo(shard.shardId()));
-        assertThat(response.getIndex(), equalTo("index"));
-        assertThat(response.getType(), equalTo("_doc"));
-        assertThat(response.getId(), equalTo("id"));
-        assertThat(response.getVersion(), equalTo(1L));
-        assertThat(response.getSeqNo(), equalTo(0L));
-        assertThat(response.forcedRefresh(), equalTo(false));
-
-        // Now do the same after indexing the document, it should now find and delete the document
-        indexDoc(shard, "_doc", "id", "{}");
-
-        writeRequest = new DeleteRequest("index", "_doc", "id");
-        items[0] = new BulkItemRequest(0, writeRequest);
-        bulkShardRequest = new BulkShardRequest(shardId, RefreshPolicy.NONE, items);
-
-        location = newLocation;
-
-        newLocation = TransportShardBulkAction.executeBulkItemRequest(metaData, shard,
-                bulkShardRequest, location, 0, updateHelper, threadPool::absoluteTimeInMillis,
-                new NoopMappingUpdatePerformer());
-
-        // Translog changes, because the document was deleted
-        assertThat(newLocation, not(location));
-
-        replicaRequest = bulkShardRequest.items()[0];
-        replicaDeleteRequest = replicaRequest.request();
-        primaryResponse = replicaRequest.getPrimaryResponse();
-        response = primaryResponse.getResponse();
-
-        // Any version can be matched on replica
-        assertThat(replicaDeleteRequest.version(), equalTo(Versions.MATCH_ANY));
-        assertThat(replicaDeleteRequest.versionType(), equalTo(VersionType.INTERNAL));
-
-        assertThat(primaryResponse.getItemId(), equalTo(0));
-        assertThat(primaryResponse.getId(), equalTo("id"));
-        assertThat(primaryResponse.getOpType(), equalTo(DocWriteRequest.OpType.DELETE));
-        assertFalse(primaryResponse.isFailed());
-
-        assertThat(response.getResult(), equalTo(DocWriteResponse.Result.DELETED));
-        assertThat(response.getShardId(), equalTo(shard.shardId()));
-        assertThat(response.getIndex(), equalTo("index"));
-        assertThat(response.getType(), equalTo("_doc"));
-        assertThat(response.getId(), equalTo("id"));
-        assertThat(response.getVersion(), equalTo(3L));
-        assertThat(response.getSeqNo(), equalTo(2L));
-        assertThat(response.forcedRefresh(), equalTo(false));
-
-        assertDocCount(shard, 0);
-        closeShards(shard);
-    }
-
-    public void testNoopUpdateReplicaRequest() throws Exception {
-        DocWriteRequest<IndexRequest> writeRequest = new IndexRequest("index", "_doc", "id")
-                .source(Requests.INDEX_CONTENT_TYPE, "field", "value");
-        BulkItemRequest replicaRequest = new BulkItemRequest(0, writeRequest);
-
-        DocWriteResponse noopUpdateResponse = new UpdateResponse(shardId, "_doc", "id", 0,
-                DocWriteResponse.Result.NOOP);
-        BulkItemResultHolder noopResults = new BulkItemResultHolder(noopUpdateResponse, null,
-                replicaRequest);
-
-        Translog.Location location = new Translog.Location(0, 0, 0);
-        BulkItemRequest[] items = new BulkItemRequest[0];
-        BulkShardRequest bulkShardRequest =
-                new BulkShardRequest(shardId, RefreshPolicy.NONE, items);
-
-        BulkItemResponse primaryResponse = TransportShardBulkAction.createPrimaryResponse(
-                noopResults, DocWriteRequest.OpType.UPDATE, bulkShardRequest);
-
-        Translog.Location newLocation =
-                TransportShardBulkAction.calculateTranslogLocation(location, noopResults);
-
-        // Basically nothing changes in the request since it's a noop
-        assertThat(newLocation, equalTo(location));
-        assertThat(primaryResponse.getItemId(), equalTo(0));
-        assertThat(primaryResponse.getId(), equalTo("id"));
-        assertThat(primaryResponse.getOpType(), equalTo(DocWriteRequest.OpType.UPDATE));
-        assertThat(primaryResponse.getResponse(), equalTo(noopUpdateResponse));
-        assertThat(primaryResponse.getResponse().getResult(),
-                equalTo(DocWriteResponse.Result.NOOP));
-    }
-
-    public void testUpdateReplicaRequestWithFailure() throws Exception {
-        DocWriteRequest<IndexRequest> writeRequest = new IndexRequest("index", "_doc", "id").source(Requests.INDEX_CONTENT_TYPE);
-        BulkItemRequest replicaRequest = new BulkItemRequest(0, writeRequest);
-
-        Exception err = new ElasticsearchException("I'm dead <(x.x)>");
-        Engine.IndexResult indexResult = new Engine.IndexResult(err, 0, 0);
-        BulkItemResultHolder failedResults = new BulkItemResultHolder(null, indexResult,
-                replicaRequest);
-
-        Translog.Location location = new Translog.Location(0, 0, 0);
-        BulkItemRequest[] items = new BulkItemRequest[0];
-        BulkShardRequest bulkShardRequest =
-                new BulkShardRequest(shardId, RefreshPolicy.NONE, items);
-        BulkItemResponse primaryResponse =
-                TransportShardBulkAction.createPrimaryResponse(
-                        failedResults, DocWriteRequest.OpType.UPDATE, bulkShardRequest);
-
-        Translog.Location newLocation =
-                TransportShardBulkAction.calculateTranslogLocation(location, failedResults);
-
-        // Since this was not a conflict failure, the primary response
-        // should be filled out with the failure information
-        assertThat(newLocation, equalTo(location));
-        assertThat(primaryResponse.getItemId(), equalTo(0));
-        assertThat(primaryResponse.getId(), equalTo("id"));
-        assertThat(primaryResponse.getOpType(), equalTo(DocWriteRequest.OpType.INDEX));
-        assertTrue(primaryResponse.isFailed());
-        assertThat(primaryResponse.getFailureMessage(), containsString("I'm dead <(x.x)>"));
-        BulkItemResponse.Failure failure = primaryResponse.getFailure();
-        assertThat(failure.getIndex(), equalTo("index"));
-        assertThat(failure.getType(), equalTo("_doc"));
-        assertThat(failure.getId(), equalTo("id"));
-        assertThat(failure.getCause(), equalTo(err));
-        assertThat(failure.getStatus(), equalTo(RestStatus.INTERNAL_SERVER_ERROR));
-    }
-
-    public void testUpdateReplicaRequestWithConflictFailure() throws Exception {
-        DocWriteRequest<IndexRequest> writeRequest = new IndexRequest("index", "_doc", "id").source(Requests.INDEX_CONTENT_TYPE);
-        BulkItemRequest replicaRequest = new BulkItemRequest(0, writeRequest);
-
-        Exception err = new VersionConflictEngineException(shardId, "_doc", "id",
-                "I'm conflicted <(;_;)>");
-        Engine.IndexResult indexResult = new Engine.IndexResult(err, 0, 0);
-        BulkItemResultHolder failedResults = new BulkItemResultHolder(null, indexResult,
-                replicaRequest);
-
-        Translog.Location location = new Translog.Location(0, 0, 0);
-        BulkItemRequest[] items = new BulkItemRequest[0];
-        BulkShardRequest bulkShardRequest =
-                new BulkShardRequest(shardId, RefreshPolicy.NONE, items);
-        BulkItemResponse primaryResponse =
-                TransportShardBulkAction.createPrimaryResponse(
-                        failedResults, DocWriteRequest.OpType.UPDATE, bulkShardRequest);
-
-        Translog.Location newLocation =
-                TransportShardBulkAction.calculateTranslogLocation(location, failedResults);
-
-        // Since this was not a conflict failure, the primary response
-        // should be filled out with the failure information
-        assertThat(newLocation, equalTo(location));
-        assertThat(primaryResponse.getItemId(), equalTo(0));
-        assertThat(primaryResponse.getId(), equalTo("id"));
-        assertThat(primaryResponse.getOpType(), equalTo(DocWriteRequest.OpType.INDEX));
-        assertTrue(primaryResponse.isFailed());
-        assertThat(primaryResponse.getFailureMessage(), containsString("I'm conflicted <(;_;)>"));
-        BulkItemResponse.Failure failure = primaryResponse.getFailure();
-        assertThat(failure.getIndex(), equalTo("index"));
-        assertThat(failure.getType(), equalTo("_doc"));
-        assertThat(failure.getId(), equalTo("id"));
-        assertThat(failure.getCause(), equalTo(err));
-        assertThat(failure.getStatus(), equalTo(RestStatus.CONFLICT));
-    }
-
-    public void testUpdateReplicaRequestWithSuccess() throws Exception {
-        DocWriteRequest<IndexRequest> writeRequest = new IndexRequest("index", "_doc", "id")
-                .source(Requests.INDEX_CONTENT_TYPE);
-        BulkItemRequest replicaRequest = new BulkItemRequest(0, writeRequest);
-
-        boolean created = randomBoolean();
-        Translog.Location resultLocation = new Translog.Location(42, 42, 42);
-        Engine.IndexResult indexResult = new FakeResult(1, 1, created, resultLocation);
-        DocWriteResponse indexResponse = new IndexResponse(shardId, "_doc", "id", 1, 17, 1, created);
-        BulkItemResultHolder goodResults =
-                new BulkItemResultHolder(indexResponse, indexResult, replicaRequest);
-
-        Translog.Location originalLocation = new Translog.Location(21, 21, 21);
-        BulkItemRequest[] items = new BulkItemRequest[0];
-        BulkShardRequest bulkShardRequest =
-                new BulkShardRequest(shardId, RefreshPolicy.NONE, items);
-        BulkItemResponse primaryResponse =
-                TransportShardBulkAction.createPrimaryResponse(
-                        goodResults, DocWriteRequest.OpType.INDEX, bulkShardRequest);
-
-        Translog.Location newLocation =
-                TransportShardBulkAction.calculateTranslogLocation(originalLocation, goodResults);
-
-        // Check that the translog is successfully advanced
-        assertThat(newLocation, equalTo(resultLocation));
-        // Since this was not a conflict failure, the primary response
-        // should be filled out with the failure information
-        assertThat(primaryResponse.getItemId(), equalTo(0));
-        assertThat(primaryResponse.getId(), equalTo("id"));
-        assertThat(primaryResponse.getOpType(), equalTo(DocWriteRequest.OpType.INDEX));
-        DocWriteResponse response = primaryResponse.getResponse();
-        assertThat(response.status(), equalTo(created ? RestStatus.CREATED : RestStatus.OK));
-    }
-
-    public void testCalculateTranslogLocation() throws Exception {
-        final Translog.Location original = new Translog.Location(0, 0, 0);
-
-        DocWriteRequest<IndexRequest> writeRequest = new IndexRequest("index", "_doc", "id")
-            .source(Requests.INDEX_CONTENT_TYPE);
-        BulkItemRequest replicaRequest = new BulkItemRequest(0, writeRequest);
-        BulkItemResultHolder results = new BulkItemResultHolder(null, null, replicaRequest);
-
-        assertThat(TransportShardBulkAction.calculateTranslogLocation(original, results),
-                equalTo(original));
-
-        boolean created = randomBoolean();
-        DocWriteResponse indexResponse = new IndexResponse(shardId, "_doc", "id", 1, 17, 1, created);
-        Translog.Location newLocation = new Translog.Location(1, 1, 1);
-        final long version = randomNonNegativeLong();
-        final long seqNo = randomNonNegativeLong();
-        Engine.IndexResult indexResult = new IndexResultWithLocation(version, seqNo, created, newLocation);
-        results = new BulkItemResultHolder(indexResponse, indexResult, replicaRequest);
-        assertThat(TransportShardBulkAction.calculateTranslogLocation(original, results),
-                equalTo(newLocation));
-
-    }
-
-    public void testNoOpReplicationOnPrimaryDocumentFailure() throws Exception {
-        final IndexShard shard = spy(newStartedShard(false));
-        BulkItemRequest itemRequest = new BulkItemRequest(0, new IndexRequest("index", "_doc").source(Requests.INDEX_CONTENT_TYPE));
-        final String failureMessage = "simulated primary failure";
-        final IOException exception = new IOException(failureMessage);
-        itemRequest.setPrimaryResponse(new BulkItemResponse(0,
-                randomFrom(
-                        DocWriteRequest.OpType.CREATE,
-                        DocWriteRequest.OpType.DELETE,
-                        DocWriteRequest.OpType.INDEX
-                ),
-                new BulkItemResponse.Failure("index", "_doc", "1",
-                    exception, 1L)
-        ));
-        BulkItemRequest[] itemRequests = new BulkItemRequest[1];
-        itemRequests[0] = itemRequest;
-        BulkShardRequest bulkShardRequest = new BulkShardRequest(
-                shard.shardId(), RefreshPolicy.NONE, itemRequests);
-        TransportShardBulkAction.performOnReplica(bulkShardRequest, shard);
-        verify(shard, times(1)).markSeqNoAsNoop(1, exception.toString());
-        closeShards(shard);
-    }
-
-    public void testMappingUpdateParsesCorrectNumberOfTimes() throws Exception {
-        IndexMetaData metaData = indexMetaData();
-        logger.info("--> metadata.getIndex(): {}", metaData.getIndex());
-        final IndexShard shard = spy(newStartedShard(true));
-
-        IndexRequest request = new IndexRequest("index", "_doc", "id")
-                .source(Requests.INDEX_CONTENT_TYPE, "foo", "bar");
-
-        final AtomicInteger updateCalled = new AtomicInteger(0);
-        expectThrows(ReplicationOperation.RetryOnPrimaryException.class,
-            () -> TransportShardBulkAction.executeIndexRequestOnPrimary(request, shard,
-                (update, shardId, type) -> {
-                    // There should indeed be a mapping update
-                    assertNotNull(update);
-                    updateCalled.incrementAndGet();
-                }));
-
-        assertThat("mappings were \"updated\" once", updateCalled.get(), equalTo(1));
-
-
-        // Verify that the shard "executed" the operation twice
-        verify(shard, times(2)).applyIndexOperationOnPrimary(anyLong(), any(), any(), anyLong(), anyBoolean());
-
-        // Update the mapping, so the next mapping updater doesn't do anything
-        final MapperService mapperService = shard.mapperService();
-        logger.info("--> mapperService.index(): {}", mapperService.index());
-        mapperService.updateMapping(metaData);
-
-        TransportShardBulkAction.executeIndexRequestOnPrimary(request, shard,
-            (update, shardId, type) -> fail("should not have had to update the mappings"));
-
-        // Verify that the shard "executed" the operation only once (2 for previous invocations plus
-        // 1 for this execution)
-        verify(shard, times(3)).applyIndexOperationOnPrimary(anyLong(), any(), any(), anyLong(), anyBoolean());
-
-        closeShards(shard);
-    }
-
-    public class IndexResultWithLocation extends Engine.IndexResult {
-        private final Translog.Location location;
-        public IndexResultWithLocation(long version, long seqNo, boolean created, Translog.Location newLocation) {
-            super(version, seqNo, created);
-            this.location = newLocation;
-        }
-
-        @Override
-        public Translog.Location getTranslogLocation() {
-            return this.location;
-        }
-    }
-
-    public void testProcessUpdateResponse() throws Exception {
-        IndexShard shard = newStartedShard(false);
-
-        UpdateRequest updateRequest = new UpdateRequest("index", "_doc", "id");
-        BulkItemRequest request = new BulkItemRequest(0, updateRequest);
-        Exception err = new VersionConflictEngineException(shardId, "_doc", "id",
-                "I'm conflicted <(;_;)>");
-        Engine.IndexResult indexResult = new Engine.IndexResult(err, 0, 0);
-        Engine.DeleteResult deleteResult = new Engine.DeleteResult(1, 1, true);
-        DocWriteResponse.Result docWriteResult = DocWriteResponse.Result.CREATED;
-        DocWriteResponse.Result deleteWriteResult = DocWriteResponse.Result.DELETED;
-        IndexRequest indexRequest = new IndexRequest("index", "_doc", "id");
-        DeleteRequest deleteRequest = new DeleteRequest("index", "_doc", "id");
-        UpdateHelper.Result translate = new UpdateHelper.Result(indexRequest, docWriteResult,
-                new HashMap<String, Object>(), XContentType.JSON);
-        UpdateHelper.Result translateDelete = new UpdateHelper.Result(deleteRequest, deleteWriteResult,
-                new HashMap<String, Object>(), XContentType.JSON);
-
-        BulkItemRequest[] itemRequests = new BulkItemRequest[1];
-        itemRequests[0] = request;
-
-        BulkItemResultHolder holder = TransportShardBulkAction.processUpdateResponse(updateRequest,
-                "index", indexResult, translate, shard, 7);
-
-        assertTrue(holder.isVersionConflict());
-        assertThat(holder.response, instanceOf(UpdateResponse.class));
-        UpdateResponse updateResp = (UpdateResponse) holder.response;
-        assertThat(updateResp.getGetResult(), equalTo(null));
-        assertThat(holder.operationResult, equalTo(indexResult));
-        BulkItemRequest replicaBulkRequest = holder.replicaRequest;
-        assertThat(replicaBulkRequest.id(), equalTo(7));
-        DocWriteRequest<?> replicaRequest = replicaBulkRequest.request();
-        assertThat(replicaRequest, instanceOf(IndexRequest.class));
-        assertThat(replicaRequest, equalTo(indexRequest));
-
-        BulkItemResultHolder deleteHolder = TransportShardBulkAction.processUpdateResponse(updateRequest,
-                "index", deleteResult, translateDelete, shard, 8);
-
-        assertFalse(deleteHolder.isVersionConflict());
-        assertThat(deleteHolder.response, instanceOf(UpdateResponse.class));
-        UpdateResponse delUpdateResp = (UpdateResponse) deleteHolder.response;
-        assertThat(delUpdateResp.getGetResult(), equalTo(null));
-        assertThat(deleteHolder.operationResult, equalTo(deleteResult));
-        BulkItemRequest delReplicaBulkRequest = deleteHolder.replicaRequest;
-        assertThat(delReplicaBulkRequest.id(), equalTo(8));
-        DocWriteRequest<?> delReplicaRequest = delReplicaBulkRequest.request();
-        assertThat(delReplicaRequest, instanceOf(DeleteRequest.class));
-        assertThat(delReplicaRequest, equalTo(deleteRequest));
-
-        closeShards(shard);
-    }
-
-    public void testExecuteUpdateRequestOnce() throws Exception {
-        IndexMetaData metaData = indexMetaData();
-        IndexShard shard = newStartedShard(true);
-
-        Map<String, Object> source = new HashMap<>();
-        BulkItemRequest[] items = new BulkItemRequest[1];
-        boolean create = randomBoolean();
-        DocWriteRequest<IndexRequest> writeRequest = new IndexRequest("index", "_doc", "id").source(Requests.INDEX_CONTENT_TYPE)
-                .create(create);
-        BulkItemRequest primaryRequest = new BulkItemRequest(0, writeRequest);
-        items[0] = primaryRequest;
-
-        IndexRequest indexRequest = new IndexRequest("index", "_doc", "id");
-        indexRequest.source(source);
-
-        DocWriteResponse.Result docWriteResult = DocWriteResponse.Result.CREATED;
-        UpdateHelper.Result translate = new UpdateHelper.Result(indexRequest, docWriteResult,
-                new HashMap<String, Object>(), XContentType.JSON);
-        UpdateHelper updateHelper = new MockUpdateHelper(translate);
-        UpdateRequest updateRequest = new UpdateRequest("index", "_doc", "id");
-        updateRequest.upsert(source);
-
-        BulkItemResultHolder holder = TransportShardBulkAction.executeUpdateRequestOnce(updateRequest, shard, metaData,
-                "index", updateHelper, threadPool::absoluteTimeInMillis, primaryRequest, 0,
-            new ThrowingMappingUpdatePerformer(new RuntimeException()));
-
-        assertFalse(holder.isVersionConflict());
-        assertNotNull(holder.response);
-        assertNotNull(holder.operationResult);
-        assertNotNull(holder.replicaRequest);
-
-        assertThat(holder.response, instanceOf(UpdateResponse.class));
-        UpdateResponse updateResp = (UpdateResponse) holder.response;
-        assertThat(updateResp.getGetResult(), equalTo(null));
-        BulkItemRequest replicaBulkRequest = holder.replicaRequest;
-        assertThat(replicaBulkRequest.id(), equalTo(0));
-        DocWriteRequest<?> replicaRequest = replicaBulkRequest.request();
-        assertThat(replicaRequest, instanceOf(IndexRequest.class));
-        assertThat(replicaRequest, equalTo(indexRequest));
-
-        // Assert that the document actually made it there
-        assertDocCount(shard, 1);
-        closeShards(shard);
-    }
-
-    public void testExecuteUpdateRequestOnceWithFailure() throws Exception {
-        IndexMetaData metaData = indexMetaData();
-        IndexShard shard = newStartedShard(true);
-
-        Map<String, Object> source = new HashMap<>();
-        source.put("foo", "bar");
-        BulkItemRequest[] items = new BulkItemRequest[1];
-        boolean create = randomBoolean();
-        DocWriteRequest<IndexRequest> writeRequest = new IndexRequest("index", "_doc", "id")
-                .source(Requests.INDEX_CONTENT_TYPE, "foo", "bar")
-                .create(create);
-        BulkItemRequest primaryRequest = new BulkItemRequest(0, writeRequest);
-        items[0] = primaryRequest;
-
-        IndexRequest indexRequest = new IndexRequest("index", "_doc", "id");
-        indexRequest.source(source);
-
-        Exception prepareFailure = new IllegalArgumentException("I failed to do something!");
-        UpdateHelper updateHelper = new FailingUpdateHelper(prepareFailure);
-        UpdateRequest updateRequest = new UpdateRequest("index", "_doc", "id");
-        updateRequest.upsert(source);
-
-        BulkItemResultHolder holder = TransportShardBulkAction.executeUpdateRequestOnce(updateRequest, shard, metaData,
-                "index", updateHelper, threadPool::absoluteTimeInMillis, primaryRequest, 0, new NoopMappingUpdatePerformer());
-
-        assertFalse(holder.isVersionConflict());
-        assertNull(holder.response);
-        assertNotNull(holder.operationResult);
-        assertNotNull(holder.replicaRequest);
-
-        Engine.IndexResult opResult = (Engine.IndexResult) holder.operationResult;
-        assertThat(opResult.getResultType(), equalTo(Engine.Result.Type.FAILURE));
-        assertFalse(opResult.isCreated());
-        Exception e = opResult.getFailure();
-        assertThat(e.getMessage(), containsString("I failed to do something!"));
-
-        BulkItemRequest replicaBulkRequest = holder.replicaRequest;
-        assertThat(replicaBulkRequest.id(), equalTo(0));
-        assertThat(replicaBulkRequest.request(), instanceOf(IndexRequest.class));
-        IndexRequest replicaRequest = (IndexRequest) replicaBulkRequest.request();
-        assertThat(replicaRequest.index(), equalTo("index"));
-        assertThat(replicaRequest.type(), equalTo("_doc"));
-        assertThat(replicaRequest.id(), equalTo("id"));
-        assertThat(replicaRequest.sourceAsMap(), equalTo(source));
-
-        // Assert that the document did not make it there, since it should have failed
-        assertDocCount(shard, 0);
-        closeShards(shard);
-    }
-
-    /**
-     * Fake UpdateHelper that always returns whatever result you give it
-     */
-    private static class MockUpdateHelper extends UpdateHelper {
-        private final UpdateHelper.Result result;
-
-        MockUpdateHelper(UpdateHelper.Result result) {
-            super(Settings.EMPTY, null);
-            this.result = result;
-        }
-
-        @Override
-        public UpdateHelper.Result prepare(UpdateRequest u, IndexShard s, LongSupplier n) {
-            logger.info("--> preparing update for {} - {}", s, u);
-            return result;
-        }
-    }
-
-    /**
-     * An update helper that always fails to prepare the update
-     */
-    private static class FailingUpdateHelper extends UpdateHelper {
-        private final Exception e;
-
-        FailingUpdateHelper(Exception failure) {
-            super(Settings.EMPTY, null);
-            this.e = failure;
-        }
-
-        @Override
-        public UpdateHelper.Result prepare(UpdateRequest u, IndexShard s, LongSupplier n) {
-            logger.info("--> preparing failing update for {} - {}", s, u);
-            throw new ElasticsearchException(e);
-        }
-    }
-
-    /**
-     * Fake IndexResult that has a settable translog location
-     */
-    private static class FakeResult extends Engine.IndexResult {
-
-        private final Translog.Location location;
-
-        protected FakeResult(long version, long seqNo, boolean created, Translog.Location location) {
-            super(version, seqNo, created);
-            this.location = location;
-        }
-
-        @Override
-        public Translog.Location getTranslogLocation() {
-            return this.location;
-        }
-    }
-
-    /** Doesn't perform any mapping updates */
-    public static class NoopMappingUpdatePerformer implements MappingUpdatePerformer {
-        @Override
-        public void updateMappings(Mapping update, ShardId shardId, String type) {
-        }
-    }
-
-    /** Always throw the given exception */
-    private class ThrowingMappingUpdatePerformer implements MappingUpdatePerformer {
-        private final RuntimeException e;
-        ThrowingMappingUpdatePerformer(RuntimeException e) {
-            this.e = e;
-        }
-
-        @Override
-        public void updateMappings(Mapping update, ShardId shardId, String type) {
-            throw e;
-        }
-    }
-}
->>>>>>> b65c586c
+//}