/*
 * Copyright Elasticsearch B.V. and/or licensed to Elasticsearch B.V. under one
 * or more contributor license agreements. Licensed under the Elastic License
 * 2.0 and the Server Side Public License, v 1; you may not use this file except
 * in compliance with, at your election, the Elastic License 2.0 or the Server
 * Side Public License, v 1.
 */

package org.elasticsearch.reservedstate.service;

import org.elasticsearch.Version;
import org.elasticsearch.cluster.ClusterName;
import org.elasticsearch.cluster.ClusterState;
import org.elasticsearch.cluster.NodeConnectionsService;
import org.elasticsearch.cluster.node.DiscoveryNode;
import org.elasticsearch.cluster.node.DiscoveryNodes;
import org.elasticsearch.cluster.routing.RerouteService;
import org.elasticsearch.cluster.service.ClusterService;
import org.elasticsearch.common.settings.ClusterSettings;
import org.elasticsearch.common.settings.Settings;
import org.elasticsearch.core.TimeValue;
import org.elasticsearch.env.Environment;
import org.elasticsearch.reservedstate.action.ReservedClusterSettingsAction;
import org.elasticsearch.tasks.TaskManager;
import org.elasticsearch.test.ClusterServiceUtils;
import org.elasticsearch.test.ESTestCase;
import org.elasticsearch.threadpool.TestThreadPool;
import org.elasticsearch.threadpool.ThreadPool;
import org.elasticsearch.xcontent.XContentParser;
import org.junit.After;
import org.junit.Before;
import org.mockito.Mockito;
import org.mockito.stubbing.Answer;

import java.io.IOException;
import java.nio.charset.StandardCharsets;
import java.nio.file.Files;
import java.nio.file.Path;
import java.nio.file.StandardCopyOption;
import java.nio.file.StandardWatchEventKinds;
import java.nio.file.WatchKey;
import java.nio.file.attribute.FileTime;
import java.time.Instant;
import java.time.LocalDateTime;
import java.time.ZoneId;
import java.time.ZoneOffset;
import java.util.Collections;
import java.util.List;
import java.util.Set;
import java.util.concurrent.CompletableFuture;
import java.util.concurrent.CountDownLatch;
import java.util.concurrent.TimeUnit;
import java.util.concurrent.atomic.AtomicBoolean;
import java.util.function.Consumer;

<<<<<<< HEAD
import static java.util.Collections.emptyMap;
import static java.util.Collections.emptySet;
import static org.elasticsearch.node.Node.NODE_NAME_SETTING;
import static org.hamcrest.Matchers.allOf;
import static org.hamcrest.Matchers.hasToString;
import static org.hamcrest.Matchers.instanceOf;
=======
import static org.hamcrest.Matchers.sameInstance;
>>>>>>> ddbf59b8
import static org.mockito.ArgumentMatchers.any;
import static org.mockito.ArgumentMatchers.anyInt;
import static org.mockito.ArgumentMatchers.eq;
import static org.mockito.Mockito.doAnswer;
import static org.mockito.Mockito.doThrow;
import static org.mockito.Mockito.mock;
import static org.mockito.Mockito.spy;
import static org.mockito.Mockito.times;
import static org.mockito.Mockito.verify;

public class FileSettingsServiceTests extends ESTestCase {
    private Environment env;
    private ClusterService clusterService;
    private FileSettingsService fileSettingsService;
    private ReservedClusterStateService controller;
    private ThreadPool threadpool;

    @Before
    @SuppressWarnings("unchecked")
    public void setUp() throws Exception {
        super.setUp();

        threadpool = new TestThreadPool("file_settings_service_tests");

        clusterService = spy(
            new ClusterService(
                Settings.builder().put(NODE_NAME_SETTING.getKey(), "test").build(),
                new ClusterSettings(Settings.EMPTY, ClusterSettings.BUILT_IN_CLUSTER_SETTINGS),
                threadpool,
                new TaskManager(Settings.EMPTY, threadpool, Set.of())
            )
        );

        final DiscoveryNode localNode = new DiscoveryNode("node", buildNewFakeTransportAddress(), Version.CURRENT);
        final ClusterState clusterState = ClusterState.builder(ClusterName.DEFAULT)
            .nodes(DiscoveryNodes.builder().add(localNode).localNodeId(localNode.getId()).masterNodeId(localNode.getId()))
            .build();
        doAnswer((Answer<ClusterState>) invocation -> clusterState).when(clusterService).state();

        clusterService.setRerouteService(mock(RerouteService.class));
        clusterService.setNodeConnectionsService(mock(NodeConnectionsService.class));
        clusterService.getClusterApplierService().setInitialState(clusterState);
        clusterService.getMasterService().setClusterStatePublisher((e, pl, al) -> {
            ClusterServiceUtils.setAllElapsedMillis(e);
            al.onCommit(TimeValue.ZERO);
            for (DiscoveryNode node : e.getNewState().nodes()) {
                al.onNodeAck(node, null);
            }
            pl.onResponse(null);
        });
        clusterService.getMasterService().setClusterStateSupplier(() -> clusterState);
        env = newEnvironment(Settings.EMPTY);

        Files.createDirectories(env.configFile());

        ClusterSettings clusterSettings = new ClusterSettings(Settings.EMPTY, ClusterSettings.BUILT_IN_CLUSTER_SETTINGS);

        controller = new ReservedClusterStateService(clusterService, List.of(new ReservedClusterSettingsAction(clusterSettings)));
<<<<<<< HEAD

        DiscoveryNode discoveryNode = new DiscoveryNode(
            "_node_id",
            buildNewFakeTransportAddress(),
            emptyMap(),
            emptySet(),
            Version.CURRENT
        );

        nodeInfo = new NodeInfo(
            Version.CURRENT,
            Build.CURRENT,
            discoveryNode,
            Settings.EMPTY,
            null,
            null,
            null,
            null,
            null,
            null,
            null,
            new IngestInfo(Collections.singletonList(new ProcessorInfo("set"))),
            null,
            null
        );
        NodesInfoResponse response = new NodesInfoResponse(new ClusterName("elasticsearch"), List.of(nodeInfo), List.of());

        clusterAdminClient = mock(ClusterAdminClient.class);
        doAnswer(i -> {
            ((ActionListener<NodesInfoResponse>) i.getArgument(1)).onResponse(response);
            return null;
        }).when(clusterAdminClient).nodesInfo(any(), any());

        nodeClient = mock(NodeClient.class);
        fileSettingsService = spy(new FileSettingsService(clusterService, controller, env, nodeClient));
        doAnswer(i -> clusterAdminClient).when(fileSettingsService).clusterAdminClient();

        clusterService.start();
=======
        fileSettingsService = spy(new FileSettingsService(clusterService, controller, env));
>>>>>>> ddbf59b8
    }

    @After
    public void tearDown() throws Exception {
        super.tearDown();
        clusterService.close();
        threadpool.shutdownNow();
    }

    public void testOperatorDirName() {
        Path operatorPath = fileSettingsService.operatorSettingsDir();
        assertTrue(operatorPath.startsWith(env.configFile()));
        assertTrue(operatorPath.endsWith("operator"));

        Path operatorSettingsFile = fileSettingsService.operatorSettingsFile();
        assertTrue(operatorSettingsFile.startsWith(operatorPath));
        assertTrue(operatorSettingsFile.endsWith("settings.json"));
    }

    public void testWatchedFile() throws Exception {
        Path tmpFile = createTempFile();
        Path tmpFile1 = createTempFile();
        Path otherFile = tmpFile.getParent().resolve("other.json");
        // we return false on non-existent paths, we don't remember state
        assertFalse(fileSettingsService.watchedFileChanged(otherFile));

        // we remember the previous state
        assertTrue(fileSettingsService.watchedFileChanged(tmpFile));
        assertFalse(fileSettingsService.watchedFileChanged(tmpFile));

        // we modify the timestamp of the file, it should trigger a change
        Instant now = LocalDateTime.now(ZoneId.systemDefault()).toInstant(ZoneOffset.ofHours(0));
        Files.setLastModifiedTime(tmpFile, FileTime.from(now));

        assertTrue(fileSettingsService.watchedFileChanged(tmpFile));
        assertFalse(fileSettingsService.watchedFileChanged(tmpFile));

        // we change to another real file, it should be changed
        assertTrue(fileSettingsService.watchedFileChanged(tmpFile1));
        assertFalse(fileSettingsService.watchedFileChanged(tmpFile1));
    }

    public void testStartStop() {
        fileSettingsService.start();
        fileSettingsService.startWatcher(clusterService.state());
        assertTrue(fileSettingsService.watching());
        fileSettingsService.stop();
        assertFalse(fileSettingsService.watching());
        fileSettingsService.close();
    }

    public void testCallsProcessing() throws Exception {
        FileSettingsService service = spy(fileSettingsService);
        CountDownLatch processFileLatch = new CountDownLatch(1);

        doAnswer((Answer<CompletableFuture<Void>>) invocation -> {
            processFileLatch.countDown();
            return CompletableFuture.completedFuture(null);
        }).when(service).processFileSettings(any());

        service.start();
        service.startWatcher(clusterService.state());
        assertTrue(service.watching());

        Files.createDirectories(service.operatorSettingsDir());

        writeTestFile(service.operatorSettingsFile(), "{}");

        // we need to wait a bit, on MacOS it may take up to 10 seconds for the Java watcher service to notice the file,
        // on Linux is instantaneous. Windows is instantaneous too.
        processFileLatch.await(30, TimeUnit.SECONDS);

        verify(service, Mockito.atLeast(1)).processSettingsAndNotifyListeners();
        verify(service, Mockito.atLeast(1)).processFileSettings(any());

        service.stop();
        assertFalse(service.watching());
        service.close();
    }

    @SuppressWarnings("unchecked")
    public void testInitialFileError() throws Exception {
        ReservedClusterStateService stateService = mock(ReservedClusterStateService.class);

        doAnswer((Answer<Void>) invocation -> {
            ((Consumer<Exception>) invocation.getArgument(2)).accept(new IllegalStateException("Some exception"));
            return null;
        }).when(stateService).process(any(), (XContentParser) any(), any());

        AtomicBoolean settingsChanged = new AtomicBoolean(false);
        CountDownLatch latch = new CountDownLatch(1);

        final FileSettingsService service = spy(new FileSettingsService(clusterService, stateService, env));

        service.addFileSettingsChangedListener(() -> settingsChanged.set(true));

        doAnswer((Answer<Void>) invocation -> {
            invocation.callRealMethod();
            latch.countDown();
            return null;
        }).when(service).processSettingsAndNotifyListeners();

        Files.createDirectories(service.operatorSettingsDir());
        // contents of the JSON don't matter, we just need a file to exist
        writeTestFile(service.operatorSettingsFile(), "{}");

        service.start();
        service.startWatcher(clusterService.state());

        // wait until the watcher thread has started, and it has discovered the file
        assertTrue(latch.await(20, TimeUnit.SECONDS));

        verify(service, times(1)).processFileSettings(any());
        // assert we never notified any listeners of successful application of file based settings
        assertFalse(settingsChanged.get());

        service.stop();
        service.close();
    }

    @SuppressWarnings("unchecked")
    public void testInitialFileWorks() throws Exception {
        ReservedClusterStateService stateService = mock(ReservedClusterStateService.class);

        // Let's check that if we didn't throw an error that everything works
        doAnswer((Answer<Void>) invocation -> {
            ((Consumer<Exception>) invocation.getArgument(2)).accept(null);
            return null;
        }).when(stateService).process(any(), (XContentParser) any(), any());

        AtomicBoolean settingsChanged = new AtomicBoolean(false);
        CountDownLatch latch = new CountDownLatch(1);

        final FileSettingsService service = spy(new FileSettingsService(clusterService, stateService, env));

        service.addFileSettingsChangedListener(() -> settingsChanged.set(true));

        doAnswer((Answer<Void>) invocation -> {
            invocation.callRealMethod();
            latch.countDown();
            return null;
        }).when(service).processSettingsAndNotifyListeners();

        Files.createDirectories(service.operatorSettingsDir());
        // contents of the JSON don't matter, we just need a file to exist
        writeTestFile(service.operatorSettingsFile(), "{}");

        service.start();
        service.startWatcher(clusterService.state());

        // wait until the watcher thread has started, and it has discovered the file
        assertTrue(latch.await(20, TimeUnit.SECONDS));

        verify(service, times(1)).processFileSettings(any());
        // assert we notified the listeners the file settings have changed, they were successfully applied
        assertTrue(settingsChanged.get());

        service.stop();
        service.close();
    }

    @SuppressWarnings("unchecked")
    public void testStopWorksInMiddleOfProcessing() throws Exception {
        var spiedController = spy(controller);
        var fsService = new FileSettingsService(clusterService, spiedController, env);
        FileSettingsService service = spy(fsService);

        CountDownLatch processFileLatch = new CountDownLatch(1);
        CountDownLatch deadThreadLatch = new CountDownLatch(1);

        doAnswer((Answer<ReservedStateChunk>) invocation -> {
            processFileLatch.countDown();
            new Thread(() -> {
                // Simulate a thread that never comes back and decrements the
                // countdown latch in FileSettingsService.processFileSettings
                try {
                    deadThreadLatch.await();
                } catch (InterruptedException e) {
                    throw new RuntimeException(e);
                }
            }).start();
            return new ReservedStateChunk(Collections.emptyMap(), new ReservedStateVersion(1L, Version.CURRENT));
        }).when(spiedController).parse(any(String.class), any());

        service.start();
        service.startWatcher(clusterService.state());
        assertTrue(service.watching());

        Files.createDirectories(service.operatorSettingsDir());

        // Make some fake settings file to cause the file settings service to process it
        writeTestFile(service.operatorSettingsFile(), "{}");

        // we need to wait a bit, on MacOS it may take up to 10 seconds for the Java watcher service to notice the file,
        // on Linux is instantaneous. Windows is instantaneous too.
        assertTrue(processFileLatch.await(30, TimeUnit.SECONDS));

        // Stopping the service should interrupt the watcher thread, we should be able to stop
        service.stop();
        assertFalse(service.watching());
        service.close();
        // let the deadlocked thread end, so we can cleanly exit the test
        deadThreadLatch.countDown();
    }

    @SuppressWarnings("unchecked")
    public void testStopWorksIfProcessingDidntReturnYet() throws Exception {
        var spiedController = spy(controller);
        var service = new FileSettingsService(clusterService, spiedController, env);

        CountDownLatch processFileLatch = new CountDownLatch(1);
        CountDownLatch deadThreadLatch = new CountDownLatch(1);

        doAnswer((Answer<ReservedStateChunk>) invocation -> {
            // allow the other thread to continue, but hold on a bit to avoid
            // completing the task immediately in the main watcher loop
            Thread.sleep(1_000);
            processFileLatch.countDown();
            new Thread(() -> {
                // Simulate a thread that never allows the completion to complete
                try {
                    deadThreadLatch.await();
                } catch (InterruptedException e) {
                    throw new RuntimeException(e);
                }
            }).start();
            return new ReservedStateChunk(Collections.emptyMap(), new ReservedStateVersion(1L, Version.CURRENT));
        }).when(spiedController).parse(any(String.class), any());

        service.start();
        service.startWatcher(clusterService.state());
        assertTrue(service.watching());

        Files.createDirectories(service.operatorSettingsDir());

        // Make some fake settings file to cause the file settings service to process it
        writeTestFile(service.operatorSettingsFile(), "{}");

        // we need to wait a bit, on MacOS it may take up to 10 seconds for the Java watcher service to notice the file,
        // on Linux is instantaneous. Windows is instantaneous too.
        assertTrue(processFileLatch.await(30, TimeUnit.SECONDS));

        // Stopping the service should interrupt the watcher thread, allowing the whole thing to exit
        service.stop();
        assertFalse(service.watching());
        service.close();
        // let the deadlocked thread end, so we can cleanly exit the test
        deadThreadLatch.countDown();
    }

    public void testRegisterWatchKeyRetry() throws IOException, InterruptedException {
        var service = spy(fileSettingsService);
        doAnswer(i -> 0L).when(service).retryDelayMillis(anyInt());

        Files.createDirectories(service.operatorSettingsDir());

        var mockedPath = spy(service.operatorSettingsDir());
        var prevWatchKey = mock(WatchKey.class);
        var newWatchKey = mock(WatchKey.class);

        doThrow(new IOException("can't register")).doThrow(new IOException("can't register - attempt 2"))
            .doAnswer(i -> newWatchKey)
            .when(mockedPath)
            .register(
                any(),
                eq(StandardWatchEventKinds.ENTRY_MODIFY),
                eq(StandardWatchEventKinds.ENTRY_CREATE),
                eq(StandardWatchEventKinds.ENTRY_DELETE)
            );

        var result = service.enableSettingsWatcher(prevWatchKey, mockedPath);
        assertThat(result, sameInstance(newWatchKey));
        assertTrue(result != prevWatchKey);

        verify(service, times(2)).retryDelayMillis(anyInt());
    }

    // helpers
    private void writeTestFile(Path path, String contents) throws IOException {
        Path tempFilePath = createTempFile();

        Files.write(tempFilePath, contents.getBytes(StandardCharsets.UTF_8));
        Files.move(tempFilePath, path, StandardCopyOption.ATOMIC_MOVE);
    }
}<|MERGE_RESOLUTION|>--- conflicted
+++ resolved
@@ -53,16 +53,8 @@
 import java.util.concurrent.atomic.AtomicBoolean;
 import java.util.function.Consumer;
 
-<<<<<<< HEAD
-import static java.util.Collections.emptyMap;
-import static java.util.Collections.emptySet;
 import static org.elasticsearch.node.Node.NODE_NAME_SETTING;
-import static org.hamcrest.Matchers.allOf;
-import static org.hamcrest.Matchers.hasToString;
-import static org.hamcrest.Matchers.instanceOf;
-=======
 import static org.hamcrest.Matchers.sameInstance;
->>>>>>> ddbf59b8
 import static org.mockito.ArgumentMatchers.any;
 import static org.mockito.ArgumentMatchers.anyInt;
 import static org.mockito.ArgumentMatchers.eq;
@@ -121,48 +113,7 @@
         ClusterSettings clusterSettings = new ClusterSettings(Settings.EMPTY, ClusterSettings.BUILT_IN_CLUSTER_SETTINGS);
 
         controller = new ReservedClusterStateService(clusterService, List.of(new ReservedClusterSettingsAction(clusterSettings)));
-<<<<<<< HEAD
-
-        DiscoveryNode discoveryNode = new DiscoveryNode(
-            "_node_id",
-            buildNewFakeTransportAddress(),
-            emptyMap(),
-            emptySet(),
-            Version.CURRENT
-        );
-
-        nodeInfo = new NodeInfo(
-            Version.CURRENT,
-            Build.CURRENT,
-            discoveryNode,
-            Settings.EMPTY,
-            null,
-            null,
-            null,
-            null,
-            null,
-            null,
-            null,
-            new IngestInfo(Collections.singletonList(new ProcessorInfo("set"))),
-            null,
-            null
-        );
-        NodesInfoResponse response = new NodesInfoResponse(new ClusterName("elasticsearch"), List.of(nodeInfo), List.of());
-
-        clusterAdminClient = mock(ClusterAdminClient.class);
-        doAnswer(i -> {
-            ((ActionListener<NodesInfoResponse>) i.getArgument(1)).onResponse(response);
-            return null;
-        }).when(clusterAdminClient).nodesInfo(any(), any());
-
-        nodeClient = mock(NodeClient.class);
-        fileSettingsService = spy(new FileSettingsService(clusterService, controller, env, nodeClient));
-        doAnswer(i -> clusterAdminClient).when(fileSettingsService).clusterAdminClient();
-
-        clusterService.start();
-=======
         fileSettingsService = spy(new FileSettingsService(clusterService, controller, env));
->>>>>>> ddbf59b8
     }
 
     @After
