/*
 * Licensed to Elasticsearch under one or more contributor
 * license agreements. See the NOTICE file distributed with
 * this work for additional information regarding copyright
 * ownership. Elasticsearch licenses this file to you under
 * the Apache License, Version 2.0 (the "License"); you may
 * not use this file except in compliance with the License.
 * You may obtain a copy of the License at
 *
 *    http://www.apache.org/licenses/LICENSE-2.0
 *
 * Unless required by applicable law or agreed to in writing,
 * software distributed under the License is distributed on an
 * "AS IS" BASIS, WITHOUT WARRANTIES OR CONDITIONS OF ANY
 * KIND, either express or implied.  See the License for the
 * specific language governing permissions and limitations
 * under the License.
 */

package org.elasticsearch.discovery;

import org.elasticsearch.cluster.ClusterState;
import org.elasticsearch.cluster.block.ClusterBlock;
import org.elasticsearch.cluster.block.ClusterBlockLevel;
import org.elasticsearch.cluster.node.DiscoveryNodes;
import org.elasticsearch.common.Nullable;
import org.elasticsearch.common.settings.Settings;
import org.elasticsearch.common.unit.TimeValue;
import org.elasticsearch.discovery.zen.ElectMasterService;
import org.elasticsearch.discovery.zen.FaultDetection;
import org.elasticsearch.discovery.zen.UnicastZenPing;
import org.elasticsearch.discovery.zen.ZenPing;
import org.elasticsearch.env.NodeEnvironment;
import org.elasticsearch.plugins.Plugin;
import org.elasticsearch.test.ESIntegTestCase;
import org.elasticsearch.test.discovery.ClusterDiscoveryConfiguration;
import org.elasticsearch.test.discovery.TestZenDiscovery;
import org.elasticsearch.test.disruption.NetworkDisruption;
import org.elasticsearch.test.disruption.NetworkDisruption.Bridge;
import org.elasticsearch.test.disruption.NetworkDisruption.DisruptedLinks;
import org.elasticsearch.test.disruption.NetworkDisruption.NetworkDisconnect;
import org.elasticsearch.test.disruption.NetworkDisruption.NetworkLinkDisruptionType;
import org.elasticsearch.test.disruption.NetworkDisruption.TwoPartitions;
import org.elasticsearch.test.disruption.ServiceDisruptionScheme;
import org.elasticsearch.test.disruption.SlowClusterStateProcessing;
import org.elasticsearch.test.transport.MockTransportService;
import org.elasticsearch.transport.TransportService;
import org.junit.Before;

import java.util.Arrays;
import java.util.Collection;
import java.util.HashSet;
import java.util.List;
import java.util.Set;
import java.util.concurrent.ExecutionException;
import java.util.concurrent.TimeUnit;

import static org.hamcrest.Matchers.equalTo;
import static org.hamcrest.Matchers.not;

public abstract class AbstractDisruptionTestCase extends ESIntegTestCase {

    static final TimeValue DISRUPTION_HEALING_OVERHEAD = TimeValue.timeValueSeconds(40); // we use 30s as timeout in many places.

    private ClusterDiscoveryConfiguration discoveryConfig;

    @Override
    protected Settings nodeSettings(int nodeOrdinal) {
        return Settings.builder().put(discoveryConfig.nodeSettings(nodeOrdinal))
                .put(TestZenDiscovery.USE_MOCK_PINGS.getKey(), false).build();
    }

    @Before
    public void clearConfig() {
        discoveryConfig = null;
    }

    @Override
    protected int numberOfShards() {
        return 3;
    }

    @Override
    protected int numberOfReplicas() {
        return 1;
    }

    private boolean disableBeforeIndexDeletion;

    @Before
    public void setUp() throws Exception {
        super.setUp();
        disableBeforeIndexDeletion = false;
    }

    @Override
    public void setDisruptionScheme(ServiceDisruptionScheme scheme) {
        if (scheme instanceof NetworkDisruption &&
                ((NetworkDisruption) scheme).getNetworkLinkDisruptionType() instanceof NetworkDisruption.NetworkUnresponsive) {
            // the network unresponsive disruption may leave operations in flight
            // this is because this disruption scheme swallows requests by design
            // as such, these operations will never be marked as finished
            disableBeforeIndexDeletion = true;
        }
        super.setDisruptionScheme(scheme);
    }

    @Override
    protected void beforeIndexDeletion() throws Exception {
        if (disableBeforeIndexDeletion == false) {
            super.beforeIndexDeletion();
<<<<<<< HEAD
            // TODO: enable this assertion after fixing NPE in assertSeqNos();
            assertSameDocIdsOnShards();
=======
            internalCluster().assertConsistentHistoryBetweenTranslogAndLuceneIndex();
            assertSeqNos();
>>>>>>> 6770a456
        }
    }

    List<String> startCluster(int numberOfNodes) throws ExecutionException, InterruptedException {
        return startCluster(numberOfNodes, -1);
    }

    List<String> startCluster(int numberOfNodes, int minimumMasterNode) throws ExecutionException, InterruptedException {
        return startCluster(numberOfNodes, minimumMasterNode, null);
    }

    List<String> startCluster(int numberOfNodes, int minimumMasterNode, @Nullable int[] unicastHostsOrdinals) throws
            ExecutionException, InterruptedException {
        configureCluster(numberOfNodes, unicastHostsOrdinals, minimumMasterNode);
        List<String> nodes = internalCluster().startNodes(numberOfNodes);
        ensureStableCluster(numberOfNodes);

        // TODO: this is a temporary solution so that nodes will not base their reaction to a partition based on previous successful results
        ZenPing zenPing = ((TestZenDiscovery) internalCluster().getInstance(Discovery.class)).getZenPing();
        if (zenPing instanceof UnicastZenPing) {
            ((UnicastZenPing) zenPing).clearTemporalResponses();
        }
        return nodes;
    }

    static final Settings DEFAULT_SETTINGS = Settings.builder()
            .put(FaultDetection.PING_TIMEOUT_SETTING.getKey(), "1s") // for hitting simulated network failures quickly
            .put(FaultDetection.PING_RETRIES_SETTING.getKey(), "1") // for hitting simulated network failures quickly
            .put("discovery.zen.join_timeout", "10s")  // still long to induce failures but to long so test won't time out
            .put(DiscoverySettings.PUBLISH_TIMEOUT_SETTING.getKey(), "1s") // <-- for hitting simulated network failures quickly
            .put(TransportService.TCP_CONNECT_TIMEOUT.getKey(), "10s") // Network delay disruption waits for the min between this
            // value and the time of disruption and does not recover immediately
            // when disruption is stop. We should make sure we recover faster
            // then the default of 30s, causing ensureGreen and friends to time out
            .build();

    @Override
    protected Collection<Class<? extends Plugin>> nodePlugins() {
        return Arrays.asList(MockTransportService.TestPlugin.class);
    }

    void configureCluster(
            int numberOfNodes,
            @Nullable int[] unicastHostsOrdinals,
            int minimumMasterNode
    ) throws ExecutionException, InterruptedException {
        configureCluster(DEFAULT_SETTINGS, numberOfNodes, unicastHostsOrdinals, minimumMasterNode);
    }

    void configureCluster(
            Settings settings,
            int numberOfNodes,
            @Nullable int[] unicastHostsOrdinals,
            int minimumMasterNode
    ) throws ExecutionException, InterruptedException {
        if (minimumMasterNode < 0) {
            minimumMasterNode = numberOfNodes / 2 + 1;
        }
        logger.info("---> configured unicast");
        // TODO: Rarely use default settings form some of these
        Settings nodeSettings = Settings.builder()
                .put(settings)
                .put(NodeEnvironment.MAX_LOCAL_STORAGE_NODES_SETTING.getKey(), numberOfNodes)
                .put(ElectMasterService.DISCOVERY_ZEN_MINIMUM_MASTER_NODES_SETTING.getKey(), minimumMasterNode)
                .build();

        if (discoveryConfig == null) {
            if (unicastHostsOrdinals == null) {
                discoveryConfig = new ClusterDiscoveryConfiguration.UnicastZen(numberOfNodes, nodeSettings);
            } else {
                discoveryConfig = new ClusterDiscoveryConfiguration.UnicastZen(numberOfNodes, nodeSettings, unicastHostsOrdinals);
            }
        }
    }

    ClusterState getNodeClusterState(String node) {
        return client(node).admin().cluster().prepareState().setLocal(true).get().getState();
    }

    void assertNoMaster(final String node) throws Exception {
        assertNoMaster(node, null, TimeValue.timeValueSeconds(10));
    }

    void assertNoMaster(final String node, TimeValue maxWaitTime) throws Exception {
        assertNoMaster(node, null, maxWaitTime);
    }

    void assertNoMaster(final String node, @Nullable final ClusterBlock expectedBlocks, TimeValue maxWaitTime) throws Exception {
        assertBusy(() -> {
            ClusterState state = getNodeClusterState(node);
            final DiscoveryNodes nodes = state.nodes();
            assertNull("node [" + node + "] still has [" + nodes.getMasterNode() + "] as master", nodes.getMasterNode());
            if (expectedBlocks != null) {
                for (ClusterBlockLevel level : expectedBlocks.levels()) {
                    assertTrue("node [" + node + "] does have level [" + level + "] in it's blocks", state.getBlocks().hasGlobalBlock
                            (level));
                }
            }
        }, maxWaitTime.getMillis(), TimeUnit.MILLISECONDS);
    }

    void assertDifferentMaster(final String node, final String oldMasterNode) throws Exception {
        assertBusy(() -> {
            ClusterState state = getNodeClusterState(node);
            String masterNode = null;
            if (state.nodes().getMasterNode() != null) {
                masterNode = state.nodes().getMasterNode().getName();
            }
            logger.trace("[{}] master is [{}]", node, state.nodes().getMasterNode());
            assertThat("node [" + node + "] still has [" + masterNode + "] as master",
                    oldMasterNode, not(equalTo(masterNode)));
        }, 10, TimeUnit.SECONDS);
    }

    void assertMaster(String masterNode, List<String> nodes) throws Exception {
        assertBusy(() -> {
            for (String node : nodes) {
                ClusterState state = getNodeClusterState(node);
                String failMsgSuffix = "cluster_state:\n" + state;
                assertThat("wrong node count on [" + node + "]. " + failMsgSuffix, state.nodes().getSize(), equalTo(nodes.size()));
                String otherMasterNodeName = state.nodes().getMasterNode() != null ? state.nodes().getMasterNode().getName() : null;
                assertThat("wrong master on node [" + node + "]. " + failMsgSuffix, otherMasterNodeName, equalTo(masterNode));
            }
        });
    }

    public ServiceDisruptionScheme addRandomDisruptionScheme() {
        // TODO: add partial partitions
        NetworkDisruption p;
        final DisruptedLinks disruptedLinks;
        if (randomBoolean()) {
            disruptedLinks = TwoPartitions.random(random(), internalCluster().getNodeNames());
        } else {
            disruptedLinks = Bridge.random(random(), internalCluster().getNodeNames());
        }
        final NetworkLinkDisruptionType disruptionType;
        switch (randomInt(2)) {
            case 0:
                disruptionType = new NetworkDisruption.NetworkUnresponsive();
                break;
            case 1:
                disruptionType = new NetworkDisconnect();
                break;
            case 2:
                disruptionType = NetworkDisruption.NetworkDelay.random(random());
                break;
            default:
                throw new IllegalArgumentException();
        }
        final ServiceDisruptionScheme scheme;
        if (rarely()) {
            scheme = new SlowClusterStateProcessing(random());
        } else {
            scheme = new NetworkDisruption(disruptedLinks, disruptionType);
        }
        setDisruptionScheme(scheme);
        return scheme;
    }

    NetworkDisruption addRandomDisruptionType(TwoPartitions partitions) {
        final NetworkLinkDisruptionType disruptionType;
        if (randomBoolean()) {
            disruptionType = new NetworkDisruption.NetworkUnresponsive();
        } else {
            disruptionType = new NetworkDisconnect();
        }
        NetworkDisruption partition = new NetworkDisruption(partitions, disruptionType);

        setDisruptionScheme(partition);

        return partition;
    }

    TwoPartitions isolateNode(String isolatedNode) {
        Set<String> side1 = new HashSet<>();
        Set<String> side2 = new HashSet<>(Arrays.asList(internalCluster().getNodeNames()));
        side1.add(isolatedNode);
        side2.remove(isolatedNode);

        return new TwoPartitions(side1, side2);
    }

}<|MERGE_RESOLUTION|>--- conflicted
+++ resolved
@@ -109,13 +109,8 @@
     protected void beforeIndexDeletion() throws Exception {
         if (disableBeforeIndexDeletion == false) {
             super.beforeIndexDeletion();
-<<<<<<< HEAD
-            // TODO: enable this assertion after fixing NPE in assertSeqNos();
-            assertSameDocIdsOnShards();
-=======
             internalCluster().assertConsistentHistoryBetweenTranslogAndLuceneIndex();
             assertSeqNos();
->>>>>>> 6770a456
         }
     }
 
