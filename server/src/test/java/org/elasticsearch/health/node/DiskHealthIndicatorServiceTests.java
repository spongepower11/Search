/*
 * Copyright Elasticsearch B.V. and/or licensed to Elasticsearch B.V. under one
 * or more contributor license agreements. Licensed under the Elastic License
 * 2.0 and the Server Side Public License, v 1; you may not use this file except
 * in compliance with, at your election, the Elastic License 2.0 or the Server
 * Side Public License, v 1.
 */

package org.elasticsearch.health.node;

import org.elasticsearch.Version;
import org.elasticsearch.cluster.ClusterName;
import org.elasticsearch.cluster.ClusterState;
import org.elasticsearch.cluster.block.ClusterBlocks;
import org.elasticsearch.cluster.metadata.IndexMetadata;
import org.elasticsearch.cluster.metadata.Metadata;
import org.elasticsearch.cluster.node.DiscoveryNode;
import org.elasticsearch.cluster.node.DiscoveryNodeRole;
import org.elasticsearch.cluster.node.DiscoveryNodes;
import org.elasticsearch.cluster.routing.IndexRoutingTable;
import org.elasticsearch.cluster.routing.IndexShardRoutingTable;
import org.elasticsearch.cluster.routing.RoutingTable;
import org.elasticsearch.cluster.routing.ShardRoutingState;
import org.elasticsearch.cluster.routing.TestShardRouting;
import org.elasticsearch.cluster.service.ClusterService;
import org.elasticsearch.common.bytes.BytesReference;
import org.elasticsearch.common.settings.Settings;
import org.elasticsearch.common.util.set.Sets;
import org.elasticsearch.common.xcontent.LoggingDeprecationHandler;
import org.elasticsearch.health.Diagnosis;
import org.elasticsearch.health.HealthIndicatorImpact;
import org.elasticsearch.health.HealthIndicatorResult;
import org.elasticsearch.health.HealthStatus;
import org.elasticsearch.health.ImpactArea;
import org.elasticsearch.index.shard.ShardId;
import org.elasticsearch.test.ESTestCase;
import org.elasticsearch.xcontent.ToXContent;
import org.elasticsearch.xcontent.XContentBuilder;
import org.elasticsearch.xcontent.XContentFactory;
import org.elasticsearch.xcontent.XContentParser;
import org.elasticsearch.xcontent.XContentType;

import java.io.IOException;
import java.util.Collection;
import java.util.Collections;
import java.util.HashMap;
import java.util.HashSet;
import java.util.List;
import java.util.Map;
import java.util.Set;
import java.util.UUID;
import java.util.function.Function;
import java.util.stream.Collectors;
import java.util.stream.Stream;

import static org.elasticsearch.cluster.metadata.IndexMetadata.SETTING_CREATION_DATE;
import static org.elasticsearch.cluster.metadata.IndexMetadata.SETTING_NUMBER_OF_REPLICAS;
import static org.elasticsearch.cluster.metadata.IndexMetadata.SETTING_NUMBER_OF_SHARDS;
import static org.elasticsearch.cluster.metadata.IndexMetadata.SETTING_VERSION_CREATED;
import static org.hamcrest.Matchers.containsInAnyOrder;
import static org.hamcrest.Matchers.containsString;
import static org.hamcrest.Matchers.equalTo;
import static org.hamcrest.Matchers.is;
import static org.hamcrest.Matchers.iterableWithSize;
import static org.hamcrest.Matchers.startsWith;
import static org.mockito.Mockito.mock;
import static org.mockito.Mockito.when;

public class DiskHealthIndicatorServiceTests extends ESTestCase {

    public static final Set<DiscoveryNodeRole> DATA_ROLES = Set.of(
        DiscoveryNodeRole.DATA_ROLE,
        DiscoveryNodeRole.DATA_COLD_NODE_ROLE,
        DiscoveryNodeRole.DATA_FROZEN_NODE_ROLE,
        DiscoveryNodeRole.DATA_HOT_NODE_ROLE,
        DiscoveryNodeRole.DATA_CONTENT_NODE_ROLE,
        DiscoveryNodeRole.DATA_WARM_NODE_ROLE
    );

    public static final Set<DiscoveryNodeRole> NON_DATA_ROLES = Set.of(
        DiscoveryNodeRole.MASTER_ROLE,
        DiscoveryNodeRole.ML_ROLE,
        DiscoveryNodeRole.INGEST_ROLE,
        DiscoveryNodeRole.VOTING_ONLY_NODE_ROLE,
        DiscoveryNodeRole.REMOTE_CLUSTER_CLIENT_ROLE,
        DiscoveryNodeRole.TRANSFORM_ROLE
    );

    // Other nodes refers to non-data, non-master roles in the scope of the disk health indicator
    public static final Set<DiscoveryNodeRole> OTHER_ROLES = Set.of(
        DiscoveryNodeRole.ML_ROLE,
        DiscoveryNodeRole.INGEST_ROLE,
        DiscoveryNodeRole.VOTING_ONLY_NODE_ROLE,
        DiscoveryNodeRole.REMOTE_CLUSTER_CLIENT_ROLE,
        DiscoveryNodeRole.TRANSFORM_ROLE
    );

    public void testServiceBasics() {
        Set<DiscoveryNode> discoveryNodes = createNodesWithAllRoles();
        ClusterService clusterService = createClusterService(discoveryNodes, false);
        DiskHealthIndicatorService diskHealthIndicatorService = new DiskHealthIndicatorService(clusterService);
        {
            HealthStatus expectedStatus = HealthStatus.UNKNOWN;
            HealthInfo healthInfo = HealthInfo.EMPTY_HEALTH_INFO;
            HealthIndicatorResult result = diskHealthIndicatorService.calculate(true, healthInfo);
            assertThat(result.status(), equalTo(expectedStatus));
        }
        {
            HealthStatus expectedStatus = HealthStatus.YELLOW;
            HealthInfo healthInfo = createHealthInfoWithOneUnhealthyNode(expectedStatus, discoveryNodes);
            HealthIndicatorResult result = diskHealthIndicatorService.calculate(true, healthInfo);
            assertThat(result.status(), equalTo(expectedStatus));
        }
        {
            HealthStatus expectedStatus = HealthStatus.RED;
            HealthInfo healthInfo = createHealthInfoWithOneUnhealthyNode(expectedStatus, discoveryNodes);
            HealthIndicatorResult result = diskHealthIndicatorService.calculate(true, healthInfo);
            assertThat(result.status(), equalTo(expectedStatus));
        }
    }

    public void testIndicatorYieldsGreenWhenNodeHasUnknownStatus() {
        Set<DiscoveryNode> discoveryNodes = createNodesWithAllRoles();
        ClusterService clusterService = createClusterService(discoveryNodes, false);
        DiskHealthIndicatorService diskHealthIndicatorService = new DiskHealthIndicatorService(clusterService);

        HealthStatus expectedStatus = HealthStatus.GREEN;
        HealthInfo healthInfo = createHealthInfoWithOneUnhealthyNode(HealthStatus.UNKNOWN, discoveryNodes);
        HealthIndicatorResult result = diskHealthIndicatorService.calculate(true, healthInfo);
        assertThat(result.status(), equalTo(expectedStatus));
    }

    public void testGreen() throws IOException {
        Set<DiscoveryNode> discoveryNodes = createNodesWithAllRoles();
        ClusterService clusterService = createClusterService(discoveryNodes, false);
        DiskHealthIndicatorService diskHealthIndicatorService = new DiskHealthIndicatorService(clusterService);
        HealthStatus expectedStatus = HealthStatus.GREEN;
        HealthInfo healthInfo = createHealthInfoWithOneUnhealthyNode(expectedStatus, discoveryNodes);
        HealthIndicatorResult result = diskHealthIndicatorService.calculate(true, healthInfo);
        assertThat(result.status(), equalTo(expectedStatus));
        assertThat(result.symptom(), equalTo("The cluster has enough available disk space."));
        assertThat(result.impacts().size(), equalTo(0));
        assertThat(result.diagnosisList().size(), equalTo(0));
        Map<String, Object> details = xContentToMap(result.details());
        assertThat(details.get("green_nodes"), equalTo(discoveryNodes.size()));
        assertThat(details.get("unknown_nodes"), equalTo(0));
        assertThat(details.get("yellow_nodes"), equalTo(0));
        assertThat(details.get("red_nodes"), equalTo(0));
        assertThat(details.get("blocked_indices"), equalTo(0));
    }

    /*
     * Simulates a cluster with data nodes, dedicated master nodes and other nodes that are YELLOW.
     * We expect 3 impacts and 3 diagnosis.
     */
    public void testYellowMixedNodes() throws IOException {
        Set<DiscoveryNode> dataNodes = createNodes(DATA_ROLES);
        Set<DiscoveryNode> masterNodes = createNodes(NON_DATA_ROLES);
        Set<DiscoveryNode> otherNodes = createNodes(OTHER_ROLES);
        Map<String, Set<String>> indexNameToNodeIdsMap = new HashMap<>();
        Set<String> nodeIds = dataNodes.stream().map(DiscoveryNode::getId).collect(Collectors.toSet());
        for (int i = 0; i < randomIntBetween(1, 20); i++) {
            String indexName = randomAlphaOfLength(20);
            indexNameToNodeIdsMap.put(indexName, new HashSet<>(randomNonEmptySubsetOf(nodeIds)));
        }
        Set<DiscoveryNode> allNodes = Sets.union(Sets.union(dataNodes, masterNodes), otherNodes);
        try (ClusterService clusterService = createClusterService(Set.of(), allNodes, indexNameToNodeIdsMap)) {
            HealthStatus expectedStatus = HealthStatus.YELLOW;
            HealthInfo healthInfo = createHealthInfo(new HealthInfoConfig(expectedStatus, allNodes.size(), allNodes));
            DiskHealthIndicatorService diskHealthIndicatorService = new DiskHealthIndicatorService(clusterService);
            HealthIndicatorResult result = diskHealthIndicatorService.calculate(true, healthInfo);
            assertThat(result.status(), equalTo(expectedStatus));
            assertThat(result.symptom(), containsString("with roles: [data"));
            assertThat(result.symptom(), containsString("out of disk or running low on disk space."));
            assertThat(result.impacts().size(), equalTo(3));
            HealthIndicatorImpact impact = result.impacts().get(0);
            assertNotNull(impact);
            List<ImpactArea> impactAreas = impact.impactAreas();
            assertThat(impactAreas.size(), equalTo(1));
            assertThat(impactAreas.get(0), equalTo(ImpactArea.INGEST));
            assertThat(impact.severity(), equalTo(1));
            assertThat(
                impact.impactDescription(),
                startsWith("The cluster is at risk of not being able to insert or update documents in the affected indices [")
            );
            assertThat(result.diagnosisList().size(), equalTo(3));
            {
                Diagnosis diagnosis = result.diagnosisList().get(0);
                List<Diagnosis.Resource> affectedResources = diagnosis.affectedResources();
                assertThat(affectedResources.size(), equalTo(2));
                assertThat(affectedResources.get(0).getType(), is(Diagnosis.Resource.Type.NODE));
                assertThat(affectedResources.get(0).getNodes().size(), is(dataNodes.size()));
                List<DiscoveryNode> affectedNodes = dataNodes.stream()
                    .sorted(DiscoveryNode.DISCOVERY_NODE_COMPARATOR)
                    .collect(Collectors.toList());
                assertThat(affectedResources.get(0).getNodes(), equalTo(affectedNodes));
                assertThat(affectedResources.get(1).getType(), is(Diagnosis.Resource.Type.INDEX));
                assertThat(affectedResources.get(1).getValues(), containsInAnyOrder(indexNameToNodeIdsMap.keySet().toArray(new String[0])));
            }
            {
                Diagnosis diagnosis = result.diagnosisList().get(1);
                List<Diagnosis.Resource> affectedResources = diagnosis.affectedResources();
                assertThat(affectedResources.size(), equalTo(1));
                assertThat(affectedResources.get(0).getType(), is(Diagnosis.Resource.Type.NODE));
                assertThat(affectedResources.get(0).getNodes().size(), is(masterNodes.size()));
                List<DiscoveryNode> affectedNodes = masterNodes.stream()
                    .sorted(DiscoveryNode.DISCOVERY_NODE_COMPARATOR)
                    .collect(Collectors.toList());
                assertThat(affectedResources.get(0).getNodes(), equalTo(affectedNodes));
            }
            {
                Diagnosis diagnosis = result.diagnosisList().get(2);
                List<Diagnosis.Resource> affectedResources = diagnosis.affectedResources();
                assertThat(affectedResources.size(), equalTo(1));
                assertThat(affectedResources.get(0).getType(), is(Diagnosis.Resource.Type.NODE));
                assertThat(affectedResources.get(0).getNodes().size(), is(otherNodes.size()));
                List<DiscoveryNode> affectedNodes = otherNodes.stream()
                    .sorted(DiscoveryNode.DISCOVERY_NODE_COMPARATOR)
                    .collect(Collectors.toList());
                assertThat(affectedResources.get(0).getNodes(), equalTo(affectedNodes));
            }
            Map<String, Object> details = xContentToMap(result.details());
            assertThat(details.get("green_nodes"), equalTo(0));
            assertThat(details.get("unknown_nodes"), equalTo(0));
            assertThat(details.get("yellow_nodes"), equalTo(allNodes.size()));
            assertThat(details.get("red_nodes"), equalTo(0));
            assertThat(details.get("blocked_indices"), equalTo(0));
        }
    }

    /*
     * Simulates a cluster with nodes with all roles that report RED status, the nodes have indices but and there are
     * no blocks in the cluster state. This situation can occur when the health monitor has identified that nodes are running out
     * of space but the DiskThresholdMonitor hasn't yet.
     * We expect 3 impacts and 1 diagnosis.
     */
    public void testRedNoBlockedIndicesAndRedAllRoleNodes() throws IOException {
        Set<DiscoveryNode> discoveryNodes = createNodesWithAllRoles();
        List<DiscoveryNode> affectedNodes = randomNonEmptySubsetOf(discoveryNodes);
        Map<String, Set<String>> indexNameToNodeIdsMap = new HashMap<>();
        Set<String> affectedNodeIds = affectedNodes.stream().map(DiscoveryNode::getId).collect(Collectors.toSet());
        for (int i = 0; i < randomIntBetween(1, 20); i++) {
            String indexName = randomAlphaOfLength(20);
            indexNameToNodeIdsMap.put(indexName, new HashSet<>(randomNonEmptySubsetOf(affectedNodeIds)));
        }
        ClusterService clusterService = createClusterService(Set.of(), discoveryNodes, indexNameToNodeIdsMap);
        DiskHealthIndicatorService diskHealthIndicatorService = new DiskHealthIndicatorService(clusterService);
        Map<String, DiskHealthInfo> diskInfoByNode = new HashMap<>();
        for (DiscoveryNode discoveryNode : discoveryNodes) {
            if (affectedNodeIds.contains(discoveryNode.getId())) {
                diskInfoByNode.put(discoveryNode.getId(), new DiskHealthInfo(HealthStatus.RED, randomFrom(DiskHealthInfo.Cause.values())));
            } else {
                diskInfoByNode.put(discoveryNode.getId(), new DiskHealthInfo(HealthStatus.GREEN));
            }
        }
        HealthInfo healthInfo = new HealthInfo(diskInfoByNode);

        HealthIndicatorResult result = diskHealthIndicatorService.calculate(true, healthInfo);
        assertThat(result.status(), equalTo(HealthStatus.RED));
        assertThat(
            result.symptom(),
            containsString(affectedNodes.size() + " node" + (affectedNodes.size() == 1 ? "" : "s") + " with roles: " + "[data")
        );
        assertThat(result.symptom(), containsString(" out of disk or running low on disk space."));
        assertThat(result.impacts().size(), equalTo(3));
        HealthIndicatorImpact impact = result.impacts().get(0);
        assertNotNull(impact);
        List<ImpactArea> impactAreas = impact.impactAreas();
        assertThat(impactAreas.size(), equalTo(1));
        assertThat(impactAreas.get(0), equalTo(ImpactArea.INGEST));
        assertThat(impact.severity(), equalTo(1));
        assertThat(
            impact.impactDescription(),
            startsWith("The cluster is at risk of not being able to insert or update documents in the affected indices [")
        );
        assertThat(result.diagnosisList().size(), equalTo(1));
        Diagnosis diagnosis = result.diagnosisList().get(0);
<<<<<<< HEAD
        List<String> affectedResources = diagnosis.affectedResources();
        assertThat(affectedResources.size(), equalTo(affectedNodes.size()));
=======
        List<Diagnosis.Resource> affectedResources = diagnosis.affectedResources();
        assertThat(affectedResources.get(0), equalTo(1));
        assertThat(affectedResources.get(0).getType(), is(Diagnosis.Resource.Type.NODE));
        assertThat(affectedResources.get(0).getNodes().size(), is(affectedNodes));

>>>>>>> 43662ddf
        List<String> expectedRedNodeIds = healthInfo.diskInfoByNode()
            .entrySet()
            .stream()
            .filter(entry -> HealthStatus.RED.equals(entry.getValue().healthStatus()))
            .map(Map.Entry::getKey)
            .sorted()
            .collect(Collectors.toList());
        assertThat(affectedResources, equalTo(expectedRedNodeIds));
        Map<String, Object> details = xContentToMap(result.details());
        assertThat(details.get("green_nodes"), equalTo(discoveryNodes.size() - affectedNodes.size()));
        assertThat(details.get("unknown_nodes"), equalTo(0));
        assertThat(details.get("yellow_nodes"), equalTo(0));
        assertThat(details.get("red_nodes"), equalTo(affectedNodes.size()));
        assertThat(details.get("blocked_indices"), equalTo(0));
    }

    /*
     * Simulates a cluster with healthy all-role nodes and a blocked index. This situation can occur when the cluster is recovering from
     * being out of disk space. Either the nodes that were out of space are currently above the high threshold but actively relocating
     * their shards to other nodes or all the nodes are healthy but the DiskThresholdMonitor hasn't updated yet the index status.
     * We expect 1 impact and 1 diagnosis.
     */
    public void testRedWithBlockedIndicesAndGreenNodes() throws IOException {
        Set<DiscoveryNode> discoveryNodes = createNodesWithAllRoles();
        ClusterService clusterService = createClusterService(discoveryNodes, true);
        DiskHealthIndicatorService diskHealthIndicatorService = new DiskHealthIndicatorService(clusterService);

        HealthStatus expectedStatus = HealthStatus.RED;
        HealthInfo healthInfo = createHealthInfoWithOneUnhealthyNode(HealthStatus.GREEN, discoveryNodes);
        HealthIndicatorResult result = diskHealthIndicatorService.calculate(true, healthInfo);
        assertThat(result.status(), equalTo(expectedStatus));
        assertThat(
            result.symptom(),
            equalTo(
                "1 index is not allowed to be updated because the cluster was running out of "
                    + "disk space. The cluster is recovering and ingest capabilities should be restored within a few minutes."
            )
        );
        assertThat(result.impacts().size(), equalTo(1));
        HealthIndicatorImpact impact = result.impacts().get(0);
        assertNotNull(impact);
        List<ImpactArea> impactAreas = impact.impactAreas();
        assertThat(impactAreas.size(), equalTo(1));
        assertThat(impactAreas.get(0), equalTo(ImpactArea.INGEST));
        assertThat(impact.severity(), equalTo(1));
        assertThat(impact.impactDescription(), startsWith("Cannot insert or update documents in the affected indices ["));
        assertThat(result.diagnosisList().size(), equalTo(1));
        Diagnosis diagnosis = result.diagnosisList().get(0);
        List<Diagnosis.Resource> affectedResources = diagnosis.affectedResources();
        assertThat(affectedResources.size(), is(1));
        assertThat(affectedResources.get(0).getType(), is(Diagnosis.Resource.Type.INDEX));
        assertThat(affectedResources.get(0).getValues(), iterableWithSize(1));

        Map<String, Object> details = xContentToMap(result.details());
        assertThat(details.get("green_nodes"), equalTo(discoveryNodes.size()));
        assertThat(details.get("unknown_nodes"), equalTo(0));
        assertThat(details.get("yellow_nodes"), equalTo(0));
        assertThat(details.get("red_nodes"), equalTo(0));
        assertThat(details.get("blocked_indices"), equalTo(1));
    }

    /*
     * Simulates a cluster with healthy all-role nodes and a blocked index. This situation can occur when the cluster was out of space,
     * the capacity has increased but not enough for all nodes to recover, there are nodes that are currently above the high threshold
     * and they are not able to relocate their shards to another node.
     * We expect 3 impact and 1 diagnosis.
     */
    public void testRedWithBlockedIndicesAndYellowNodes() throws IOException {
        Set<DiscoveryNode> discoveryNodes = createNodesWithAllRoles();
        ClusterService clusterService = createClusterService(discoveryNodes, true);
        DiskHealthIndicatorService diskHealthIndicatorService = new DiskHealthIndicatorService(clusterService);
        HealthStatus expectedStatus = HealthStatus.RED;
        int numberOfYellowNodes = randomIntBetween(1, discoveryNodes.size());
        HealthInfo healthInfo = createHealthInfo(new HealthInfoConfig(HealthStatus.YELLOW, numberOfYellowNodes, discoveryNodes));
        HealthIndicatorResult result = diskHealthIndicatorService.calculate(true, healthInfo);
        assertThat(result.status(), equalTo(expectedStatus));
        assertThat(
            result.symptom(),
            equalTo(
                "1 index is not allowed to be updated because "
                    + (numberOfYellowNodes == 1 ? "1 node is" : numberOfYellowNodes + " nodes are")
                    + " out of disk or running low on disk space."
            )
        );
        assertThat(result.impacts().size(), equalTo(3));
        HealthIndicatorImpact impact = result.impacts().get(0);
        assertNotNull(impact);
        List<ImpactArea> impactAreas = impact.impactAreas();
        assertThat(impactAreas.size(), equalTo(1));
        assertThat(impactAreas.get(0), equalTo(ImpactArea.INGEST));
        assertThat(impact.severity(), equalTo(1));
        assertThat(impact.impactDescription(), startsWith("Cannot insert or update documents in the affected indices ["));
        assertThat(result.diagnosisList().size(), equalTo(1));
        Diagnosis diagnosis = result.diagnosisList().get(0);
        List<Diagnosis.Resource> affectedResources = diagnosis.affectedResources();
        assertThat(affectedResources.size(), equalTo(2));
        assertThat(affectedResources.get(0).getType(), is(Diagnosis.Resource.Type.NODE));
        assertThat(affectedResources.get(0).getNodes().size(), is(numberOfYellowNodes));
        assertThat(affectedResources.get(1).getType(), is(Diagnosis.Resource.Type.INDEX));
        assertThat(affectedResources.get(1).getValues(), iterableWithSize(1));
        Map<String, Object> details = xContentToMap(result.details());
        assertThat(details.get("green_nodes"), equalTo(discoveryNodes.size() - numberOfYellowNodes));
        assertThat(details.get("unknown_nodes"), equalTo(0));
        assertThat(details.get("yellow_nodes"), equalTo(numberOfYellowNodes));
        assertThat(details.get("red_nodes"), equalTo(0));
        assertThat(details.get("blocked_indices"), equalTo(1));
    }

    /*
     * Simulates a cluster with RED all-role nodes and a blocked index.
     * We expect 3 impact and 1 diagnosis.
     */
    public void testRedBlockedIndicesAndRedAllRolesNodes() throws IOException {
        HealthStatus expectedStatus = HealthStatus.RED;
        Set<DiscoveryNode> discoveryNodes = createNodesWithAllRoles();
        int numberOfRedNodes = randomIntBetween(1, discoveryNodes.size());
        HealthInfo healthInfo = createHealthInfo(new HealthInfoConfig(HealthStatus.RED, numberOfRedNodes, discoveryNodes));
        Set<String> redNodeIds = healthInfo.diskInfoByNode()
            .entrySet()
            .stream()
            .filter(entry -> entry.getValue().healthStatus().equals(expectedStatus))
            .map(Map.Entry::getKey)
            .collect(Collectors.toSet());
        Set<String> nonRedNodeIds = healthInfo.diskInfoByNode()
            .entrySet()
            .stream()
            .filter(entry -> entry.getValue().healthStatus().equals(expectedStatus) == false)
            .map(Map.Entry::getKey)
            .collect(Collectors.toSet());
        Map<String, Set<String>> indexNameToNodeIdsMap = new HashMap<>();
        int numberOfIndices = randomIntBetween(1, 1000);
        Set<String> blockedIndices = new HashSet<>();
        int numberOfBlockedIndices = randomIntBetween(1, numberOfIndices);
        for (int i = 0; i < numberOfIndices; i++) {
            String indexName = randomAlphaOfLength(20);
            /*
             * The following ensures the test has blocked indices in nodes that are recovering and
             * nodes that are still out of space.
             */
            if (randomBoolean()) {
                indexNameToNodeIdsMap.put(indexName, redNodeIds);
            } else {
                indexNameToNodeIdsMap.put(indexName, nonRedNodeIds);
            }
            if (i < numberOfBlockedIndices) {
                blockedIndices.add(indexName);
            }
        }
        ClusterService clusterService = createClusterService(blockedIndices, discoveryNodes, indexNameToNodeIdsMap);
        DiskHealthIndicatorService diskHealthIndicatorService = new DiskHealthIndicatorService(clusterService);
        HealthIndicatorResult result = diskHealthIndicatorService.calculate(true, healthInfo);
        assertThat(result.status(), equalTo(expectedStatus));
        assertThat(
            result.symptom(),
            equalTo(
                (numberOfBlockedIndices == 1 ? "1 index is" : numberOfBlockedIndices + " indices are")
                    + " not allowed to be updated because "
                    + (numberOfRedNodes == 1 ? "1 node is" : numberOfRedNodes + " nodes are")
                    + " out of disk or running low on disk space."
            )
        );
        Map<String, Object> details = xContentToMap(result.details());
        assertThat(details.get("green_nodes"), equalTo(discoveryNodes.size() - numberOfRedNodes));
        assertThat(details.get("unknown_nodes"), equalTo(0));
        assertThat(details.get("yellow_nodes"), equalTo(0));
        assertThat(details.get("red_nodes"), equalTo(numberOfRedNodes));
        assertThat(details.get("blocked_indices"), equalTo(blockedIndices.size()));
    }

    public void testMissingHealthInfo() {
        Set<DiscoveryNode> discoveryNodes = createNodesWithAllRoles();
        Set<DiscoveryNode> discoveryNodesInClusterState = new HashSet<>(discoveryNodes);
        discoveryNodesInClusterState.add(
            new DiscoveryNode(
                randomAlphaOfLength(30),
                UUID.randomUUID().toString(),
                buildNewFakeTransportAddress(),
                Collections.emptyMap(),
                DiscoveryNodeRole.roles(),
                Version.CURRENT
            )
        );
        ClusterService clusterService = createClusterService(discoveryNodesInClusterState, false);
        DiskHealthIndicatorService diskHealthIndicatorService = new DiskHealthIndicatorService(clusterService);
        {
            HealthInfo healthInfo = HealthInfo.EMPTY_HEALTH_INFO;
            HealthIndicatorResult result = diskHealthIndicatorService.calculate(true, healthInfo);
            assertThat(result.status(), equalTo(HealthStatus.UNKNOWN));
        }
        {
            HealthInfo healthInfo = createHealthInfoWithOneUnhealthyNode(HealthStatus.GREEN, discoveryNodes);
            HealthIndicatorResult result = diskHealthIndicatorService.calculate(true, healthInfo);
            assertThat(result.status(), equalTo(HealthStatus.GREEN));
        }
        {
            HealthInfo healthInfo = createHealthInfoWithOneUnhealthyNode(HealthStatus.YELLOW, discoveryNodes);
            HealthIndicatorResult result = diskHealthIndicatorService.calculate(true, healthInfo);
            assertThat(result.status(), equalTo(HealthStatus.YELLOW));
        }
        {
            HealthInfo healthInfo = createHealthInfoWithOneUnhealthyNode(HealthStatus.RED, discoveryNodes);
            HealthIndicatorResult result = diskHealthIndicatorService.calculate(true, healthInfo);
            assertThat(result.status(), equalTo(HealthStatus.RED));
        }
    }

    /*
     * Simulates a cluster with no blocked indices and healthy data nodes. Only non data nodes that report RED or YELLOW.
     * We expect unhealthy status 2 impacts and 1 diagnosis.
     */
    public void testUnhealthyMasterNodes() {
        DiscoveryNodeRole otherRole = randomFrom(OTHER_ROLES);
        Set<DiscoveryNodeRole> roles = Set.of(DiscoveryNodeRole.MASTER_ROLE, otherRole);
        Set<DiscoveryNode> discoveryNodes = createNodes(roles);
        ClusterService clusterService = createClusterService(discoveryNodes, false);
        DiskHealthIndicatorService diskHealthIndicatorService = new DiskHealthIndicatorService(clusterService);
        HealthStatus expectedStatus = randomFrom(HealthStatus.RED, HealthStatus.YELLOW);
        int numberOfProblemNodes = randomIntBetween(1, discoveryNodes.size());
        HealthInfo healthInfo = createHealthInfo(new HealthInfoConfig(expectedStatus, numberOfProblemNodes, discoveryNodes));
        HealthIndicatorResult result = diskHealthIndicatorService.calculate(true, healthInfo);
        assertThat(result.status(), equalTo(expectedStatus));
        assertThat(
            result.symptom(),
            equalTo(
                numberOfProblemNodes
                    + " node"
                    + (numberOfProblemNodes == 1 ? "" : "s")
                    + " with roles: ["
                    + roles.stream().map(DiscoveryNodeRole::roleName).sorted().collect(Collectors.joining(", "))
                    + "] "
                    + (numberOfProblemNodes == 1 ? "is" : "are")
                    + " out of disk or running low on disk space."
            )
        );
        List<HealthIndicatorImpact> impacts = result.impacts();
        assertThat(impacts.size(), equalTo(2));
        assertThat(impacts.get(0).impactDescription(), equalTo("Cluster stability might be impaired."));
        assertThat(impacts.get(0).severity(), equalTo(1));
        assertThat(impacts.get(0).impactAreas(), equalTo(List.of(ImpactArea.DEPLOYMENT_MANAGEMENT)));
        assertThat(impacts.get(1).impactDescription(), equalTo("The [" + otherRole.roleName() + "] functionality might be impaired."));
        assertThat(impacts.get(1).severity(), equalTo(3));
        assertThat(impacts.get(1).impactAreas(), equalTo(List.of(ImpactArea.DEPLOYMENT_MANAGEMENT)));

        List<Diagnosis> diagnosisList = result.diagnosisList();
        assertThat(diagnosisList.size(), equalTo(1));
        Diagnosis diagnosis = diagnosisList.get(0);
        List<Diagnosis.Resource> affectedResources = diagnosis.affectedResources();
        assertThat(affectedResources.size(), equalTo(1));
        assertThat(affectedResources.get(0).getType(), is(Diagnosis.Resource.Type.NODE));
        assertThat(affectedResources.get(0).getNodes().size(), is(numberOfProblemNodes));
        Diagnosis.Definition diagnosisDefinition = diagnosis.definition();
        if (expectedStatus == HealthStatus.RED) {
            assertThat(diagnosisDefinition.cause(), equalTo("Disk is full."));
        } else {
            assertThat(diagnosisDefinition.cause(), equalTo("The cluster is running low on disk space."));
        }
        assertThat(
            diagnosisDefinition.action(),
            equalTo("Please add capacity to the current nodes, or replace them with ones with higher capacity.")
        );
    }

    /*
     * Simulates a cluster with no blocked indices and healthy data & master nodes. Only other nodes that report RED or YELLOW.
     *  We expect unhealthy status, with 1 impact and 1 diagnosis.
     */
    public void testUnhealthyNonDataNonMasterNodes() {
        Set<DiscoveryNodeRole> roles = new HashSet<>(randomNonEmptySubsetOf(OTHER_ROLES));
        Set<DiscoveryNode> nodes = createNodes(roles);
        ClusterService clusterService = createClusterService(nodes, false);
        DiskHealthIndicatorService diskHealthIndicatorService = new DiskHealthIndicatorService(clusterService);
        HealthStatus expectedStatus = randomFrom(HealthStatus.RED, HealthStatus.YELLOW);
        int numberOfProblemNodes = randomIntBetween(1, nodes.size());
        HealthInfo healthInfo = createHealthInfo(new HealthInfoConfig(expectedStatus, numberOfProblemNodes, nodes));
        HealthIndicatorResult result = diskHealthIndicatorService.calculate(true, healthInfo);
        assertThat(result.status(), equalTo(expectedStatus));
        String displayRoles = roles.stream().map(DiscoveryNodeRole::roleName).sorted().collect(Collectors.joining(", "));
        assertThat(
            result.symptom(),
            equalTo(
                numberOfProblemNodes
                    + " node"
                    + (numberOfProblemNodes == 1 ? "" : "s")
                    + " with roles: ["
                    + displayRoles
                    + "] "
                    + (numberOfProblemNodes == 1 ? "is" : "are")
                    + " out of disk or running low on disk space."
            )
        );
        List<HealthIndicatorImpact> impacts = result.impacts();
        assertThat(impacts.size(), equalTo(1));
        assertThat(impacts.get(0).impactDescription(), equalTo("The [" + displayRoles + "] functionality might be impaired."));
        assertThat(impacts.get(0).severity(), equalTo(3));
        assertThat(impacts.get(0).impactAreas(), equalTo(List.of(ImpactArea.DEPLOYMENT_MANAGEMENT)));
        List<Diagnosis> diagnosisList = result.diagnosisList();
        assertThat(diagnosisList.size(), equalTo(1));
        Diagnosis diagnosis = diagnosisList.get(0);
        List<Diagnosis.Resource> affectedResources = diagnosis.affectedResources();
        assertThat(affectedResources.size(), equalTo(1));
        assertThat(affectedResources.get(0).getType(), is(Diagnosis.Resource.Type.NODE));
        assertThat(affectedResources.get(0).getNodes().size(), is(numberOfProblemNodes));
        Diagnosis.Definition diagnosisDefinition = diagnosis.definition();
        if (expectedStatus == HealthStatus.RED) {
            assertThat(diagnosisDefinition.cause(), equalTo("Disk is full."));
        } else {
            assertThat(diagnosisDefinition.cause(), equalTo("The cluster is running low on disk space."));
        }
        assertThat(
            diagnosisDefinition.action(),
            equalTo("Please add capacity to the current nodes, or replace them with ones with higher capacity.")
        );
    }

    /*
     * Simulates a cluster with blocked indices, yellow data nodes, master nodes that report RED, other nodes that also report RED.
     * We expect RED status, 3 impacts and 3 diagnoses.
     */
    public void testBlockedIndexWithRedNonDataNodesAndYellowDataNodes() {
        Set<DiscoveryNodeRole> otherRoles = new HashSet<>(randomNonEmptySubsetOf(OTHER_ROLES));
        Set<DiscoveryNodeRole> dataRoles = new HashSet<>(randomNonEmptySubsetOf(DATA_ROLES));
        Set<DiscoveryNodeRole> masterRole = Set.of(DiscoveryNodeRole.MASTER_ROLE);
        Set<DiscoveryNode> dataNodes = createNodes(dataRoles);
        Set<DiscoveryNode> masterNodes = createNodes(masterRole);
        Set<DiscoveryNode> otherNodes = createNodes(otherRoles);
        ClusterService clusterService = createClusterService(Sets.union(Sets.union(dataNodes, masterNodes), otherNodes), true);
        DiskHealthIndicatorService diskHealthIndicatorService = new DiskHealthIndicatorService(clusterService);
        int numberOfRedMasterNodes = randomIntBetween(1, masterNodes.size());
        int numberOfRedOtherNodes = randomIntBetween(1, otherNodes.size());
        int numberOfYellowDataNodes = randomIntBetween(1, dataNodes.size());
        HealthInfo healthInfo = createHealthInfo(
            List.of(
                new HealthInfoConfig(HealthStatus.YELLOW, numberOfYellowDataNodes, dataNodes),
                new HealthInfoConfig(HealthStatus.RED, numberOfRedMasterNodes, masterNodes),
                new HealthInfoConfig(HealthStatus.RED, numberOfRedOtherNodes, otherNodes)
            )
        );
        HealthIndicatorResult result = diskHealthIndicatorService.calculate(true, healthInfo);
        assertThat(result.status(), equalTo(HealthStatus.RED));
        assertThat(
            result.symptom(),
            equalTo(
                "1 index is not allowed to be updated because "
                    + (numberOfYellowDataNodes + (numberOfYellowDataNodes == 1 ? " node is" : " nodes are"))
                    + " out of disk or running low on disk space. Furthermore "
                    + (numberOfRedMasterNodes + numberOfRedOtherNodes)
                    + " nodes with roles: "
                    + Stream.concat(masterRole.stream(), otherRoles.stream()).map(DiscoveryNodeRole::roleName).sorted().toList()
                    + " are out of disk or running low on disk space."
            )
        );
        List<HealthIndicatorImpact> impacts = result.impacts();
        assertThat(impacts.size(), equalTo(3));
        assertThat(impacts.get(0).impactDescription(), containsString("Cannot insert or update documents in the affected indices ["));
        assertThat(impacts.get(0).severity(), equalTo(1));
        assertThat(impacts.get(0).impactAreas(), equalTo(List.of(ImpactArea.INGEST)));
        assertThat(impacts.get(1).impactDescription(), equalTo("Cluster stability might be impaired."));
        assertThat(impacts.get(1).severity(), equalTo(1));
        assertThat(impacts.get(1).impactAreas(), equalTo(List.of(ImpactArea.DEPLOYMENT_MANAGEMENT)));
        assertThat(
            impacts.get(2).impactDescription(),
            equalTo("The " + otherRoles.stream().map(DiscoveryNodeRole::roleName).sorted().toList() + " functionality might be impaired.")
        );
        assertThat(impacts.get(2).severity(), equalTo(3));
        assertThat(impacts.get(2).impactAreas(), equalTo(List.of(ImpactArea.DEPLOYMENT_MANAGEMENT)));

        List<Diagnosis> diagnosisList = result.diagnosisList();
        assertThat(diagnosisList.size(), equalTo(3));
        {
            Diagnosis diagnosis = diagnosisList.get(0);
            List<Diagnosis.Resource> dataAffectedResources = diagnosis.affectedResources();
            assertThat(dataAffectedResources.size(), equalTo(2));
            assertThat(dataAffectedResources.get(0).getType(), is(Diagnosis.Resource.Type.NODE));
            assertThat(dataAffectedResources.get(0).getNodes().size(), is(numberOfYellowDataNodes));
            assertThat(dataAffectedResources.get(1).getType(), is(Diagnosis.Resource.Type.INDEX));
            assertThat(dataAffectedResources.get(1).getValues().size(), is(1));
            Diagnosis.Definition dataDiagnosisDefinition = diagnosis.definition();
            assertThat(
                dataDiagnosisDefinition.cause(),
                equalTo(
                    "1 index resides on nodes that have run or are likely to run out of disk space, "
                        + "this can temporarily disable writing on this index."
                )
            );
            assertThat(
                dataDiagnosisDefinition.action(),
                equalTo(
                    "Enable autoscaling (if applicable), add disk capacity or free up disk space to resolve this. If you have already "
                        + "taken action please wait for the rebalancing to complete."
                )
            );
        }
        {
            Diagnosis diagnosis = diagnosisList.get(1);
            List<Diagnosis.Resource> masterAffectedResources = diagnosis.affectedResources();
            assertThat(masterAffectedResources.size(), equalTo(1));
            assertThat(masterAffectedResources.get(0).getType(), is(Diagnosis.Resource.Type.NODE));
            assertThat(masterAffectedResources.get(0).getNodes().size(), is(numberOfRedMasterNodes));
            Diagnosis.Definition masterDiagnosisDefinition = diagnosis.definition();
            assertThat(masterDiagnosisDefinition.cause(), equalTo("Disk is full."));
            assertThat(
                masterDiagnosisDefinition.action(),
                equalTo("Please add capacity to the current nodes, or replace them with ones with higher capacity.")
            );
        }

        {
            Diagnosis diagnosis = diagnosisList.get(2);
            List<Diagnosis.Resource> nonDataNonMasterAffectedResources = diagnosis.affectedResources();
            assertThat(nonDataNonMasterAffectedResources.size(), equalTo(1));
            assertThat(nonDataNonMasterAffectedResources.get(0).getType(), is(Diagnosis.Resource.Type.NODE));
            assertThat(nonDataNonMasterAffectedResources.get(0).getNodes().size(), is(numberOfRedOtherNodes));

            Diagnosis.Definition nonDataNonMasterDiagnosisDefinition = diagnosis.definition();
            assertThat(nonDataNonMasterDiagnosisDefinition.cause(), equalTo("Disk is full."));
            assertThat(
                nonDataNonMasterDiagnosisDefinition.action(),
                equalTo("Please add capacity to the current nodes, or replace them with ones with higher capacity.")
            );
        }
    }

    public void testGetIndicesForNodes() {
        Map<String, DiscoveryNode> discoveryNodes = createNodesWithAllRoles().stream()
            .collect(Collectors.toMap(DiscoveryNode::getId, Function.identity()));
        HealthStatus expectedStatus = HealthStatus.RED;
        int numberOfRedNodes = randomIntBetween(1, discoveryNodes.size());
        HealthInfo healthInfo = createHealthInfo(new HealthInfoConfig(expectedStatus, numberOfRedNodes, discoveryNodes.values()));
        List<DiscoveryNode> redNodes = healthInfo.diskInfoByNode()
            .entrySet()
            .stream()
            .filter(entry -> entry.getValue().healthStatus().equals(expectedStatus))
            .map(entry -> discoveryNodes.get(entry.getKey()))
            .collect(Collectors.toList());
        List<DiscoveryNode> nonRedNodes = healthInfo.diskInfoByNode()
            .entrySet()
            .stream()
            .filter(entry -> entry.getValue().healthStatus().equals(expectedStatus) == false)
            .map(entry -> discoveryNodes.get(entry.getKey()))
            .collect(Collectors.toList());
        Map<String, Set<String>> indexNameToNodeIdsMap = new HashMap<>();
        int numberOfIndices = randomIntBetween(1, 1000);
        Set<String> redNodeIndices = new HashSet<>();
        Set<String> nonRedNodeIndices = new HashSet<>();
        for (int i = 0; i < numberOfIndices; i++) {
            String indexName = randomAlphaOfLength(20);
            if (nonRedNodes.isEmpty() || randomBoolean()) {
                indexNameToNodeIdsMap.put(indexName, Set.of(randomFrom(redNodes).getId()));
                redNodeIndices.add(indexName);
            } else {
                indexNameToNodeIdsMap.put(indexName, Set.of(randomFrom(nonRedNodes).getId()));
                nonRedNodeIndices.add(indexName);
            }
        }
        try (ClusterService clusterService = createClusterService(Set.of(), discoveryNodes.values(), indexNameToNodeIdsMap)) {
            assertThat(
                DiskHealthIndicatorService.DiskHealthAnalyzer.getIndicesForNodes(redNodes, clusterService.state()),
                equalTo(redNodeIndices)
            );
            assertThat(
                DiskHealthIndicatorService.DiskHealthAnalyzer.getIndicesForNodes(nonRedNodes, clusterService.state()),
                equalTo(nonRedNodeIndices)
            );
        }
    }

    private Set<DiscoveryNode> createNodesWithAllRoles() {
        return createNodes(DiscoveryNodeRole.roles());
    }

    private Set<DiscoveryNode> createNodes(Set<DiscoveryNodeRole> roles) {
        int numberOfNodes = randomIntBetween(1, 200);
        Set<DiscoveryNode> discoveryNodes = new HashSet<>();
        for (int i = 0; i < numberOfNodes; i++) {
            discoveryNodes.add(
                new DiscoveryNode(
                    randomAlphaOfLength(30),
                    UUID.randomUUID().toString(),
                    buildNewFakeTransportAddress(),
                    Collections.emptyMap(),
                    roles,
                    Version.CURRENT
                )
            );
        }
        return discoveryNodes;
    }

    private HealthInfo createHealthInfoWithOneUnhealthyNode(HealthStatus expectedStatus, Set<DiscoveryNode> nodes) {
        return createHealthInfo(new HealthInfoConfig(expectedStatus, 1, nodes));
    }

    private HealthInfo createHealthInfo(HealthInfoConfig healthInfoConfig) {
        return createHealthInfo(List.of(healthInfoConfig));
    }

    private HealthInfo createHealthInfo(List<HealthInfoConfig> healthInfoConfigs) {
        Map<String, DiskHealthInfo> diskInfoByNode = new HashMap<>();
        for (HealthInfoConfig config : healthInfoConfigs) {
            int nodesWithExpectedStatusCount = 0;
            for (DiscoveryNode node : config.nodes) {
                final DiskHealthInfo diskHealthInfo;
                if (nodesWithExpectedStatusCount < config.numberOfUnhealthyNodes) {
                    diskHealthInfo = randomBoolean()
                        ? new DiskHealthInfo(config.unhealthyStatus)
                        : new DiskHealthInfo(config.unhealthyStatus, randomFrom(DiskHealthInfo.Cause.values()));
                    nodesWithExpectedStatusCount++;
                } else {
                    diskHealthInfo = randomBoolean()
                        ? new DiskHealthInfo(HealthStatus.GREEN)
                        : new DiskHealthInfo(HealthStatus.GREEN, randomFrom(DiskHealthInfo.Cause.values()));
                }
                diskInfoByNode.put(node.getId(), diskHealthInfo);
            }
        }
        return new HealthInfo(diskInfoByNode);
    }

    private static ClusterService createClusterService(Collection<DiscoveryNode> nodes, boolean withBlockedIndex) {
        int numberOfIndices = 1;
        int numberOfBlockedIndices = withBlockedIndex ? 1 : 0;
        Map<String, Set<String>> indexNameToNodeIdsMap = new HashMap<>();
        Set<String> blockedIndices = new HashSet<>(numberOfBlockedIndices);
        for (int i = 0; i < numberOfIndices; i++) {
            String indexName = randomAlphaOfLength(20);
            indexNameToNodeIdsMap.put(indexName, Set.of(randomFrom(nodes).getId()));
            if (i < numberOfBlockedIndices) {
                blockedIndices.add(indexName);
            }
        }
        return createClusterService(blockedIndices, nodes, indexNameToNodeIdsMap);
    }

    private static ClusterService createClusterService(
        Set<String> blockedIndices,
        Collection<DiscoveryNode> nodes,
        Map<String, Set<String>> indexNameToNodeIdsMap
    ) {
        ClusterState clusterState = createClusterState(blockedIndices, nodes, indexNameToNodeIdsMap);
        var clusterService = mock(ClusterService.class);
        when(clusterService.state()).thenReturn(clusterState);
        return clusterService;
    }

    static ClusterState createClusterState(
        Set<String> blockedIndices,
        Collection<DiscoveryNode> nodes,
        Map<String, Set<String>> indexNameToNodeIdsMap
    ) {
        DiscoveryNodes.Builder nodesBuilder = DiscoveryNodes.builder();
        for (DiscoveryNode node : nodes) {
            nodesBuilder = nodesBuilder.add(node);
        }
        nodesBuilder.localNodeId(randomFrom(nodes).getId());
        nodesBuilder.masterNodeId(randomFrom(nodes).getId());
        ClusterBlocks.Builder clusterBlocksBuilder = new ClusterBlocks.Builder();
        Metadata.Builder metadata = Metadata.builder();
        RoutingTable.Builder routingTable = RoutingTable.builder();
        for (String index : indexNameToNodeIdsMap.keySet()) {
            int numberOfShards = indexNameToNodeIdsMap.get(index).size() == 0 ? 1 : indexNameToNodeIdsMap.get(index).size();
            IndexMetadata indexMetadata = IndexMetadata.builder(index)
                .settings(
                    Settings.builder()
                        .put(SETTING_VERSION_CREATED, Version.CURRENT)
                        .put(SETTING_NUMBER_OF_SHARDS, numberOfShards)
                        .put(SETTING_NUMBER_OF_REPLICAS, 0)
                        .put(SETTING_CREATION_DATE, System.currentTimeMillis())
                        .put(IndexMetadata.INDEX_BLOCKS_READ_ONLY_ALLOW_DELETE_SETTING.getKey(), blockedIndices.contains(index))
                )
                .build();
            if (blockedIndices.contains(index)) {
                clusterBlocksBuilder.addBlocks(indexMetadata);
            }

            IndexRoutingTable.Builder indexRoutingTable = IndexRoutingTable.builder(indexMetadata.getIndex());
            int shardAutoincrementNumber = 0;
            for (String nodeId : indexNameToNodeIdsMap.get(index)) {
                ShardId shardId = new ShardId(indexMetadata.getIndex(), shardAutoincrementNumber);
                IndexShardRoutingTable.Builder indexShardRoutingBuilder = IndexShardRoutingTable.builder(shardId);
                indexShardRoutingBuilder.addShard(TestShardRouting.newShardRouting(shardId, nodeId, true, ShardRoutingState.STARTED));
                indexRoutingTable.addIndexShard(indexShardRoutingBuilder);
            }

            metadata.put(indexMetadata, false);
            routingTable.add(indexRoutingTable);
        }
        ClusterState.Builder state = ClusterState.builder(new ClusterName("test"));
        state.nodes(nodesBuilder);
        state.metadata(metadata.generateClusterUuidIfNeeded().build());
        state.routingTable(routingTable.build());
        state.blocks(clusterBlocksBuilder);
        return state.build();
    }

    private Map<String, Object> xContentToMap(ToXContent xcontent) throws IOException {
        XContentBuilder builder = XContentFactory.jsonBuilder();
        xcontent.toXContent(builder, ToXContent.EMPTY_PARAMS);
        XContentParser parser = XContentType.JSON.xContent()
            .createParser(xContentRegistry(), LoggingDeprecationHandler.INSTANCE, BytesReference.bytes(builder).streamInput());
        return parser.map();
    }

    record HealthInfoConfig(HealthStatus unhealthyStatus, int numberOfUnhealthyNodes, Collection<DiscoveryNode> nodes) {
        HealthInfoConfig {
            assert numberOfUnhealthyNodes <= nodes.size();
        }
    }
}<|MERGE_RESOLUTION|>--- conflicted
+++ resolved
@@ -275,16 +275,11 @@
         );
         assertThat(result.diagnosisList().size(), equalTo(1));
         Diagnosis diagnosis = result.diagnosisList().get(0);
-<<<<<<< HEAD
-        List<String> affectedResources = diagnosis.affectedResources();
-        assertThat(affectedResources.size(), equalTo(affectedNodes.size()));
-=======
         List<Diagnosis.Resource> affectedResources = diagnosis.affectedResources();
         assertThat(affectedResources.get(0), equalTo(1));
         assertThat(affectedResources.get(0).getType(), is(Diagnosis.Resource.Type.NODE));
         assertThat(affectedResources.get(0).getNodes().size(), is(affectedNodes));
 
->>>>>>> 43662ddf
         List<String> expectedRedNodeIds = healthInfo.diskInfoByNode()
             .entrySet()
             .stream()
