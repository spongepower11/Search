--- conflicted
+++ resolved
@@ -291,11 +291,7 @@
             }
         });
 
-<<<<<<< HEAD
-        verify(mockTracer).onTraceStarted(any(), eq("task-" + task.getId()), eq("testAction"), anyMap());
-=======
         verify(mockTracer).startTrace(any(), eq("task-" + task.getId()), eq("testAction"), anyMap());
->>>>>>> c0bc8552
     }
 
     /**
@@ -318,11 +314,7 @@
 
         taskManager.unregister(task);
 
-<<<<<<< HEAD
-        verify(mockTracer).onTraceStopped("task-" + task.getId());
-=======
         verify(mockTracer).stopTrace("task-" + task.getId());
->>>>>>> c0bc8552
     }
 
     /**
@@ -358,11 +350,7 @@
             ActionTestUtils.assertNoFailureListener(r -> {})
         );
 
-<<<<<<< HEAD
-        verify(mockTracer).onTraceStarted(any(), eq("task-" + task.getId()), eq("actionName"), anyMap());
-=======
         verify(mockTracer).startTrace(any(), eq("task-" + task.getId()), eq("actionName"), anyMap());
->>>>>>> c0bc8552
     }
 
     static class CancellableRequest extends TransportRequest {
