/*
 * Licensed to Elasticsearch under one or more contributor
 * license agreements. See the NOTICE file distributed with
 * this work for additional information regarding copyright
 * ownership. Elasticsearch licenses this file to you under
 * the Apache License, Version 2.0 (the "License"); you may
 * not use this file except in compliance with the License.
 * You may obtain a copy of the License at
 *
 *    http://www.apache.org/licenses/LICENSE-2.0
 *
 * Unless required by applicable law or agreed to in writing,
 * software distributed under the License is distributed on an
 * "AS IS" BASIS, WITHOUT WARRANTIES OR CONDITIONS OF ANY
 * KIND, either express or implied.  See the License for the
 * specific language governing permissions and limitations
 * under the License.
 */

package org.elasticsearch.repositories;

import org.apache.lucene.index.IndexCommit;
import org.elasticsearch.Version;
import org.elasticsearch.action.ActionListener;
import org.elasticsearch.action.admin.cluster.repositories.put.PutRepositoryRequest;
import org.elasticsearch.cluster.ClusterState;
import org.elasticsearch.cluster.metadata.IndexMetaData;
import org.elasticsearch.cluster.metadata.MetaData;
import org.elasticsearch.cluster.metadata.RepositoryMetaData;
import org.elasticsearch.cluster.node.DiscoveryNode;
import org.elasticsearch.cluster.service.ClusterService;
import org.elasticsearch.common.Strings;
import org.elasticsearch.common.UUIDs;
import org.elasticsearch.common.component.Lifecycle;
import org.elasticsearch.common.component.LifecycleListener;
import org.elasticsearch.common.settings.Settings;
import org.elasticsearch.index.mapper.MapperService;
import org.elasticsearch.index.shard.ShardId;
import org.elasticsearch.index.snapshots.IndexShardSnapshotStatus;
import org.elasticsearch.index.store.Store;
import org.elasticsearch.indices.recovery.RecoveryState;
import org.elasticsearch.snapshots.SnapshotId;
import org.elasticsearch.snapshots.SnapshotInfo;
import org.elasticsearch.snapshots.SnapshotShardFailure;
import org.elasticsearch.test.ESTestCase;
import org.elasticsearch.threadpool.ThreadPool;
import org.elasticsearch.transport.Transport;
import org.elasticsearch.transport.TransportService;

import java.util.Collections;
import java.util.List;
import java.util.Map;

import static org.mockito.Mockito.mock;

public class RepositoriesServiceTests extends ESTestCase {

    private RepositoriesService repositoriesService;

    @Override
    public void setUp() throws Exception {
        super.setUp();
        ThreadPool threadPool = mock(ThreadPool.class);
        final TransportService transportService = new TransportService(Settings.EMPTY, mock(Transport.class), threadPool,
            TransportService.NOOP_TRANSPORT_INTERCEPTOR,
            boundAddress -> DiscoveryNode.createLocal(Settings.EMPTY, boundAddress.publishAddress(), UUIDs.randomBase64UUID()), null,
            Collections.emptySet());
        repositoriesService = new RepositoriesService(Settings.EMPTY, mock(ClusterService.class),
            transportService, Collections.emptyMap(), Collections.singletonMap(TestRepository.TYPE, TestRepository::new), threadPool);
        repositoriesService.start();
    }

    public void testRegisterInternalRepository() {
        String repoName = "name";
        expectThrows(RepositoryMissingException.class, () -> repositoriesService.repository(repoName));
        repositoriesService.registerInternalRepository(repoName, TestRepository.TYPE);
        Repository repository = repositoriesService.repository(repoName);
        assertEquals(repoName, repository.getMetadata().name());
        assertEquals(TestRepository.TYPE, repository.getMetadata().type());
        assertEquals(Settings.EMPTY, repository.getMetadata().settings());
        assertTrue(((TestRepository) repository).isStarted);
    }

    public void testUnregisterInternalRepository() {
        String repoName = "name";
        expectThrows(RepositoryMissingException.class, () -> repositoriesService.repository(repoName));
        repositoriesService.registerInternalRepository(repoName, TestRepository.TYPE);
        Repository repository = repositoriesService.repository(repoName);
        assertFalse(((TestRepository) repository).isClosed);
        repositoriesService.unregisterInternalRepository(repoName);
        expectThrows(RepositoryMissingException.class, () -> repositoriesService.repository(repoName));
        assertTrue(((TestRepository) repository).isClosed);
    }

    public void testRegisterWillNotUpdateIfInternalRepositoryWithNameExists() {
        String repoName = "name";
        expectThrows(RepositoryMissingException.class, () -> repositoriesService.repository(repoName));
        repositoriesService.registerInternalRepository(repoName, TestRepository.TYPE);
        Repository repository = repositoriesService.repository(repoName);
        assertFalse(((TestRepository) repository).isClosed);
        repositoriesService.registerInternalRepository(repoName, TestRepository.TYPE);
        assertFalse(((TestRepository) repository).isClosed);
        Repository repository2 = repositoriesService.repository(repoName);
        assertSame(repository, repository2);
    }

    public void testRegisterRejectsInvalidRepositoryNames() {
        assertThrowsOnRegister("");
        assertThrowsOnRegister("contains#InvalidCharacter");
        for (char c : Strings.INVALID_FILENAME_CHARS) {
            assertThrowsOnRegister("contains" + c + "InvalidCharacters");
        }
    }

    private void assertThrowsOnRegister(String repoName) {
        PutRepositoryRequest request = new PutRepositoryRequest(repoName);
        expectThrows(RepositoryException.class, () -> repositoriesService.registerRepository(request, null));
    }

    private static class TestRepository implements Repository {

        private static final String TYPE = "internal";
        private boolean isClosed;
        private boolean isStarted;

        private final RepositoryMetaData metaData;

        private TestRepository(RepositoryMetaData metaData) {
            this.metaData = metaData;
        }

        @Override
        public RepositoryMetaData getMetadata() {
            return metaData;
        }

        @Override
        public SnapshotInfo getSnapshotInfo(SnapshotId snapshotId) {
            return null;
        }

        @Override
        public MetaData getSnapshotGlobalMetaData(SnapshotId snapshotId) {
            return null;
        }

        @Override
        public IndexMetaData getSnapshotIndexMetaData(RepositoryData repositoryData, SnapshotId snapshotId, IndexId index) {
            return null;
        }

        @Override
        public void getRepositoryData(ActionListener<RepositoryData> listener) {
            listener.onResponse(null);
        }

        @Override
        public void finalizeSnapshot(SnapshotId snapshotId, ShardGenerations indices, long startTime, String failure,
                                     int totalShards, List<SnapshotShardFailure> shardFailures, long repositoryStateId,
                                     boolean includeGlobalState, MetaData metaData, Map<String, Object> userMetadata,
<<<<<<< HEAD
                                     boolean writeShardGens, boolean writeIndexGens, ActionListener<SnapshotInfo> listener) {
=======
                                     Version repositoryMetaVersion, ActionListener<SnapshotInfo> listener) {
>>>>>>> cb9be14a
            listener.onResponse(null);
        }

        @Override
        public void deleteSnapshot(SnapshotId snapshotId, long repositoryStateId, Version repositoryMetaVersion,
                                   ActionListener<Void> listener) {
            listener.onResponse(null);
        }

        @Override
        public long getSnapshotThrottleTimeInNanos() {
            return 0;
        }

        @Override
        public long getRestoreThrottleTimeInNanos() {
            return 0;
        }

        @Override
        public String startVerification() {
            return null;
        }

        @Override
        public void endVerification(String verificationToken) {

        }

        @Override
        public void verify(String verificationToken, DiscoveryNode localNode) {

        }

        @Override
        public boolean isReadOnly() {
            return false;
        }

        @Override
        public void snapshotShard(Store store, MapperService mapperService, SnapshotId snapshotId, IndexId indexId,
                                  IndexCommit snapshotIndexCommit, IndexShardSnapshotStatus snapshotStatus, Version repositoryMetaVersion,
                                  Map<String, Object> userMetadata, ActionListener<String> listener) {

        }

        @Override
        public void restoreShard(Store store, SnapshotId snapshotId, IndexId indexId, ShardId snapshotShardId,
                                 RecoveryState recoveryState, ActionListener<Void> listener) {

        }

        @Override
        public IndexShardSnapshotStatus getShardSnapshotStatus(SnapshotId snapshotId, IndexId indexId, ShardId shardId) {
            return null;
        }

        @Override
        public void updateState(final ClusterState state) {
        }

        @Override
        public Lifecycle.State lifecycleState() {
            return null;
        }

        @Override
        public void addLifecycleListener(LifecycleListener listener) {

        }

        @Override
        public void removeLifecycleListener(LifecycleListener listener) {

        }

        @Override
        public void start() {
            isStarted = true;
        }

        @Override
        public void stop() {

        }

        @Override
        public void close() {
            isClosed = true;
        }
    }
}<|MERGE_RESOLUTION|>--- conflicted
+++ resolved
@@ -158,11 +158,7 @@
         public void finalizeSnapshot(SnapshotId snapshotId, ShardGenerations indices, long startTime, String failure,
                                      int totalShards, List<SnapshotShardFailure> shardFailures, long repositoryStateId,
                                      boolean includeGlobalState, MetaData metaData, Map<String, Object> userMetadata,
-<<<<<<< HEAD
-                                     boolean writeShardGens, boolean writeIndexGens, ActionListener<SnapshotInfo> listener) {
-=======
                                      Version repositoryMetaVersion, ActionListener<SnapshotInfo> listener) {
->>>>>>> cb9be14a
             listener.onResponse(null);
         }
 
