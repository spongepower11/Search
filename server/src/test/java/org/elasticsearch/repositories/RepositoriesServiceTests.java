--- conflicted
+++ resolved
@@ -154,22 +154,10 @@
         }
 
         @Override
-<<<<<<< HEAD
-        public void initializeSnapshot(SnapshotId snapshotId, List<IndexId> indices, MetaData metaData) {
-
-        }
-
-        @Override
         public void finalizeSnapshot(SnapshotId snapshotId, ShardGenerations indices, long startTime, String failure,
                                              int totalShards, List<SnapshotShardFailure> shardFailures, long repositoryStateId,
                                              boolean includeGlobalState, MetaData metaData, Map<String, Object> userMetadata,
                                              Version version, ActionListener<SnapshotInfo> listener) {
-=======
-        public void finalizeSnapshot(SnapshotId snapshotId, List<IndexId> indices, long startTime, String failure,
-                                     int totalShards, List<SnapshotShardFailure> shardFailures, long repositoryStateId,
-                                     boolean includeGlobalState, MetaData metaData, Map<String, Object> userMetadata,
-                                     ActionListener<SnapshotInfo> listener) {
->>>>>>> 26fef858
             listener.onResponse(null);
         }
 
