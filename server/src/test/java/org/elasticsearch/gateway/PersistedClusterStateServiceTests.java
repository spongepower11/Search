/*
 * Copyright Elasticsearch B.V. and/or licensed to Elasticsearch B.V. under one
 * or more contributor license agreements. Licensed under the Elastic License
 * 2.0 and the Server Side Public License, v 1; you may not use this file except
 * in compliance with, at your election, the Elastic License 2.0 or the Server
 * Side Public License, v 1.
 */
package org.elasticsearch.gateway;

import org.apache.logging.log4j.Level;
import org.apache.logging.log4j.LogManager;
import org.apache.logging.log4j.Logger;
import org.apache.lucene.index.IndexWriter;
import org.apache.lucene.index.IndexWriterConfig;
import org.apache.lucene.index.Term;
import org.apache.lucene.mockfile.ExtrasFS;
import org.apache.lucene.store.Directory;
import org.apache.lucene.store.FilterDirectory;
import org.apache.lucene.store.IOContext;
import org.apache.lucene.store.IndexOutput;
<<<<<<< HEAD
import org.apache.lucene.store.NIOFSDirectory;
=======
>>>>>>> 98554b41
import org.elasticsearch.Version;
import org.elasticsearch.cluster.ClusterName;
import org.elasticsearch.cluster.ClusterState;
import org.elasticsearch.cluster.coordination.CoordinationMetadata;
import org.elasticsearch.cluster.metadata.IndexMetadata;
import org.elasticsearch.cluster.metadata.Metadata;
import org.elasticsearch.cluster.node.DiscoveryNode;
import org.elasticsearch.cluster.node.DiscoveryNodes;
import org.elasticsearch.common.UUIDs;
import org.elasticsearch.common.logging.Loggers;
import org.elasticsearch.common.settings.ClusterSettings;
import org.elasticsearch.common.settings.Settings;
import org.elasticsearch.common.util.BigArrays;
import org.elasticsearch.common.util.MockBigArrays;
import org.elasticsearch.common.util.MockPageCacheRecycler;
import org.elasticsearch.env.Environment;
import org.elasticsearch.env.NodeEnvironment;
import org.elasticsearch.gateway.PersistedClusterStateService.Writer;
import org.elasticsearch.index.Index;
import org.elasticsearch.indices.breaker.NoneCircuitBreakerService;
import org.elasticsearch.test.CorruptionUtils;
import org.elasticsearch.test.ESTestCase;
import org.elasticsearch.test.MockLogAppender;
import org.elasticsearch.test.junit.annotations.TestLogging;

import java.io.IOError;
import java.io.IOException;
import java.nio.file.DirectoryStream;
import java.nio.file.Files;
import java.nio.file.Path;
import java.util.ArrayList;
import java.util.Collection;
import java.util.List;
import java.util.concurrent.atomic.AtomicBoolean;
import java.util.concurrent.atomic.AtomicLong;
import java.util.stream.Collectors;
import java.util.stream.StreamSupport;

import static org.apache.lucene.index.IndexWriter.WRITE_LOCK_NAME;
import static org.hamcrest.Matchers.allOf;
import static org.hamcrest.Matchers.containsString;
import static org.hamcrest.Matchers.endsWith;
import static org.hamcrest.Matchers.equalTo;
import static org.hamcrest.Matchers.lessThan;
import static org.hamcrest.Matchers.nullValue;
import static org.hamcrest.Matchers.startsWith;

public class PersistedClusterStateServiceTests extends ESTestCase {

    private PersistedClusterStateService newPersistedClusterStateService(NodeEnvironment nodeEnvironment) {
        return new PersistedClusterStateService(nodeEnvironment, xContentRegistry(), getBigArrays(),
            new ClusterSettings(Settings.EMPTY, ClusterSettings.BUILT_IN_CLUSTER_SETTINGS),
            () -> 0L);
    }

    public void testPersistsAndReloadsTerm() throws IOException {
        try (NodeEnvironment nodeEnvironment = newNodeEnvironment(createTempDir())) {
            final PersistedClusterStateService persistedClusterStateService = newPersistedClusterStateService(nodeEnvironment);
            final long newTerm = randomNonNegativeLong();

            assertThat(persistedClusterStateService.loadOnDiskState().currentTerm, equalTo(0L));
            try (Writer writer = persistedClusterStateService.createWriter()) {
                writer.writeFullStateAndCommit(newTerm, ClusterState.EMPTY_STATE);
                assertThat(persistedClusterStateService.loadOnDiskState(false).currentTerm, equalTo(newTerm));
            }

            assertThat(persistedClusterStateService.loadOnDiskState().currentTerm, equalTo(newTerm));
        }
    }

    public void testPersistsAndReloadsGlobalMetadata() throws IOException {
        try (NodeEnvironment nodeEnvironment = newNodeEnvironment(createTempDir())) {
            final PersistedClusterStateService persistedClusterStateService = newPersistedClusterStateService(nodeEnvironment);
            final String clusterUUID = UUIDs.randomBase64UUID(random());
            final long version = randomLongBetween(1L, Long.MAX_VALUE);

            ClusterState clusterState = loadPersistedClusterState(persistedClusterStateService);
            try (Writer writer = persistedClusterStateService.createWriter()) {
                writer.writeFullStateAndCommit(0L, ClusterState.builder(clusterState)
                    .metadata(Metadata.builder(clusterState.metadata())
                        .clusterUUID(clusterUUID)
                        .clusterUUIDCommitted(true)
                        .version(version))
                    .incrementVersion().build());
                clusterState = loadPersistedClusterState(persistedClusterStateService);
                assertThat(clusterState.metadata().clusterUUID(), equalTo(clusterUUID));
                assertTrue(clusterState.metadata().clusterUUIDCommitted());
                assertThat(clusterState.metadata().version(), equalTo(version));
            }

            try (Writer writer = persistedClusterStateService.createWriter()) {
                writer.writeFullStateAndCommit(0L, ClusterState.builder(clusterState)
                    .metadata(Metadata.builder(clusterState.metadata())
                        .clusterUUID(clusterUUID)
                        .clusterUUIDCommitted(true)
                        .version(version + 1))
                    .incrementVersion().build());
            }

            clusterState = loadPersistedClusterState(persistedClusterStateService);
            assertThat(clusterState.metadata().clusterUUID(), equalTo(clusterUUID));
            assertTrue(clusterState.metadata().clusterUUIDCommitted());
            assertThat(clusterState.metadata().version(), equalTo(version + 1));
        }
    }

    private static void writeState(Writer writer, long currentTerm, ClusterState clusterState,
                                   ClusterState previousState) throws IOException {
        if (randomBoolean() || clusterState.term() != previousState.term() || writer.fullStateWritten == false) {
            writer.writeFullStateAndCommit(currentTerm, clusterState);
        } else {
            writer.writeIncrementalStateAndCommit(currentTerm, previousState, clusterState);
        }
    }

    public void testFailsGracefullyOnExceptionDuringFlush() throws IOException {
        final AtomicBoolean throwException = new AtomicBoolean();

        try (NodeEnvironment nodeEnvironment = newNodeEnvironment(createTempDir())) {
            final PersistedClusterStateService persistedClusterStateService
                = new PersistedClusterStateService(nodeEnvironment, xContentRegistry(), getBigArrays(),
                new ClusterSettings(Settings.EMPTY, ClusterSettings.BUILT_IN_CLUSTER_SETTINGS), () -> 0L) {
                @Override
                Directory createDirectory(Path path) throws IOException {
                    return new FilterDirectory(super.createDirectory(path)) {
                        @Override
                        public IndexOutput createOutput(String name, IOContext context) throws IOException {
                            if (throwException.get()) {
                                throw new IOException("simulated");
                            }
                            return super.createOutput(name, context);
                        }
                    };
                }
            };

            try (Writer writer = persistedClusterStateService.createWriter()) {
                final ClusterState clusterState = loadPersistedClusterState(persistedClusterStateService);
                final long newTerm = randomNonNegativeLong();
                final ClusterState newState = ClusterState.builder(clusterState)
                    .metadata(Metadata.builder(clusterState.metadata())
                        .clusterUUID(UUIDs.randomBase64UUID(random()))
                        .clusterUUIDCommitted(true)
                        .version(randomLongBetween(1L, Long.MAX_VALUE)))
                    .incrementVersion().build();
                throwException.set(true);
                assertThat(expectThrows(IOException.class, () ->
                        writeState(writer, newTerm, newState, clusterState)).getMessage(),
                    containsString("simulated"));
            }
        }
    }

    public void testClosesWriterOnFatalError() throws IOException {
        final AtomicBoolean throwException = new AtomicBoolean();

        try (NodeEnvironment nodeEnvironment = newNodeEnvironment(createTempDir())) {
            final PersistedClusterStateService persistedClusterStateService
                = new PersistedClusterStateService(nodeEnvironment, xContentRegistry(), getBigArrays(),
                new ClusterSettings(Settings.EMPTY, ClusterSettings.BUILT_IN_CLUSTER_SETTINGS), () -> 0L) {
                @Override
                Directory createDirectory(Path path) throws IOException {
                    return new FilterDirectory(super.createDirectory(path)) {
                        @Override
                        public void sync(Collection<String> names) {
                            throw new OutOfMemoryError("simulated");
                        }
                    };
                }
            };

            try (Writer writer = persistedClusterStateService.createWriter()) {
                final ClusterState clusterState = loadPersistedClusterState(persistedClusterStateService);
                final long newTerm = randomNonNegativeLong();
                final ClusterState newState = ClusterState.builder(clusterState)
                    .metadata(Metadata.builder(clusterState.metadata())
                        .clusterUUID(UUIDs.randomBase64UUID(random()))
                        .clusterUUIDCommitted(true)
                        .version(randomLongBetween(1L, Long.MAX_VALUE)))
                    .incrementVersion().build();
                throwException.set(true);
                assertThat(expectThrows(OutOfMemoryError.class, () -> {
                        if (randomBoolean()) {
                            writeState(writer, newTerm, newState, clusterState);
                        } else {
                            writer.commit(newTerm, newState.version());
                        }
                    }).getMessage(),
                    containsString("simulated"));
                assertFalse(writer.isOpen());
            }

            // check if we can open writer again
            try (Writer ignored = persistedClusterStateService.createWriter()) {

            }
        }
    }

    public void testCrashesWithIOErrorOnCommitFailure() throws IOException {
        final AtomicBoolean throwException = new AtomicBoolean();

        try (NodeEnvironment nodeEnvironment = newNodeEnvironment(createTempDir())) {
            final PersistedClusterStateService persistedClusterStateService
                = new PersistedClusterStateService(nodeEnvironment, xContentRegistry(), getBigArrays(),
                new ClusterSettings(Settings.EMPTY, ClusterSettings.BUILT_IN_CLUSTER_SETTINGS), () -> 0L) {
                @Override
                Directory createDirectory(Path path) throws IOException {
                    return new FilterDirectory(super.createDirectory(path)) {
                        @Override
                        public void rename(String source, String dest) throws IOException {
                            if (throwException.get() && dest.startsWith("segments")) {
                                throw new IOException("simulated");
                            }
                        }
                    };
                }
            };

            try (Writer writer = persistedClusterStateService.createWriter()) {
                final ClusterState clusterState = loadPersistedClusterState(persistedClusterStateService);
                final long newTerm = randomNonNegativeLong();
                final ClusterState newState = ClusterState.builder(clusterState)
                    .metadata(Metadata.builder(clusterState.metadata())
                        .clusterUUID(UUIDs.randomBase64UUID(random()))
                        .clusterUUIDCommitted(true)
                        .version(randomLongBetween(1L, Long.MAX_VALUE)))
                    .incrementVersion().build();
                throwException.set(true);
                assertThat(expectThrows(IOError.class, () -> {
                        if (randomBoolean()) {
                            writeState(writer, newTerm, newState, clusterState);
                        } else {
                            writer.commit(newTerm, newState.version());
                        }
                    }).getMessage(),
                    containsString("simulated"));
                assertFalse(writer.isOpen());
            }

            // check if we can open writer again
            try (Writer ignored = persistedClusterStateService.createWriter()) {

            }
        }
    }

    public void testFailsIfGlobalMetadataIsMissing() throws IOException {
        // if someone attempted surgery on the metadata index by hand, e.g. deleting broken segments, then maybe the global metadata
        // isn't there any more

        try (NodeEnvironment nodeEnvironment = newNodeEnvironment(createTempDir())) {
            try (Writer writer = newPersistedClusterStateService(nodeEnvironment).createWriter()) {
                final ClusterState clusterState = loadPersistedClusterState(newPersistedClusterStateService(nodeEnvironment));
                writeState(writer, 0L, ClusterState.builder(clusterState).version(randomLongBetween(1L, Long.MAX_VALUE)).build(),
                    clusterState);
            }

            final Path brokenPath = nodeEnvironment.nodeDataPath();
<<<<<<< HEAD
            try (Directory directory = new NIOFSDirectory(brokenPath.resolve(PersistedClusterStateService.METADATA_DIRECTORY_NAME))) {
=======
            try (Directory directory = newFSDirectory(brokenPath.resolve(PersistedClusterStateService.METADATA_DIRECTORY_NAME))) {
>>>>>>> 98554b41
                final IndexWriterConfig indexWriterConfig = new IndexWriterConfig();
                indexWriterConfig.setOpenMode(IndexWriterConfig.OpenMode.CREATE);
                try (IndexWriter indexWriter = new IndexWriter(directory, indexWriterConfig)) {
                    indexWriter.commit();
                }
            }

            final String message = expectThrows(IllegalStateException.class,
                () -> newPersistedClusterStateService(nodeEnvironment).loadOnDiskState()).getMessage();
            assertThat(message, allOf(containsString("no global metadata found"), containsString(brokenPath.toString())));
        }
    }

    public void testFailsIfGlobalMetadataIsDuplicated() throws IOException {
        // if someone attempted surgery on the metadata index by hand, e.g. deleting broken segments, then maybe the global metadata
        // is duplicated

        final Path brokenPath = createTempDir();
        final Path dupPath = createTempDir(); // this exists only to create a duplicate structure that can be copied

        try (NodeEnvironment nodeEnvironment1 = newNodeEnvironment(brokenPath);
             NodeEnvironment nodeEnvironment2 = newNodeEnvironment(dupPath)) {
            try (Writer writer1 = newPersistedClusterStateService(nodeEnvironment1).createWriter();
                 Writer writer2 = newPersistedClusterStateService(nodeEnvironment2).createWriter()) {
                final ClusterState oldClusterState = loadPersistedClusterState(newPersistedClusterStateService(nodeEnvironment1));
                final long newVersion = randomLongBetween(1L, Long.MAX_VALUE);
                final ClusterState newClusterState = ClusterState.builder(oldClusterState).version(newVersion).build();
                writeState(writer1, 0L, newClusterState, oldClusterState);
                writeState(writer2, 0L, newClusterState, oldClusterState);
            }

<<<<<<< HEAD
            try (Directory directory = new NIOFSDirectory(brokenPath.resolve(PersistedClusterStateService.METADATA_DIRECTORY_NAME));
                 Directory dupDirectory = new NIOFSDirectory(dupPath.resolve(PersistedClusterStateService.METADATA_DIRECTORY_NAME))) {
=======
            try (Directory directory = newFSDirectory(brokenPath.resolve(PersistedClusterStateService.METADATA_DIRECTORY_NAME));
                 Directory dupDirectory = newFSDirectory(dupPath.resolve(PersistedClusterStateService.METADATA_DIRECTORY_NAME))) {
>>>>>>> 98554b41
                try (IndexWriter indexWriter = new IndexWriter(directory, new IndexWriterConfig())) {
                    indexWriter.addIndexes(dupDirectory);
                    indexWriter.commit();
                }
            }

            final String message = expectThrows(IllegalStateException.class,
                () -> newPersistedClusterStateService(nodeEnvironment1).loadOnDiskState()).getMessage();
            assertThat(message, allOf(containsString("duplicate global metadata found"), containsString(brokenPath.toString())));
        }
    }

    public void testFailsIfIndexMetadataIsDuplicated() throws IOException {
        // if someone attempted surgery on the metadata index by hand, e.g. deleting broken segments, then maybe some index metadata
        // is duplicated

        final Path brokenPath = createTempDir();
        final Path dupPath = createTempDir(); // this exists only to create a duplicate structure that can be copied

        try (NodeEnvironment nodeEnvironment1 = newNodeEnvironment(brokenPath);
             NodeEnvironment nodeEnvironment2 = newNodeEnvironment(dupPath)) {
            final String indexUUID = UUIDs.randomBase64UUID(random());
            final String indexName = randomAlphaOfLength(10);

            try (Writer writer1 = newPersistedClusterStateService(nodeEnvironment1).createWriter();
                 Writer writer2 = newPersistedClusterStateService(nodeEnvironment2).createWriter()) {
                final ClusterState oldClusterState = loadPersistedClusterState(newPersistedClusterStateService(nodeEnvironment1));
                final ClusterState newClusterState = ClusterState.builder(oldClusterState)
                    .metadata(Metadata.builder(oldClusterState.metadata())
                        .version(1L)
                        .coordinationMetadata(CoordinationMetadata.builder(oldClusterState.coordinationMetadata()).term(1L).build())
                        .put(IndexMetadata.builder(indexName)
                            .version(1L)
                            .settings(Settings.builder()
                                .put(IndexMetadata.INDEX_NUMBER_OF_SHARDS_SETTING.getKey(), 1)
                                .put(IndexMetadata.INDEX_NUMBER_OF_REPLICAS_SETTING.getKey(), 0)
                                .put(IndexMetadata.SETTING_VERSION_CREATED, Version.CURRENT)
                                .put(IndexMetadata.SETTING_INDEX_UUID, indexUUID))))
                    .incrementVersion().build();
                writeState(writer1, 0L, newClusterState, oldClusterState);
                writeState(writer2, 0L, newClusterState, oldClusterState);
            }

<<<<<<< HEAD
            try (Directory directory = new NIOFSDirectory(brokenPath.resolve(PersistedClusterStateService.METADATA_DIRECTORY_NAME));
                 Directory dupDirectory = new NIOFSDirectory(dupPath.resolve(PersistedClusterStateService.METADATA_DIRECTORY_NAME))) {
=======
            try (Directory directory = newFSDirectory(brokenPath.resolve(PersistedClusterStateService.METADATA_DIRECTORY_NAME));
                 Directory dupDirectory = newFSDirectory(dupPath.resolve(PersistedClusterStateService.METADATA_DIRECTORY_NAME))) {
>>>>>>> 98554b41
                try (IndexWriter indexWriter = new IndexWriter(directory, new IndexWriterConfig())) {
                    indexWriter.deleteDocuments(new Term("type", "global")); // do not duplicate global metadata
                    indexWriter.addIndexes(dupDirectory);
                    indexWriter.commit();
                }
            }

            final String message = expectThrows(IllegalStateException.class,
                () -> newPersistedClusterStateService(nodeEnvironment1).loadOnDiskState()).getMessage();
            assertThat(message, allOf(
                containsString("duplicate metadata found"),
                containsString(brokenPath.toString()),
                containsString(indexName),
                containsString(indexUUID)));
        }
    }

    public void testPersistsAndReloadsIndexMetadataIffVersionOrTermChanges() throws IOException {
        try (NodeEnvironment nodeEnvironment = newNodeEnvironment(createTempDir())) {
            final PersistedClusterStateService persistedClusterStateService = newPersistedClusterStateService(nodeEnvironment);
            final long globalVersion = randomLongBetween(1L, Long.MAX_VALUE);
            final String indexUUID = UUIDs.randomBase64UUID(random());
            final long indexMetadataVersion = randomLongBetween(1L, Long.MAX_VALUE);

            final long oldTerm = randomLongBetween(1L, Long.MAX_VALUE - 1);
            final long newTerm = randomLongBetween(oldTerm + 1, Long.MAX_VALUE);

            try (Writer writer = persistedClusterStateService.createWriter()) {
                ClusterState clusterState = loadPersistedClusterState(persistedClusterStateService);
                writeState(writer, 0L, ClusterState.builder(clusterState)
                        .metadata(Metadata.builder(clusterState.metadata())
                            .version(globalVersion)
                            .coordinationMetadata(CoordinationMetadata.builder(clusterState.coordinationMetadata()).term(oldTerm).build())
                            .put(IndexMetadata.builder("test")
                                .version(indexMetadataVersion - 1) // -1 because it's incremented in .put()
                                .settings(Settings.builder()
                                    .put(IndexMetadata.INDEX_NUMBER_OF_SHARDS_SETTING.getKey(), 1)
                                    .put(IndexMetadata.INDEX_NUMBER_OF_REPLICAS_SETTING.getKey(), 0)
                                    .put(IndexMetadata.SETTING_VERSION_CREATED, Version.CURRENT)
                                    .put(IndexMetadata.SETTING_INDEX_UUID, indexUUID))))
                        .incrementVersion().build(),
                    clusterState);


                clusterState = loadPersistedClusterState(persistedClusterStateService);
                IndexMetadata indexMetadata = clusterState.metadata().index("test");
                assertThat(indexMetadata.getIndexUUID(), equalTo(indexUUID));
                assertThat(indexMetadata.getVersion(), equalTo(indexMetadataVersion));
                assertThat(IndexMetadata.INDEX_NUMBER_OF_REPLICAS_SETTING.get(indexMetadata.getSettings()), equalTo(0));
                // ensure we do not wastefully persist the same index metadata version by making a bad update with the same version
                writer.writeIncrementalStateAndCommit(0L, clusterState, ClusterState.builder(clusterState)
                        .metadata(Metadata.builder(clusterState.metadata())
                            .put(IndexMetadata.builder(indexMetadata).settings(Settings.builder()
                                .put(indexMetadata.getSettings())
                                .put(IndexMetadata.INDEX_NUMBER_OF_REPLICAS_SETTING.getKey(), 1)).build(), false))
                        .incrementVersion().build());

                clusterState = loadPersistedClusterState(persistedClusterStateService);
                indexMetadata = clusterState.metadata().index("test");
                assertThat(indexMetadata.getIndexUUID(), equalTo(indexUUID));
                assertThat(indexMetadata.getVersion(), equalTo(indexMetadataVersion));
                assertThat(IndexMetadata.INDEX_NUMBER_OF_REPLICAS_SETTING.get(indexMetadata.getSettings()), equalTo(0));
                // ensure that we do persist the same index metadata version by making an update with a higher version
                writeState(writer, 0L, ClusterState.builder(clusterState)
                        .metadata(Metadata.builder(clusterState.metadata())
                            .put(IndexMetadata.builder(indexMetadata).settings(Settings.builder()
                                .put(indexMetadata.getSettings())
                                .put(IndexMetadata.INDEX_NUMBER_OF_REPLICAS_SETTING.getKey(), 2)).build(), true))
                        .incrementVersion().build(),
                    clusterState);

                clusterState = loadPersistedClusterState(persistedClusterStateService);
                indexMetadata = clusterState.metadata().index("test");
                assertThat(indexMetadata.getVersion(), equalTo(indexMetadataVersion + 1));
                assertThat(IndexMetadata.INDEX_NUMBER_OF_REPLICAS_SETTING.get(indexMetadata.getSettings()), equalTo(2));
                // ensure that we also persist the index metadata when the term changes
                writeState(writer, 0L, ClusterState.builder(clusterState)
                        .metadata(Metadata.builder(clusterState.metadata())
                            .coordinationMetadata(CoordinationMetadata.builder(clusterState.coordinationMetadata()).term(newTerm).build())
                            .put(IndexMetadata.builder(indexMetadata).settings(Settings.builder()
                                .put(indexMetadata.getSettings())
                                .put(IndexMetadata.INDEX_NUMBER_OF_REPLICAS_SETTING.getKey(), 3)).build(), false))
                        .incrementVersion().build(),
                    clusterState);
            }

            final ClusterState clusterState = loadPersistedClusterState(persistedClusterStateService);
            final IndexMetadata indexMetadata = clusterState.metadata().index("test");
            assertThat(indexMetadata.getIndexUUID(), equalTo(indexUUID));
            assertThat(indexMetadata.getVersion(), equalTo(indexMetadataVersion + 1));
            assertThat(IndexMetadata.INDEX_NUMBER_OF_REPLICAS_SETTING.get(indexMetadata.getSettings()), equalTo(3));
        }
    }

    public void testPersistsAndReloadsIndexMetadataForMultipleIndices() throws IOException {
        try (NodeEnvironment nodeEnvironment = newNodeEnvironment(createTempDir())) {
            final PersistedClusterStateService persistedClusterStateService = newPersistedClusterStateService(nodeEnvironment);

            final long term = randomLongBetween(1L, Long.MAX_VALUE);
            final String addedIndexUuid = UUIDs.randomBase64UUID(random());
            final String updatedIndexUuid = UUIDs.randomBase64UUID(random());
            final String deletedIndexUuid = UUIDs.randomBase64UUID(random());

            try (Writer writer = persistedClusterStateService.createWriter()) {
                final ClusterState clusterState = loadPersistedClusterState(persistedClusterStateService);
                writeState(writer, 0L, ClusterState.builder(clusterState)
                    .metadata(Metadata.builder(clusterState.metadata())
                        .version(clusterState.metadata().version() + 1)
                        .coordinationMetadata(CoordinationMetadata.builder(clusterState.coordinationMetadata()).term(term).build())
                        .put(IndexMetadata.builder("updated")
                            .version(randomLongBetween(0L, Long.MAX_VALUE - 1) - 1) // -1 because it's incremented in .put()
                            .settings(Settings.builder()
                                .put(IndexMetadata.INDEX_NUMBER_OF_REPLICAS_SETTING.getKey(), 1)
                                .put(IndexMetadata.INDEX_NUMBER_OF_SHARDS_SETTING.getKey(), 1)
                                .put(IndexMetadata.SETTING_VERSION_CREATED, Version.CURRENT)
                                .put(IndexMetadata.SETTING_INDEX_UUID, updatedIndexUuid)))
                    .put(IndexMetadata.builder("deleted")
                        .version(randomLongBetween(0L, Long.MAX_VALUE - 1) - 1) // -1 because it's incremented in .put()
                        .settings(Settings.builder()
                            .put(IndexMetadata.INDEX_NUMBER_OF_REPLICAS_SETTING.getKey(), 1)
                            .put(IndexMetadata.INDEX_NUMBER_OF_SHARDS_SETTING.getKey(), 1)
                            .put(IndexMetadata.SETTING_VERSION_CREATED, Version.CURRENT)
                            .put(IndexMetadata.SETTING_INDEX_UUID, deletedIndexUuid))))
                    .incrementVersion().build(),
                    clusterState);
            }

            try (Writer writer = persistedClusterStateService.createWriter()) {
                final ClusterState clusterState = loadPersistedClusterState(persistedClusterStateService);

                assertThat(clusterState.metadata().indices().size(), equalTo(2));
                assertThat(clusterState.metadata().index("updated").getIndexUUID(), equalTo(updatedIndexUuid));
                assertThat(IndexMetadata.INDEX_NUMBER_OF_REPLICAS_SETTING.get(clusterState.metadata().index("updated").getSettings()),
                    equalTo(1));
                assertThat(clusterState.metadata().index("deleted").getIndexUUID(), equalTo(deletedIndexUuid));

                writeState(writer, 0L, ClusterState.builder(clusterState)
                    .metadata(Metadata.builder(clusterState.metadata())
                        .version(clusterState.metadata().version() + 1)
                        .remove("deleted")
                        .put(IndexMetadata.builder("updated")
                            .settings(Settings.builder()
                                .put(clusterState.metadata().index("updated").getSettings())
                                .put(IndexMetadata.INDEX_NUMBER_OF_REPLICAS_SETTING.getKey(), 2)))
                        .put(IndexMetadata.builder("added")
                            .version(randomLongBetween(0L, Long.MAX_VALUE - 1) - 1) // -1 because it's incremented in .put()
                            .settings(Settings.builder()
                                .put(IndexMetadata.INDEX_NUMBER_OF_REPLICAS_SETTING.getKey(), 1)
                                .put(IndexMetadata.INDEX_NUMBER_OF_SHARDS_SETTING.getKey(), 1)
                                .put(IndexMetadata.SETTING_VERSION_CREATED, Version.CURRENT)
                                .put(IndexMetadata.SETTING_INDEX_UUID, addedIndexUuid))))
                    .incrementVersion().build(),
                    clusterState);
            }

            final ClusterState clusterState = loadPersistedClusterState(persistedClusterStateService);

            assertThat(clusterState.metadata().indices().size(), equalTo(2));
            assertThat(clusterState.metadata().index("updated").getIndexUUID(), equalTo(updatedIndexUuid));
            assertThat(IndexMetadata.INDEX_NUMBER_OF_REPLICAS_SETTING.get(clusterState.metadata().index("updated").getSettings()),
                equalTo(2));
            assertThat(clusterState.metadata().index("added").getIndexUUID(), equalTo(addedIndexUuid));
            assertThat(clusterState.metadata().index("deleted"), nullValue());
        }
    }

    public void testReloadsMetadataAcrossMultipleSegments() throws IOException {
        try (NodeEnvironment nodeEnvironment = newNodeEnvironment(createTempDir())) {
            final PersistedClusterStateService persistedClusterStateService = newPersistedClusterStateService(nodeEnvironment);

            final int writes = between(5, 20);
            final List<Index> indices = new ArrayList<>(writes);

            try (Writer writer = persistedClusterStateService.createWriter()) {
                for (int i = 0; i < writes; i++) {
                    final Index index = new Index("test-" + i, UUIDs.randomBase64UUID(random()));
                    indices.add(index);
                    final ClusterState clusterState = loadPersistedClusterState(persistedClusterStateService);
                    writeState(writer, 0L, ClusterState.builder(clusterState)
                        .metadata(Metadata.builder(clusterState.metadata())
                            .version(i + 2)
                            .put(IndexMetadata.builder(index.getName())
                                .settings(Settings.builder()
                                    .put(IndexMetadata.INDEX_NUMBER_OF_SHARDS_SETTING.getKey(), 1)
                                    .put(IndexMetadata.INDEX_NUMBER_OF_REPLICAS_SETTING.getKey(), 0)
                                    .put(IndexMetadata.SETTING_VERSION_CREATED, Version.CURRENT)
                                    .put(IndexMetadata.SETTING_INDEX_UUID, index.getUUID()))))
                        .incrementVersion().build(),
                        clusterState);
                }
            }

            final ClusterState clusterState = loadPersistedClusterState(persistedClusterStateService);
            for (Index index : indices) {
                final IndexMetadata indexMetadata = clusterState.metadata().index(index.getName());
                assertThat(indexMetadata.getIndexUUID(), equalTo(index.getUUID()));
            }
        }
    }

    @TestLogging(value = "org.elasticsearch.gateway:WARN", reason = "to ensure that we log gateway events on WARN level")
    public void testSlowLogging() throws IOException, IllegalAccessException {
        final long slowWriteLoggingThresholdMillis;
        final Settings settings;
        if (randomBoolean()) {
            slowWriteLoggingThresholdMillis = PersistedClusterStateService.SLOW_WRITE_LOGGING_THRESHOLD.get(Settings.EMPTY).millis();
            settings = Settings.EMPTY;
        } else {
            slowWriteLoggingThresholdMillis = randomLongBetween(2, 100000);
            settings = Settings.builder()
                .put(PersistedClusterStateService.SLOW_WRITE_LOGGING_THRESHOLD.getKey(), slowWriteLoggingThresholdMillis + "ms")
                .build();
        }

        final DiscoveryNode localNode = new DiscoveryNode("node", buildNewFakeTransportAddress(), Version.CURRENT);
        final ClusterState clusterState = ClusterState.builder(ClusterName.DEFAULT)
            .nodes(DiscoveryNodes.builder().add(localNode).localNodeId(localNode.getId())).build();

        final long startTimeMillis = randomLongBetween(0L, Long.MAX_VALUE - slowWriteLoggingThresholdMillis * 10);
        final AtomicLong currentTime = new AtomicLong(startTimeMillis);
        final AtomicLong writeDurationMillis = new AtomicLong(slowWriteLoggingThresholdMillis);

        final ClusterSettings clusterSettings = new ClusterSettings(settings, ClusterSettings.BUILT_IN_CLUSTER_SETTINGS);
        try (NodeEnvironment nodeEnvironment = newNodeEnvironment(createTempDir())) {
            PersistedClusterStateService persistedClusterStateService = new PersistedClusterStateService(nodeEnvironment,
                    xContentRegistry(), getBigArrays(), clusterSettings, () -> currentTime.getAndAdd(writeDurationMillis.get()));

            try (Writer writer = persistedClusterStateService.createWriter()) {
                assertExpectedLogs(1L, null, clusterState, writer, new MockLogAppender.SeenEventExpectation(
                    "should see warning at threshold",
                    PersistedClusterStateService.class.getCanonicalName(),
                    Level.WARN,
                    "writing cluster state took [*] which is above the warn threshold of [*]; " +
                        "wrote full state with [0] indices"));

                writeDurationMillis.set(randomLongBetween(slowWriteLoggingThresholdMillis, slowWriteLoggingThresholdMillis * 2));
                assertExpectedLogs(1L, null, clusterState, writer, new MockLogAppender.SeenEventExpectation(
                    "should see warning above threshold",
                    PersistedClusterStateService.class.getCanonicalName(),
                    Level.WARN,
                    "writing cluster state took [*] which is above the warn threshold of [*]; " +
                        "wrote full state with [0] indices"));

                writeDurationMillis.set(randomLongBetween(1, slowWriteLoggingThresholdMillis - 1));
                assertExpectedLogs(1L, null, clusterState, writer, new MockLogAppender.UnseenEventExpectation(
                    "should not see warning below threshold",
                    PersistedClusterStateService.class.getCanonicalName(),
                    Level.WARN,
                    "*"));

                clusterSettings.applySettings(Settings.builder()
                    .put(PersistedClusterStateService.SLOW_WRITE_LOGGING_THRESHOLD.getKey(), writeDurationMillis.get() + "ms")
                    .build());
                assertExpectedLogs(1L, null, clusterState, writer, new MockLogAppender.SeenEventExpectation(
                    "should see warning at reduced threshold",
                    PersistedClusterStateService.class.getCanonicalName(),
                    Level.WARN,
                    "writing cluster state took [*] which is above the warn threshold of [*]; " +
                        "wrote full state with [0] indices"));

                final ClusterState newClusterState = ClusterState.builder(clusterState)
                    .metadata(Metadata.builder(clusterState.metadata())
                        .version(clusterState.version())
                        .put(IndexMetadata.builder("test")
                            .settings(Settings.builder()
                                .put(IndexMetadata.INDEX_NUMBER_OF_SHARDS_SETTING.getKey(), 1)
                                .put(IndexMetadata.INDEX_NUMBER_OF_REPLICAS_SETTING.getKey(), 0)
                                .put(IndexMetadata.SETTING_VERSION_CREATED, Version.CURRENT)
                                .put(IndexMetadata.SETTING_INDEX_UUID, "test-uuid"))))
                    .incrementVersion().build();

                assertExpectedLogs(1L, clusterState, newClusterState, writer, new MockLogAppender.SeenEventExpectation(
                    "should see warning at threshold",
                    PersistedClusterStateService.class.getCanonicalName(),
                    Level.WARN,
                    "writing cluster state took [*] which is above the warn threshold of [*]; " +
                        "wrote global metadata [false] and metadata for [1] indices and skipped [0] unchanged indices"));

                writeDurationMillis.set(randomLongBetween(0, writeDurationMillis.get() - 1));
                assertExpectedLogs(1L, clusterState, newClusterState, writer, new MockLogAppender.UnseenEventExpectation(
                    "should not see warning below threshold",
                    PersistedClusterStateService.class.getCanonicalName(),
                    Level.WARN,
                    "*"));

                assertThat(currentTime.get(), lessThan(startTimeMillis + 14 * slowWriteLoggingThresholdMillis)); // ensure no overflow
            }
        }
    }

    public void testFailsIfCorrupt() throws IOException {
        try (NodeEnvironment nodeEnvironment = newNodeEnvironment(createTempDir())) {
            final PersistedClusterStateService persistedClusterStateService = newPersistedClusterStateService(nodeEnvironment);

            try (Writer writer = persistedClusterStateService.createWriter()) {
                writer.writeFullStateAndCommit(1, ClusterState.EMPTY_STATE);
            }

            try (DirectoryStream<Path> directoryStream = Files.newDirectoryStream(nodeEnvironment.nodeDataPath().resolve("_state"))) {
                CorruptionUtils.corruptFile(random(), randomFrom(StreamSupport
                    .stream(directoryStream.spliterator(), false)
                    .filter(p -> {
                        final String filename = p.getFileName().toString();
                        return ExtrasFS.isExtra(filename) == false && filename.equals(WRITE_LOCK_NAME) == false;
                    })
                    .collect(Collectors.toList())));
            }

            assertThat(expectThrows(IllegalStateException.class, persistedClusterStateService::loadOnDiskState).getMessage(), allOf(
                    startsWith("the index containing the cluster metadata under the data path ["),
                    endsWith("] has been changed by an external force after it was last written by Elasticsearch and is now unreadable")));
        }
    }

    private void assertExpectedLogs(long currentTerm, ClusterState previousState, ClusterState clusterState,
                                    PersistedClusterStateService.Writer writer, MockLogAppender.LoggingExpectation expectation)
        throws IllegalAccessException, IOException {
        MockLogAppender mockAppender = new MockLogAppender();
        mockAppender.start();
        mockAppender.addExpectation(expectation);
        Logger classLogger = LogManager.getLogger(PersistedClusterStateService.class);
        Loggers.addAppender(classLogger, mockAppender);

        try {
            if (previousState == null) {
                writer.writeFullStateAndCommit(currentTerm, clusterState);
            } else {
                writer.writeIncrementalStateAndCommit(currentTerm, previousState, clusterState);
            }
        } finally {
            Loggers.removeAppender(classLogger, mockAppender);
            mockAppender.stop();
        }
        mockAppender.assertAllExpectationsMatched();
    }

    @Override
    public Settings buildEnvSettings(Settings settings) {
        assertTrue(settings.hasValue(Environment.PATH_DATA_SETTING.getKey()));
        return Settings.builder()
            .put(settings)
            .put(Environment.PATH_HOME_SETTING.getKey(), createTempDir().toAbsolutePath()).build();
    }

    private NodeEnvironment newNodeEnvironment(Path dataPath) throws IOException {
        return newNodeEnvironment(Settings.builder()
            .put(Environment.PATH_DATA_SETTING.getKey(), dataPath.toString())
            .build());
    }

    private static ClusterState loadPersistedClusterState(PersistedClusterStateService persistedClusterStateService) throws IOException {
        final PersistedClusterStateService.OnDiskState onDiskState = persistedClusterStateService.loadOnDiskState(false);
        return clusterStateFromMetadata(onDiskState.lastAcceptedVersion, onDiskState.metadata);
    }

    private static ClusterState clusterStateFromMetadata(long version, Metadata metadata) {
        return ClusterState.builder(ClusterName.DEFAULT).version(version).metadata(metadata).build();
    }

    private static BigArrays getBigArrays() {
        return usually()
                ? BigArrays.NON_RECYCLING_INSTANCE
                : new MockBigArrays(new MockPageCacheRecycler(Settings.EMPTY), new NoneCircuitBreakerService());
    }

}<|MERGE_RESOLUTION|>--- conflicted
+++ resolved
@@ -18,10 +18,6 @@
 import org.apache.lucene.store.FilterDirectory;
 import org.apache.lucene.store.IOContext;
 import org.apache.lucene.store.IndexOutput;
-<<<<<<< HEAD
-import org.apache.lucene.store.NIOFSDirectory;
-=======
->>>>>>> 98554b41
 import org.elasticsearch.Version;
 import org.elasticsearch.cluster.ClusterName;
 import org.elasticsearch.cluster.ClusterState;
@@ -281,11 +277,7 @@
             }
 
             final Path brokenPath = nodeEnvironment.nodeDataPath();
-<<<<<<< HEAD
-            try (Directory directory = new NIOFSDirectory(brokenPath.resolve(PersistedClusterStateService.METADATA_DIRECTORY_NAME))) {
-=======
             try (Directory directory = newFSDirectory(brokenPath.resolve(PersistedClusterStateService.METADATA_DIRECTORY_NAME))) {
->>>>>>> 98554b41
                 final IndexWriterConfig indexWriterConfig = new IndexWriterConfig();
                 indexWriterConfig.setOpenMode(IndexWriterConfig.OpenMode.CREATE);
                 try (IndexWriter indexWriter = new IndexWriter(directory, indexWriterConfig)) {
@@ -317,13 +309,8 @@
                 writeState(writer2, 0L, newClusterState, oldClusterState);
             }
 
-<<<<<<< HEAD
-            try (Directory directory = new NIOFSDirectory(brokenPath.resolve(PersistedClusterStateService.METADATA_DIRECTORY_NAME));
-                 Directory dupDirectory = new NIOFSDirectory(dupPath.resolve(PersistedClusterStateService.METADATA_DIRECTORY_NAME))) {
-=======
             try (Directory directory = newFSDirectory(brokenPath.resolve(PersistedClusterStateService.METADATA_DIRECTORY_NAME));
                  Directory dupDirectory = newFSDirectory(dupPath.resolve(PersistedClusterStateService.METADATA_DIRECTORY_NAME))) {
->>>>>>> 98554b41
                 try (IndexWriter indexWriter = new IndexWriter(directory, new IndexWriterConfig())) {
                     indexWriter.addIndexes(dupDirectory);
                     indexWriter.commit();
@@ -367,13 +354,8 @@
                 writeState(writer2, 0L, newClusterState, oldClusterState);
             }
 
-<<<<<<< HEAD
-            try (Directory directory = new NIOFSDirectory(brokenPath.resolve(PersistedClusterStateService.METADATA_DIRECTORY_NAME));
-                 Directory dupDirectory = new NIOFSDirectory(dupPath.resolve(PersistedClusterStateService.METADATA_DIRECTORY_NAME))) {
-=======
             try (Directory directory = newFSDirectory(brokenPath.resolve(PersistedClusterStateService.METADATA_DIRECTORY_NAME));
                  Directory dupDirectory = newFSDirectory(dupPath.resolve(PersistedClusterStateService.METADATA_DIRECTORY_NAME))) {
->>>>>>> 98554b41
                 try (IndexWriter indexWriter = new IndexWriter(directory, new IndexWriterConfig())) {
                     indexWriter.deleteDocuments(new Term("type", "global")); // do not duplicate global metadata
                     indexWriter.addIndexes(dupDirectory);
