--- conflicted
+++ resolved
@@ -330,33 +330,16 @@
     }
 
     public void testDataOnlyNodePersistence() throws Exception {
-<<<<<<< HEAD
-        DiscoveryNode localNode = new DiscoveryNode("node1", buildNewFakeTransportAddress(), Collections.emptyMap(),
-            Sets.newHashSet(DiscoveryNodeRole.DATA_ROLE), Version.CURRENT);
-        Settings settings = Settings.builder().put(ClusterName.CLUSTER_NAME_SETTING.getKey(), clusterName.value()).put(
-            nonMasterNode()).put(Node.NODE_NAME_SETTING.getKey(), "test").build();
-        final MockGatewayMetaState gateway = new MockGatewayMetaState(localNode);
-        final TransportService transportService = mock(TransportService.class);
-        TestThreadPool threadPool = new TestThreadPool("testMarkAcceptedConfigAsCommittedOnDataOnlyNode");
-        when(transportService.getThreadPool()).thenReturn(threadPool);
-        ClusterService clusterService = mock(ClusterService.class);
-        when(clusterService.getClusterSettings()).thenReturn(
-            new ClusterSettings(Settings.EMPTY, ClusterSettings.BUILT_IN_CLUSTER_SETTINGS));
-        final PersistedClusterStateService persistedClusterStateService =
-            new PersistedClusterStateService(nodeEnvironment, xContentRegistry(), BigArrays.NON_RECYCLING_INSTANCE,
-                new ClusterSettings(settings, ClusterSettings.BUILT_IN_CLUSTER_SETTINGS), () -> 0L);
-        gateway.start(settings, transportService, clusterService,
-            new MetaStateService(nodeEnvironment, xContentRegistry()), null, null, persistedClusterStateService);
-        final CoordinationState.PersistedState persistedState = gateway.getPersistedState();
-        assertThat(persistedState, instanceOf(GatewayMetaState.AsyncLucenePersistedState.class));
-=======
         final List<Closeable> cleanup = new ArrayList<>(2);
 
         try {
             DiscoveryNode localNode = new DiscoveryNode("node1", buildNewFakeTransportAddress(), Collections.emptyMap(),
                 Sets.newHashSet(DiscoveryNodeRole.DATA_ROLE), Version.CURRENT);
-            Settings settings = Settings.builder().put(ClusterName.CLUSTER_NAME_SETTING.getKey(), clusterName.value()).put(
-                Node.NODE_MASTER_SETTING.getKey(), false).put(Node.NODE_NAME_SETTING.getKey(), "test").build();
+            Settings settings = Settings.builder()
+                .put(ClusterName.CLUSTER_NAME_SETTING.getKey(), clusterName.value())
+                .put(nonMasterNode())
+                .put(Node.NODE_NAME_SETTING.getKey(), "test")
+                .build();
             final MockGatewayMetaState gateway = new MockGatewayMetaState(localNode);
             cleanup.add(gateway);
             final TransportService transportService = mock(TransportService.class);
@@ -379,7 +362,6 @@
             do {
                 coordinationMetadata = createCoordinationMetadata(randomNonNegativeLong());
             } while (coordinationMetadata.getLastAcceptedConfiguration().equals(coordinationMetadata.getLastCommittedConfiguration()));
->>>>>>> 21e28bbd
 
             ClusterState state = createClusterState(randomNonNegativeLong(),
                 Metadata.builder().coordinationMetadata(coordinationMetadata)
