/*
 * Licensed to Elasticsearch under one or more contributor
 * license agreements. See the NOTICE file distributed with
 * this work for additional information regarding copyright
 * ownership. Elasticsearch licenses this file to you under
 * the Apache License, Version 2.0 (the "License"); you may
 * not use this file except in compliance with the License.
 * You may obtain a copy of the License at
 *
 *    http://www.apache.org/licenses/LICENSE-2.0
 *
 * Unless required by applicable law or agreed to in writing,
 * software distributed under the License is distributed on an
 * "AS IS" BASIS, WITHOUT WARRANTIES OR CONDITIONS OF ANY
 * KIND, either express or implied.  See the License for the
 * specific language governing permissions and limitations
 * under the License.
 */
package org.elasticsearch.indices.recovery;

import org.apache.lucene.document.Document;
import org.apache.lucene.document.Field;
import org.apache.lucene.document.NumericDocValuesField;
import org.apache.lucene.document.StringField;
import org.apache.lucene.document.TextField;
import org.apache.lucene.index.CorruptIndexException;
import org.apache.lucene.index.DirectoryReader;
import org.apache.lucene.index.IndexCommit;
import org.apache.lucene.index.IndexReader;
import org.apache.lucene.index.RandomIndexWriter;
import org.apache.lucene.index.Term;
import org.apache.lucene.store.BaseDirectoryWrapper;
import org.apache.lucene.store.Directory;
import org.apache.lucene.store.IOContext;
import org.elasticsearch.ExceptionsHelper;
import org.elasticsearch.Version;
import org.elasticsearch.action.ActionListener;
import org.elasticsearch.cluster.metadata.IndexMetaData;
import org.elasticsearch.cluster.node.DiscoveryNode;
import org.elasticsearch.common.UUIDs;
import org.elasticsearch.common.bytes.BytesArray;
import org.elasticsearch.common.bytes.BytesReference;
import org.elasticsearch.common.io.FileSystemUtils;
import org.elasticsearch.common.lease.Releasable;
import org.elasticsearch.common.lucene.store.IndexOutputOutputStream;
import org.elasticsearch.common.lucene.uid.Versions;
import org.elasticsearch.common.settings.ClusterSettings;
import org.elasticsearch.common.settings.Settings;
import org.elasticsearch.common.util.CancellableThreads;
import org.elasticsearch.common.xcontent.XContentType;
import org.elasticsearch.core.internal.io.IOUtils;
import org.elasticsearch.index.IndexSettings;
import org.elasticsearch.index.engine.Engine;
import org.elasticsearch.index.engine.SegmentsStats;
import org.elasticsearch.index.mapper.ParseContext;
import org.elasticsearch.index.mapper.ParsedDocument;
import org.elasticsearch.index.mapper.SeqNoFieldMapper;
import org.elasticsearch.index.mapper.Uid;
import org.elasticsearch.index.mapper.UidFieldMapper;
import org.elasticsearch.index.seqno.SeqNoStats;
import org.elasticsearch.index.seqno.SequenceNumbers;
import org.elasticsearch.index.shard.IndexShard;
import org.elasticsearch.index.shard.IndexShardRelocatedException;
import org.elasticsearch.index.shard.IndexShardState;
import org.elasticsearch.index.shard.ShardId;
import org.elasticsearch.index.store.Store;
import org.elasticsearch.index.store.StoreFileMetaData;
import org.elasticsearch.index.translog.Translog;
import org.elasticsearch.test.CorruptionUtils;
import org.elasticsearch.test.DummyShardLock;
import org.elasticsearch.test.ESTestCase;
import org.elasticsearch.test.IndexSettingsModule;
import org.mockito.ArgumentCaptor;

import java.io.IOException;
import java.nio.file.Path;
import java.util.ArrayList;
import java.util.Arrays;
import java.util.Collections;
import java.util.Comparator;
import java.util.List;
import java.util.concurrent.atomic.AtomicBoolean;
import java.util.function.Supplier;
import java.util.stream.Collectors;

import static java.util.Collections.emptyMap;
import static java.util.Collections.emptySet;
import static org.hamcrest.Matchers.equalTo;
import static org.mockito.Matchers.any;
import static org.mockito.Matchers.anyBoolean;
import static org.mockito.Matchers.anyObject;
import static org.mockito.Matchers.anyString;
import static org.mockito.Mockito.doAnswer;
import static org.mockito.Mockito.mock;
import static org.mockito.Mockito.verify;
import static org.mockito.Mockito.when;

public class RecoverySourceHandlerTests extends ESTestCase {
    private static final IndexSettings INDEX_SETTINGS = IndexSettingsModule.newIndexSettings("index",
        Settings.builder().put(IndexMetaData.SETTING_VERSION_CREATED, org.elasticsearch.Version.CURRENT).build());
    private final ShardId shardId = new ShardId(INDEX_SETTINGS.getIndex(), 1);
    private final ClusterSettings service = new ClusterSettings(Settings.EMPTY, ClusterSettings.BUILT_IN_CLUSTER_SETTINGS);

    public void testSendFiles() throws Throwable {
        Settings settings = Settings.builder().put("indices.recovery.concurrent_streams", 1).
            put("indices.recovery.concurrent_small_file_streams", 1).build();
        final RecoverySettings recoverySettings = new RecoverySettings(settings, service);
        final StartRecoveryRequest request = getStartRecoveryRequest();
        Store store = newStore(createTempDir());
        RecoverySourceHandler handler = new RecoverySourceHandler(null, null, request,
            recoverySettings.getChunkSize().bytesAsInt());
        Directory dir = store.directory();
        RandomIndexWriter writer = new RandomIndexWriter(random(), dir, newIndexWriterConfig());
        int numDocs = randomIntBetween(10, 100);
        for (int i = 0; i < numDocs; i++) {
            Document document = new Document();
            document.add(new StringField("id", Integer.toString(i), Field.Store.YES));
            document.add(newField("field", randomUnicodeOfCodepointLengthBetween(1, 10), TextField.TYPE_STORED));
            writer.addDocument(document);
        }
        writer.commit();
        writer.close();

        Store.MetadataSnapshot metadata = store.getMetadata(null);
        List<StoreFileMetaData> metas = new ArrayList<>();
        for (StoreFileMetaData md : metadata) {
            metas.add(md);
        }
        Store targetStore = newStore(createTempDir());
        handler.sendFiles(store, metas.toArray(new StoreFileMetaData[0]), (md) -> {
            try {
                return new IndexOutputOutputStream(targetStore.createVerifyingOutput(md.name(), md, IOContext.DEFAULT)) {
                    @Override
                    public void close() throws IOException {
                        super.close();
                        targetStore.directory().sync(Collections.singleton(md.name())); // sync otherwise MDW will mess with it
                    }
                };
            } catch (IOException e) {
                throw new RuntimeException(e);
            }
        });
        Store.MetadataSnapshot targetStoreMetadata = targetStore.getMetadata(null);
        Store.RecoveryDiff recoveryDiff = targetStoreMetadata.recoveryDiff(metadata);
        assertEquals(metas.size(), recoveryDiff.identical.size());
        assertEquals(0, recoveryDiff.different.size());
        assertEquals(0, recoveryDiff.missing.size());
        IndexReader reader = DirectoryReader.open(targetStore.directory());
        assertEquals(numDocs, reader.maxDoc());
        IOUtils.close(reader, store, targetStore);
    }

    public StartRecoveryRequest getStartRecoveryRequest() throws IOException {
        Store.MetadataSnapshot metadataSnapshot = randomBoolean() ? Store.MetadataSnapshot.EMPTY :
            new Store.MetadataSnapshot(Collections.emptyMap(),
                Collections.singletonMap(Engine.HISTORY_UUID_KEY, UUIDs.randomBase64UUID()), randomIntBetween(0, 100));
        return new StartRecoveryRequest(
            shardId,
            null,
            new DiscoveryNode("b", buildNewFakeTransportAddress(), emptyMap(), emptySet(), Version.CURRENT),
            new DiscoveryNode("b", buildNewFakeTransportAddress(), emptyMap(), emptySet(), Version.CURRENT),
            metadataSnapshot,
            randomBoolean(),
            randomNonNegativeLong(),
            randomBoolean() || metadataSnapshot.getHistoryUUID() == null ?
                SequenceNumbers.UNASSIGNED_SEQ_NO : randomNonNegativeLong());
    }

    public void testSendSnapshotSendsOps() throws IOException {
        final RecoverySettings recoverySettings = new RecoverySettings(Settings.EMPTY, service);
        final int fileChunkSizeInBytes = recoverySettings.getChunkSize().bytesAsInt();
        final StartRecoveryRequest request = getStartRecoveryRequest();
        final IndexShard shard = mock(IndexShard.class);
        when(shard.state()).thenReturn(IndexShardState.STARTED);
        final RecoveryTargetHandler recoveryTarget = mock(RecoveryTargetHandler.class);
        final RecoverySourceHandler handler =
            new RecoverySourceHandler(shard, recoveryTarget, request, fileChunkSizeInBytes);
        final List<Translog.Operation> operations = new ArrayList<>();
        final int initialNumberOfDocs = randomIntBetween(16, 64);
        for (int i = 0; i < initialNumberOfDocs; i++) {
            final Engine.Index index = getIndex(Integer.toString(i));
            operations.add(new Translog.Index(index, new Engine.IndexResult(1, 1, SequenceNumbers.UNASSIGNED_SEQ_NO, true)));
        }
        final int numberOfDocsWithValidSequenceNumbers = randomIntBetween(16, 64);
        for (int i = initialNumberOfDocs; i < initialNumberOfDocs + numberOfDocsWithValidSequenceNumbers; i++) {
            final Engine.Index index = getIndex(Integer.toString(i));
            operations.add(new Translog.Index(index, new Engine.IndexResult(1, 1, i - initialNumberOfDocs, true)));
        }
        operations.add(null);
        final long startingSeqNo = randomIntBetween(0, numberOfDocsWithValidSequenceNumbers - 1);
        final long requiredStartingSeqNo = randomIntBetween((int) startingSeqNo, numberOfDocsWithValidSequenceNumbers - 1);
        final long endingSeqNo = randomIntBetween((int) requiredStartingSeqNo - 1, numberOfDocsWithValidSequenceNumbers - 1);
        RecoverySourceHandler.SendSnapshotResult result = handler.sendSnapshot(startingSeqNo, requiredStartingSeqNo,
            endingSeqNo, new Translog.Snapshot() {
                @Override
                public void close() {

                }

                private int counter = 0;

                @Override
                public int totalOperations() {
                    return operations.size() - 1;
                }

                @Override
                public Translog.Operation next() throws IOException {
                    return operations.get(counter++);
                }
            }, randomNonNegativeLong(), randomNonNegativeLong());
        final int expectedOps = (int) (endingSeqNo - startingSeqNo + 1);
        assertThat(result.totalOperations, equalTo(expectedOps));
        final ArgumentCaptor<List> shippedOpsCaptor = ArgumentCaptor.forClass(List.class);
        verify(recoveryTarget).indexTranslogOperations(shippedOpsCaptor.capture(), ArgumentCaptor.forClass(Integer.class).capture(),
            ArgumentCaptor.forClass(Long.class).capture(), ArgumentCaptor.forClass(Long.class).capture());
        List<Translog.Operation> shippedOps = new ArrayList<>();
        for (List list: shippedOpsCaptor.getAllValues()) {
            shippedOps.addAll(list);
        }
        shippedOps.sort(Comparator.comparing(Translog.Operation::seqNo));
        assertThat(shippedOps.size(), equalTo(expectedOps));
        for (int i = 0; i < shippedOps.size(); i++) {
            assertThat(shippedOps.get(i), equalTo(operations.get(i + (int) startingSeqNo + initialNumberOfDocs)));
        }
        if (endingSeqNo >= requiredStartingSeqNo + 1) {
            // check that missing ops blows up
            List<Translog.Operation> requiredOps = operations.subList(0, operations.size() - 1).stream() // remove last null marker
                .filter(o -> o.seqNo() >= requiredStartingSeqNo && o.seqNo() <= endingSeqNo).collect(Collectors.toList());
            List<Translog.Operation> opsToSkip = randomSubsetOf(randomIntBetween(1, requiredOps.size()), requiredOps);
            expectThrows(IllegalStateException.class, () ->
                handler.sendSnapshot(startingSeqNo, requiredStartingSeqNo,
                    endingSeqNo, new Translog.Snapshot() {
                        @Override
                        public void close() {

                        }

                        private int counter = 0;

                        @Override
                        public int totalOperations() {
                            return operations.size() - 1 - opsToSkip.size();
                        }

                        @Override
                        public Translog.Operation next() throws IOException {
                            Translog.Operation op;
                            do {
                                op = operations.get(counter++);
                            } while (op != null && opsToSkip.contains(op));
                            return op;
                        }
                    }, randomNonNegativeLong(), randomNonNegativeLong()));
        }
    }

    private Engine.Index getIndex(final String id) {
        final String type = "test";
        final ParseContext.Document document = new ParseContext.Document();
        document.add(new TextField("test", "test", Field.Store.YES));
        final Field uidField = new Field("_uid", Uid.createUid(type, id), UidFieldMapper.Defaults.FIELD_TYPE);
        final Field versionField = new NumericDocValuesField("_version", Versions.MATCH_ANY);
        final SeqNoFieldMapper.SequenceIDFields seqID = SeqNoFieldMapper.SequenceIDFields.emptySeqID();
        document.add(uidField);
        document.add(versionField);
        document.add(seqID.seqNo);
        document.add(seqID.seqNoDocValue);
        document.add(seqID.primaryTerm);
        final BytesReference source = new BytesArray(new byte[] { 1 });
        final ParsedDocument doc =
            new ParsedDocument(versionField, seqID, id, type, null, Arrays.asList(document), source, XContentType.JSON, null);
        return new Engine.Index(new Term("_uid", Uid.createUidAsBytes(doc.type(), doc.id())), randomNonNegativeLong(), doc);
    }

    public void testHandleCorruptedIndexOnSendSendFiles() throws Throwable {
        Settings settings = Settings.builder().put("indices.recovery.concurrent_streams", 1).
            put("indices.recovery.concurrent_small_file_streams", 1).build();
        final RecoverySettings recoverySettings = new RecoverySettings(settings, service);
        final StartRecoveryRequest request = getStartRecoveryRequest();
        Path tempDir = createTempDir();
        Store store = newStore(tempDir, false);
        AtomicBoolean failedEngine = new AtomicBoolean(false);
        RecoverySourceHandler handler = new RecoverySourceHandler(null, null, request,
                recoverySettings.getChunkSize().bytesAsInt()) {
            @Override
            protected void failEngine(IOException cause) {
                assertFalse(failedEngine.get());
                failedEngine.set(true);
            }
        };
        Directory dir = store.directory();
        RandomIndexWriter writer = new RandomIndexWriter(random(), dir, newIndexWriterConfig());
        int numDocs = randomIntBetween(10, 100);
        for (int i = 0; i < numDocs; i++) {
            Document document = new Document();
            document.add(new StringField("id", Integer.toString(i), Field.Store.YES));
            document.add(newField("field", randomUnicodeOfCodepointLengthBetween(1, 10), TextField.TYPE_STORED));
            writer.addDocument(document);
        }
        writer.commit();
        writer.close();

        Store.MetadataSnapshot metadata = store.getMetadata(null);
        List<StoreFileMetaData> metas = new ArrayList<>();
        for (StoreFileMetaData md : metadata) {
            metas.add(md);
        }

        CorruptionUtils.corruptFile(random(), FileSystemUtils.files(tempDir, (p) ->
            (p.getFileName().toString().equals("write.lock") ||
                p.getFileName().toString().startsWith("extra")) == false));
        Store targetStore = newStore(createTempDir(), false);
        try {
            handler.sendFiles(store, metas.toArray(new StoreFileMetaData[0]), (md) -> {
                try {
                    return new IndexOutputOutputStream(targetStore.createVerifyingOutput(md.name(), md, IOContext.DEFAULT)) {
                        @Override
                        public void close() throws IOException {
                            super.close();
                            store.directory().sync(Collections.singleton(md.name())); // sync otherwise MDW will mess with it
                        }
                    };
                } catch (IOException e) {
                    throw new RuntimeException(e);
                }
            });
            fail("corrupted index");
        } catch (IOException ex) {
            assertNotNull(ExceptionsHelper.unwrapCorruption(ex));
        }
        assertTrue(failedEngine.get());
        IOUtils.close(store, targetStore);
    }


    public void testHandleExceptionOnSendFiles() throws Throwable {
        final RecoverySettings recoverySettings = new RecoverySettings(Settings.EMPTY, service);
        final StartRecoveryRequest request = getStartRecoveryRequest();
        Path tempDir = createTempDir();
        Store store = newStore(tempDir, false);
        AtomicBoolean failedEngine = new AtomicBoolean(false);
        RecoverySourceHandler handler = new RecoverySourceHandler(null, null, request,
                recoverySettings.getChunkSize().bytesAsInt()) {
            @Override
            protected void failEngine(IOException cause) {
                assertFalse(failedEngine.get());
                failedEngine.set(true);
            }
        };
        Directory dir = store.directory();
        RandomIndexWriter writer = new RandomIndexWriter(random(), dir, newIndexWriterConfig());
        int numDocs = randomIntBetween(10, 100);
        for (int i = 0; i < numDocs; i++) {
            Document document = new Document();
            document.add(new StringField("id", Integer.toString(i), Field.Store.YES));
            document.add(newField("field", randomUnicodeOfCodepointLengthBetween(1, 10), TextField.TYPE_STORED));
            writer.addDocument(document);
        }
        writer.commit();
        writer.close();

        Store.MetadataSnapshot metadata = store.getMetadata(null);
        List<StoreFileMetaData> metas = new ArrayList<>();
        for (StoreFileMetaData md : metadata) {
            metas.add(md);
        }
        final boolean throwCorruptedIndexException = randomBoolean();
        Store targetStore = newStore(createTempDir(), false);
        try {
            handler.sendFiles(store, metas.toArray(new StoreFileMetaData[0]), (md) -> {
                if (throwCorruptedIndexException) {
                    throw new RuntimeException(new CorruptIndexException("foo", "bar"));
                } else {
                    throw new RuntimeException("boom");
                }
            });
            fail("exception index");
        } catch (RuntimeException ex) {
            assertNull(ExceptionsHelper.unwrapCorruption(ex));
            if (throwCorruptedIndexException) {
                assertEquals(ex.getMessage(), "[File corruption occurred on recovery but checksums are ok]");
            } else {
                assertEquals(ex.getMessage(), "boom");
            }
        } catch (CorruptIndexException ex) {
            fail("not expected here");
        }
        assertFalse(failedEngine.get());
        IOUtils.close(store, targetStore);
    }

    public void testThrowExceptionOnPrimaryRelocatedBeforePhase1Started() throws IOException {
        final RecoverySettings recoverySettings = new RecoverySettings(Settings.EMPTY, service);
        final StartRecoveryRequest request = getStartRecoveryRequest();
        final IndexShard shard = mock(IndexShard.class);
        when(shard.seqNoStats()).thenReturn(mock(SeqNoStats.class));
        when(shard.segmentStats(anyBoolean())).thenReturn(mock(SegmentsStats.class));
<<<<<<< HEAD
        when(shard.isPrimaryMode()).thenReturn(false);
=======
        when(shard.isRelocatedPrimary()).thenReturn(true);
>>>>>>> 0c7f6570
        when(shard.acquireSafeIndexCommit()).thenReturn(mock(Engine.IndexCommitRef.class));
        doAnswer(invocation -> {
            ((ActionListener<Releasable>)invocation.getArguments()[0]).onResponse(() -> {});
            return null;
        }).when(shard).acquirePrimaryOperationPermit(any(), anyString(), anyObject());
        final AtomicBoolean phase1Called = new AtomicBoolean();
        final AtomicBoolean prepareTargetForTranslogCalled = new AtomicBoolean();
        final AtomicBoolean phase2Called = new AtomicBoolean();
        final RecoverySourceHandler handler = new RecoverySourceHandler(
                shard,
                mock(RecoveryTargetHandler.class),
                request,
                recoverySettings.getChunkSize().bytesAsInt()) {

            @Override
            public void phase1(final IndexCommit snapshot, final Supplier<Integer> translogOps) {
                phase1Called.set(true);
            }

            @Override
            void prepareTargetForTranslog(final boolean fileBasedRecovery, final int totalTranslogOps) throws IOException {
                prepareTargetForTranslogCalled.set(true);
            }

            @Override
            long phase2(long startingSeqNo, long requiredSeqNoRangeStart, long endingSeqNo, Translog.Snapshot snapshot,
                        long maxSeenAutoIdTimestamp, long maxSeqNoOfUpdatesOrDeletes) {
                phase2Called.set(true);
                return SequenceNumbers.UNASSIGNED_SEQ_NO;
            }

        };
        expectThrows(IndexShardRelocatedException.class, handler::recoverToTarget);
        assertFalse(phase1Called.get());
        assertFalse(prepareTargetForTranslogCalled.get());
        assertFalse(phase2Called.get());
    }

    public void testCancellationsDoesNotLeakPrimaryPermits() throws Exception {
        final CancellableThreads cancellableThreads = new CancellableThreads();
        final IndexShard shard = mock(IndexShard.class);
        final AtomicBoolean freed = new AtomicBoolean(true);
<<<<<<< HEAD
        when(shard.isPrimaryMode()).thenReturn(true);
=======
        when(shard.isRelocatedPrimary()).thenReturn(false);
>>>>>>> 0c7f6570
        doAnswer(invocation -> {
            freed.set(false);
            ((ActionListener<Releasable>)invocation.getArguments()[0]).onResponse(() -> freed.set(true));
            return null;
        }).when(shard).acquirePrimaryOperationPermit(any(), anyString(), anyObject());

        Thread cancelingThread = new Thread(() -> cancellableThreads.cancel("test"));
        cancelingThread.start();
        try {
            RecoverySourceHandler.runUnderPrimaryPermit(() -> {}, "test", shard, cancellableThreads, logger);
        } catch (CancellableThreads.ExecutionCancelledException e) {
            // expected.
        }
        cancelingThread.join();
        // we have to use assert busy as we may be interrupted while acquiring the permit, if so we want to check
        // that the permit is released.
        assertBusy(() -> assertTrue(freed.get()));
    }

    private Store newStore(Path path) throws IOException {
        return newStore(path, true);
    }
    private Store newStore(Path path, boolean checkIndex) throws IOException {
        BaseDirectoryWrapper baseDirectoryWrapper = RecoverySourceHandlerTests.newFSDirectory(path);
        if (checkIndex == false) {
            baseDirectoryWrapper.setCheckIndexOnClose(false); // don't run checkindex we might corrupt the index in these tests
        }
        return new Store(shardId,  INDEX_SETTINGS, baseDirectoryWrapper, new DummyShardLock(shardId));
    }


}<|MERGE_RESOLUTION|>--- conflicted
+++ resolved
@@ -396,11 +396,7 @@
         final IndexShard shard = mock(IndexShard.class);
         when(shard.seqNoStats()).thenReturn(mock(SeqNoStats.class));
         when(shard.segmentStats(anyBoolean())).thenReturn(mock(SegmentsStats.class));
-<<<<<<< HEAD
-        when(shard.isPrimaryMode()).thenReturn(false);
-=======
         when(shard.isRelocatedPrimary()).thenReturn(true);
->>>>>>> 0c7f6570
         when(shard.acquireSafeIndexCommit()).thenReturn(mock(Engine.IndexCommitRef.class));
         doAnswer(invocation -> {
             ((ActionListener<Releasable>)invocation.getArguments()[0]).onResponse(() -> {});
@@ -443,11 +439,7 @@
         final CancellableThreads cancellableThreads = new CancellableThreads();
         final IndexShard shard = mock(IndexShard.class);
         final AtomicBoolean freed = new AtomicBoolean(true);
-<<<<<<< HEAD
-        when(shard.isPrimaryMode()).thenReturn(true);
-=======
         when(shard.isRelocatedPrimary()).thenReturn(false);
->>>>>>> 0c7f6570
         doAnswer(invocation -> {
             freed.set(false);
             ((ActionListener<Releasable>)invocation.getArguments()[0]).onResponse(() -> freed.set(true));
