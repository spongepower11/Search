--- conflicted
+++ resolved
@@ -182,11 +182,6 @@
         assertWarnings("the default number of shards will change from [5] to [1] in 7.0.0; "
                 + "if you wish to continue using the default of [5] shards, "
                 + "you must manage this on the create index request or with an index template");
-<<<<<<< HEAD
-
-        assertThat(result.metaData().index("test").getCustoms().get("custom1"), equalTo(mergedCustom));
-=======
->>>>>>> 0c7f6570
         assertThat(result.metaData().index("test").getAliases().get("alias1").getSearchRouting(), equalTo("fromReq"));
         assertThat(result.metaData().index("test").getSettings().get("key1"), equalTo("reqValue"));
         assertThat(getMappingsFromResponse().get("mapping1").toString(), equalTo("{type={properties={field={type=keyword}}}}"));
