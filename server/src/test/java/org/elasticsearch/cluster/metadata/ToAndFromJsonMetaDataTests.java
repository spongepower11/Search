/*
 * Licensed to Elasticsearch under one or more contributor
 * license agreements. See the NOTICE file distributed with
 * this work for additional information regarding copyright
 * ownership. Elasticsearch licenses this file to you under
 * the Apache License, Version 2.0 (the "License"); you may
 * not use this file except in compliance with the License.
 * You may obtain a copy of the License at
 *
 *    http://www.apache.org/licenses/LICENSE-2.0
 *
 * Unless required by applicable law or agreed to in writing,
 * software distributed under the License is distributed on an
 * "AS IS" BASIS, WITHOUT WARRANTIES OR CONDITIONS OF ANY
 * KIND, either express or implied.  See the License for the
 * specific language governing permissions and limitations
 * under the License.
 */

package org.elasticsearch.cluster.metadata;

import org.elasticsearch.Version;
import org.elasticsearch.action.admin.indices.rollover.RolloverInfo;
import org.elasticsearch.cluster.coordination.CoordinationMetaData;
import org.elasticsearch.common.Strings;
import org.elasticsearch.common.compress.CompressedXContent;
import org.elasticsearch.common.settings.Settings;
import org.elasticsearch.common.xcontent.ToXContent;
import org.elasticsearch.common.xcontent.XContentBuilder;
import org.elasticsearch.common.xcontent.json.JsonXContent;
import org.elasticsearch.test.ESTestCase;
import org.elasticsearch.test.TestCustomMetaData;

import java.io.IOException;
import java.util.ArrayList;
import java.util.Arrays;
import java.util.Collections;
import java.util.EnumSet;
import java.util.HashMap;
import java.util.HashSet;
import java.util.List;
import java.util.Map;

import static org.elasticsearch.cluster.metadata.AliasMetaData.newAliasMetaDataBuilder;
import static org.elasticsearch.cluster.metadata.IndexMetaData.SETTING_VERSION_CREATED;
import static org.elasticsearch.cluster.metadata.MetaData.CONTEXT_MODE_API;
import static org.elasticsearch.cluster.metadata.MetaData.CONTEXT_MODE_GATEWAY;
import static org.hamcrest.Matchers.equalTo;
import static org.hamcrest.Matchers.is;

public class ToAndFromJsonMetaDataTests extends ESTestCase {

    public void testSimpleJsonFromAndTo() throws IOException {
        MetaData metaData = MetaData.builder()
                .put(IndexTemplateMetaData.builder("foo")
                        .patterns(Collections.singletonList("bar"))
                        .order(1)
                        .settings(Settings.builder()
                                .put("setting1", "value1")
                                .put("setting2", "value2"))
                        .putAlias(newAliasMetaDataBuilder("alias-bar1"))
                        .putAlias(newAliasMetaDataBuilder("alias-bar2").filter("{\"term\":{\"user\":\"kimchy\"}}"))
                        .putAlias(newAliasMetaDataBuilder("alias-bar3").routing("routing-bar")))
                .put("component_template", new ComponentTemplate(
                    new Template(Settings.builder().put("setting", "value").build(),
                        new CompressedXContent("{\"baz\":\"eggplant\"}"),
                        Collections.singletonMap("alias", AliasMetaData.builder("alias").build())),
                    5L, Collections.singletonMap("my_meta", Collections.singletonMap("foo", "bar"))))
                .put("index_templatev2", new IndexTemplateV2(Arrays.asList("foo", "bar*"),
                    new Template(Settings.builder().put("setting", "value").build(),
                        new CompressedXContent("{\"baz\":\"eggplant\"}"),
                        Collections.singletonMap("alias", AliasMetaData.builder("alias").build())),
                    Collections.singletonList("component_template"),
                    5L,
                    4L,
                    Collections.singletonMap("my_meta", Collections.singletonMap("potato", "chicken"))))
                .put(IndexMetaData.builder("test12")
                        .settings(settings(Version.CURRENT)
                                .put("setting1", "value1")
                                .put("setting2", "value2"))
                        .creationDate(2L)
                        .numberOfShards(1)
                        .numberOfReplicas(2)
                        .putMapping(MAPPING_SOURCE1)
                        .putAlias(newAliasMetaDataBuilder("alias1").filter(ALIAS_FILTER1))
                        .putAlias(newAliasMetaDataBuilder("alias3").writeIndex(randomBoolean() ? null : randomBoolean()))
                        .putAlias(newAliasMetaDataBuilder("alias4").filter(ALIAS_FILTER2)))
                .put(IndexTemplateMetaData.builder("foo")
                        .patterns(Collections.singletonList("bar"))
                        .order(1)
                        .settings(Settings.builder()
                                .put("setting1", "value1")
                                .put("setting2", "value2"))
                        .putAlias(newAliasMetaDataBuilder("alias-bar1"))
                        .putAlias(newAliasMetaDataBuilder("alias-bar2").filter("{\"term\":{\"user\":\"kimchy\"}}"))
                        .putAlias(newAliasMetaDataBuilder("alias-bar3").routing("routing-bar")))
                .put(new DataStream("data-stream1", "@timestamp", Collections.emptyList()))
                .put(new DataStream("data-stream2", "@timestamp2", Collections.emptyList()))
                .build();

<<<<<<< HEAD
        XContentBuilder builder = JsonXContent.contentBuilder();
        builder.startObject();
        MetaData.FORMAT.toXContent(builder, metaData);
        builder.endObject();

        MetaData parsedMetaData = MetaData.Builder.fromXContent(createParser(builder), false);
=======
        String metaDataSource = MetaData.Builder.toXContent(metaData);

        MetaData parsedMetaData = MetaData.Builder.fromXContent(createParser(JsonXContent.jsonXContent, metaDataSource));

        IndexMetaData indexMetaData = parsedMetaData.index("test1");
        assertThat(indexMetaData.primaryTerm(0), equalTo(1L));
        assertThat(indexMetaData.getNumberOfShards(), equalTo(1));
        assertThat(indexMetaData.getNumberOfReplicas(), equalTo(2));
        assertThat(indexMetaData.getCreationDate(), equalTo(-1L));
        assertThat(indexMetaData.getSettings().size(), equalTo(3));
        assertNull(indexMetaData.mapping());

        indexMetaData = parsedMetaData.index("test2");
        assertThat(indexMetaData.getNumberOfShards(), equalTo(2));
        assertThat(indexMetaData.getNumberOfReplicas(), equalTo(3));
        assertThat(indexMetaData.primaryTerm(0), equalTo(2L));
        assertThat(indexMetaData.primaryTerm(1), equalTo(2L));
        assertThat(indexMetaData.getCreationDate(), equalTo(-1L));
        assertThat(indexMetaData.getSettings().size(), equalTo(5));
        assertThat(indexMetaData.getSettings().get("setting1"), equalTo("value1"));
        assertThat(indexMetaData.getSettings().get("setting2"), equalTo("value2"));
        assertNull(indexMetaData.mapping());

        indexMetaData = parsedMetaData.index("test3");
        assertThat(indexMetaData.getNumberOfShards(), equalTo(1));
        assertThat(indexMetaData.getNumberOfReplicas(), equalTo(2));
        assertThat(indexMetaData.getCreationDate(), equalTo(-1L));
        assertThat(indexMetaData.getSettings().size(), equalTo(3));
        assertThat(indexMetaData.mapping().source().string(), equalTo(MAPPING_SOURCE1));

        indexMetaData = parsedMetaData.index("test4");
        assertThat(indexMetaData.getCreationDate(), equalTo(2L));
        assertThat(indexMetaData.getNumberOfShards(), equalTo(1));
        assertThat(indexMetaData.getNumberOfReplicas(), equalTo(2));
        assertThat(indexMetaData.getSettings().size(), equalTo(4));
        assertNull(indexMetaData.mapping());

        indexMetaData = parsedMetaData.index("test5");
        assertThat(indexMetaData.getNumberOfShards(), equalTo(1));
        assertThat(indexMetaData.getNumberOfReplicas(), equalTo(2));
        assertThat(indexMetaData.getCreationDate(), equalTo(-1L));
        assertThat(indexMetaData.getSettings().size(), equalTo(5));
        assertThat(indexMetaData.getSettings().get("setting1"), equalTo("value1"));
        assertThat(indexMetaData.getSettings().get("setting2"), equalTo("value2"));
        assertThat(indexMetaData.mapping().source().string(), equalTo(MAPPING_SOURCE2));

        indexMetaData = parsedMetaData.index("test6");
        assertThat(indexMetaData.getNumberOfShards(), equalTo(1));
        assertThat(indexMetaData.getNumberOfReplicas(), equalTo(2));
        assertThat(indexMetaData.getCreationDate(), equalTo(2L));
        assertThat(indexMetaData.getSettings().size(), equalTo(6));
        assertThat(indexMetaData.getSettings().get("setting1"), equalTo("value1"));
        assertThat(indexMetaData.getSettings().get("setting2"), equalTo("value2"));
        assertNull(indexMetaData.mapping());

        indexMetaData = parsedMetaData.index("test7");
        assertThat(indexMetaData.getNumberOfShards(), equalTo(1));
        assertThat(indexMetaData.getNumberOfReplicas(), equalTo(2));
        assertThat(indexMetaData.getCreationDate(), equalTo(2L));
        assertThat(indexMetaData.getSettings().size(), equalTo(4));
        assertThat(indexMetaData.mapping().source().string(), equalTo(MAPPING_SOURCE2));

        indexMetaData = parsedMetaData.index("test8");
        assertThat(indexMetaData.getNumberOfShards(), equalTo(1));
        assertThat(indexMetaData.getNumberOfReplicas(), equalTo(2));
        assertThat(indexMetaData.getCreationDate(), equalTo(-1L));
        assertThat(indexMetaData.getSettings().size(), equalTo(5));
        assertThat(indexMetaData.getSettings().get("setting1"), equalTo("value1"));
        assertThat(indexMetaData.getSettings().get("setting2"), equalTo("value2"));
        assertThat(indexMetaData.mapping().source().string(), equalTo(MAPPING_SOURCE1));
        assertThat(indexMetaData.getAliases().size(), equalTo(2));
        assertThat(indexMetaData.getAliases().get("alias1").alias(), equalTo("alias1"));
        assertThat(indexMetaData.getAliases().get("alias2").alias(), equalTo("alias2"));

        indexMetaData = parsedMetaData.index("test9");
        assertThat(indexMetaData.getNumberOfShards(), equalTo(1));
        assertThat(indexMetaData.getNumberOfReplicas(), equalTo(2));
        assertThat(indexMetaData.getCreationDate(), equalTo(2L));
        assertThat(indexMetaData.getSettings().size(), equalTo(6));
        assertThat(indexMetaData.getSettings().get("setting1"), equalTo("value1"));
        assertThat(indexMetaData.getSettings().get("setting2"), equalTo("value2"));
        assertThat(indexMetaData.mapping().source().string(), equalTo(MAPPING_SOURCE1));
        assertThat(indexMetaData.getAliases().size(), equalTo(2));
        assertThat(indexMetaData.getAliases().get("alias1").alias(), equalTo("alias1"));
        assertThat(indexMetaData.getAliases().get("alias2").alias(), equalTo("alias2"));

        indexMetaData = parsedMetaData.index("test10");
        assertThat(indexMetaData.getNumberOfShards(), equalTo(1));
        assertThat(indexMetaData.getNumberOfReplicas(), equalTo(2));
        assertThat(indexMetaData.getCreationDate(), equalTo(-1L));
        assertThat(indexMetaData.getSettings().size(), equalTo(5));
        assertThat(indexMetaData.getSettings().get("setting1"), equalTo("value1"));
        assertThat(indexMetaData.getSettings().get("setting2"), equalTo("value2"));
        assertThat(indexMetaData.mapping().source().string(), equalTo(MAPPING_SOURCE1));
        assertThat(indexMetaData.getAliases().size(), equalTo(2));
        assertThat(indexMetaData.getAliases().get("alias1").alias(), equalTo("alias1"));
        assertThat(indexMetaData.getAliases().get("alias2").alias(), equalTo("alias2"));

        indexMetaData = parsedMetaData.index("test11");
        assertThat(indexMetaData.getNumberOfShards(), equalTo(1));
        assertThat(indexMetaData.getNumberOfReplicas(), equalTo(2));
        assertThat(indexMetaData.getCreationDate(), equalTo(-1L));
        assertThat(indexMetaData.getSettings().size(), equalTo(5));
        assertThat(indexMetaData.getSettings().get("setting1"), equalTo("value1"));
        assertThat(indexMetaData.getSettings().get("setting2"), equalTo("value2"));
        assertThat(indexMetaData.mapping().source().string(), equalTo(MAPPING_SOURCE1));
        assertThat(indexMetaData.getAliases().size(), equalTo(3));
        assertThat(indexMetaData.getAliases().get("alias1").alias(), equalTo("alias1"));
        assertThat(indexMetaData.getAliases().get("alias1").filter().string(), equalTo(ALIAS_FILTER1));
        assertThat(indexMetaData.getAliases().get("alias2").alias(), equalTo("alias2"));
        assertThat(indexMetaData.getAliases().get("alias2").filter(), nullValue());
        assertThat(indexMetaData.getAliases().get("alias2").writeIndex(),
            equalTo(metaData.index("test11").getAliases().get("alias2").writeIndex()));
        assertThat(indexMetaData.getAliases().get("alias4").alias(), equalTo("alias4"));
        assertThat(indexMetaData.getAliases().get("alias4").filter().string(), equalTo(ALIAS_FILTER2));

        indexMetaData = parsedMetaData.index("test12");
        assertThat(indexMetaData.getNumberOfShards(), equalTo(1));
        assertThat(indexMetaData.getNumberOfReplicas(), equalTo(2));
        assertThat(indexMetaData.getCreationDate(), equalTo(2L));
        assertThat(indexMetaData.getSettings().size(), equalTo(6));
        assertThat(indexMetaData.getSettings().get("setting1"), equalTo("value1"));
        assertThat(indexMetaData.getSettings().get("setting2"), equalTo("value2"));
        assertThat(indexMetaData.mapping().source().string(), equalTo(MAPPING_SOURCE1));
        assertThat(indexMetaData.getAliases().size(), equalTo(3));
        assertThat(indexMetaData.getAliases().get("alias1").alias(), equalTo("alias1"));
        assertThat(indexMetaData.getAliases().get("alias1").filter().string(), equalTo(ALIAS_FILTER1));
        assertThat(indexMetaData.getAliases().get("alias3").alias(), equalTo("alias3"));
        assertThat(indexMetaData.getAliases().get("alias3").filter(), nullValue());
        assertThat(indexMetaData.getAliases().get("alias3").writeIndex(),
            equalTo(metaData.index("test12").getAliases().get("alias3").writeIndex()));
        assertThat(indexMetaData.getAliases().get("alias4").alias(), equalTo("alias4"));
        assertThat(indexMetaData.getAliases().get("alias4").filter().string(), equalTo(ALIAS_FILTER2));
>>>>>>> 53f44e06

        // templates
        assertThat(parsedMetaData.templates().get("foo").name(), is("foo"));
        assertThat(parsedMetaData.templates().get("foo").patterns(), is(Collections.singletonList("bar")));
        assertThat(parsedMetaData.templates().get("foo").settings().get("index.setting1"), is("value1"));
        assertThat(parsedMetaData.templates().get("foo").settings().getByPrefix("index.").get("setting2"), is("value2"));
        assertThat(parsedMetaData.templates().get("foo").aliases().size(), equalTo(3));
        assertThat(parsedMetaData.templates().get("foo").aliases().get("alias-bar1").alias(), equalTo("alias-bar1"));
        assertThat(parsedMetaData.templates().get("foo").aliases().get("alias-bar2").alias(), equalTo("alias-bar2"));
        assertThat(parsedMetaData.templates().get("foo").aliases().get("alias-bar2").filter().string(),
            equalTo("{\"term\":{\"user\":\"kimchy\"}}"));
        assertThat(parsedMetaData.templates().get("foo").aliases().get("alias-bar3").alias(), equalTo("alias-bar3"));
        assertThat(parsedMetaData.templates().get("foo").aliases().get("alias-bar3").indexRouting(), equalTo("routing-bar"));
        assertThat(parsedMetaData.templates().get("foo").aliases().get("alias-bar3").searchRouting(), equalTo("routing-bar"));

        // component template
        assertNotNull(parsedMetaData.componentTemplates().get("component_template"));
        assertThat(parsedMetaData.componentTemplates().get("component_template").version(), is(5L));
        assertThat(parsedMetaData.componentTemplates().get("component_template").metadata(),
            equalTo(Collections.singletonMap("my_meta", Collections.singletonMap("foo", "bar"))));
        assertThat(parsedMetaData.componentTemplates().get("component_template").template(),
            equalTo(new Template(Settings.builder().put("setting", "value").build(),
                new CompressedXContent("{\"baz\":\"eggplant\"}"),
                Collections.singletonMap("alias", AliasMetaData.builder("alias").build()))));

        // index template v2
        assertNotNull(parsedMetaData.templatesV2().get("index_templatev2"));
        assertThat(parsedMetaData.templatesV2().get("index_templatev2").priority(), is(5L));
        assertThat(parsedMetaData.templatesV2().get("index_templatev2").version(), is(4L));
        assertThat(parsedMetaData.templatesV2().get("index_templatev2").indexPatterns(), is(Arrays.asList("foo", "bar*")));
        assertThat(parsedMetaData.templatesV2().get("index_templatev2").composedOf(), is(Collections.singletonList("component_template")));
        assertThat(parsedMetaData.templatesV2().get("index_templatev2").metadata(),
            equalTo(Collections.singletonMap("my_meta", Collections.singletonMap("potato", "chicken"))));
        assertThat(parsedMetaData.templatesV2().get("index_templatev2").template(),
            equalTo(new Template(Settings.builder().put("setting", "value").build(),
                new CompressedXContent("{\"baz\":\"eggplant\"}"),
                Collections.singletonMap("alias", AliasMetaData.builder("alias").build()))));

        // data streams
        assertNotNull(parsedMetaData.dataStreams().get("data-stream1"));
        assertThat(parsedMetaData.dataStreams().get("data-stream1").getName(), is("data-stream1"));
        assertThat(parsedMetaData.dataStreams().get("data-stream1").getTimeStampField(), is("@timestamp"));
        assertThat(parsedMetaData.dataStreams().get("data-stream1").getIndices(), is(Collections.emptyList()));
        assertNotNull(parsedMetaData.dataStreams().get("data-stream2"));
        assertThat(parsedMetaData.dataStreams().get("data-stream2").getName(), is("data-stream2"));
        assertThat(parsedMetaData.dataStreams().get("data-stream2").getTimeStampField(), is("@timestamp2"));
        assertThat(parsedMetaData.dataStreams().get("data-stream2").getIndices(), is(Collections.emptyList()));
    }

    private static final String MAPPING_SOURCE1 = "{\"mapping1\":{\"text1\":{\"type\":\"string\"}}}";
    private static final String MAPPING_SOURCE2 = "{\"mapping2\":{\"text2\":{\"type\":\"string\"}}}";
    private static final String ALIAS_FILTER1 = "{\"field1\":\"value1\"}";
    private static final String ALIAS_FILTER2 = "{\"field2\":\"value2\"}";

    public void testToXContentGateway_FlatSettingTrue_ReduceMappingFalse() throws IOException {
        Map<String, String> mapParams = new HashMap<>(){{
            put(MetaData.CONTEXT_MODE_PARAM, CONTEXT_MODE_GATEWAY);
            put("flat_settings", "true");
            put("reduce_mappings", "false");
        }};

        MetaData metaData = buildMetaData();
        XContentBuilder builder = JsonXContent.contentBuilder().prettyPrint();
        builder.startObject();
        metaData.toXContent(builder, new ToXContent.MapParams(mapParams));
        builder.endObject();

        assertEquals("{\n" +
            "  \"meta-data\" : {\n" +
            "    \"version\" : 0,\n" +
            "    \"cluster_uuid\" : \"clusterUUID\",\n" +
            "    \"cluster_uuid_committed\" : false,\n" +
            "    \"cluster_coordination\" : {\n" +
            "      \"term\" : 1,\n" +
            "      \"last_committed_config\" : [\n" +
            "        \"commitedConfigurationNodeId\"\n" +
            "      ],\n" +
            "      \"last_accepted_config\" : [\n" +
            "        \"acceptedConfigurationNodeId\"\n" +
            "      ],\n" +
            "      \"voting_config_exclusions\" : [\n" +
            "        {\n" +
            "          \"node_id\" : \"exlucdedNodeId\",\n" +
            "          \"node_name\" : \"excludedNodeName\"\n" +
            "        }\n" +
            "      ]\n" +
            "    },\n" +
            "    \"settings\" : {\n" +
            "      \"index.version.created\" : \"" + Version.CURRENT.id + "\"\n" +
            "    },\n" +
            "    \"templates\" : {\n" +
            "      \"template\" : {\n" +
            "        \"order\" : 0,\n" +
            "        \"index_patterns\" : [\n" +
            "          \"pattern1\",\n" +
            "          \"pattern2\"\n" +
            "        ],\n" +
            "        \"settings\" : {\n" +
            "          \"index.version.created\" : \"" + Version.CURRENT.id + "\"\n" +
            "        },\n" +
            "        \"mappings\" : {\n" +
            "          \"key1\" : { }\n" +
            "        },\n" +
            "        \"aliases\" : { }\n" +
            "      }\n" +
            "    },\n" +
            "    \"index-graveyard\" : {\n" +
            "      \"tombstones\" : [ ]\n" +
            "    }\n" +
            "  }\n" +
            "}", Strings.toString(builder));
    }

    public void testToXContentAPI_SameTypeName() throws IOException {
        Map<String, String> mapParams = new HashMap<>(){{
            put(MetaData.CONTEXT_MODE_PARAM, CONTEXT_MODE_API);
        }};

        MetaData metaData = MetaData.builder()
            .clusterUUID("clusterUUID")
            .coordinationMetaData(CoordinationMetaData.builder()
                .build())
            .put(IndexMetaData.builder("index")
                .state(IndexMetaData.State.OPEN)
                .settings(Settings.builder()
                    .put(SETTING_VERSION_CREATED, Version.CURRENT.id))
                .putMapping(new MappingMetaData("type",
                    // the type name is the root value,
                    // the original logic in ClusterState.toXContent will reduce
                    new HashMap<>(){{
                        put("type", new HashMap<String, Object>(){{
                            put("key", "value");
                        }});
                    }}))
                .numberOfShards(1)
                .primaryTerm(0, 1L)
                .numberOfReplicas(2))
            .build();
        XContentBuilder builder = JsonXContent.contentBuilder().prettyPrint();
        builder.startObject();
        metaData.toXContent(builder, new ToXContent.MapParams(mapParams));
        builder.endObject();

        assertEquals("{\n" +
            "  \"metadata\" : {\n" +
            "    \"cluster_uuid\" : \"clusterUUID\",\n" +
            "    \"cluster_uuid_committed\" : false,\n" +
            "    \"cluster_coordination\" : {\n" +
            "      \"term\" : 0,\n" +
            "      \"last_committed_config\" : [ ],\n" +
            "      \"last_accepted_config\" : [ ],\n" +
            "      \"voting_config_exclusions\" : [ ]\n" +
            "    },\n" +
            "    \"templates\" : { },\n" +
            "    \"indices\" : {\n" +
            "      \"index\" : {\n" +
            "        \"version\" : 2,\n" +
            "        \"mapping_version\" : 1,\n" +
            "        \"settings_version\" : 1,\n" +
            "        \"aliases_version\" : 1,\n" +
            "        \"routing_num_shards\" : 1,\n" +
            "        \"state\" : \"open\",\n" +
            "        \"settings\" : {\n" +
            "          \"index\" : {\n" +
            "            \"number_of_shards\" : \"1\",\n" +
            "            \"number_of_replicas\" : \"2\",\n" +
            "            \"version\" : {\n" +
            "              \"created\" : \"" + Version.CURRENT.id + "\"\n" +
            "            }\n" +
            "          }\n" +
            "        },\n" +
            "        \"mappings\" : {\n" +
            "          \"type\" : {\n" +
            "            \"key\" : \"value\"\n" +
            "          }\n" +
            "        },\n" +
            "        \"aliases\" : [ ],\n" +
            "        \"primary_terms\" : {\n" +
            "          \"0\" : 1\n" +
            "        },\n" +
            "        \"in_sync_allocations\" : {\n" +
            "          \"0\" : [ ]\n" +
            "        },\n" +
            "        \"rollover_info\" : { }\n" +
            "      }\n" +
            "    },\n" +
            "    \"index-graveyard\" : {\n" +
            "      \"tombstones\" : [ ]\n" +
            "    }\n" +
            "  }\n" +
            "}", Strings.toString(builder));
    }

    public void testToXContentGateway_FlatSettingFalse_ReduceMappingTrue() throws IOException {
        Map<String, String> mapParams = new HashMap<>(){{
            put(MetaData.CONTEXT_MODE_PARAM, CONTEXT_MODE_GATEWAY);
            put("flat_settings", "false");
            put("reduce_mappings", "true");
        }};

        MetaData metaData = buildMetaData();
        XContentBuilder builder = JsonXContent.contentBuilder().prettyPrint();
        builder.startObject();
        metaData.toXContent(builder, new ToXContent.MapParams(mapParams));
        builder.endObject();

        assertEquals("{\n" +
            "  \"meta-data\" : {\n" +
            "    \"version\" : 0,\n" +
            "    \"cluster_uuid\" : \"clusterUUID\",\n" +
            "    \"cluster_uuid_committed\" : false,\n" +
            "    \"cluster_coordination\" : {\n" +
            "      \"term\" : 1,\n" +
            "      \"last_committed_config\" : [\n" +
            "        \"commitedConfigurationNodeId\"\n" +
            "      ],\n" +
            "      \"last_accepted_config\" : [\n" +
            "        \"acceptedConfigurationNodeId\"\n" +
            "      ],\n" +
            "      \"voting_config_exclusions\" : [\n" +
            "        {\n" +
            "          \"node_id\" : \"exlucdedNodeId\",\n" +
            "          \"node_name\" : \"excludedNodeName\"\n" +
            "        }\n" +
            "      ]\n" +
            "    },\n" +
            "    \"settings\" : {\n" +
            "      \"index.version.created\" : \"" + Version.CURRENT.id + "\"\n" +
            "    },\n" +
            "    \"templates\" : {\n" +
            "      \"template\" : {\n" +
            "        \"order\" : 0,\n" +
            "        \"index_patterns\" : [\n" +
            "          \"pattern1\",\n" +
            "          \"pattern2\"\n" +
            "        ],\n" +
            "        \"settings\" : {\n" +
            "          \"index\" : {\n" +
            "            \"version\" : {\n" +
            "              \"created\" : \"" + Version.CURRENT.id + "\"\n" +
            "            }\n" +
            "          }\n" +
            "        },\n" +
            "        \"mappings\" : { },\n" +
            "        \"aliases\" : { }\n" +
            "      }\n" +
            "    },\n" +
            "    \"index-graveyard\" : {\n" +
            "      \"tombstones\" : [ ]\n" +
            "    }\n" +
            "  }\n" +
            "}", Strings.toString(builder));
    }

    public void testToXContentAPI_FlatSettingTrue_ReduceMappingFalse() throws IOException {
        Map<String, String> mapParams = new HashMap<>(){{
            put(MetaData.CONTEXT_MODE_PARAM, CONTEXT_MODE_API);
            put("flat_settings", "true");
            put("reduce_mappings", "false");
        }};

        final MetaData metaData = buildMetaData();

        XContentBuilder builder = JsonXContent.contentBuilder().prettyPrint();
        builder.startObject();
        metaData.toXContent(builder, new ToXContent.MapParams(mapParams));
        builder.endObject();

        assertEquals("{\n" +
            "  \"metadata\" : {\n" +
            "    \"cluster_uuid\" : \"clusterUUID\",\n" +
            "    \"cluster_uuid_committed\" : false,\n" +
            "    \"cluster_coordination\" : {\n" +
            "      \"term\" : 1,\n" +
            "      \"last_committed_config\" : [\n" +
            "        \"commitedConfigurationNodeId\"\n" +
            "      ],\n" +
            "      \"last_accepted_config\" : [\n" +
            "        \"acceptedConfigurationNodeId\"\n" +
            "      ],\n" +
            "      \"voting_config_exclusions\" : [\n" +
            "        {\n" +
            "          \"node_id\" : \"exlucdedNodeId\",\n" +
            "          \"node_name\" : \"excludedNodeName\"\n" +
            "        }\n" +
            "      ]\n" +
            "    },\n" +
            "    \"templates\" : {\n" +
            "      \"template\" : {\n" +
            "        \"order\" : 0,\n" +
            "        \"index_patterns\" : [\n" +
            "          \"pattern1\",\n" +
            "          \"pattern2\"\n" +
            "        ],\n" +
            "        \"settings\" : {\n" +
            "          \"index.version.created\" : \"" + Version.CURRENT.id + "\"\n" +
            "        },\n" +
            "        \"mappings\" : {\n" +
            "          \"key1\" : { }\n" +
            "        },\n" +
            "        \"aliases\" : { }\n" +
            "      }\n" +
            "    },\n" +
            "    \"indices\" : {\n" +
            "      \"index\" : {\n" +
            "        \"version\" : 2,\n" +
            "        \"mapping_version\" : 1,\n" +
            "        \"settings_version\" : 1,\n" +
            "        \"aliases_version\" : 1,\n" +
            "        \"routing_num_shards\" : 1,\n" +
            "        \"state\" : \"open\",\n" +
            "        \"settings\" : {\n" +
            "          \"index.number_of_replicas\" : \"2\",\n" +
            "          \"index.number_of_shards\" : \"1\",\n" +
            "          \"index.version.created\" : \"" + Version.CURRENT.id + "\"\n" +
            "        },\n" +
            "        \"mappings\" : {\n" +
            "          \"type\" : {\n" +
            "            \"type1\" : {\n" +
            "              \"key\" : \"value\"\n" +
            "            }\n" +
            "          }\n" +
            "        },\n" +
            "        \"aliases\" : [\n" +
            "          \"alias\"\n" +
            "        ],\n" +
            "        \"primary_terms\" : {\n" +
            "          \"0\" : 1\n" +
            "        },\n" +
            "        \"in_sync_allocations\" : {\n" +
            "          \"0\" : [\n" +
            "            \"allocationId\"\n" +
            "          ]\n" +
            "        },\n" +
            "        \"rollover_info\" : {\n" +
            "          \"rolloveAlias\" : {\n" +
            "            \"met_conditions\" : { },\n" +
            "            \"time\" : 1\n" +
            "          }\n" +
            "        }\n" +
            "      }\n" +
            "    },\n" +
            "    \"index-graveyard\" : {\n" +
            "      \"tombstones\" : [ ]\n" +
            "    }\n" +
            "  }\n" +
            "}", Strings.toString(builder));
    }

    public void testToXContentAPI_FlatSettingFalse_ReduceMappingTrue() throws IOException {
        Map<String, String> mapParams = new HashMap<>(){{
            put(MetaData.CONTEXT_MODE_PARAM, CONTEXT_MODE_API);
            put("flat_settings", "false");
            put("reduce_mappings", "true");
        }};

        final MetaData metaData = buildMetaData();

        XContentBuilder builder = JsonXContent.contentBuilder().prettyPrint();
        builder.startObject();
        metaData.toXContent(builder, new ToXContent.MapParams(mapParams));
        builder.endObject();

        assertEquals("{\n" +
            "  \"metadata\" : {\n" +
            "    \"cluster_uuid\" : \"clusterUUID\",\n" +
            "    \"cluster_uuid_committed\" : false,\n" +
            "    \"cluster_coordination\" : {\n" +
            "      \"term\" : 1,\n" +
            "      \"last_committed_config\" : [\n" +
            "        \"commitedConfigurationNodeId\"\n" +
            "      ],\n" +
            "      \"last_accepted_config\" : [\n" +
            "        \"acceptedConfigurationNodeId\"\n" +
            "      ],\n" +
            "      \"voting_config_exclusions\" : [\n" +
            "        {\n" +
            "          \"node_id\" : \"exlucdedNodeId\",\n" +
            "          \"node_name\" : \"excludedNodeName\"\n" +
            "        }\n" +
            "      ]\n" +
            "    },\n" +
            "    \"templates\" : {\n" +
            "      \"template\" : {\n" +
            "        \"order\" : 0,\n" +
            "        \"index_patterns\" : [\n" +
            "          \"pattern1\",\n" +
            "          \"pattern2\"\n" +
            "        ],\n" +
            "        \"settings\" : {\n" +
            "          \"index\" : {\n" +
            "            \"version\" : {\n" +
            "              \"created\" : \"" + Version.CURRENT.id + "\"\n" +
            "            }\n" +
            "          }\n" +
            "        },\n" +
            "        \"mappings\" : { },\n" +
            "        \"aliases\" : { }\n" +
            "      }\n" +
            "    },\n" +
            "    \"indices\" : {\n" +
            "      \"index\" : {\n" +
            "        \"version\" : 2,\n" +
            "        \"mapping_version\" : 1,\n" +
            "        \"settings_version\" : 1,\n" +
            "        \"aliases_version\" : 1,\n" +
            "        \"routing_num_shards\" : 1,\n" +
            "        \"state\" : \"open\",\n" +
            "        \"settings\" : {\n" +
            "          \"index\" : {\n" +
            "            \"number_of_shards\" : \"1\",\n" +
            "            \"number_of_replicas\" : \"2\",\n" +
            "            \"version\" : {\n" +
            "              \"created\" : \"" + Version.CURRENT.id + "\"\n" +
            "            }\n" +
            "          }\n" +
            "        },\n" +
            "        \"mappings\" : {\n" +
            "          \"type\" : {\n" +
            "            \"type1\" : {\n" +
            "              \"key\" : \"value\"\n" +
            "            }\n" +
            "          }\n" +
            "        },\n" +
            "        \"aliases\" : [\n" +
            "          \"alias\"\n" +
            "        ],\n" +
            "        \"primary_terms\" : {\n" +
            "          \"0\" : 1\n" +
            "        },\n" +
            "        \"in_sync_allocations\" : {\n" +
            "          \"0\" : [\n" +
            "            \"allocationId\"\n" +
            "          ]\n" +
            "        },\n" +
            "        \"rollover_info\" : {\n" +
            "          \"rolloveAlias\" : {\n" +
            "            \"met_conditions\" : { },\n" +
            "            \"time\" : 1\n" +
            "          }\n" +
            "        }\n" +
            "      }\n" +
            "    },\n" +
            "    \"index-graveyard\" : {\n" +
            "      \"tombstones\" : [ ]\n" +
            "    }\n" +
            "  }\n" +
            "}", Strings.toString(builder));
    }


    private MetaData buildMetaData() throws IOException {
        return MetaData.builder()
            .clusterUUID("clusterUUID")
            .coordinationMetaData(CoordinationMetaData.builder()
                .term(1)
                .lastCommittedConfiguration(new CoordinationMetaData.VotingConfiguration(new HashSet<>(){{
                    add("commitedConfigurationNodeId");
                }}))
                .lastAcceptedConfiguration(new CoordinationMetaData.VotingConfiguration(new HashSet<>(){{
                    add("acceptedConfigurationNodeId");
                }}))
                .addVotingConfigExclusion(new CoordinationMetaData.VotingConfigExclusion("exlucdedNodeId", "excludedNodeName"))
                .build())
            .persistentSettings(Settings.builder()
                .put(SETTING_VERSION_CREATED, Version.CURRENT.id).build())
            .transientSettings(Settings.builder()
                .put(SETTING_VERSION_CREATED, Version.CURRENT.id).build())
            .put(IndexMetaData.builder("index")
                .state(IndexMetaData.State.OPEN)
                .settings(Settings.builder()
                    .put(SETTING_VERSION_CREATED, Version.CURRENT.id))
                .putMapping(new MappingMetaData("type",
                    new HashMap<>(){{
                        put("type1", new HashMap<String, Object>(){{
                            put("key", "value");
                        }});
                    }}))
                .putAlias(AliasMetaData.builder("alias")
                    .indexRouting("indexRouting")
                    .build())
                .numberOfShards(1)
                .primaryTerm(0, 1L)
                .putInSyncAllocationIds(0, new HashSet<>(){{
                    add("allocationId");
                }})
                .numberOfReplicas(2)
                .putRolloverInfo(new RolloverInfo("rolloveAlias", new ArrayList<>(), 1L)))
            .put(IndexTemplateMetaData.builder("template")
                .patterns(List.of("pattern1", "pattern2"))
                .order(0)
                .settings(Settings.builder().put(SETTING_VERSION_CREATED, Version.CURRENT.id))
                .putMapping("type", "{ \"key1\": {} }")
                .build())
            .build();
    }

    public static class CustomMetaData extends TestCustomMetaData {
        public static final String TYPE = "custom_md";

        CustomMetaData(String data) {
            super(data);
        }

        @Override
        public String getWriteableName() {
            return TYPE;
        }

        @Override
        public Version getMinimalSupportedVersion() {
            return Version.CURRENT;
        }

        @Override
        public EnumSet<MetaData.XContentContext> context() {
            return EnumSet.of(MetaData.XContentContext.GATEWAY, MetaData.XContentContext.SNAPSHOT);
        }
    }
}<|MERGE_RESOLUTION|>--- conflicted
+++ resolved
@@ -98,148 +98,12 @@
                 .put(new DataStream("data-stream2", "@timestamp2", Collections.emptyList()))
                 .build();
 
-<<<<<<< HEAD
         XContentBuilder builder = JsonXContent.contentBuilder();
         builder.startObject();
         MetaData.FORMAT.toXContent(builder, metaData);
         builder.endObject();
 
-        MetaData parsedMetaData = MetaData.Builder.fromXContent(createParser(builder), false);
-=======
-        String metaDataSource = MetaData.Builder.toXContent(metaData);
-
-        MetaData parsedMetaData = MetaData.Builder.fromXContent(createParser(JsonXContent.jsonXContent, metaDataSource));
-
-        IndexMetaData indexMetaData = parsedMetaData.index("test1");
-        assertThat(indexMetaData.primaryTerm(0), equalTo(1L));
-        assertThat(indexMetaData.getNumberOfShards(), equalTo(1));
-        assertThat(indexMetaData.getNumberOfReplicas(), equalTo(2));
-        assertThat(indexMetaData.getCreationDate(), equalTo(-1L));
-        assertThat(indexMetaData.getSettings().size(), equalTo(3));
-        assertNull(indexMetaData.mapping());
-
-        indexMetaData = parsedMetaData.index("test2");
-        assertThat(indexMetaData.getNumberOfShards(), equalTo(2));
-        assertThat(indexMetaData.getNumberOfReplicas(), equalTo(3));
-        assertThat(indexMetaData.primaryTerm(0), equalTo(2L));
-        assertThat(indexMetaData.primaryTerm(1), equalTo(2L));
-        assertThat(indexMetaData.getCreationDate(), equalTo(-1L));
-        assertThat(indexMetaData.getSettings().size(), equalTo(5));
-        assertThat(indexMetaData.getSettings().get("setting1"), equalTo("value1"));
-        assertThat(indexMetaData.getSettings().get("setting2"), equalTo("value2"));
-        assertNull(indexMetaData.mapping());
-
-        indexMetaData = parsedMetaData.index("test3");
-        assertThat(indexMetaData.getNumberOfShards(), equalTo(1));
-        assertThat(indexMetaData.getNumberOfReplicas(), equalTo(2));
-        assertThat(indexMetaData.getCreationDate(), equalTo(-1L));
-        assertThat(indexMetaData.getSettings().size(), equalTo(3));
-        assertThat(indexMetaData.mapping().source().string(), equalTo(MAPPING_SOURCE1));
-
-        indexMetaData = parsedMetaData.index("test4");
-        assertThat(indexMetaData.getCreationDate(), equalTo(2L));
-        assertThat(indexMetaData.getNumberOfShards(), equalTo(1));
-        assertThat(indexMetaData.getNumberOfReplicas(), equalTo(2));
-        assertThat(indexMetaData.getSettings().size(), equalTo(4));
-        assertNull(indexMetaData.mapping());
-
-        indexMetaData = parsedMetaData.index("test5");
-        assertThat(indexMetaData.getNumberOfShards(), equalTo(1));
-        assertThat(indexMetaData.getNumberOfReplicas(), equalTo(2));
-        assertThat(indexMetaData.getCreationDate(), equalTo(-1L));
-        assertThat(indexMetaData.getSettings().size(), equalTo(5));
-        assertThat(indexMetaData.getSettings().get("setting1"), equalTo("value1"));
-        assertThat(indexMetaData.getSettings().get("setting2"), equalTo("value2"));
-        assertThat(indexMetaData.mapping().source().string(), equalTo(MAPPING_SOURCE2));
-
-        indexMetaData = parsedMetaData.index("test6");
-        assertThat(indexMetaData.getNumberOfShards(), equalTo(1));
-        assertThat(indexMetaData.getNumberOfReplicas(), equalTo(2));
-        assertThat(indexMetaData.getCreationDate(), equalTo(2L));
-        assertThat(indexMetaData.getSettings().size(), equalTo(6));
-        assertThat(indexMetaData.getSettings().get("setting1"), equalTo("value1"));
-        assertThat(indexMetaData.getSettings().get("setting2"), equalTo("value2"));
-        assertNull(indexMetaData.mapping());
-
-        indexMetaData = parsedMetaData.index("test7");
-        assertThat(indexMetaData.getNumberOfShards(), equalTo(1));
-        assertThat(indexMetaData.getNumberOfReplicas(), equalTo(2));
-        assertThat(indexMetaData.getCreationDate(), equalTo(2L));
-        assertThat(indexMetaData.getSettings().size(), equalTo(4));
-        assertThat(indexMetaData.mapping().source().string(), equalTo(MAPPING_SOURCE2));
-
-        indexMetaData = parsedMetaData.index("test8");
-        assertThat(indexMetaData.getNumberOfShards(), equalTo(1));
-        assertThat(indexMetaData.getNumberOfReplicas(), equalTo(2));
-        assertThat(indexMetaData.getCreationDate(), equalTo(-1L));
-        assertThat(indexMetaData.getSettings().size(), equalTo(5));
-        assertThat(indexMetaData.getSettings().get("setting1"), equalTo("value1"));
-        assertThat(indexMetaData.getSettings().get("setting2"), equalTo("value2"));
-        assertThat(indexMetaData.mapping().source().string(), equalTo(MAPPING_SOURCE1));
-        assertThat(indexMetaData.getAliases().size(), equalTo(2));
-        assertThat(indexMetaData.getAliases().get("alias1").alias(), equalTo("alias1"));
-        assertThat(indexMetaData.getAliases().get("alias2").alias(), equalTo("alias2"));
-
-        indexMetaData = parsedMetaData.index("test9");
-        assertThat(indexMetaData.getNumberOfShards(), equalTo(1));
-        assertThat(indexMetaData.getNumberOfReplicas(), equalTo(2));
-        assertThat(indexMetaData.getCreationDate(), equalTo(2L));
-        assertThat(indexMetaData.getSettings().size(), equalTo(6));
-        assertThat(indexMetaData.getSettings().get("setting1"), equalTo("value1"));
-        assertThat(indexMetaData.getSettings().get("setting2"), equalTo("value2"));
-        assertThat(indexMetaData.mapping().source().string(), equalTo(MAPPING_SOURCE1));
-        assertThat(indexMetaData.getAliases().size(), equalTo(2));
-        assertThat(indexMetaData.getAliases().get("alias1").alias(), equalTo("alias1"));
-        assertThat(indexMetaData.getAliases().get("alias2").alias(), equalTo("alias2"));
-
-        indexMetaData = parsedMetaData.index("test10");
-        assertThat(indexMetaData.getNumberOfShards(), equalTo(1));
-        assertThat(indexMetaData.getNumberOfReplicas(), equalTo(2));
-        assertThat(indexMetaData.getCreationDate(), equalTo(-1L));
-        assertThat(indexMetaData.getSettings().size(), equalTo(5));
-        assertThat(indexMetaData.getSettings().get("setting1"), equalTo("value1"));
-        assertThat(indexMetaData.getSettings().get("setting2"), equalTo("value2"));
-        assertThat(indexMetaData.mapping().source().string(), equalTo(MAPPING_SOURCE1));
-        assertThat(indexMetaData.getAliases().size(), equalTo(2));
-        assertThat(indexMetaData.getAliases().get("alias1").alias(), equalTo("alias1"));
-        assertThat(indexMetaData.getAliases().get("alias2").alias(), equalTo("alias2"));
-
-        indexMetaData = parsedMetaData.index("test11");
-        assertThat(indexMetaData.getNumberOfShards(), equalTo(1));
-        assertThat(indexMetaData.getNumberOfReplicas(), equalTo(2));
-        assertThat(indexMetaData.getCreationDate(), equalTo(-1L));
-        assertThat(indexMetaData.getSettings().size(), equalTo(5));
-        assertThat(indexMetaData.getSettings().get("setting1"), equalTo("value1"));
-        assertThat(indexMetaData.getSettings().get("setting2"), equalTo("value2"));
-        assertThat(indexMetaData.mapping().source().string(), equalTo(MAPPING_SOURCE1));
-        assertThat(indexMetaData.getAliases().size(), equalTo(3));
-        assertThat(indexMetaData.getAliases().get("alias1").alias(), equalTo("alias1"));
-        assertThat(indexMetaData.getAliases().get("alias1").filter().string(), equalTo(ALIAS_FILTER1));
-        assertThat(indexMetaData.getAliases().get("alias2").alias(), equalTo("alias2"));
-        assertThat(indexMetaData.getAliases().get("alias2").filter(), nullValue());
-        assertThat(indexMetaData.getAliases().get("alias2").writeIndex(),
-            equalTo(metaData.index("test11").getAliases().get("alias2").writeIndex()));
-        assertThat(indexMetaData.getAliases().get("alias4").alias(), equalTo("alias4"));
-        assertThat(indexMetaData.getAliases().get("alias4").filter().string(), equalTo(ALIAS_FILTER2));
-
-        indexMetaData = parsedMetaData.index("test12");
-        assertThat(indexMetaData.getNumberOfShards(), equalTo(1));
-        assertThat(indexMetaData.getNumberOfReplicas(), equalTo(2));
-        assertThat(indexMetaData.getCreationDate(), equalTo(2L));
-        assertThat(indexMetaData.getSettings().size(), equalTo(6));
-        assertThat(indexMetaData.getSettings().get("setting1"), equalTo("value1"));
-        assertThat(indexMetaData.getSettings().get("setting2"), equalTo("value2"));
-        assertThat(indexMetaData.mapping().source().string(), equalTo(MAPPING_SOURCE1));
-        assertThat(indexMetaData.getAliases().size(), equalTo(3));
-        assertThat(indexMetaData.getAliases().get("alias1").alias(), equalTo("alias1"));
-        assertThat(indexMetaData.getAliases().get("alias1").filter().string(), equalTo(ALIAS_FILTER1));
-        assertThat(indexMetaData.getAliases().get("alias3").alias(), equalTo("alias3"));
-        assertThat(indexMetaData.getAliases().get("alias3").filter(), nullValue());
-        assertThat(indexMetaData.getAliases().get("alias3").writeIndex(),
-            equalTo(metaData.index("test12").getAliases().get("alias3").writeIndex()));
-        assertThat(indexMetaData.getAliases().get("alias4").alias(), equalTo("alias4"));
-        assertThat(indexMetaData.getAliases().get("alias4").filter().string(), equalTo(ALIAS_FILTER2));
->>>>>>> 53f44e06
+        MetaData parsedMetaData = MetaData.Builder.fromXContent(createParser(builder));
 
         // templates
         assertThat(parsedMetaData.templates().get("foo").name(), is("foo"));
