/*
 * Copyright Elasticsearch B.V. and/or licensed to Elasticsearch B.V. under one
 * or more contributor license agreements. Licensed under the Elastic License
 * 2.0 and the Server Side Public License, v 1; you may not use this file except
 * in compliance with, at your election, the Elastic License 2.0 or the Server
 * Side Public License, v 1.
 */
package org.elasticsearch.cluster.metadata;

import org.apache.lucene.tests.util.LuceneTestCase;
import org.elasticsearch.action.admin.indices.rollover.MaxAgeCondition;
import org.elasticsearch.action.admin.indices.rollover.RolloverConfiguration;
import org.elasticsearch.action.admin.indices.rollover.RolloverConfigurationTests;
import org.elasticsearch.action.admin.indices.rollover.RolloverInfo;
import org.elasticsearch.action.downsample.DownsampleConfig;
import org.elasticsearch.cluster.ClusterState;
import org.elasticsearch.common.Strings;
import org.elasticsearch.common.UUIDs;
import org.elasticsearch.common.io.stream.Writeable;
import org.elasticsearch.common.settings.Settings;
import org.elasticsearch.core.Nullable;
import org.elasticsearch.core.TimeValue;
import org.elasticsearch.core.Tuple;
import org.elasticsearch.index.Index;
import org.elasticsearch.index.IndexMode;
import org.elasticsearch.index.IndexSettings;
import org.elasticsearch.index.IndexVersion;
import org.elasticsearch.index.mapper.DateFieldMapper;
import org.elasticsearch.search.aggregations.bucket.histogram.DateHistogramInterval;
import org.elasticsearch.test.AbstractXContentSerializingTestCase;
import org.elasticsearch.test.ESTestCase;
import org.elasticsearch.xcontent.ToXContent;
import org.elasticsearch.xcontent.XContentBuilder;
import org.elasticsearch.xcontent.XContentParser;
import org.elasticsearch.xcontent.XContentType;

import java.io.IOException;
import java.time.Instant;
import java.time.temporal.ChronoUnit;
import java.util.ArrayList;
import java.util.Arrays;
import java.util.HashMap;
import java.util.HashSet;
import java.util.List;
import java.util.Locale;
import java.util.Map;
import java.util.concurrent.atomic.AtomicReference;
import java.util.function.Predicate;

import static org.elasticsearch.cluster.metadata.DataStream.getDefaultBackingIndexName;
import static org.elasticsearch.cluster.metadata.DataStreamTestHelper.newInstance;
import static org.elasticsearch.cluster.metadata.DataStreamTestHelper.randomGlobalRetention;
import static org.elasticsearch.cluster.metadata.DataStreamTestHelper.randomIndexInstances;
import static org.elasticsearch.cluster.metadata.DataStreamTestHelper.randomNonEmptyIndexInstances;
import static org.elasticsearch.index.IndexSettings.LIFECYCLE_ORIGINATION_DATE;
import static org.hamcrest.Matchers.containsString;
import static org.hamcrest.Matchers.equalTo;
import static org.hamcrest.Matchers.everyItem;
import static org.hamcrest.Matchers.hasItems;
import static org.hamcrest.Matchers.hasSize;
import static org.hamcrest.Matchers.in;
import static org.hamcrest.Matchers.is;
import static org.hamcrest.Matchers.not;
import static org.hamcrest.Matchers.notNullValue;
import static org.hamcrest.Matchers.nullValue;

public class DataStreamTests extends AbstractXContentSerializingTestCase<DataStream> {

    @Override
    protected DataStream doParseInstance(XContentParser parser) throws IOException {
        return DataStream.fromXContent(parser);
    }

    @Override
    protected Writeable.Reader<DataStream> instanceReader() {
        return DataStream::read;
    }

    @Override
    protected DataStream createTestInstance() {
        return DataStreamTestHelper.randomInstance();
    }

    @Override
    protected DataStream mutateInstance(DataStream instance) {
        var name = instance.getName();
        var indices = instance.getIndices();
        var generation = instance.getGeneration();
        var metadata = instance.getMetadata();
        var isHidden = instance.isHidden();
        var isReplicated = instance.isReplicated();
        var isSystem = instance.isSystem();
        var allowsCustomRouting = instance.isAllowCustomRouting();
        var indexMode = instance.getIndexMode();
        var lifecycle = instance.getLifecycle();
        var failureStore = instance.isFailureStoreEnabled();
        var failureIndices = instance.getFailureIndices().getIndices();
        var rolloverOnWrite = instance.rolloverOnWrite();
        var autoShardingEvent = instance.getAutoShardingEvent();
        var failureRolloverOnWrite = instance.getFailureIndices().isRolloverOnWrite();
        var failureAutoShardingEvent = instance.getBackingIndices().getAutoShardingEvent();
        switch (between(0, 14)) {
            case 0 -> name = randomAlphaOfLength(10);
            case 1 -> indices = randomNonEmptyIndexInstances();
            case 2 -> generation = instance.getGeneration() + randomIntBetween(1, 10);
            case 3 -> metadata = randomBoolean() && metadata != null ? null : Map.of("key", randomAlphaOfLength(10));
            case 4 -> {
                if (isHidden) {
                    isHidden = false;
                    isSystem = false; // To ensure that we generate a valid combination, system indices should be always hidden
                } else {
                    isHidden = true;
                }
            }
            case 5 -> {
                isReplicated = isReplicated == false;
                // Replicated data streams cannot be marked for lazy rollover.
                rolloverOnWrite = isReplicated == false && rolloverOnWrite;
                failureRolloverOnWrite = isReplicated == false && failureRolloverOnWrite;
            }
            case 6 -> {
                if (isSystem == false) {
                    isSystem = true;
                    isHidden = true; // A system data stream must always be hidden
                } else {
                    isSystem = false;
                }
            }
            case 7 -> allowsCustomRouting = allowsCustomRouting == false;
            case 8 -> indexMode = randomBoolean() && indexMode != null
                ? null
                : randomValueOtherThan(indexMode, () -> randomFrom(IndexMode.values()));
            case 9 -> lifecycle = randomBoolean() && lifecycle != null
                ? null
                : DataStreamLifecycle.newBuilder().dataRetention(randomMillisUpToYear9999()).build();
            case 10 -> {
                failureIndices = randomValueOtherThan(failureIndices, DataStreamTestHelper::randomIndexInstances);
                failureStore = failureIndices.isEmpty() == false;
            }
            case 11 -> {
                rolloverOnWrite = rolloverOnWrite == false;
                isReplicated = rolloverOnWrite == false && isReplicated;
            }
            case 12 -> {
                if (randomBoolean() || autoShardingEvent == null) {
                    // If we're mutating the auto sharding event of the failure store, we need to ensure there's at least one failure index.
                    if (failureIndices.isEmpty()) {
                        failureIndices = DataStreamTestHelper.randomIndexInstances();
                        failureStore = true;
                    }
                    autoShardingEvent = new DataStreamAutoShardingEvent(
                        failureIndices.get(failureIndices.size() - 1).getName(),
                        randomIntBetween(1, 10),
                        randomMillisUpToYear9999()
                    );
                } else {
                    autoShardingEvent = null;
                }
            }
            case 13 -> {
                failureRolloverOnWrite = failureRolloverOnWrite == false;
                isReplicated = failureRolloverOnWrite == false && isReplicated;
            }
            case 14 -> {
                failureAutoShardingEvent = randomBoolean() && failureAutoShardingEvent != null
                    ? null
                    : new DataStreamAutoShardingEvent(
                        indices.get(indices.size() - 1).getName(),
                        randomIntBetween(1, 10),
                        randomMillisUpToYear9999()
                    );
            }
        }

        return new DataStream(
            name,
            generation,
            metadata,
            isHidden,
            isReplicated,
            isSystem,
            System::currentTimeMillis,
            allowsCustomRouting,
            indexMode,
            lifecycle,
            failureStore,
            new DataStream.DataStreamIndices(DataStream.BACKING_INDEX_PREFIX, indices, rolloverOnWrite, autoShardingEvent),
            new DataStream.DataStreamIndices(
                DataStream.BACKING_INDEX_PREFIX,
                failureIndices,
                failureRolloverOnWrite,
                failureAutoShardingEvent
            )
        );
    }

    public void testRollover() {
        DataStream ds = DataStreamTestHelper.randomInstance().promoteDataStream();
        Tuple<String, Long> newCoordinates = ds.nextWriteIndexAndGeneration(Metadata.EMPTY_METADATA, ds.getBackingIndices());
        final DataStream rolledDs = ds.rollover(new Index(newCoordinates.v1(), UUIDs.randomBase64UUID()), newCoordinates.v2(), false, null);
        assertThat(rolledDs.getName(), equalTo(ds.getName()));
        assertThat(rolledDs.getGeneration(), equalTo(ds.getGeneration() + 1));
        assertThat(rolledDs.getIndices().size(), equalTo(ds.getIndices().size() + 1));
        assertTrue(rolledDs.getIndices().containsAll(ds.getIndices()));
        assertTrue(rolledDs.getIndices().contains(rolledDs.getWriteIndex()));
        // Irrespective of whether the rollover was performed lazily, rolloverOnWrite should always be set to false after rollover.
        assertFalse(rolledDs.rolloverOnWrite());
    }

    public void testRolloverWithConflictingBackingIndexName() {
        // used a fixed time provider to guarantee name conflicts
        DataStream ds = DataStreamTestHelper.randomInstance(() -> 0L).promoteDataStream();

        // create some indices with names that conflict with the names of the data stream's backing indices
        int numConflictingIndices = randomIntBetween(1, 10);
        Metadata.Builder builder = Metadata.builder();
        for (int k = 1; k <= numConflictingIndices; k++) {
            IndexMetadata im = IndexMetadata.builder(DataStream.getDefaultBackingIndexName(ds.getName(), ds.getGeneration() + k, 0L))
                .settings(settings(IndexVersion.current()))
                .numberOfShards(1)
                .numberOfReplicas(1)
                .build();
            builder.put(im, false);
        }

        final Tuple<String, Long> newCoordinates = ds.nextWriteIndexAndGeneration(builder.build(), ds.getBackingIndices());
        final DataStream rolledDs = ds.rollover(new Index(newCoordinates.v1(), UUIDs.randomBase64UUID()), newCoordinates.v2(), false, null);
        assertThat(rolledDs.getName(), equalTo(ds.getName()));
        assertThat(rolledDs.getGeneration(), equalTo(ds.getGeneration() + numConflictingIndices + 1));
        assertThat(rolledDs.getIndices().size(), equalTo(ds.getIndices().size() + 1));
        assertTrue(rolledDs.getIndices().containsAll(ds.getIndices()));
        assertTrue(rolledDs.getIndices().contains(rolledDs.getWriteIndex()));
        assertThat(rolledDs.getIndexMode(), equalTo(ds.getIndexMode()));
    }

    public void testRolloverUpgradeToTsdbDataStream() {
        DataStream ds = DataStreamTestHelper.randomInstance()
            .copy()
            .setReplicated(false)
            .setIndexMode(randomBoolean() ? IndexMode.STANDARD : null)
            .build();
        var newCoordinates = ds.nextWriteIndexAndGeneration(Metadata.EMPTY_METADATA, ds.getBackingIndices());

        var rolledDs = ds.rollover(new Index(newCoordinates.v1(), UUIDs.randomBase64UUID()), newCoordinates.v2(), true, null);
        assertThat(rolledDs.getName(), equalTo(ds.getName()));
        assertThat(rolledDs.getGeneration(), equalTo(ds.getGeneration() + 1));
        assertThat(rolledDs.getIndices().size(), equalTo(ds.getIndices().size() + 1));
        assertTrue(rolledDs.getIndices().containsAll(ds.getIndices()));
        assertTrue(rolledDs.getIndices().contains(rolledDs.getWriteIndex()));
        assertThat(rolledDs.getIndexMode(), equalTo(IndexMode.TIME_SERIES));
    }

    public void testRolloverDowngradeToRegularDataStream() {
        DataStream ds = DataStreamTestHelper.randomInstance().copy().setReplicated(false).setIndexMode(IndexMode.TIME_SERIES).build();
        var newCoordinates = ds.nextWriteIndexAndGeneration(Metadata.EMPTY_METADATA, ds.getBackingIndices());

        var rolledDs = ds.rollover(new Index(newCoordinates.v1(), UUIDs.randomBase64UUID()), newCoordinates.v2(), false, null);
        assertThat(rolledDs.getName(), equalTo(ds.getName()));
        assertThat(rolledDs.getGeneration(), equalTo(ds.getGeneration() + 1));
        assertThat(rolledDs.getIndices().size(), equalTo(ds.getIndices().size() + 1));
        assertTrue(rolledDs.getIndices().containsAll(ds.getIndices()));
        assertTrue(rolledDs.getIndices().contains(rolledDs.getWriteIndex()));
        assertThat(rolledDs.getIndexMode(), nullValue());
    }

    public void testRolloverFailureStore() {
        DataStream ds = DataStreamTestHelper.randomInstance(true).promoteDataStream();
        Tuple<String, Long> newCoordinates = ds.nextWriteIndexAndGeneration(Metadata.EMPTY_METADATA, ds.getFailureIndices());
        final DataStream rolledDs = ds.rolloverFailureStore(new Index(newCoordinates.v1(), UUIDs.randomBase64UUID()), newCoordinates.v2());
        assertThat(rolledDs.getName(), equalTo(ds.getName()));
        assertThat(rolledDs.getGeneration(), equalTo(ds.getGeneration() + 1));
        assertThat(rolledDs.getIndices().size(), equalTo(ds.getIndices().size()));
        // Ensure that the rolloverOnWrite flag hasn't changed when rolling over a failure store.
        assertThat(rolledDs.rolloverOnWrite(), equalTo(ds.rolloverOnWrite()));
        assertThat(rolledDs.getFailureIndices().getIndices().size(), equalTo(ds.getFailureIndices().getIndices().size() + 1));
        assertTrue(rolledDs.getIndices().containsAll(ds.getIndices()));
        assertTrue(rolledDs.getIndices().contains(rolledDs.getWriteIndex()));
        assertTrue(rolledDs.getFailureIndices().getIndices().containsAll(ds.getFailureIndices().getIndices()));
        assertTrue(rolledDs.getFailureIndices().getIndices().contains(rolledDs.getFailureStoreWriteIndex()));
    }

    public void testRemoveBackingIndex() {
        DataStream original = createRandomDataStream();
        int indexToRemove = randomIntBetween(1, original.getIndices().size() - 1);

        DataStream updated = original.removeBackingIndex(original.getIndices().get(indexToRemove - 1));
        assertThat(updated.getName(), equalTo(original.getName()));
        assertThat(updated.getGeneration(), equalTo(original.getGeneration() + 1));
        assertThat(updated.getIndices().size(), equalTo(original.getIndices().size() - 1));
        for (int k = 0; k < (original.getIndices().size() - 1); k++) {
            assertThat(updated.getIndices().get(k), equalTo(original.getIndices().get(k < (indexToRemove - 1) ? k : k + 1)));
        }
    }

    public void testRemoveBackingIndexThatDoesNotExist() {
        DataStream original = createRandomDataStream();
        final Index indexToRemove = new Index(randomAlphaOfLength(4), UUIDs.randomBase64UUID(random()));

        IllegalArgumentException e = expectThrows(IllegalArgumentException.class, () -> original.removeBackingIndex(indexToRemove));
        assertThat(
            e.getMessage(),
            equalTo(Strings.format("index [%s] is not part of data stream [%s]", indexToRemove.getName(), original.getName()))
        );
    }

    public void testRemoveBackingWriteIndex() {
        DataStream original = createRandomDataStream();

        IllegalArgumentException e = expectThrows(
            IllegalArgumentException.class,
            () -> original.removeBackingIndex(original.getIndices().get(original.getIndices().size() - 1))
        );
        assertThat(
            e.getMessage(),
            equalTo(
                String.format(
                    Locale.ROOT,
                    "cannot remove backing index [%s] of data stream [%s] because it is the write index",
                    original.getIndices().get(original.getIndices().size() - 1).getName(),
                    original.getName()
                )
            )
        );
    }

    public void testRemoveFailureStoreIndex() {
        DataStream original = createRandomDataStream();
        int indexToRemove = randomIntBetween(1, original.getFailureIndices().getIndices().size() - 1);

        DataStream updated = original.removeFailureStoreIndex(original.getFailureIndices().getIndices().get(indexToRemove - 1));
        assertThat(updated.getName(), equalTo(original.getName()));
        assertThat(updated.getGeneration(), equalTo(original.getGeneration() + 1));
        assertThat(updated.getIndices().size(), equalTo(original.getIndices().size()));
        assertThat(updated.getFailureIndices().getIndices().size(), equalTo(original.getFailureIndices().getIndices().size() - 1));
        for (int k = 0; k < (original.getFailureIndices().getIndices().size() - 1); k++) {
            assertThat(
                updated.getFailureIndices().getIndices().get(k),
                equalTo(original.getFailureIndices().getIndices().get(k < (indexToRemove - 1) ? k : k + 1))
            );
        }
    }

    public void testRemoveFailureStoreIndexThatDoesNotExist() {
        DataStream original = createRandomDataStream();
        final Index indexToRemove = new Index(randomAlphaOfLength(4), UUIDs.randomBase64UUID(random()));

        IllegalArgumentException e = expectThrows(IllegalArgumentException.class, () -> original.removeFailureStoreIndex(indexToRemove));
        assertThat(
            e.getMessage(),
            equalTo(Strings.format("index [%s] is not part of data stream [%s] failure store", indexToRemove.getName(), original.getName()))
        );
    }

    public void testRemoveFailureStoreWriteIndex() {
        DataStream original = createRandomDataStream();

        IllegalArgumentException e = expectThrows(
            IllegalArgumentException.class,
            () -> original.removeFailureStoreIndex(
                original.getFailureIndices().getIndices().get(original.getFailureIndices().getIndices().size() - 1)
            )
        );
        assertThat(
            e.getMessage(),
            equalTo(
                String.format(
                    Locale.ROOT,
                    "cannot remove backing index [%s] of data stream [%s] because it is the write index",
                    original.getFailureIndices().getIndices().get(original.getFailureIndices().getIndices().size() - 1).getName(),
                    original.getName()
                )
            )
        );
    }

    public void testAddBackingIndex() {
        Metadata.Builder builder = Metadata.builder();

        DataStream original = createRandomDataStream();
        builder.put(original);

        createMetadataForIndices(builder, original.getIndices());

        Index indexToAdd = new Index(randomAlphaOfLength(4), UUIDs.randomBase64UUID(random()));
        builder.put(
            IndexMetadata.builder(indexToAdd.getName())
                .settings(settings(IndexVersion.current()))
                .numberOfShards(1)
                .numberOfReplicas(1)
                .build(),
            false
        );

        DataStream updated = original.addBackingIndex(builder.build(), indexToAdd);
        assertThat(updated.getName(), equalTo(original.getName()));
        assertThat(updated.getGeneration(), equalTo(original.getGeneration() + 1));
        assertThat(updated.getIndices().size(), equalTo(original.getIndices().size() + 1));
        for (int k = 1; k <= original.getIndices().size(); k++) {
            assertThat(updated.getIndices().get(k), equalTo(original.getIndices().get(k - 1)));
        }
        assertThat(updated.getIndices().get(0), equalTo(indexToAdd));
    }

    public void testAddBackingIndexThatIsPartOfAnotherDataStream() {
        Metadata.Builder builder = Metadata.builder();

        DataStream ds1 = createRandomDataStream();
        DataStream ds2 = createRandomDataStream();

        builder.put(ds1);
        builder.put(ds2);

        createMetadataForIndices(builder, ds1.getIndices());
        createMetadataForIndices(builder, ds1.getFailureIndices().getIndices());
        createMetadataForIndices(builder, ds2.getIndices());
        createMetadataForIndices(builder, ds2.getFailureIndices().getIndices());

        Index indexToAdd = randomFrom(ds2.getIndices().toArray(Index.EMPTY_ARRAY));

        IllegalArgumentException e = expectThrows(IllegalArgumentException.class, () -> ds1.addBackingIndex(builder.build(), indexToAdd));
        assertThat(
            e.getMessage(),
            equalTo(
                String.format(
                    Locale.ROOT,
                    "cannot add index [%s] to data stream [%s] because it is already a backing index on data stream [%s]",
                    indexToAdd.getName(),
                    ds1.getName(),
                    ds2.getName()
                )
            )
        );
    }

    public void testAddBackingIndexThatIsPartOfDataStreamFailureStore() {
        Metadata.Builder builder = Metadata.builder();

        DataStream ds1 = createRandomDataStream();
        DataStream ds2 = createRandomDataStream();
        builder.put(ds1);
        builder.put(ds2);

        createMetadataForIndices(builder, ds1.getIndices());
        createMetadataForIndices(builder, ds1.getFailureIndices().getIndices());
        createMetadataForIndices(builder, ds2.getIndices());
        createMetadataForIndices(builder, ds2.getFailureIndices().getIndices());

        Index indexToAdd = randomFrom(ds2.getFailureIndices().getIndices().toArray(Index.EMPTY_ARRAY));

        IllegalArgumentException e = expectThrows(IllegalArgumentException.class, () -> ds1.addBackingIndex(builder.build(), indexToAdd));
        assertThat(
            e.getMessage(),
            equalTo(
                String.format(
                    Locale.ROOT,
                    "cannot add index [%s] to data stream [%s] because it is already a failure store index on data stream [%s]",
                    indexToAdd.getName(),
                    ds1.getName(),
                    ds2.getName()
                )
            )
        );
    }

    public void testAddExistingBackingIndex() {
        Metadata.Builder builder = Metadata.builder();

        DataStream original = createRandomDataStream();
        builder.put(original);

        createMetadataForIndices(builder, original.getIndices());

        Index indexToAdd = randomFrom(original.getIndices().toArray(Index.EMPTY_ARRAY));

        DataStream updated = original.addBackingIndex(builder.build(), indexToAdd);
        assertThat(updated.getName(), equalTo(original.getName()));
        assertThat(updated.getGeneration(), equalTo(original.getGeneration()));
        assertThat(updated.getIndices().size(), equalTo(original.getIndices().size()));
        for (int k = 0; k < original.getIndices().size(); k++) {
            assertThat(updated.getIndices().get(k), equalTo(original.getIndices().get(k)));
        }
    }

    public void testAddBackingIndexWithAliases() {
        Metadata.Builder builder = Metadata.builder();

        DataStream original = createRandomDataStream();
        builder.put(original);

        createMetadataForIndices(builder, original.getIndices());

        Index indexToAdd = new Index(randomAlphaOfLength(4), UUIDs.randomBase64UUID(random()));
        IndexMetadata.Builder b = IndexMetadata.builder(indexToAdd.getName())
            .settings(settings(IndexVersion.current()))
            .numberOfShards(1)
            .numberOfReplicas(1);
        final int numAliases = randomIntBetween(1, 3);
        final String[] aliasNames = new String[numAliases];
        for (int k = 0; k < numAliases; k++) {
            aliasNames[k] = randomAlphaOfLength(6);
            b.putAlias(AliasMetadata.builder(aliasNames[k]));
        }
        builder.put(b.build(), false);
        Arrays.sort(aliasNames);

        IllegalArgumentException e = expectThrows(
            IllegalArgumentException.class,
            () -> original.addBackingIndex(builder.build(), indexToAdd)
        );
        assertThat(
            e.getMessage(),
            equalTo(
                String.format(
                    Locale.ROOT,
                    "cannot add index [%s] to data stream [%s] until its %s [%s] %s removed",
                    indexToAdd.getName(),
                    original.getName(),
                    numAliases > 1 ? "aliases" : "alias",
                    Strings.arrayToCommaDelimitedString(aliasNames),
                    numAliases > 1 ? "are" : "is"
                )
            )
        );
    }

    public void testAddFailureStoreIndex() {
        Metadata.Builder builder = Metadata.builder();

        DataStream original = createRandomDataStream();
        builder.put(original);

        createMetadataForIndices(builder, original.getIndices());
        createMetadataForIndices(builder, original.getFailureIndices().getIndices());

        Index indexToAdd = new Index(randomAlphaOfLength(4), UUIDs.randomBase64UUID(random()));
        builder.put(
            IndexMetadata.builder(indexToAdd.getName())
                .settings(settings(IndexVersion.current()))
                .numberOfShards(1)
                .numberOfReplicas(1)
                .build(),
            false
        );

        DataStream updated = original.addFailureStoreIndex(builder.build(), indexToAdd);
        assertThat(updated.getName(), equalTo(original.getName()));
        assertThat(updated.getGeneration(), equalTo(original.getGeneration() + 1));
        assertThat(updated.getIndices().size(), equalTo(original.getIndices().size()));
        assertThat(updated.getFailureIndices().getIndices().size(), equalTo(original.getFailureIndices().getIndices().size() + 1));
        for (int k = 1; k <= original.getFailureIndices().getIndices().size(); k++) {
            assertThat(updated.getFailureIndices().getIndices().get(k), equalTo(original.getFailureIndices().getIndices().get(k - 1)));
        }
        assertThat(updated.getFailureIndices().getIndices().get(0), equalTo(indexToAdd));
    }

    public void testAddFailureStoreIndexThatIsPartOfAnotherDataStream() {
        Metadata.Builder builder = Metadata.builder();

        DataStream ds1 = createRandomDataStream();
        DataStream ds2 = createRandomDataStream();
        builder.put(ds1);
        builder.put(ds2);

        createMetadataForIndices(builder, ds1.getIndices());
        createMetadataForIndices(builder, ds1.getFailureIndices().getIndices());
        createMetadataForIndices(builder, ds2.getIndices());
        createMetadataForIndices(builder, ds2.getFailureIndices().getIndices());

        Index indexToAdd = randomFrom(ds2.getFailureIndices().getIndices().toArray(Index.EMPTY_ARRAY));

        IllegalArgumentException e = expectThrows(
            IllegalArgumentException.class,
            () -> ds1.addFailureStoreIndex(builder.build(), indexToAdd)
        );
        assertThat(
            e.getMessage(),
            equalTo(
                String.format(
                    Locale.ROOT,
                    "cannot add index [%s] to data stream [%s] because it is already a failure store index on data stream [%s]",
                    indexToAdd.getName(),
                    ds1.getName(),
                    ds2.getName()
                )
            )
        );
    }

    public void testAddFailureStoreIndexThatIsPartOfDataStreamBackingIndices() {
        Metadata.Builder builder = Metadata.builder();

        DataStream ds1 = createRandomDataStream();
        DataStream ds2 = createRandomDataStream();
        builder.put(ds1);
        builder.put(ds2);

        createMetadataForIndices(builder, ds1.getIndices());
        createMetadataForIndices(builder, ds1.getFailureIndices().getIndices());
        createMetadataForIndices(builder, ds2.getIndices());
        createMetadataForIndices(builder, ds2.getFailureIndices().getIndices());

        Index indexToAdd = randomFrom(ds2.getIndices().toArray(Index.EMPTY_ARRAY));

        IllegalArgumentException e = expectThrows(
            IllegalArgumentException.class,
            () -> ds1.addFailureStoreIndex(builder.build(), indexToAdd)
        );
        assertThat(
            e.getMessage(),
            equalTo(
                String.format(
                    Locale.ROOT,
                    "cannot add index [%s] to data stream [%s] because it is already a backing index on data stream [%s]",
                    indexToAdd.getName(),
                    ds1.getName(),
                    ds2.getName()
                )
            )
        );
    }

    public void testAddExistingFailureStoreIndex() {
        Metadata.Builder builder = Metadata.builder();

        DataStream original = createRandomDataStream();
        builder.put(original);

        createMetadataForIndices(builder, original.getIndices());
        createMetadataForIndices(builder, original.getFailureIndices().getIndices());

        Index indexToAdd = randomFrom(original.getFailureIndices().getIndices().toArray(Index.EMPTY_ARRAY));

        DataStream updated = original.addFailureStoreIndex(builder.build(), indexToAdd);
        assertThat(updated.getName(), equalTo(original.getName()));
        assertThat(updated.getGeneration(), equalTo(original.getGeneration()));
        assertThat(updated.getIndices().size(), equalTo(original.getIndices().size()));
        assertThat(updated.getFailureIndices().getIndices().size(), equalTo(original.getFailureIndices().getIndices().size()));
        assertThat(updated.getFailureIndices().getIndices(), equalTo(original.getFailureIndices().getIndices()));
    }

    public void testAddFailureStoreIndexWithAliases() {
        Metadata.Builder builder = Metadata.builder();

        DataStream original = createRandomDataStream();
        builder.put(original);

        createMetadataForIndices(builder, original.getIndices());
        createMetadataForIndices(builder, original.getFailureIndices().getIndices());

        Index indexToAdd = new Index(randomAlphaOfLength(4), UUIDs.randomBase64UUID(random()));
        IndexMetadata.Builder b = IndexMetadata.builder(indexToAdd.getName())
            .settings(settings(IndexVersion.current()))
            .numberOfShards(1)
            .numberOfReplicas(1);
        final int numAliases = randomIntBetween(1, 3);
        final String[] aliasNames = new String[numAliases];
        for (int k = 0; k < numAliases; k++) {
            aliasNames[k] = randomAlphaOfLength(6);
            b.putAlias(AliasMetadata.builder(aliasNames[k]));
        }
        builder.put(b.build(), false);
        Arrays.sort(aliasNames);

        IllegalArgumentException e = expectThrows(
            IllegalArgumentException.class,
            () -> original.addFailureStoreIndex(builder.build(), indexToAdd)
        );
        assertThat(
            e.getMessage(),
            equalTo(
                String.format(
                    Locale.ROOT,
                    "cannot add index [%s] to data stream [%s] until its %s [%s] %s removed",
                    indexToAdd.getName(),
                    original.getName(),
                    numAliases > 1 ? "aliases" : "alias",
                    Strings.arrayToCommaDelimitedString(aliasNames),
                    numAliases > 1 ? "are" : "is"
                )
            )
        );
    }

    public void testDefaultBackingIndexName() {
        // this test does little more than flag that changing the default naming convention for backing indices
        // will also require changing a lot of hard-coded values in REST tests and docs
        long backingIndexNum = randomLongBetween(1, 1000001);
        String dataStreamName = randomAlphaOfLength(6);
        long epochMillis = randomLongBetween(1580536800000L, 1583042400000L);
        String dateString = DataStream.DATE_FORMATTER.formatMillis(epochMillis);
        String defaultBackingIndexName = DataStream.getDefaultBackingIndexName(dataStreamName, backingIndexNum, epochMillis);
        String expectedBackingIndexName = Strings.format(".ds-%s-%s-%06d", dataStreamName, dateString, backingIndexNum);
        assertThat(defaultBackingIndexName, equalTo(expectedBackingIndexName));
    }

    public void testDefaultFailureStoreName() {
        // this test does little more than flag that changing the default naming convention for failure store indices
        // will also require changing a lot of hard-coded values in REST tests and docs
        long failureStoreIndexNum = randomLongBetween(1, 1000001);
        String dataStreamName = randomAlphaOfLength(6);
        long epochMillis = randomLongBetween(1580536800000L, 1583042400000L);
        String dateString = DataStream.DATE_FORMATTER.formatMillis(epochMillis);
        String defaultFailureStoreName = DataStream.getDefaultFailureStoreName(dataStreamName, failureStoreIndexNum, epochMillis);
        String expectedFailureStoreName = Strings.format(".fs-%s-%s-%06d", dataStreamName, dateString, failureStoreIndexNum);
        assertThat(defaultFailureStoreName, equalTo(expectedFailureStoreName));
    }

    public void testReplaceBackingIndex() {
        DataStream original = createRandomDataStream();
        int indexToReplace = randomIntBetween(1, original.getIndices().size() - 1) - 1;

        Index newBackingIndex = new Index("replacement-index", UUIDs.randomBase64UUID(random()));
        DataStream updated = original.replaceBackingIndex(original.getIndices().get(indexToReplace), newBackingIndex);
        assertThat(updated.getName(), equalTo(original.getName()));
        assertThat(updated.getGeneration(), equalTo(original.getGeneration() + 1));
        assertThat(updated.getIndices().size(), equalTo(original.getIndices().size()));
        assertThat(updated.getIndices().get(indexToReplace), equalTo(newBackingIndex));

        for (int i = 0; i < original.getIndices().size(); i++) {
            if (i != indexToReplace) {
                assertThat(updated.getIndices().get(i), equalTo(original.getIndices().get(i)));
            }
        }
    }

    public void testReplaceBackingIndexThrowsExceptionIfIndexNotPartOfDataStream() {
        DataStream original = createRandomDataStream();

        Index standaloneIndex = new Index("index-foo", UUIDs.randomBase64UUID(random()));
        Index newBackingIndex = new Index("replacement-index", UUIDs.randomBase64UUID(random()));
        expectThrows(IllegalArgumentException.class, () -> original.replaceBackingIndex(standaloneIndex, newBackingIndex));
    }

    public void testReplaceBackingIndexThrowsExceptionIfReplacingWriteIndex() {
        int numBackingIndices = randomIntBetween(2, 32);
        int writeIndexPosition = numBackingIndices - 1;
        String dataStreamName = randomAlphaOfLength(10).toLowerCase(Locale.ROOT);

        List<Index> indices = new ArrayList<>(numBackingIndices);
        for (int i = 1; i <= numBackingIndices; i++) {
            indices.add(new Index(DataStream.getDefaultBackingIndexName(dataStreamName, i), UUIDs.randomBase64UUID(random())));
        }
        int generation = randomBoolean() ? numBackingIndices : numBackingIndices + randomIntBetween(1, 5);
        DataStream original = newInstance(dataStreamName, indices, generation, null);

        Index newBackingIndex = new Index("replacement-index", UUIDs.randomBase64UUID(random()));
        IllegalArgumentException e = expectThrows(
            IllegalArgumentException.class,
            () -> original.replaceBackingIndex(indices.get(writeIndexPosition), newBackingIndex)
        );
        assertThat(
            e.getMessage(),
            equalTo(
                String.format(
                    Locale.ROOT,
                    "cannot replace backing index [%s] of data stream [%s] because it is the write index",
                    indices.get(writeIndexPosition).getName(),
                    dataStreamName
                )
            )
        );
    }

    public void testSnapshot() {
        var preSnapshotDataStream = DataStreamTestHelper.randomInstance();
        var indicesToRemove = randomSubsetOf(preSnapshotDataStream.getIndices());
        if (indicesToRemove.size() == preSnapshotDataStream.getIndices().size()) {
            // never remove them all
            indicesToRemove.remove(0);
        }
        var indicesToAdd = randomIndexInstances();
        var postSnapshotIndices = new ArrayList<>(preSnapshotDataStream.getIndices());
        postSnapshotIndices.removeAll(indicesToRemove);
        postSnapshotIndices.addAll(indicesToAdd);

        var replicated = preSnapshotDataStream.isReplicated() && randomBoolean();
        var postSnapshotDataStream = preSnapshotDataStream.copy()
            .setBackingIndices(
                preSnapshotDataStream.getBackingIndices()
                    .copy()
                    .setIndices(postSnapshotIndices)
                    .setRolloverOnWrite(replicated == false && preSnapshotDataStream.rolloverOnWrite())
                    .build()
            )
            .setGeneration(preSnapshotDataStream.getGeneration() + randomIntBetween(0, 5))
            .setMetadata(preSnapshotDataStream.getMetadata() == null ? null : new HashMap<>(preSnapshotDataStream.getMetadata()))
            .setReplicated(replicated)
            .build();

        var reconciledDataStream = postSnapshotDataStream.snapshot(
            preSnapshotDataStream.getIndices().stream().map(Index::getName).toList()
        );

        assertThat(reconciledDataStream.getName(), equalTo(postSnapshotDataStream.getName()));
        assertThat(reconciledDataStream.getGeneration(), equalTo(postSnapshotDataStream.getGeneration()));
        if (reconciledDataStream.getMetadata() != null) {
            assertThat(
                new HashSet<>(reconciledDataStream.getMetadata().entrySet()),
                hasItems(postSnapshotDataStream.getMetadata().entrySet().toArray())
            );
        } else {
            assertNull(postSnapshotDataStream.getMetadata());
        }
        assertThat(reconciledDataStream.isHidden(), equalTo(postSnapshotDataStream.isHidden()));
        assertThat(reconciledDataStream.isReplicated(), equalTo(postSnapshotDataStream.isReplicated()));
        assertThat(reconciledDataStream.getIndices(), everyItem(not(in(indicesToRemove))));
        assertThat(reconciledDataStream.getIndices(), everyItem(not(in(indicesToAdd))));
        assertThat(reconciledDataStream.getIndices().size(), equalTo(preSnapshotDataStream.getIndices().size() - indicesToRemove.size()));
    }

    public void testSnapshotWithAllBackingIndicesRemoved() {
        var preSnapshotDataStream = DataStreamTestHelper.randomInstance();
        var indicesToAdd = randomNonEmptyIndexInstances();

        var postSnapshotDataStream = preSnapshotDataStream.copy()
            .setBackingIndices(preSnapshotDataStream.getBackingIndices().copy().setIndices(indicesToAdd).build())
            .build();

        assertNull(postSnapshotDataStream.snapshot(preSnapshotDataStream.getIndices().stream().map(Index::getName).toList()));
    }

    public void testSelectTimeSeriesWriteIndex() {
        Instant currentTime = Instant.now();

        Instant start1 = currentTime.minus(6, ChronoUnit.HOURS);
        Instant end1 = currentTime.minus(2, ChronoUnit.HOURS);
        Instant start2 = currentTime.minus(2, ChronoUnit.HOURS);
        Instant end2 = currentTime.plus(2, ChronoUnit.HOURS);

        String dataStreamName = "logs_my-app_prod";
        ClusterState clusterState = DataStreamTestHelper.getClusterStateWithDataStream(
            dataStreamName,
            List.of(Tuple.tuple(start1, end1), Tuple.tuple(start2, end2))
        );

        DataStream dataStream = clusterState.getMetadata().dataStreams().get(dataStreamName);
        Index result = dataStream.selectTimeSeriesWriteIndex(currentTime, clusterState.getMetadata());
        assertThat(result, equalTo(dataStream.getIndices().get(1)));
        assertThat(result.getName(), equalTo(DataStream.getDefaultBackingIndexName(dataStreamName, 2, start2.toEpochMilli())));

        result = dataStream.selectTimeSeriesWriteIndex(currentTime.minus(2, ChronoUnit.HOURS), clusterState.getMetadata());
        assertThat(result, equalTo(dataStream.getIndices().get(1)));
        assertThat(result.getName(), equalTo(DataStream.getDefaultBackingIndexName(dataStreamName, 2, start2.toEpochMilli())));

        result = dataStream.selectTimeSeriesWriteIndex(currentTime.minus(3, ChronoUnit.HOURS), clusterState.getMetadata());
        assertThat(result, equalTo(dataStream.getIndices().get(0)));
        assertThat(result.getName(), equalTo(DataStream.getDefaultBackingIndexName(dataStreamName, 1, start1.toEpochMilli())));

        result = dataStream.selectTimeSeriesWriteIndex(currentTime.minus(6, ChronoUnit.HOURS), clusterState.getMetadata());
        assertThat(result, equalTo(dataStream.getIndices().get(0)));
        assertThat(result.getName(), equalTo(DataStream.getDefaultBackingIndexName(dataStreamName, 1, start1.toEpochMilli())));
    }

    public void testValidate() {
        {
            // Valid cases:
            Instant currentTime = Instant.now().truncatedTo(ChronoUnit.MILLIS);

            // These ranges are on the edge of each other temporal boundaries.
            Instant start1 = currentTime.minus(6, ChronoUnit.HOURS);
            Instant end1 = currentTime.minus(2, ChronoUnit.HOURS);
            Instant start2 = currentTime.minus(2, ChronoUnit.HOURS);
            Instant end2 = currentTime.plus(2, ChronoUnit.HOURS);

            String dataStreamName = "logs_my-app_prod";
            var clusterState = DataStreamTestHelper.getClusterStateWithDataStream(
                dataStreamName,
                List.of(Tuple.tuple(start1, end1), Tuple.tuple(start2, end2))
            );
            DataStream dataStream = clusterState.getMetadata().dataStreams().get(dataStreamName);
            assertThat(dataStream, notNullValue());
            assertThat(dataStream.getIndices(), hasSize(2));
            assertThat(
                IndexSettings.TIME_SERIES_START_TIME.get(clusterState.getMetadata().index(dataStream.getIndices().get(0)).getSettings()),
                equalTo(start1)
            );
            assertThat(
                IndexSettings.TIME_SERIES_END_TIME.get(clusterState.getMetadata().index(dataStream.getIndices().get(0)).getSettings()),
                equalTo(end1)
            );
            assertThat(
                IndexSettings.TIME_SERIES_START_TIME.get(clusterState.getMetadata().index(dataStream.getIndices().get(1)).getSettings()),
                equalTo(start2)
            );
            assertThat(
                IndexSettings.TIME_SERIES_END_TIME.get(clusterState.getMetadata().index(dataStream.getIndices().get(1)).getSettings()),
                equalTo(end2)
            );

            // Create a temporal gap between, this is valid and shouldn't fail:
            DataStreamTestHelper.getClusterStateWithDataStream(
                dataStreamName,
                List.of(Tuple.tuple(start1, end1.minus(1, ChronoUnit.MINUTES)), Tuple.tuple(start2.plus(1, ChronoUnit.MINUTES), end2))
            );
        }
        {
            // Invalid case:
            Instant currentTime = Instant.now();

            Instant start1 = currentTime.minus(6, ChronoUnit.HOURS);
            Instant end1 = currentTime.minus(2, ChronoUnit.HOURS);
            // Start2 is inside start1 and end1 range:
            Instant start2 = currentTime.minus(3, ChronoUnit.HOURS);
            Instant end2 = currentTime.plus(2, ChronoUnit.HOURS);

            String dataStreamName = "logs_my-app_prod";
            var e = expectThrows(
                IllegalArgumentException.class,
                () -> DataStreamTestHelper.getClusterStateWithDataStream(
                    dataStreamName,
                    List.of(Tuple.tuple(start1, end1), Tuple.tuple(start2, end2))
                )
            );
            var formatter = DateFieldMapper.DEFAULT_DATE_TIME_FORMATTER;
            assertThat(
                e.getMessage(),
                equalTo(
                    "backing index ["
                        + DataStream.getDefaultBackingIndexName(dataStreamName, 1, start1.toEpochMilli())
                        + "] with range ["
                        + formatter.format(start1)
                        + " TO "
                        + formatter.format(end1)
                        + "] is overlapping with backing index ["
                        + DataStream.getDefaultBackingIndexName(dataStreamName, 2, start2.toEpochMilli())
                        + "] with range ["
                        + formatter.format(start2)
                        + " TO "
                        + formatter.format(end2)
                        + "]"
                )
            );
        }
        {
            Instant currentTime = Instant.now().truncatedTo(ChronoUnit.MILLIS);

            // These ranges are on the edge of each other temporal boundaries.
            Instant start1 = currentTime.minus(6, ChronoUnit.HOURS);
            Instant end1 = currentTime.minus(2, ChronoUnit.HOURS);
            Instant start2 = currentTime.minus(2, ChronoUnit.HOURS);
            Instant end2 = currentTime.plus(2, ChronoUnit.HOURS);

            String dataStreamName = "logs_my-app_prod";
            var clusterState = DataStreamTestHelper.getClusterStateWithDataStream(
                dataStreamName,
                List.of(Tuple.tuple(start1, end1), Tuple.tuple(start2, end2))
            );
            DataStream dataStream = clusterState.getMetadata().dataStreams().get(dataStreamName);

            {
                // IndexMetadata not found case:
                var e = expectThrows(IllegalStateException.class, () -> dataStream.validate((index) -> null));
                assertThat(
                    e.getMessage(),
                    equalTo(
                        "index ["
                            + DataStream.getDefaultBackingIndexName(dataStreamName, 1, start1.toEpochMilli())
                            + "] is not found in the index metadata supplier"
                    )
                );
            }

            {
                // index is not time_series index:
                dataStream.validate(
                    (index) -> IndexMetadata.builder(index)
                        .settings(
                            Settings.builder()
                                .put(IndexMetadata.INDEX_NUMBER_OF_SHARDS_SETTING.getKey(), 1)
                                .put(IndexMetadata.INDEX_NUMBER_OF_REPLICAS_SETTING.getKey(), 1)
                                .put(IndexMetadata.SETTING_INDEX_VERSION_CREATED.getKey(), IndexVersion.current())
                                .build()
                        )
                        .build()
                );
            }

            {
                // invalid IndexMetadata result
                Instant start3 = currentTime.minus(6, ChronoUnit.HOURS);
                Instant end3 = currentTime.plus(2, ChronoUnit.HOURS);
                var e = expectThrows(
                    IllegalArgumentException.class,
                    () -> dataStream.validate(
                        (index) -> IndexMetadata.builder(index)
                            .settings(
                                Settings.builder()
                                    .put(IndexMetadata.INDEX_NUMBER_OF_SHARDS_SETTING.getKey(), 1)
                                    .put(IndexMetadata.INDEX_NUMBER_OF_REPLICAS_SETTING.getKey(), 1)
                                    .put(IndexMetadata.SETTING_INDEX_VERSION_CREATED.getKey(), IndexVersion.current())
                                    .put(IndexSettings.MODE.getKey(), IndexMode.TIME_SERIES)
                                    .put(IndexSettings.TIME_SERIES_START_TIME.getKey(), start3.toEpochMilli())
                                    .put(IndexSettings.TIME_SERIES_END_TIME.getKey(), end3.toEpochMilli())
                                    .build()
                            )
                            .build()
                    )
                );
                var formatter = DateFieldMapper.DEFAULT_DATE_TIME_FORMATTER;
                assertThat(
                    e.getMessage(),
                    equalTo(
                        "backing index ["
                            + DataStream.getDefaultBackingIndexName(dataStreamName, 1, start1.toEpochMilli())
                            + "] with range ["
                            + formatter.format(start3)
                            + " TO "
                            + formatter.format(end3)
                            + "] is overlapping with backing index ["
                            + DataStream.getDefaultBackingIndexName(dataStreamName, 2, start2.toEpochMilli())
                            + "] with range ["
                            + formatter.format(start3)
                            + " TO "
                            + formatter.format(end3)
                            + "]"
                    )
                );
            }
        }
    }

    public void testGetGenerationLifecycleDate() {
        String dataStreamName = "metrics-foo";
        long now = System.currentTimeMillis();
        long creationTimeMillis = now - 3000L;
        long rolloverTimeMills = now - 2000L;

        {
            // for the write index we get the null
            IndexMetadata.Builder indexMetaBuilder = IndexMetadata.builder(DataStream.getDefaultBackingIndexName(dataStreamName, 1))
                .settings(settings(IndexVersion.current()))
                .numberOfShards(1)
                .numberOfReplicas(1)
                .creationDate(creationTimeMillis);
            IndexMetadata indexMetadata = indexMetaBuilder.build();
            DataStream dataStream = createDataStream(dataStreamName, List.of(indexMetadata.getIndex()));
            assertNull(dataStream.getGenerationLifecycleDate(indexMetadata));
        }

        {
            // for rolled indices we get the rollover info for the specified data stream
            IndexMetadata.Builder writeIndexMetaBuilder = IndexMetadata.builder(DataStream.getDefaultBackingIndexName(dataStreamName, 2))
                .settings(settings(IndexVersion.current()))
                .numberOfShards(1)
                .numberOfReplicas(1)
                .creationDate(now - 3000L);
            IndexMetadata.Builder indexMetaBuilder = IndexMetadata.builder(DataStream.getDefaultBackingIndexName(dataStreamName, 1))
                .settings(settings(IndexVersion.current()))
                .numberOfShards(1)
                .numberOfReplicas(1)
                .creationDate(now - 3000L);

            MaxAgeCondition rolloverCondition = new MaxAgeCondition(TimeValue.timeValueMillis(rolloverTimeMills));
            indexMetaBuilder.putRolloverInfo(new RolloverInfo(dataStreamName, List.of(rolloverCondition), now - 2000L));
            IndexMetadata indexMetadata = indexMetaBuilder.build();
            DataStream dataStream = createDataStream(
                dataStreamName,
                List.of(indexMetadata.getIndex(), writeIndexMetaBuilder.build().getIndex())
            );
            assertThat(dataStream.getGenerationLifecycleDate(indexMetadata).millis(), is(rolloverTimeMills));
        }

        {
            // for rolled indices on other targets than the data stream name we get the creation date
            IndexMetadata.Builder writeIndexMetaBuilder = IndexMetadata.builder(DataStream.getDefaultBackingIndexName(dataStreamName, 2))
                .settings(settings(IndexVersion.current()))
                .numberOfShards(1)
                .numberOfReplicas(1)
                .creationDate(now - 3000L);
            IndexMetadata.Builder indexMetaBuilder = IndexMetadata.builder(DataStream.getDefaultBackingIndexName(dataStreamName, 1))
                .settings(settings(IndexVersion.current()))
                .numberOfShards(1)
                .numberOfReplicas(1)
                .creationDate(creationTimeMillis);

            MaxAgeCondition rolloverCondition = new MaxAgeCondition(TimeValue.timeValueMillis(rolloverTimeMills));
            indexMetaBuilder.putRolloverInfo(new RolloverInfo("some-alias-name", List.of(rolloverCondition), now - 2000L));
            IndexMetadata indexMetadata = indexMetaBuilder.build();
            DataStream dataStream = createDataStream(
                dataStreamName,
                List.of(indexMetadata.getIndex(), writeIndexMetaBuilder.build().getIndex())
            );
            assertThat(dataStream.getGenerationLifecycleDate(indexMetadata).millis(), is(creationTimeMillis));
        }
        {
            // for a write index that has not been rolled over yet, we get null even if the index has an origination date
            long originTimeMillis = creationTimeMillis - 3000L;
            IndexMetadata.Builder indexMetaBuilder = IndexMetadata.builder(DataStream.getDefaultBackingIndexName(dataStreamName, 1))
                .settings(settings(IndexVersion.current()).put(LIFECYCLE_ORIGINATION_DATE, originTimeMillis))
                .numberOfShards(1)
                .numberOfReplicas(1)
                .creationDate(creationTimeMillis);
            IndexMetadata indexMetadata = indexMetaBuilder.build();
            DataStream dataStream = createDataStream(dataStreamName, List.of(indexMetadata.getIndex()));

            assertNull(dataStream.getGenerationLifecycleDate(indexMetadata));
        }
        {
            // If the index is not the write index and has origination date set, we get the origination date even if it has not been
            // rolled over
            IndexMetadata.Builder writeIndexMetaBuilder = IndexMetadata.builder(DataStream.getDefaultBackingIndexName(dataStreamName, 2))
                .settings(settings(IndexVersion.current()))
                .numberOfShards(1)
                .numberOfReplicas(1)
                .creationDate(now - 3000L);
            long originTimeMillis = creationTimeMillis - 3000L;
            IndexMetadata.Builder indexMetaBuilder = IndexMetadata.builder(DataStream.getDefaultBackingIndexName(dataStreamName, 1))
                .settings(settings(IndexVersion.current()).put(LIFECYCLE_ORIGINATION_DATE, originTimeMillis))
                .numberOfShards(1)
                .numberOfReplicas(1)
                .creationDate(creationTimeMillis);
            IndexMetadata indexMetadata = indexMetaBuilder.build();
            DataStream dataStream = createDataStream(
                dataStreamName,
                List.of(indexMetadata.getIndex(), writeIndexMetaBuilder.build().getIndex())
            );
            assertThat(dataStream.getGenerationLifecycleDate(indexMetadata).millis(), is(originTimeMillis));
        }
        {
            // If the index has already rolled over and has an origination date, we always get the origination date
            IndexMetadata.Builder writeIndexMetaBuilder = IndexMetadata.builder(DataStream.getDefaultBackingIndexName(dataStreamName, 2))
                .settings(settings(IndexVersion.current()))
                .numberOfShards(1)
                .numberOfReplicas(1)
                .creationDate(now - 3000L);
            long originTimeMillis = creationTimeMillis - 3000L;
            IndexMetadata.Builder indexMetaBuilder = IndexMetadata.builder(DataStream.getDefaultBackingIndexName(dataStreamName, 1))
                .settings(settings(IndexVersion.current()).put(LIFECYCLE_ORIGINATION_DATE, originTimeMillis))
                .numberOfShards(1)
                .numberOfReplicas(1)
                .creationDate(creationTimeMillis);

            MaxAgeCondition rolloverCondition = new MaxAgeCondition(TimeValue.timeValueMillis(rolloverTimeMills));
            indexMetaBuilder.putRolloverInfo(new RolloverInfo(dataStreamName, List.of(rolloverCondition), now - 2000L));
            IndexMetadata indexMetadata = indexMetaBuilder.build();
            DataStream dataStream = createDataStream(
                dataStreamName,
                List.of(indexMetadata.getIndex(), writeIndexMetaBuilder.build().getIndex())
            );
            assertThat(dataStream.getGenerationLifecycleDate(indexMetadata).millis(), is(originTimeMillis));
        }
        {
            // for rolled indices on other targets than the data stream name we get the origin date if origin date is set
            IndexMetadata.Builder writeIndexMetaBuilder = IndexMetadata.builder(DataStream.getDefaultBackingIndexName(dataStreamName, 2))
                .settings(settings(IndexVersion.current()))
                .numberOfShards(1)
                .numberOfReplicas(1)
                .creationDate(now - 3000L);
            long originTimeMillis = creationTimeMillis - 3000L;
            IndexMetadata.Builder indexMetaBuilder = IndexMetadata.builder(DataStream.getDefaultBackingIndexName(dataStreamName, 1))
                .settings(settings(IndexVersion.current()).put(LIFECYCLE_ORIGINATION_DATE, originTimeMillis))
                .numberOfShards(1)
                .numberOfReplicas(1)
                .creationDate(creationTimeMillis);

            MaxAgeCondition rolloverCondition = new MaxAgeCondition(TimeValue.timeValueMillis(rolloverTimeMills));
            indexMetaBuilder.putRolloverInfo(new RolloverInfo("some-alias-name", List.of(rolloverCondition), now - 2000L));
            IndexMetadata indexMetadata = indexMetaBuilder.build();
            DataStream dataStream = createDataStream(
                dataStreamName,
                List.of(indexMetadata.getIndex(), writeIndexMetaBuilder.build().getIndex())
            );
            assertThat(dataStream.getGenerationLifecycleDate(indexMetadata).millis(), is(originTimeMillis));
        }
    }

    private DataStream createDataStream(String name, List<Index> indices) {
        return DataStream.builder(name, indices)
            .setMetadata(Map.of())
            .setReplicated(randomBoolean())
            .setAllowCustomRouting(randomBoolean())
            .setIndexMode(IndexMode.STANDARD)
            .build();
    }

    public void testGetIndicesOlderThan() {
        String dataStreamName = "metrics-foo";
        long now = System.currentTimeMillis();

        List<DataStreamMetadata> creationAndRolloverTimes = List.of(
            DataStreamMetadata.dataStreamMetadata(now - 5000, now - 4000),
            DataStreamMetadata.dataStreamMetadata(now - 4000, now - 3000),
            DataStreamMetadata.dataStreamMetadata(now - 3000, now - 2000),
            DataStreamMetadata.dataStreamMetadata(now - 2000, now - 1000),
            DataStreamMetadata.dataStreamMetadata(now, null)
        );

        Metadata.Builder builder = Metadata.builder();
        DataStream dataStream = createDataStream(
            builder,
            dataStreamName,
            creationAndRolloverTimes,
            settings(IndexVersion.current()),
            new DataStreamLifecycle()
        );
        Metadata metadata = builder.build();
        {
            List<Index> backingIndices = dataStream.getNonWriteIndicesOlderThan(
                TimeValue.timeValueMillis(2500),
                metadata::index,
                null,
                () -> now
            );
            assertThat(backingIndices.size(), is(2));
            assertThat(backingIndices.get(0).getName(), is(DataStream.getDefaultBackingIndexName(dataStreamName, 1)));
            assertThat(backingIndices.get(1).getName(), is(DataStream.getDefaultBackingIndexName(dataStreamName, 2)));
        }

        {
            List<Index> backingIndices = dataStream.getNonWriteIndicesOlderThan(
                TimeValue.timeValueMillis(0),
                metadata::index,
                null,
                () -> now
            );
            assertThat(backingIndices.size(), is(4));
            assertThat(backingIndices.get(0).getName(), is(DataStream.getDefaultBackingIndexName(dataStreamName, 1)));
            assertThat(backingIndices.get(1).getName(), is(DataStream.getDefaultBackingIndexName(dataStreamName, 2)));
            assertThat(backingIndices.get(2).getName(), is(DataStream.getDefaultBackingIndexName(dataStreamName, 3)));
            assertThat(backingIndices.get(3).getName(), is(DataStream.getDefaultBackingIndexName(dataStreamName, 4)));
        }

        {
            List<Index> backingIndices = dataStream.getNonWriteIndicesOlderThan(
                TimeValue.timeValueMillis(6000),
                metadata::index,
                null,
                () -> now
            );
            assertThat(backingIndices.isEmpty(), is(true));
        }

        {
            Predicate<IndexMetadata> genThreeAndFivePredicate = indexMetadata -> indexMetadata.getIndex().getName().endsWith("00003")
                || indexMetadata.getIndex().getName().endsWith("00005");

            List<Index> backingIndices = dataStream.getNonWriteIndicesOlderThan(
                TimeValue.timeValueMillis(0),
                metadata::index,
                genThreeAndFivePredicate,
                () -> now
            );
            assertThat(backingIndices.size(), is(1));
            assertThat(backingIndices.get(0).getName(), is(DataStream.getDefaultBackingIndexName(dataStreamName, 3)));
        }

    }

    public void testGetIndicesPastRetention() {
        String dataStreamName = "metrics-foo";
        long now = System.currentTimeMillis();

        List<DataStreamMetadata> creationAndRolloverTimes = List.of(
            DataStreamMetadata.dataStreamMetadata(now - 5000_000, now - 4000_000),
            DataStreamMetadata.dataStreamMetadata(now - 4000_000, now - 3000_000),
            DataStreamMetadata.dataStreamMetadata(now - 3000_000, now - 2000_000),
            DataStreamMetadata.dataStreamMetadata(now - 2000_000, now - 1000_000),
            DataStreamMetadata.dataStreamMetadata(now, null)
        );

        {
            // no lifecycle configured so we expect an empty list
            Metadata.Builder builder = Metadata.builder();
            DataStream dataStream = createDataStream(
                builder,
                dataStreamName,
                creationAndRolloverTimes,
                settings(IndexVersion.current()),
                null
            );
            Metadata metadata = builder.build();

            assertThat(dataStream.getIndicesPastRetention(metadata::index, () -> now, randomGlobalRetention()).isEmpty(), is(true));
        }

        {
            // no retention configured but we have default retention
            DataStreamGlobalRetention globalRetention = new DataStreamGlobalRetention(
                TimeValue.timeValueSeconds(2500),
                randomBoolean() ? TimeValue.timeValueSeconds(randomIntBetween(2500, 5000)) : null
            );
            Metadata.Builder builder = Metadata.builder();
            DataStream dataStream = createDataStream(
                builder,
                dataStreamName,
                creationAndRolloverTimes,
                settings(IndexVersion.current()),
                new DataStreamLifecycle()
            );
            Metadata metadata = builder.build();

            List<Index> backingIndices = dataStream.getIndicesPastRetention(metadata::index, () -> now, globalRetention);
            assertThat(backingIndices.size(), is(2));
            assertThat(backingIndices.get(0).getName(), is(dataStream.getIndices().get(0).getName()));
            assertThat(backingIndices.get(1).getName(), is(dataStream.getIndices().get(1).getName()));
        }

        {
            // no retention configured but we have max retention
            DataStreamGlobalRetention globalRetention = new DataStreamGlobalRetention(null, TimeValue.timeValueSeconds(2500));
            Metadata.Builder builder = Metadata.builder();
            DataStream dataStream = createDataStream(
                builder,
                dataStreamName,
                creationAndRolloverTimes,
                settings(IndexVersion.current()),
                new DataStreamLifecycle()
            );
            Metadata metadata = builder.build();

            List<Index> backingIndices = dataStream.getIndicesPastRetention(metadata::index, () -> now, globalRetention);
            assertThat(backingIndices.size(), is(2));
            assertThat(backingIndices.get(0).getName(), is(dataStream.getIndices().get(0).getName()));
            assertThat(backingIndices.get(1).getName(), is(dataStream.getIndices().get(1).getName()));
        }

        {
            Metadata.Builder builder = Metadata.builder();
            DataStream dataStream = createDataStream(
                builder,
                dataStreamName,
                creationAndRolloverTimes,
                settings(IndexVersion.current()),
                DataStreamLifecycle.newBuilder().dataRetention(TimeValue.timeValueSeconds(2500)).build()
            );
            Metadata metadata = builder.build();

            List<Index> backingIndices = dataStream.getIndicesPastRetention(metadata::index, () -> now, randomGlobalRetention());
            assertThat(backingIndices.size(), is(2));
            assertThat(backingIndices.get(0).getName(), is(dataStream.getIndices().get(0).getName()));
            assertThat(backingIndices.get(1).getName(), is(dataStream.getIndices().get(1).getName()));
        }

        {
            // even though all indices match the write index should not be returned
            Metadata.Builder builder = Metadata.builder();
            DataStream dataStream = createDataStream(
                builder,
                dataStreamName,
                creationAndRolloverTimes,
                settings(IndexVersion.current()),
                DataStreamLifecycle.newBuilder().dataRetention(0).build()
            );
            Metadata metadata = builder.build();

            List<Index> backingIndices = dataStream.getIndicesPastRetention(metadata::index, () -> now, randomGlobalRetention());

            assertThat(backingIndices.size(), is(4));
            assertThat(backingIndices.get(0).getName(), is(dataStream.getIndices().get(0).getName()));
            assertThat(backingIndices.get(1).getName(), is(dataStream.getIndices().get(1).getName()));
            assertThat(backingIndices.get(2).getName(), is(dataStream.getIndices().get(2).getName()));
            assertThat(backingIndices.get(3).getName(), is(dataStream.getIndices().get(3).getName()));
        }

        {
            // no index matches the retention age
            Metadata.Builder builder = Metadata.builder();
            DataStream dataStream = createDataStream(
                builder,
                dataStreamName,
                creationAndRolloverTimes,
                settings(IndexVersion.current()),
                DataStreamLifecycle.newBuilder().dataRetention(TimeValue.timeValueSeconds(6000)).build()
            );
            Metadata metadata = builder.build();

            List<Index> backingIndices = dataStream.getIndicesPastRetention(metadata::index, () -> now, randomGlobalRetention());
            assertThat(backingIndices.isEmpty(), is(true));
        }

        {
            // no indices are returned as even though all pass retention age none are managed by data stream lifecycle
            Metadata.Builder builder = Metadata.builder();
            DataStream dataStream = createDataStream(
                builder,
                dataStreamName,
                creationAndRolloverTimes,
                Settings.builder()
                    .put(IndexMetadata.LIFECYCLE_NAME, "ILM_policy")
                    .put(IndexMetadata.SETTING_VERSION_CREATED, IndexVersion.current()),
                DataStreamLifecycle.newBuilder().dataRetention(0).build()
            );
            Metadata metadata = builder.build();

            List<Index> backingIndices = dataStream.getIndicesPastRetention(metadata::index, () -> now, randomGlobalRetention());
            assertThat(backingIndices.isEmpty(), is(true));
        }
    }

    public void testGetIndicesPastRetentionWithOriginationDate() {
        // First, build an ordinary data stream:
        String dataStreamName = "metrics-foo";
        long now = System.currentTimeMillis();
        List<DataStreamMetadata> creationAndRolloverTimes = List.of(
            DataStreamMetadata.dataStreamMetadata(now - 5000, now - 4000),
            DataStreamMetadata.dataStreamMetadata(now - 4000, now - 3000),
            DataStreamMetadata.dataStreamMetadata(now - 3000, now - 2000),
            DataStreamMetadata.dataStreamMetadata(now - 2000, now - 1000),
            DataStreamMetadata.dataStreamMetadata(now, null, now - 8000), // origination date older than retention
            DataStreamMetadata.dataStreamMetadata(now, null, now - 1000), // origination date within retention
            DataStreamMetadata.dataStreamMetadata(now, null)
        );
        Metadata.Builder metadataBuilder = Metadata.builder();
        AtomicReference<TimeValue> testRetentionReference = new AtomicReference<>(null);
        DataStream dataStream = createDataStream(
            metadataBuilder,
            dataStreamName,
            creationAndRolloverTimes,
            settings(IndexVersion.current()),
            new DataStreamLifecycle() {
                public TimeValue getDataStreamRetention() {
                    return testRetentionReference.get();
                }
            }
        );
        Metadata metadata = metadataBuilder.build();
        {
            // no retention configured so we expect an empty list
            testRetentionReference.set(null);
            assertThat(dataStream.getIndicesPastRetention(metadata::index, () -> now, null).isEmpty(), is(true));
        }

        {
            // retention period where oldIndex is too old, but newIndex should be retained
            testRetentionReference.set(TimeValue.timeValueMillis(2500));
            List<Index> backingIndices = dataStream.getIndicesPastRetention(metadata::index, () -> now, null);
            assertThat(backingIndices.size(), is(3));
            assertThat(backingIndices.get(0).getName(), is(dataStream.getIndices().get(0).getName()));
            assertThat(backingIndices.get(1).getName(), is(dataStream.getIndices().get(1).getName()));
            assertThat(backingIndices.get(2).getName(), is(dataStream.getIndices().get(5).getName()));
        }

        {
            // even though all indices match the write index should not be returned
            testRetentionReference.set(TimeValue.timeValueMillis(0));
            List<Index> backingIndices = dataStream.getIndicesPastRetention(metadata::index, () -> now, null);

            assertThat(backingIndices.size(), is(6));
            assertThat(backingIndices.get(0).getName(), is(dataStream.getIndices().get(0).getName()));
            assertThat(backingIndices.get(1).getName(), is(dataStream.getIndices().get(1).getName()));
            assertThat(backingIndices.get(2).getName(), is(dataStream.getIndices().get(2).getName()));
            assertThat(backingIndices.get(3).getName(), is(dataStream.getIndices().get(3).getName()));
            assertThat(backingIndices.get(4).getName(), is(dataStream.getIndices().get(4).getName()));
            assertThat(backingIndices.get(5).getName(), is(dataStream.getIndices().get(5).getName()));
        }

        {
            // no index matches the retention age
            testRetentionReference.set(TimeValue.timeValueMillis(9000));
            List<Index> backingIndices = dataStream.getIndicesPastRetention(metadata::index, () -> now, null);
            assertThat(backingIndices.isEmpty(), is(true));
        }
    }

    public void testGetDownsampleRounds() {
        String dataStreamName = "metrics-foo";
        long now = System.currentTimeMillis();

        List<DataStreamMetadata> creationAndRolloverTimes = List.of(
            DataStreamMetadata.dataStreamMetadata(now - 5000, now - 4000),
            DataStreamMetadata.dataStreamMetadata(now - 4000, now - 3000),
            DataStreamMetadata.dataStreamMetadata(now - 3000, now - 2000),
            DataStreamMetadata.dataStreamMetadata(now - 2000, now - 1000),
            DataStreamMetadata.dataStreamMetadata(now, null)
        );

        {
            Metadata.Builder builder = Metadata.builder();
            DataStream dataStream = createDataStream(
                builder,
                dataStreamName,
                creationAndRolloverTimes,
                settings(IndexVersion.current()).put(IndexSettings.MODE.getKey(), IndexMode.TIME_SERIES)
                    .put("index.routing_path", "@timestamp"),
                DataStreamLifecycle.newBuilder()
                    .downsampling(
                        new DataStreamLifecycle.Downsampling(
                            List.of(
                                new DataStreamLifecycle.Downsampling.Round(
                                    TimeValue.timeValueMillis(2000),
                                    new DownsampleConfig(new DateHistogramInterval("10m"))
                                ),
                                new DataStreamLifecycle.Downsampling.Round(
                                    TimeValue.timeValueMillis(3200),
                                    new DownsampleConfig(new DateHistogramInterval("100m"))
                                ),
                                new DataStreamLifecycle.Downsampling.Round(
                                    TimeValue.timeValueMillis(3500),
                                    new DownsampleConfig(new DateHistogramInterval("1000m"))
                                )
                            )
                        )
                    )
                    .build()
            );
            Metadata metadata = builder.build();

            // generation time is now - 2000
            String thirdGeneration = DataStream.getDefaultBackingIndexName(dataStreamName, 3);
            Index thirdIndex = metadata.index(thirdGeneration).getIndex();
            List<DataStreamLifecycle.Downsampling.Round> roundsForThirdIndex = dataStream.getDownsamplingRoundsFor(
                thirdIndex,
                metadata::index,
                () -> now
            );

            assertThat(roundsForThirdIndex.size(), is(1));
            assertThat(roundsForThirdIndex.get(0).after(), is(TimeValue.timeValueMillis(2000)));

            // generation time is now - 40000
            String firstGeneration = DataStream.getDefaultBackingIndexName(dataStreamName, 1);
            Index firstIndex = metadata.index(firstGeneration).getIndex();
            List<DataStreamLifecycle.Downsampling.Round> roundsForFirstIndex = dataStream.getDownsamplingRoundsFor(
                firstIndex,
                metadata::index,
                () -> now
            );
            // expecting all rounds to match this index
            assertThat(roundsForFirstIndex.size(), is(3));
            // assert the order is maintained
            assertThat(
                roundsForFirstIndex.stream().map(DataStreamLifecycle.Downsampling.Round::after).toList(),
                is(List.of(TimeValue.timeValueMillis(2000), TimeValue.timeValueMillis(3200), TimeValue.timeValueMillis(3500)))
            );
        }

        {
            // non-timeseries indices should be skipped
            Metadata.Builder builder = Metadata.builder();
            DataStream dataStream = createDataStream(
                builder,
                dataStreamName,
                creationAndRolloverTimes,
                // no TSDB settings
                settings(IndexVersion.current()),
                DataStreamLifecycle.newBuilder()
                    .downsampling(
                        new DataStreamLifecycle.Downsampling(
                            List.of(
                                new DataStreamLifecycle.Downsampling.Round(
                                    TimeValue.timeValueMillis(2000),
                                    new DownsampleConfig(new DateHistogramInterval("10m"))
                                ),
                                new DataStreamLifecycle.Downsampling.Round(
                                    TimeValue.timeValueMillis(3200),
                                    new DownsampleConfig(new DateHistogramInterval("100m"))
                                ),
                                new DataStreamLifecycle.Downsampling.Round(
                                    TimeValue.timeValueMillis(3500),
                                    new DownsampleConfig(new DateHistogramInterval("1000m"))
                                )
                            )
                        )
                    )
                    .build()
            );
            Metadata metadata = builder.build();

            // generation time is now - 40000
            String firstGeneration = DataStream.getDefaultBackingIndexName(dataStreamName, 1);
            Index firstIndex = metadata.index(firstGeneration).getIndex();
            List<DataStreamLifecycle.Downsampling.Round> roundsForFirstIndex = dataStream.getDownsamplingRoundsFor(
                firstIndex,
                metadata::index,
                () -> now
            );
            assertThat(roundsForFirstIndex.size(), is(0));
        }

        {
            // backing indices for data streams without lifecycle don't match any rounds
            Metadata.Builder builder = Metadata.builder();
            DataStream dataStream = createDataStream(
                builder,
                dataStreamName,
                creationAndRolloverTimes,
                settings(IndexVersion.current()).put(IndexSettings.MODE.getKey(), IndexMode.TIME_SERIES)
                    .put("index.routing_path", "@timestamp"),
                null
            );
            Metadata metadata = builder.build();

            // generation time is now - 40000
            String firstGeneration = DataStream.getDefaultBackingIndexName(dataStreamName, 1);
            Index firstIndex = metadata.index(firstGeneration).getIndex();
            List<DataStreamLifecycle.Downsampling.Round> roundsForFirstIndex = dataStream.getDownsamplingRoundsFor(
                firstIndex,
                metadata::index,
                () -> now
            );
            assertThat(roundsForFirstIndex.size(), is(0));
        }

        {
            // backing indices for data streams without downsampling configured don't match any rounds
            Metadata.Builder builder = Metadata.builder();
            DataStream dataStream = createDataStream(
                builder,
                dataStreamName,
                creationAndRolloverTimes,
                settings(IndexVersion.current()).put(IndexSettings.MODE.getKey(), IndexMode.TIME_SERIES)
                    .put("index.routing_path", "@timestamp"),
                DataStreamLifecycle.newBuilder().build()
            );
            Metadata metadata = builder.build();

            String firstGeneration = DataStream.getDefaultBackingIndexName(dataStreamName, 1);
            Index firstIndex = metadata.index(firstGeneration).getIndex();
            List<DataStreamLifecycle.Downsampling.Round> roundsForFirstIndex = dataStream.getDownsamplingRoundsFor(
                firstIndex,
                metadata::index,
                () -> now
            );
            assertThat(roundsForFirstIndex.size(), is(0));
        }
    }

    public void testIsIndexManagedByDataStreamLifecycle() {
        String dataStreamName = "metrics-foo";
        long now = System.currentTimeMillis();

        List<DataStreamMetadata> creationAndRolloverTimes = List.of(
            DataStreamMetadata.dataStreamMetadata(now - 5000, now - 4000),
            DataStreamMetadata.dataStreamMetadata(now - 4000, now - 3000),
            DataStreamMetadata.dataStreamMetadata(now - 3000, now - 2000),
            DataStreamMetadata.dataStreamMetadata(now - 2000, now - 1000),
            DataStreamMetadata.dataStreamMetadata(now, null)
        );
        Metadata.Builder builder = Metadata.builder();
        DataStream dataStream = createDataStream(
            builder,
            dataStreamName,
            creationAndRolloverTimes,
            settings(IndexVersion.current()),
            DataStreamLifecycle.newBuilder().dataRetention(0).build()
        );
        Metadata metadata = builder.build();

        {
            // false for indices not part of the data stream
            assertThat(dataStream.isIndexManagedByDataStreamLifecycle(new Index("standalone_index", "uuid"), metadata::index), is(false));
        }

        {
            // false for indices that were deleted
            assertThat(dataStream.isIndexManagedByDataStreamLifecycle(dataStream.getIndices().get(1), (index) -> null), is(false));
        }

        {
            // false if data stream doesn't have a lifecycle
            Metadata.Builder newBuilder = Metadata.builder();
            DataStream unmanagedDataStream = createDataStream(
                newBuilder,
                dataStreamName,
                creationAndRolloverTimes,
                settings(IndexVersion.current()),
                null
            );
            Metadata newMetadata = newBuilder.build();
            assertThat(
                unmanagedDataStream.isIndexManagedByDataStreamLifecycle(unmanagedDataStream.getIndices().get(1), newMetadata::index),
                is(false)
            );
        }

        {
            // false for indices that have an ILM policy configured
            Metadata.Builder builderWithIlm = Metadata.builder();
            DataStream ds = createDataStream(
                builderWithIlm,
                dataStreamName,
                creationAndRolloverTimes,
                Settings.builder()
                    .put(IndexMetadata.LIFECYCLE_NAME, "ILM_policy")
                    .put(IndexMetadata.SETTING_VERSION_CREATED, IndexVersion.current()),
                new DataStreamLifecycle()
            );
            Metadata metadataIlm = builderWithIlm.build();
            for (Index index : ds.getIndices()) {
                assertThat(ds.isIndexManagedByDataStreamLifecycle(index, metadataIlm::index), is(false));
            }
        }

        {
            // true for indices that have an ILM policy configured AND the prefer_ilm setting configured to false
            {
                // false for indices that have an ILM policy configured
                Metadata.Builder builderWithIlm = Metadata.builder();
                DataStream ds = createDataStream(
                    builderWithIlm,
                    dataStreamName,
                    creationAndRolloverTimes,
                    Settings.builder()
                        .put(IndexMetadata.LIFECYCLE_NAME, "ILM_policy")
                        .put(IndexMetadata.SETTING_VERSION_CREATED, IndexVersion.current())
                        .put(IndexSettings.PREFER_ILM, false),
                    new DataStreamLifecycle()
                );
                Metadata metadataIlm = builderWithIlm.build();
                for (Index index : ds.getIndices()) {
                    assertThat(ds.isIndexManagedByDataStreamLifecycle(index, metadataIlm::index), is(true));
                }
            }
        }

        {
            // true otherwise
            for (Index index : dataStream.getIndices()) {
                assertThat(dataStream.isIndexManagedByDataStreamLifecycle(index, metadata::index), is(true));
            }
        }
    }

    public void testGetIndicesOlderThanWithOriginationDate() {
        // First, build an ordinary datastream:
        String dataStreamName = "metrics-foo";
        long now = System.currentTimeMillis();
        List<DataStreamMetadata> creationAndRolloverTimes = List.of(
            DataStreamMetadata.dataStreamMetadata(now - 5000, now - 4000),
            DataStreamMetadata.dataStreamMetadata(now - 4000, now - 3000),
            DataStreamMetadata.dataStreamMetadata(now - 3000, now - 2000),
            DataStreamMetadata.dataStreamMetadata(now - 2000, now - 1000),
            DataStreamMetadata.dataStreamMetadata(now, null, now - 7000), // origination date older than retention
            DataStreamMetadata.dataStreamMetadata(now, null, now - 1000), // origination date within retention
            DataStreamMetadata.dataStreamMetadata(now, null, now - 7000) // write index origination date older than retention
        );
        Metadata.Builder builder = Metadata.builder();
        DataStream dataStream = createDataStream(
            builder,
            dataStreamName,
            creationAndRolloverTimes,
            settings(IndexVersion.current()),
            new DataStreamLifecycle()
        );
        Metadata metadata = builder.build();

        List<Index> backingIndices = dataStream.getNonWriteIndicesOlderThan(
            TimeValue.timeValueMillis(2500),
            metadata::index,
            null,
            () -> now
        );
        // We expect to see the index with the really old origination date, but not the one with the more recent origination date (and
        // not the write index)
        assertThat(backingIndices.size(), is(3));
        assertThat(backingIndices.get(0).getName(), is(DataStream.getDefaultBackingIndexName(dataStreamName, 1)));
        assertThat(backingIndices.get(1).getName(), is(DataStream.getDefaultBackingIndexName(dataStreamName, 2)));
        assertThat(backingIndices.get(2).getName(), is(DataStream.getDefaultBackingIndexName(dataStreamName, 6)));
    }

    private DataStream createDataStream(
        Metadata.Builder builder,
        String dataStreamName,
        List<DataStreamMetadata> creationAndRolloverTimes,
        Settings.Builder backingIndicesSettings,
        @Nullable DataStreamLifecycle lifecycle
    ) {
        int backingIndicesCount = creationAndRolloverTimes.size();
        final List<Index> backingIndices = new ArrayList<>();
        for (int k = 1; k <= backingIndicesCount; k++) {
            DataStreamMetadata creationRolloverTime = creationAndRolloverTimes.get(k - 1);
            IndexMetadata.Builder indexMetaBuilder = IndexMetadata.builder(DataStream.getDefaultBackingIndexName(dataStreamName, k))
                .settings(backingIndicesSettings)
                .numberOfShards(1)
                .numberOfReplicas(1)
                .creationDate(creationRolloverTime.creationTimeInMillis());
            if (k < backingIndicesCount) {
                // add rollover info only for non-write indices
                Long rolloverTimeMillis = creationRolloverTime.rolloverTimeInMillis();
                if (rolloverTimeMillis != null) {
                    MaxAgeCondition rolloverCondition = new MaxAgeCondition(TimeValue.timeValueMillis(rolloverTimeMillis));
                    indexMetaBuilder.putRolloverInfo(new RolloverInfo(dataStreamName, List.of(rolloverCondition), rolloverTimeMillis));
                }
            }
            Long originationTimeInMillis = creationRolloverTime.originationTimeInMillis;
            if (originationTimeInMillis != null) {
                backingIndicesSettings.put(LIFECYCLE_ORIGINATION_DATE, originationTimeInMillis);
            }
            IndexMetadata indexMetadata = indexMetaBuilder.build();
            builder.put(indexMetadata, false);
            backingIndices.add(indexMetadata.getIndex());
        }
        return newInstance(dataStreamName, backingIndices, backingIndicesCount, null, false, lifecycle);
    }

    public void testXContentSerializationWithRolloverAndEffectiveRetention() throws IOException {
        String dataStreamName = randomAlphaOfLength(10).toLowerCase(Locale.ROOT);
        List<Index> indices = randomIndexInstances();
        long generation = indices.size() + ESTestCase.randomLongBetween(1, 128);
        indices.add(new Index(getDefaultBackingIndexName(dataStreamName, generation), UUIDs.randomBase64UUID(LuceneTestCase.random())));
        Map<String, Object> metadata = null;
        if (randomBoolean()) {
            metadata = Map.of("key", "value");
        }
        boolean failureStore = randomBoolean();
        List<Index> failureIndices = List.of();
        if (failureStore) {
            failureIndices = randomNonEmptyIndexInstances();
        }

        DataStreamLifecycle lifecycle = new DataStreamLifecycle();
        boolean isSystem = randomBoolean();
        DataStream dataStream = new DataStream(
            dataStreamName,
            indices,
            generation,
            metadata,
            isSystem,
            randomBoolean(),
<<<<<<< HEAD
            randomBoolean(),
            false, // Some tests don't work well with system data streams, since these data streams require special handling
=======
            isSystem,
            System::currentTimeMillis,
>>>>>>> e7350dce
            randomBoolean(),
            randomBoolean() ? IndexMode.STANDARD : null, // IndexMode.TIME_SERIES triggers validation that many unit tests doesn't pass
            lifecycle,
            failureStore,
            failureIndices,
            false,
            null
        );

        try (XContentBuilder builder = XContentBuilder.builder(XContentType.JSON.xContent())) {
            builder.humanReadable(true);
            RolloverConfiguration rolloverConfiguration = RolloverConfigurationTests.randomRolloverConditions();
            DataStreamGlobalRetention globalRetention = DataStreamGlobalRetentionTests.randomGlobalRetention();

            ToXContent.Params withEffectiveRetention = new ToXContent.MapParams(DataStreamLifecycle.INCLUDE_EFFECTIVE_RETENTION_PARAMS);
            dataStream.toXContent(builder, withEffectiveRetention, rolloverConfiguration, globalRetention);
            String serialized = Strings.toString(builder);
            assertThat(serialized, containsString("rollover"));
            for (String label : rolloverConfiguration.resolveRolloverConditions(lifecycle.getEffectiveDataRetention(globalRetention))
                .getConditions()
                .keySet()) {
                assertThat(serialized, containsString(label));
            }
            // We check that even if there was no retention provided by the user, the global retention applies
            assertThat(serialized, not(containsString("data_retention")));
            if (dataStream.isSystem() == false
                && (globalRetention.getDefaultRetention() != null || globalRetention.getMaxRetention() != null)) {
                assertThat(serialized, containsString("effective_retention"));
            } else {
                assertThat(serialized, not(containsString("effective_retention")));
            }

        }
    }

    public void testGetIndicesWithinMaxAgeRange() {
        final TimeValue maxIndexAge = TimeValue.timeValueDays(7);

        final Metadata.Builder metadataBuilder = Metadata.builder();
        final int numberOfBackingIndicesOlderThanMinAge = randomIntBetween(0, 10);
        final int numberOfBackingIndicesWithinMinAnge = randomIntBetween(0, 10);
        final int numberOfShards = 1;
        final List<Index> backingIndices = new ArrayList<>();
        final String dataStreamName = "logs-es";
        final List<Index> backingIndicesOlderThanMinAge = new ArrayList<>();
        for (int i = 0; i < numberOfBackingIndicesOlderThanMinAge; i++) {
            long creationDate = System.currentTimeMillis() - maxIndexAge.millis() * 2;
            final IndexMetadata indexMetadata = createIndexMetadata(
                DataStream.getDefaultBackingIndexName(dataStreamName, backingIndices.size(), creationDate),
                randomIndexWriteLoad(numberOfShards),
                creationDate
            );
            backingIndices.add(indexMetadata.getIndex());
            backingIndicesOlderThanMinAge.add(indexMetadata.getIndex());
            metadataBuilder.put(indexMetadata, false);
        }

        final List<Index> backingIndicesWithinMinAge = new ArrayList<>();
        for (int i = 0; i < numberOfBackingIndicesWithinMinAnge; i++) {
            final long createdAt = System.currentTimeMillis() - (maxIndexAge.getMillis() / 2);
            final IndexMetadata indexMetadata = createIndexMetadata(
                DataStream.getDefaultBackingIndexName(dataStreamName, backingIndices.size(), createdAt),
                randomIndexWriteLoad(numberOfShards),
                createdAt
            );
            backingIndices.add(indexMetadata.getIndex());
            backingIndicesWithinMinAge.add(indexMetadata.getIndex());
            metadataBuilder.put(indexMetadata, false);
        }

        final String writeIndexName = DataStream.getDefaultBackingIndexName(dataStreamName, backingIndices.size());
        final IndexMetadata writeIndexMetadata = createIndexMetadata(writeIndexName, null, System.currentTimeMillis());
        backingIndices.add(writeIndexMetadata.getIndex());
        metadataBuilder.put(writeIndexMetadata, false);

        final DataStream dataStream = DataStream.builder(dataStreamName, backingIndices)
            .setGeneration(backingIndices.size())
            .setMetadata(Map.of())
            .setIndexMode(randomBoolean() ? IndexMode.STANDARD : IndexMode.TIME_SERIES)
            .build();

        metadataBuilder.put(dataStream);

        final List<Index> indicesWithinMaxAgeRange = DataStream.getIndicesWithinMaxAgeRange(
            dataStream,
            metadataBuilder::getSafe,
            maxIndexAge,
            System::currentTimeMillis
        );

        final List<Index> expectedIndicesWithinMaxAgeRange = new ArrayList<>();
        if (numberOfBackingIndicesOlderThanMinAge > 0) {
            expectedIndicesWithinMaxAgeRange.add(backingIndicesOlderThanMinAge.get(backingIndicesOlderThanMinAge.size() - 1));
        }
        expectedIndicesWithinMaxAgeRange.addAll(backingIndicesWithinMinAge);
        expectedIndicesWithinMaxAgeRange.add(writeIndexMetadata.getIndex());

        assertThat(indicesWithinMaxAgeRange, is(equalTo(expectedIndicesWithinMaxAgeRange)));
    }

    public void testGetIndicesWithinMaxAgeRangeAllIndicesOutsideRange() {
        final TimeValue maxIndexAge = TimeValue.timeValueDays(7);

        final Metadata.Builder metadataBuilder = Metadata.builder();
        final int numberOfBackingIndicesOlderThanMinAge = randomIntBetween(5, 10);
        final int numberOfShards = 1;
        final List<Index> backingIndices = new ArrayList<>();
        final String dataStreamName = "logs-es";
        final List<Index> backingIndicesOlderThanMinAge = new ArrayList<>();
        for (int i = 0; i < numberOfBackingIndicesOlderThanMinAge; i++) {
            long creationDate = System.currentTimeMillis() - maxIndexAge.millis() * 2;
            final IndexMetadata indexMetadata = createIndexMetadata(
                DataStream.getDefaultBackingIndexName(dataStreamName, backingIndices.size(), creationDate),
                randomIndexWriteLoad(numberOfShards),
                creationDate
            );
            backingIndices.add(indexMetadata.getIndex());
            backingIndicesOlderThanMinAge.add(indexMetadata.getIndex());
            metadataBuilder.put(indexMetadata, false);
        }

        final String writeIndexName = DataStream.getDefaultBackingIndexName(dataStreamName, backingIndices.size());
        final IndexMetadata writeIndexMetadata = createIndexMetadata(
            writeIndexName,
            null,
            System.currentTimeMillis() - maxIndexAge.millis() * 2
        );
        backingIndices.add(writeIndexMetadata.getIndex());
        metadataBuilder.put(writeIndexMetadata, false);

        final DataStream dataStream = DataStream.builder(dataStreamName, backingIndices)
            .setGeneration(backingIndices.size())
            .setMetadata(Map.of())
            .setIndexMode(randomBoolean() ? IndexMode.STANDARD : IndexMode.TIME_SERIES)
            .build();

        metadataBuilder.put(dataStream);

        final List<Index> indicesWithinMaxAgeRange = DataStream.getIndicesWithinMaxAgeRange(
            dataStream,
            metadataBuilder::getSafe,
            maxIndexAge,
            System::currentTimeMillis
        );

        final List<Index> expectedIndicesWithinMaxAgeRange = new ArrayList<>();
        if (numberOfBackingIndicesOlderThanMinAge > 0) {
            expectedIndicesWithinMaxAgeRange.add(backingIndicesOlderThanMinAge.get(backingIndicesOlderThanMinAge.size() - 1));
        }
        expectedIndicesWithinMaxAgeRange.add(writeIndexMetadata.getIndex());
        assertThat(indicesWithinMaxAgeRange, is(equalTo(expectedIndicesWithinMaxAgeRange)));
        assertThat(indicesWithinMaxAgeRange.get(indicesWithinMaxAgeRange.size() - 1).getName(), is(writeIndexName));
    }

    private IndexWriteLoad randomIndexWriteLoad(int numberOfShards) {
        IndexWriteLoad.Builder builder = IndexWriteLoad.builder(numberOfShards);
        for (int shardId = 0; shardId < numberOfShards; shardId++) {
            builder.withShardWriteLoad(shardId, randomDoubleBetween(0, 64, true), randomLongBetween(1, 10));
        }
        return builder.build();
    }

    private IndexMetadata createIndexMetadata(String indexName, IndexWriteLoad indexWriteLoad, long createdAt) {
        return IndexMetadata.builder(indexName)
            .settings(
                Settings.builder()
                    .put(IndexMetadata.SETTING_NUMBER_OF_SHARDS, 1)
                    .put(IndexMetadata.SETTING_NUMBER_OF_REPLICAS, 0)
                    .put(IndexMetadata.SETTING_VERSION_CREATED, IndexVersion.current())
                    .build()
            )
            .stats(indexWriteLoad == null ? null : new IndexMetadataStats(indexWriteLoad, 1, 1))
            .creationDate(createdAt)
            .build();
    }

    public void testWriteFailureIndex() {
        boolean hidden = randomBoolean();
        boolean system = hidden && randomBoolean();
        boolean replicated = randomBoolean();
        DataStream noFailureStoreDataStream = new DataStream(
            randomAlphaOfLength(10),
            randomNonEmptyIndexInstances(),
            randomNonNegativeInt(),
            null,
            hidden,
            replicated,
            system,
            randomBoolean(),
            randomBoolean() ? IndexMode.STANDARD : IndexMode.TIME_SERIES,
            DataStreamLifecycleTests.randomLifecycle(),
            false,
            List.of(),
            replicated == false && randomBoolean(),
            null
        );
        assertThat(noFailureStoreDataStream.getFailureStoreWriteIndex(), nullValue());

        DataStream failureStoreDataStreamWithEmptyFailureIndices = new DataStream(
            randomAlphaOfLength(10),
            randomNonEmptyIndexInstances(),
            randomNonNegativeInt(),
            null,
            hidden,
            replicated,
            system,
            randomBoolean(),
            randomBoolean() ? IndexMode.STANDARD : IndexMode.TIME_SERIES,
            DataStreamLifecycleTests.randomLifecycle(),
            true,
            List.of(),
            replicated == false && randomBoolean(),
            null
        );
        assertThat(failureStoreDataStreamWithEmptyFailureIndices.getFailureStoreWriteIndex(), nullValue());

        List<Index> failureIndices = randomIndexInstances();
        String dataStreamName = randomAlphaOfLength(10);
        Index writeFailureIndex = new Index(
            getDefaultBackingIndexName(dataStreamName, randomNonNegativeInt()),
            UUIDs.randomBase64UUID(LuceneTestCase.random())
        );
        failureIndices.add(writeFailureIndex);
        DataStream failureStoreDataStream = new DataStream(
            dataStreamName,
            randomNonEmptyIndexInstances(),
            randomNonNegativeInt(),
            null,
            hidden,
            replicated,
            system,
            randomBoolean(),
            randomBoolean() ? IndexMode.STANDARD : IndexMode.TIME_SERIES,
            DataStreamLifecycleTests.randomLifecycle(),
            true,
            failureIndices,
            replicated == false && randomBoolean(),
            null
        );
        assertThat(failureStoreDataStream.getFailureStoreWriteIndex(), is(writeFailureIndex));
    }

    public void testIsFailureIndex() {
        boolean hidden = randomBoolean();
        boolean system = hidden && randomBoolean();
        List<Index> backingIndices = randomNonEmptyIndexInstances();
        boolean replicated = randomBoolean();
        DataStream noFailureStoreDataStream = new DataStream(
            randomAlphaOfLength(10),
            backingIndices,
            randomNonNegativeInt(),
            null,
            hidden,
            replicated,
            system,
            randomBoolean(),
            randomBoolean() ? IndexMode.STANDARD : IndexMode.TIME_SERIES,
            DataStreamLifecycleTests.randomLifecycle(),
            false,
            List.of(),
            replicated == false && randomBoolean(),
            null
        );
        assertThat(
            noFailureStoreDataStream.isFailureStoreIndex(backingIndices.get(randomIntBetween(0, backingIndices.size() - 1)).getName()),
            is(false)
        );

        backingIndices = randomNonEmptyIndexInstances();
        DataStream failureStoreDataStreamWithEmptyFailureIndices = new DataStream(
            randomAlphaOfLength(10),
            backingIndices,
            randomNonNegativeInt(),
            null,
            hidden,
            replicated,
            system,
            randomBoolean(),
            randomBoolean() ? IndexMode.STANDARD : IndexMode.TIME_SERIES,
            DataStreamLifecycleTests.randomLifecycle(),
            true,
            List.of(),
            replicated == false && randomBoolean(),
            null
        );
        assertThat(
            failureStoreDataStreamWithEmptyFailureIndices.isFailureStoreIndex(
                backingIndices.get(randomIntBetween(0, backingIndices.size() - 1)).getName()
            ),
            is(false)
        );

        backingIndices = randomNonEmptyIndexInstances();
        List<Index> failureIndices = randomIndexInstances();
        String dataStreamName = randomAlphaOfLength(10);
        Index writeFailureIndex = new Index(
            getDefaultBackingIndexName(dataStreamName, randomNonNegativeInt()),
            UUIDs.randomBase64UUID(LuceneTestCase.random())
        );
        failureIndices.add(writeFailureIndex);
        DataStream failureStoreDataStream = new DataStream(
            dataStreamName,
            backingIndices,
            randomNonNegativeInt(),
            null,
            hidden,
            replicated,
            system,
            randomBoolean(),
            randomBoolean() ? IndexMode.STANDARD : IndexMode.TIME_SERIES,
            DataStreamLifecycleTests.randomLifecycle(),
            true,
            failureIndices,
            replicated == false && randomBoolean(),
            null
        );
        assertThat(failureStoreDataStream.isFailureStoreIndex(writeFailureIndex.getName()), is(true));
        assertThat(
            failureStoreDataStream.isFailureStoreIndex(failureIndices.get(randomIntBetween(0, failureIndices.size() - 1)).getName()),
            is(true)
        );
        assertThat(
            failureStoreDataStreamWithEmptyFailureIndices.isFailureStoreIndex(
                backingIndices.get(randomIntBetween(0, backingIndices.size() - 1)).getName()
            ),
            is(false)
        );
        assertThat(failureStoreDataStreamWithEmptyFailureIndices.isFailureStoreIndex(randomAlphaOfLength(10)), is(false));
    }

    private record DataStreamMetadata(Long creationTimeInMillis, Long rolloverTimeInMillis, Long originationTimeInMillis) {
        public static DataStreamMetadata dataStreamMetadata(Long creationTimeInMillis, Long rolloverTimeInMillis) {
            return new DataStreamMetadata(creationTimeInMillis, rolloverTimeInMillis, null);
        }

        public static DataStreamMetadata dataStreamMetadata(
            Long creationTimeInMillis,
            Long rolloverTimeInMillis,
            Long originationTimeInMillis
        ) {
            return new DataStreamMetadata(creationTimeInMillis, rolloverTimeInMillis, originationTimeInMillis);
        }
    }

    private static DataStream createRandomDataStream() {
        long currentTimeMillis = System.currentTimeMillis();
        int numBackingIndices = randomIntBetween(2, 32);
        int numFailureIndices = randomIntBetween(2, 32);
        String dataStreamName = randomAlphaOfLength(10).toLowerCase(Locale.ROOT);

        List<Index> indices = new ArrayList<>(numBackingIndices);
        for (int k = 1; k <= numBackingIndices; k++) {
            indices.add(new Index(DataStream.getDefaultBackingIndexName(dataStreamName, k), UUIDs.randomBase64UUID(random())));
        }
        List<Index> failureIndices = new ArrayList<>(numFailureIndices);
        for (int k = 1; k <= numFailureIndices; k++) {
            failureIndices.add(
                new Index(DataStream.getDefaultFailureStoreName(dataStreamName, k, currentTimeMillis), UUIDs.randomBase64UUID(random()))
            );
        }
        return DataStreamTestHelper.newInstance(dataStreamName, indices, failureIndices);
    }

    private static void createMetadataForIndices(Metadata.Builder builder, List<Index> indices) {
        for (Index index : indices) {
            IndexMetadata im = IndexMetadata.builder(index.getName())
                .settings(settings(IndexVersion.current()))
                .numberOfShards(1)
                .numberOfReplicas(1)
                .build();
            builder.put(im, false);
        }
    }
}<|MERGE_RESOLUTION|>--- conflicted
+++ resolved
@@ -1807,13 +1807,7 @@
             metadata,
             isSystem,
             randomBoolean(),
-<<<<<<< HEAD
-            randomBoolean(),
-            false, // Some tests don't work well with system data streams, since these data streams require special handling
-=======
             isSystem,
-            System::currentTimeMillis,
->>>>>>> e7350dce
             randomBoolean(),
             randomBoolean() ? IndexMode.STANDARD : null, // IndexMode.TIME_SERIES triggers validation that many unit tests doesn't pass
             lifecycle,
