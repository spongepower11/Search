--- conflicted
+++ resolved
@@ -1168,13 +1168,8 @@
 
             List<Index> backingIndices = dataStream.getIndicesPastRetention(metadata::index, () -> now, globalRetention);
             assertThat(backingIndices.size(), is(2));
-<<<<<<< HEAD
-            assertThat(backingIndices.get(0).getName(), is(DataStream.getDefaultBackingIndexName(dataStreamName, 1)));
-            assertThat(backingIndices.get(1).getName(), is(DataStream.getDefaultBackingIndexName(dataStreamName, 2)));
-=======
             assertThat(backingIndices.get(0).getName(), is(dataStream.getIndices().get(0).getName()));
             assertThat(backingIndices.get(1).getName(), is(dataStream.getIndices().get(1).getName()));
->>>>>>> 426c493f
         }
 
         {
@@ -1192,13 +1187,8 @@
 
             List<Index> backingIndices = dataStream.getIndicesPastRetention(metadata::index, () -> now, globalRetention);
             assertThat(backingIndices.size(), is(2));
-<<<<<<< HEAD
-            assertThat(backingIndices.get(0).getName(), is(DataStream.getDefaultBackingIndexName(dataStreamName, 1)));
-            assertThat(backingIndices.get(1).getName(), is(DataStream.getDefaultBackingIndexName(dataStreamName, 2)));
-=======
             assertThat(backingIndices.get(0).getName(), is(dataStream.getIndices().get(0).getName()));
             assertThat(backingIndices.get(1).getName(), is(dataStream.getIndices().get(1).getName()));
->>>>>>> 426c493f
         }
 
         {
