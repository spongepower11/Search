/*
 * Licensed to Elasticsearch under one or more contributor
 * license agreements. See the NOTICE file distributed with
 * this work for additional information regarding copyright
 * ownership. Elasticsearch licenses this file to you under
 * the Apache License, Version 2.0 (the "License"); you may
 * not use this file except in compliance with the License.
 * You may obtain a copy of the License at
 *
 *    http://www.apache.org/licenses/LICENSE-2.0
 *
 * Unless required by applicable law or agreed to in writing,
 * software distributed under the License is distributed on an
 * "AS IS" BASIS, WITHOUT WARRANTIES OR CONDITIONS OF ANY
 * KIND, either express or implied.  See the License for the
 * specific language governing permissions and limitations
 * under the License.
 */

package org.elasticsearch.cluster.metadata;

import org.elasticsearch.Version;
import org.elasticsearch.action.support.IndicesOptions;
import org.elasticsearch.cluster.ClusterName;
import org.elasticsearch.cluster.ClusterState;
import org.elasticsearch.cluster.metadata.IndexMetaData.State;
import org.elasticsearch.index.IndexNotFoundException;
import org.elasticsearch.test.ESTestCase;

import java.util.Arrays;
import java.util.Collections;
import java.util.List;
import java.util.Set;

import static org.elasticsearch.common.util.set.Sets.newHashSet;
import static org.hamcrest.Matchers.containsInAnyOrder;
import static org.hamcrest.Matchers.equalTo;

public class WildcardExpressionResolverTests extends ESTestCase {
    public void testConvertWildcardsJustIndicesTests() {
        MetaData.Builder mdBuilder = MetaData.builder()
                .put(indexBuilder("testXXX"))
                .put(indexBuilder("testXYY"))
                .put(indexBuilder("testYYY"))
                .put(indexBuilder("kuku"));
        ClusterState state = ClusterState.builder(new ClusterName("_name")).metaData(mdBuilder).build();
        IndexNameExpressionResolver.WildcardExpressionResolver resolver = new IndexNameExpressionResolver.WildcardExpressionResolver();

        IndexNameExpressionResolver.Context context = new IndexNameExpressionResolver.Context(state, IndicesOptions.lenientExpandOpen());
        assertThat(newHashSet(resolver.resolve(context, Collections.singletonList("testXXX"))), equalTo(newHashSet("testXXX")));
        assertThat(newHashSet(resolver.resolve(context, Arrays.asList("testXXX", "testYYY"))), equalTo(newHashSet("testXXX", "testYYY")));
        assertThat(newHashSet(resolver.resolve(context, Arrays.asList("testXXX", "ku*"))), equalTo(newHashSet("testXXX", "kuku")));
        assertThat(newHashSet(resolver.resolve(context, Collections.singletonList("test*"))),
            equalTo(newHashSet("testXXX", "testXYY", "testYYY")));
        assertThat(newHashSet(resolver.resolve(context, Collections.singletonList("testX*"))), equalTo(newHashSet("testXXX", "testXYY")));
        assertThat(newHashSet(resolver.resolve(context, Arrays.asList("testX*", "kuku"))),
            equalTo(newHashSet("testXXX", "testXYY", "kuku")));
        assertThat(newHashSet(resolver.resolve(context, Collections.singletonList("*"))),
            equalTo(newHashSet("testXXX", "testXYY", "testYYY", "kuku")));
        assertThat(newHashSet(resolver.resolve(context, Arrays.asList("*", "-kuku"))),
            equalTo(newHashSet("testXXX", "testXYY", "testYYY")));
        assertThat(newHashSet(resolver.resolve(context, Arrays.asList("testXXX", "testYYY"))), equalTo(newHashSet("testXXX", "testYYY")));
        assertThat(newHashSet(resolver.resolve(context, Arrays.asList("testXXX", "-testXXX"))), equalTo(newHashSet("testXXX", "-testXXX")));
        assertThat(newHashSet(resolver.resolve(context, Arrays.asList("testXXX", "testY*"))), equalTo(newHashSet("testXXX", "testYYY")));
        assertThat(newHashSet(resolver.resolve(context, Arrays.asList("testXXX", "-testX*"))), equalTo(newHashSet("testXXX")));
    }

    public void testConvertWildcardsTests() {
        MetaData.Builder mdBuilder = MetaData.builder()
                .put(indexBuilder("testXXX").putAlias(AliasMetaData.builder("alias1")).putAlias(AliasMetaData.builder("alias2")))
                .put(indexBuilder("testXYY").putAlias(AliasMetaData.builder("alias2")))
                .put(indexBuilder("testYYY").putAlias(AliasMetaData.builder("alias3")))
                .put(indexBuilder("kuku"));
        ClusterState state = ClusterState.builder(new ClusterName("_name")).metaData(mdBuilder).build();
        IndexNameExpressionResolver.WildcardExpressionResolver resolver = new IndexNameExpressionResolver.WildcardExpressionResolver();

        IndexNameExpressionResolver.Context context = new IndexNameExpressionResolver.Context(state, IndicesOptions.lenientExpandOpen());
        assertThat(newHashSet(resolver.resolve(context, Arrays.asList("testYY*", "alias*"))),
            equalTo(newHashSet("testXXX", "testXYY", "testYYY")));
        assertThat(newHashSet(resolver.resolve(context, Collections.singletonList("-kuku"))), equalTo(newHashSet("-kuku")));
        assertThat(newHashSet(resolver.resolve(context, Arrays.asList("test*", "-testYYY"))), equalTo(newHashSet("testXXX", "testXYY")));
        assertThat(newHashSet(resolver.resolve(context, Arrays.asList("testX*", "testYYY")))
            , equalTo(newHashSet("testXXX", "testXYY", "testYYY")));
        assertThat(newHashSet(resolver.resolve(context, Arrays.asList("testYYY", "testX*"))),
            equalTo(newHashSet("testXXX", "testXYY", "testYYY")));
    }

    public void testConvertWildcardsOpenClosedIndicesTests() {
        MetaData.Builder mdBuilder = MetaData.builder()
                .put(indexBuilder("testXXX").state(IndexMetaData.State.OPEN))
                .put(indexBuilder("testXXY").state(IndexMetaData.State.OPEN))
                .put(indexBuilder("testXYY").state(IndexMetaData.State.CLOSE))
                .put(indexBuilder("testYYY").state(IndexMetaData.State.OPEN))
                .put(indexBuilder("testYYX").state(IndexMetaData.State.CLOSE))
                .put(indexBuilder("kuku").state(IndexMetaData.State.OPEN));
        ClusterState state = ClusterState.builder(new ClusterName("_name")).metaData(mdBuilder).build();
        IndexNameExpressionResolver.WildcardExpressionResolver resolver = new IndexNameExpressionResolver.WildcardExpressionResolver();

        IndexNameExpressionResolver.Context context = new IndexNameExpressionResolver.Context(state,
            IndicesOptions.fromOptions(true, true, true, true));
        assertThat(newHashSet(resolver.resolve(context, Collections.singletonList("testX*"))),
            equalTo(newHashSet("testXXX", "testXXY", "testXYY")));
        context = new IndexNameExpressionResolver.Context(state, IndicesOptions.fromOptions(true, true, false, true));
        assertThat(newHashSet(resolver.resolve(context, Collections.singletonList("testX*"))), equalTo(newHashSet("testXYY")));
        context = new IndexNameExpressionResolver.Context(state, IndicesOptions.fromOptions(true, true, true, false));
        assertThat(newHashSet(resolver.resolve(context, Collections.singletonList("testX*"))), equalTo(newHashSet("testXXX", "testXXY")));
    }

    // issue #13334
    public void testMultipleWildcards() {
        MetaData.Builder mdBuilder = MetaData.builder()
                .put(indexBuilder("testXXX"))
                .put(indexBuilder("testXXY"))
                .put(indexBuilder("testXYY"))
                .put(indexBuilder("testYYY"))
                .put(indexBuilder("kuku"))
                .put(indexBuilder("kukuYYY"));

        ClusterState state = ClusterState.builder(new ClusterName("_name")).metaData(mdBuilder).build();
        IndexNameExpressionResolver.WildcardExpressionResolver resolver = new IndexNameExpressionResolver.WildcardExpressionResolver();

        IndexNameExpressionResolver.Context context = new IndexNameExpressionResolver.Context(state, IndicesOptions.lenientExpandOpen());
        assertThat(newHashSet(resolver.resolve(context, Collections.singletonList("test*X*"))),
            equalTo(newHashSet("testXXX", "testXXY", "testXYY")));
        assertThat(newHashSet(resolver.resolve(context, Collections.singletonList("test*X*Y"))), equalTo(newHashSet("testXXY", "testXYY")));
        assertThat(newHashSet(resolver.resolve(context, Collections.singletonList("kuku*Y*"))), equalTo(newHashSet("kukuYYY")));
        assertThat(newHashSet(resolver.resolve(context, Collections.singletonList("*Y*"))),
            equalTo(newHashSet("testXXY", "testXYY", "testYYY", "kukuYYY")));
        assertThat(newHashSet(resolver.resolve(context, Collections.singletonList("test*Y*X"))).size(), equalTo(0));
        assertThat(newHashSet(resolver.resolve(context, Collections.singletonList("*Y*X"))).size(), equalTo(0));
    }

    public void testAll() {
        MetaData.Builder mdBuilder = MetaData.builder()
            .put(indexBuilder("testXXX"))
            .put(indexBuilder("testXYY"))
            .put(indexBuilder("testYYY"));
        ClusterState state = ClusterState.builder(new ClusterName("_name")).metaData(mdBuilder).build();
        IndexNameExpressionResolver.WildcardExpressionResolver resolver = new IndexNameExpressionResolver.WildcardExpressionResolver();

        IndexNameExpressionResolver.Context context = new IndexNameExpressionResolver.Context(state, IndicesOptions.lenientExpandOpen());
        assertThat(newHashSet(resolver.resolve(context, Collections.singletonList("_all"))),
            equalTo(newHashSet("testXXX", "testXYY", "testYYY")));
    }

    public void testResolveAliases() {
        MetaData.Builder mdBuilder = MetaData.builder()
                .put(indexBuilder("foo_foo").state(State.OPEN))
                .put(indexBuilder("bar_bar").state(State.OPEN))
                .put(indexBuilder("foo_index").state(State.OPEN).putAlias(AliasMetaData.builder("foo_alias")))
                .put(indexBuilder("bar_index").state(State.OPEN).putAlias(AliasMetaData.builder("foo_alias")));
        ClusterState state = ClusterState.builder(new ClusterName("_name")).metaData(mdBuilder).build();
        IndexNameExpressionResolver.WildcardExpressionResolver resolver = new IndexNameExpressionResolver.WildcardExpressionResolver();
        // when ignoreAliases option is not set, WildcardExpressionResolver resolves the provided
        // expressions against the defined indices and aliases
<<<<<<< HEAD
        IndicesOptions indicesAndAliasesOptions = IndicesOptions.fromOptions(randomBoolean(), randomBoolean(), true, false, true, false,
            false, false);
        IndexNameExpressionResolver.Context indicesAndAliasesContext = new IndexNameExpressionResolver.Context(state, indicesAndAliasesOptions);
        // ignoreAliases option is set, WildcardExpressionResolver throws error when
        IndicesOptions skipAliasesIndicesOptions = IndicesOptions.fromOptions(true, true, true, false, true, false, true, false);
        IndexNameExpressionResolver.Context skipAliasesLenientContext = new IndexNameExpressionResolver.Context(state, skipAliasesIndicesOptions);
        // ignoreAliases option is set, WildcardExpressionResolver resolves the provided expressions only against the defined indices
        IndicesOptions errorOnAliasIndicesOptions = IndicesOptions.fromOptions(false, false, true, false, true, false, true, false);
        IndexNameExpressionResolver.Context skipAliasesStrictContext = new IndexNameExpressionResolver.Context(state, errorOnAliasIndicesOptions);
=======
        IndicesOptions indicesAndAliasesOptions = IndicesOptions.fromOptions(randomBoolean(), randomBoolean(),
            true, false, true, false, false);
        IndexNameExpressionResolver.Context indicesAndAliasesContext =
            new IndexNameExpressionResolver.Context(state, indicesAndAliasesOptions);
        // ignoreAliases option is set, WildcardExpressionResolver throws error when
        IndicesOptions skipAliasesIndicesOptions = IndicesOptions.fromOptions(true, true, true, false, true, false, true);
        IndexNameExpressionResolver.Context skipAliasesLenientContext =
            new IndexNameExpressionResolver.Context(state, skipAliasesIndicesOptions);
        // ignoreAliases option is set, WildcardExpressionResolver resolves the provided expressions only against the defined indices
        IndicesOptions errorOnAliasIndicesOptions = IndicesOptions.fromOptions(false, false, true, false, true, false, true);
        IndexNameExpressionResolver.Context skipAliasesStrictContext =
            new IndexNameExpressionResolver.Context(state, errorOnAliasIndicesOptions);
>>>>>>> 02043a22

        {
            List<String> indices = resolver.resolve(indicesAndAliasesContext, Collections.singletonList("foo_a*"));
            assertThat(indices, containsInAnyOrder("foo_index", "bar_index"));
        }
        {
            List<String> indices = resolver.resolve(skipAliasesLenientContext, Collections.singletonList("foo_a*"));
            assertEquals(0, indices.size());
        }
        {
            IndexNotFoundException infe = expectThrows(IndexNotFoundException.class,
                    () -> resolver.resolve(skipAliasesStrictContext, Collections.singletonList("foo_a*")));
            assertEquals("foo_a*", infe.getIndex().getName());
        }
        {
            List<String> indices = resolver.resolve(indicesAndAliasesContext, Collections.singletonList("foo*"));
            assertThat(indices, containsInAnyOrder("foo_foo", "foo_index", "bar_index"));
        }
        {
            List<String> indices = resolver.resolve(skipAliasesLenientContext, Collections.singletonList("foo*"));
            assertThat(indices, containsInAnyOrder("foo_foo", "foo_index"));
        }
        {
            List<String> indices = resolver.resolve(skipAliasesStrictContext, Collections.singletonList("foo*"));
            assertThat(indices, containsInAnyOrder("foo_foo", "foo_index"));
        }
        {
            List<String> indices = resolver.resolve(indicesAndAliasesContext, Collections.singletonList("foo_alias"));
            assertThat(indices, containsInAnyOrder("foo_alias"));
        }
        {
            List<String> indices = resolver.resolve(skipAliasesLenientContext, Collections.singletonList("foo_alias"));
            assertThat(indices, containsInAnyOrder("foo_alias"));
        }
        {
            IllegalArgumentException iae = expectThrows(IllegalArgumentException.class,
                    () -> resolver.resolve(skipAliasesStrictContext, Collections.singletonList("foo_alias")));
            assertEquals("The provided expression [foo_alias] matches an alias, " +
                    "specify the corresponding concrete indices instead.", iae.getMessage());
        }
    }

    public void testMatchesConcreteIndicesWildcardAndAliases() {
        MetaData.Builder mdBuilder = MetaData.builder()
                .put(indexBuilder("foo_foo").state(State.OPEN))
                .put(indexBuilder("bar_bar").state(State.OPEN))
                .put(indexBuilder("foo_index").state(State.OPEN).putAlias(AliasMetaData.builder("foo_alias")))
                .put(indexBuilder("bar_index").state(State.OPEN).putAlias(AliasMetaData.builder("foo_alias")));
        ClusterState state = ClusterState.builder(new ClusterName("_name")).metaData(mdBuilder).build();

        // when ignoreAliases option is not set, WildcardExpressionResolver resolves the provided
        // expressions against the defined indices and aliases
<<<<<<< HEAD
        IndicesOptions indicesAndAliasesOptions = IndicesOptions.fromOptions(false, false, true, false, true, false, false, false);
        IndexNameExpressionResolver.Context indicesAndAliasesContext = new IndexNameExpressionResolver.Context(state, indicesAndAliasesOptions);
=======
        IndicesOptions indicesAndAliasesOptions = IndicesOptions.fromOptions(false, false, true, false, true, false, false);
        IndexNameExpressionResolver.Context indicesAndAliasesContext =
            new IndexNameExpressionResolver.Context(state, indicesAndAliasesOptions);
>>>>>>> 02043a22

        // ignoreAliases option is set, WildcardExpressionResolver resolves the provided expressions
        // only against the defined indices
        IndicesOptions onlyIndicesOptions = IndicesOptions.fromOptions(false, false, true, false, true, false, true, false);
        IndexNameExpressionResolver.Context onlyIndicesContext = new IndexNameExpressionResolver.Context(state, onlyIndicesOptions);

        {
            Set<String> matches = IndexNameExpressionResolver.WildcardExpressionResolver.matches(indicesAndAliasesContext,
                    state.getMetaData(), "*").keySet();
            assertEquals(newHashSet("bar_bar", "foo_foo", "foo_index", "bar_index", "foo_alias"), matches);
        }
        {
            Set<String> matches = IndexNameExpressionResolver.WildcardExpressionResolver.matches(onlyIndicesContext,
                    state.getMetaData(), "*").keySet();
            assertEquals(newHashSet("bar_bar", "foo_foo", "foo_index", "bar_index"), matches);
        }
        {
            Set<String> matches = IndexNameExpressionResolver.WildcardExpressionResolver.matches(indicesAndAliasesContext,
                    state.getMetaData(), "foo*").keySet();
            assertEquals(newHashSet("foo_foo", "foo_index", "foo_alias"), matches);
        }
        {
            Set<String> matches = IndexNameExpressionResolver.WildcardExpressionResolver.matches(onlyIndicesContext,
                    state.getMetaData(), "foo*").keySet();
            assertEquals(newHashSet("foo_foo", "foo_index"), matches);
        }
        {
            Set<String> matches = IndexNameExpressionResolver.WildcardExpressionResolver.matches(indicesAndAliasesContext,
                    state.getMetaData(), "foo_alias").keySet();
            assertEquals(newHashSet("foo_alias"), matches);
        }
        {
            Set<String> matches = IndexNameExpressionResolver.WildcardExpressionResolver.matches(onlyIndicesContext,
                    state.getMetaData(), "foo_alias").keySet();
            assertEquals(newHashSet(), matches);
        }
    }

    private static IndexMetaData.Builder indexBuilder(String index) {
        return IndexMetaData.builder(index).settings(settings(Version.CURRENT)
            .put(IndexMetaData.SETTING_NUMBER_OF_SHARDS, 1).put(IndexMetaData.SETTING_NUMBER_OF_REPLICAS, 0));
    }
}<|MERGE_RESOLUTION|>--- conflicted
+++ resolved
@@ -153,30 +153,18 @@
         IndexNameExpressionResolver.WildcardExpressionResolver resolver = new IndexNameExpressionResolver.WildcardExpressionResolver();
         // when ignoreAliases option is not set, WildcardExpressionResolver resolves the provided
         // expressions against the defined indices and aliases
-<<<<<<< HEAD
         IndicesOptions indicesAndAliasesOptions = IndicesOptions.fromOptions(randomBoolean(), randomBoolean(), true, false, true, false,
             false, false);
-        IndexNameExpressionResolver.Context indicesAndAliasesContext = new IndexNameExpressionResolver.Context(state, indicesAndAliasesOptions);
-        // ignoreAliases option is set, WildcardExpressionResolver throws error when
-        IndicesOptions skipAliasesIndicesOptions = IndicesOptions.fromOptions(true, true, true, false, true, false, true, false);
-        IndexNameExpressionResolver.Context skipAliasesLenientContext = new IndexNameExpressionResolver.Context(state, skipAliasesIndicesOptions);
-        // ignoreAliases option is set, WildcardExpressionResolver resolves the provided expressions only against the defined indices
-        IndicesOptions errorOnAliasIndicesOptions = IndicesOptions.fromOptions(false, false, true, false, true, false, true, false);
-        IndexNameExpressionResolver.Context skipAliasesStrictContext = new IndexNameExpressionResolver.Context(state, errorOnAliasIndicesOptions);
-=======
-        IndicesOptions indicesAndAliasesOptions = IndicesOptions.fromOptions(randomBoolean(), randomBoolean(),
-            true, false, true, false, false);
         IndexNameExpressionResolver.Context indicesAndAliasesContext =
             new IndexNameExpressionResolver.Context(state, indicesAndAliasesOptions);
         // ignoreAliases option is set, WildcardExpressionResolver throws error when
-        IndicesOptions skipAliasesIndicesOptions = IndicesOptions.fromOptions(true, true, true, false, true, false, true);
+        IndicesOptions skipAliasesIndicesOptions = IndicesOptions.fromOptions(true, true, true, false, true, false, true, false);
         IndexNameExpressionResolver.Context skipAliasesLenientContext =
             new IndexNameExpressionResolver.Context(state, skipAliasesIndicesOptions);
         // ignoreAliases option is set, WildcardExpressionResolver resolves the provided expressions only against the defined indices
-        IndicesOptions errorOnAliasIndicesOptions = IndicesOptions.fromOptions(false, false, true, false, true, false, true);
+        IndicesOptions errorOnAliasIndicesOptions = IndicesOptions.fromOptions(false, false, true, false, true, false, true, false);
         IndexNameExpressionResolver.Context skipAliasesStrictContext =
             new IndexNameExpressionResolver.Context(state, errorOnAliasIndicesOptions);
->>>>>>> 02043a22
 
         {
             List<String> indices = resolver.resolve(indicesAndAliasesContext, Collections.singletonList("foo_a*"));
@@ -229,14 +217,9 @@
 
         // when ignoreAliases option is not set, WildcardExpressionResolver resolves the provided
         // expressions against the defined indices and aliases
-<<<<<<< HEAD
         IndicesOptions indicesAndAliasesOptions = IndicesOptions.fromOptions(false, false, true, false, true, false, false, false);
-        IndexNameExpressionResolver.Context indicesAndAliasesContext = new IndexNameExpressionResolver.Context(state, indicesAndAliasesOptions);
-=======
-        IndicesOptions indicesAndAliasesOptions = IndicesOptions.fromOptions(false, false, true, false, true, false, false);
         IndexNameExpressionResolver.Context indicesAndAliasesContext =
             new IndexNameExpressionResolver.Context(state, indicesAndAliasesOptions);
->>>>>>> 02043a22
 
         // ignoreAliases option is set, WildcardExpressionResolver resolves the provided expressions
         // only against the defined indices
