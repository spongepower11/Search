/*
 * Copyright Elasticsearch B.V. and/or licensed to Elasticsearch B.V. under one
 * or more contributor license agreements. Licensed under the Elastic License
 * 2.0 and the Server Side Public License, v 1; you may not use this file except
 * in compliance with, at your election, the Elastic License 2.0 or the Server
 * Side Public License, v 1.
 */

package org.elasticsearch.cluster.service;

import org.apache.logging.log4j.Level;
import org.apache.logging.log4j.LogManager;
import org.apache.logging.log4j.Logger;
import org.apache.logging.log4j.core.LogEvent;
import org.apache.lucene.util.SetOnce;
import org.elasticsearch.ElasticsearchException;
import org.elasticsearch.Version;
import org.elasticsearch.action.ActionListener;
import org.elasticsearch.action.support.master.AcknowledgedResponse;
import org.elasticsearch.cluster.AckedClusterStateUpdateTask;
import org.elasticsearch.cluster.ClusterName;
import org.elasticsearch.cluster.ClusterState;
import org.elasticsearch.cluster.ClusterStateAckListener;
import org.elasticsearch.cluster.ClusterStateTaskConfig;
import org.elasticsearch.cluster.ClusterStateTaskExecutor;
import org.elasticsearch.cluster.ClusterStateTaskListener;
import org.elasticsearch.cluster.ClusterStateUpdateTask;
import org.elasticsearch.cluster.LocalMasterServiceTask;
import org.elasticsearch.cluster.ack.AckedRequest;
import org.elasticsearch.cluster.block.ClusterBlocks;
import org.elasticsearch.cluster.coordination.ClusterStatePublisher;
import org.elasticsearch.cluster.coordination.FailedToCommitClusterStateException;
import org.elasticsearch.cluster.node.DiscoveryNode;
import org.elasticsearch.cluster.node.DiscoveryNodes;
import org.elasticsearch.common.Priority;
import org.elasticsearch.common.logging.Loggers;
import org.elasticsearch.common.settings.ClusterSettings;
import org.elasticsearch.common.settings.Settings;
import org.elasticsearch.common.util.concurrent.BaseFuture;
import org.elasticsearch.common.util.concurrent.ThreadContext;
import org.elasticsearch.core.Releasable;
import org.elasticsearch.core.SuppressForbidden;
import org.elasticsearch.core.TimeValue;
import org.elasticsearch.core.Tuple;
import org.elasticsearch.node.Node;
import org.elasticsearch.tasks.Task;
import org.elasticsearch.tasks.TaskManager;
import org.elasticsearch.test.ClusterServiceUtils;
import org.elasticsearch.test.ESTestCase;
import org.elasticsearch.test.MockLogAppender;
import org.elasticsearch.test.junit.annotations.TestLogging;
import org.elasticsearch.test.tasks.MockTaskManager;
import org.elasticsearch.test.tasks.MockTaskManagerListener;
import org.elasticsearch.threadpool.TestThreadPool;
import org.elasticsearch.threadpool.ThreadPool;
import org.junit.AfterClass;
import org.junit.Before;
import org.junit.BeforeClass;

import java.util.ArrayList;
import java.util.Collections;
import java.util.List;
import java.util.Map;
import java.util.concurrent.BrokenBarrierException;
import java.util.concurrent.CountDownLatch;
import java.util.concurrent.CyclicBarrier;
import java.util.concurrent.Semaphore;
import java.util.concurrent.TimeUnit;
import java.util.concurrent.TimeoutException;
import java.util.concurrent.atomic.AtomicBoolean;
import java.util.concurrent.atomic.AtomicInteger;
import java.util.concurrent.atomic.AtomicReference;
import java.util.function.Supplier;
import java.util.stream.Collectors;

import static java.util.Collections.emptyMap;
import static java.util.Collections.emptySet;
import static org.hamcrest.Matchers.contains;
import static org.hamcrest.Matchers.containsString;
import static org.hamcrest.Matchers.equalTo;
import static org.hamcrest.Matchers.hasItem;
import static org.hamcrest.Matchers.hasSize;
import static org.hamcrest.Matchers.instanceOf;

public class MasterServiceTests extends ESTestCase {

    private static ThreadPool threadPool;
    private static long relativeTimeInMillis;

    @BeforeClass
    public static void createThreadPool() {
        threadPool = new TestThreadPool(MasterServiceTests.class.getName()) {
            @Override
            public long relativeTimeInMillis() {
                return relativeTimeInMillis;
            }

            @Override
            public long rawRelativeTimeInMillis() {
                return relativeTimeInMillis();
            }
        };
    }

    @AfterClass
    public static void stopThreadPool() {
        if (threadPool != null) {
            threadPool.shutdownNow();
            threadPool = null;
        }
    }

    @Before
    public void randomizeCurrentTime() {
        relativeTimeInMillis = randomLongBetween(0L, 1L << 62);
    }

    private MasterService createMasterService(boolean makeMaster) {
        return createMasterService(makeMaster, null);
    }

    private MasterService createMasterService(boolean makeMaster, TaskManager taskManager) {
        final DiscoveryNode localNode = new DiscoveryNode("node1", buildNewFakeTransportAddress(), emptyMap(), emptySet(), Version.CURRENT);
        final Settings settings = Settings.builder()
            .put(ClusterName.CLUSTER_NAME_SETTING.getKey(), MasterServiceTests.class.getSimpleName())
            .put(Node.NODE_NAME_SETTING.getKey(), "test_node")
            .build();

        if (taskManager == null) {
            taskManager = new TaskManager(settings, threadPool, emptySet());
        }

        final MasterService masterService = new MasterService(
            settings,
            new ClusterSettings(Settings.EMPTY, ClusterSettings.BUILT_IN_CLUSTER_SETTINGS),
            threadPool,
            taskManager
        );
        final ClusterState initialClusterState = ClusterState.builder(new ClusterName(MasterServiceTests.class.getSimpleName()))
            .nodes(
                DiscoveryNodes.builder().add(localNode).localNodeId(localNode.getId()).masterNodeId(makeMaster ? localNode.getId() : null)
            )
            .blocks(ClusterBlocks.EMPTY_CLUSTER_BLOCK)
            .build();
        final AtomicReference<ClusterState> clusterStateRef = new AtomicReference<>(initialClusterState);
        masterService.setClusterStatePublisher((clusterStatePublicationEvent, publishListener, ackListener) -> {
            clusterStateRef.set(clusterStatePublicationEvent.getNewState());
            ClusterServiceUtils.setAllElapsedMillis(clusterStatePublicationEvent);
            publishListener.onResponse(null);
        });
        masterService.setClusterStateSupplier(clusterStateRef::get);
        masterService.start();
        return masterService;
    }

    public void testMasterAwareExecution() throws Exception {
        final MasterService nonMaster = createMasterService(false);

        final boolean[] taskFailed = { false };
        final CountDownLatch latch1 = new CountDownLatch(1);
        nonMaster.submitUnbatchedStateUpdateTask("test", new ClusterStateUpdateTask() {
            @Override
            public ClusterState execute(ClusterState currentState) {
                latch1.countDown();
                return currentState;
            }

            @Override
            public void onFailure(Exception e) {
                taskFailed[0] = true;
                latch1.countDown();
            }
        });

        latch1.await();
        assertTrue("cluster state update task was executed on a non-master", taskFailed[0]);

        final CountDownLatch latch2 = new CountDownLatch(1);
        new LocalMasterServiceTask(Priority.NORMAL) {
            @Override
            public void execute(ClusterState currentState) {
                taskFailed[0] = false;
                latch2.countDown();
            }

            @Override
            public void onFailure(Exception e) {
                taskFailed[0] = true;
                latch2.countDown();
            }
        }.submit(nonMaster, "test");
        latch2.await();
        assertFalse("non-master cluster state update task was not executed", taskFailed[0]);

        nonMaster.close();
    }

    /**
     * Check that when the master service publishes a cluster state update, it uses a dedicated task.
     */
    public void testCreatesChildTaskForPublishingClusterState() throws Exception {
        final MockTaskManager taskManager = new MockTaskManager(Settings.EMPTY, threadPool, emptySet());

        final List<String> registeredActions = new ArrayList<>();
        taskManager.addListener(new MockTaskManagerListener() {
            @Override
            public void onTaskRegistered(Task task) {
                registeredActions.add(task.getAction());
            }

            @Override
            public void onTaskUnregistered(Task task) {}

            @Override
            public void waitForTaskCompletion(Task task) {}
        });

        final CountDownLatch latch = new CountDownLatch(1);

        try (MasterService masterService = createMasterService(true, taskManager)) {
            masterService.submitStateUpdateTask(
                "testCreatesChildTaskForPublishingClusterState",
                new ExpectSuccessTask(),
                ClusterStateTaskConfig.build(Priority.NORMAL),
                new ClusterStateTaskExecutor<>() {
                    @Override
<<<<<<< HEAD
                    public ClusterState execute(
                        ClusterState currentState,
                        List<TaskContext<ExpectSuccessTask>> taskContexts,
                        Supplier<Releasable> dropHeadersContextSupplier
                    ) {
                        for (final var taskContext : taskContexts) {
=======
                    public ClusterState execute(BatchExecutionContext<ExpectSuccessTask> batchExecutionContext) {
                        for (final var taskContext : batchExecutionContext.taskContexts()) {
>>>>>>> 4779893b
                            taskContext.success(() -> {});
                        }
                        return ClusterState.builder(batchExecutionContext.initialState()).build();
                    }

                    @Override
                    public void clusterStatePublished(ClusterState newClusterState) {
                        latch.countDown();
                    }
                }
            );

            assertTrue(latch.await(10, TimeUnit.SECONDS));
        }

        assertThat(registeredActions.toString(), registeredActions, contains(MasterService.STATE_UPDATE_ACTION_NAME));
    }

    public void testThreadContext() throws InterruptedException {
        final MasterService master = createMasterService(true);
        final CountDownLatch latch = new CountDownLatch(1);

        try (ThreadContext.StoredContext ignored = threadPool.getThreadContext().stashContext()) {
            final Map<String, String> expectedHeaders = Collections.singletonMap("test", "test");
            final Map<String, List<String>> expectedResponseHeaders = Collections.singletonMap(
                "testResponse",
                Collections.singletonList("testResponse")
            );
            threadPool.getThreadContext().putHeader(expectedHeaders);

            final TimeValue ackTimeout = randomBoolean() ? TimeValue.ZERO : TimeValue.timeValueMillis(randomInt(10000));
            final TimeValue masterTimeout = randomBoolean() ? TimeValue.ZERO : TimeValue.timeValueMillis(randomInt(10000));

            master.submitUnbatchedStateUpdateTask("test", new AckedClusterStateUpdateTask(ackedRequest(ackTimeout, masterTimeout), null) {
                @Override
                public ClusterState execute(ClusterState currentState) {
                    assertTrue(threadPool.getThreadContext().isSystemContext());
                    assertEquals(Collections.emptyMap(), threadPool.getThreadContext().getHeaders());
                    threadPool.getThreadContext().addResponseHeader("testResponse", "testResponse");
                    assertEquals(expectedResponseHeaders, threadPool.getThreadContext().getResponseHeaders());

                    if (randomBoolean()) {
                        return ClusterState.builder(currentState).build();
                    } else if (randomBoolean()) {
                        return currentState;
                    } else {
                        throw new IllegalArgumentException("mock failure");
                    }
                }

                @Override
                public void onFailure(Exception e) {
                    assertFalse(threadPool.getThreadContext().isSystemContext());
                    assertEquals(expectedHeaders, threadPool.getThreadContext().getHeaders());
                    assertEquals(expectedResponseHeaders, threadPool.getThreadContext().getResponseHeaders());
                    latch.countDown();
                }

                @Override
                public void clusterStateProcessed(ClusterState oldState, ClusterState newState) {
                    assertFalse(threadPool.getThreadContext().isSystemContext());
                    assertEquals(expectedHeaders, threadPool.getThreadContext().getHeaders());
                    assertEquals(expectedResponseHeaders, threadPool.getThreadContext().getResponseHeaders());
                    latch.countDown();
                }

                @Override
                public void onAllNodesAcked() {
                    assertFalse(threadPool.getThreadContext().isSystemContext());
                    assertEquals(expectedHeaders, threadPool.getThreadContext().getHeaders());
                    assertEquals(expectedResponseHeaders, threadPool.getThreadContext().getResponseHeaders());
                    latch.countDown();
                }

                @Override
                public void onAckFailure(Exception e) {
                    assertFalse(threadPool.getThreadContext().isSystemContext());
                    assertEquals(expectedHeaders, threadPool.getThreadContext().getHeaders());
                    assertEquals(expectedResponseHeaders, threadPool.getThreadContext().getResponseHeaders());
                    latch.countDown();
                }

                @Override
                public void onAckTimeout() {
                    assertFalse(threadPool.getThreadContext().isSystemContext());
                    assertEquals(expectedHeaders, threadPool.getThreadContext().getHeaders());
                    assertEquals(expectedResponseHeaders, threadPool.getThreadContext().getResponseHeaders());
                    latch.countDown();
                }

            });

            assertFalse(threadPool.getThreadContext().isSystemContext());
            assertEquals(expectedHeaders, threadPool.getThreadContext().getHeaders());
            assertEquals(Collections.emptyMap(), threadPool.getThreadContext().getResponseHeaders());
        }

        latch.await();

        master.close();
    }

    /*
    * test that a listener throwing an exception while handling a
    * notification does not prevent publication notification to the
    * executor
    */
    public void testClusterStateTaskListenerThrowingExceptionIsOkay() throws InterruptedException {
        final CountDownLatch latch = new CountDownLatch(1);

        try (MasterService masterService = createMasterService(true)) {
            masterService.submitStateUpdateTask(
                "testClusterStateTaskListenerThrowingExceptionIsOkay",
                new ExpectSuccessTask(),
                ClusterStateTaskConfig.build(Priority.NORMAL),
                new ClusterStateTaskExecutor<>() {
                    @Override
<<<<<<< HEAD
                    public ClusterState execute(
                        ClusterState currentState,
                        List<TaskContext<ExpectSuccessTask>> taskContexts,
                        Supplier<Releasable> dropHeadersContextSupplier
                    ) {
                        for (final var taskContext : taskContexts) {
=======
                    public ClusterState execute(BatchExecutionContext<ExpectSuccessTask> batchExecutionContext) {
                        for (final var taskContext : batchExecutionContext.taskContexts()) {
>>>>>>> 4779893b
                            taskContext.success(() -> { throw new RuntimeException("testing exception handling"); });
                        }
                        return ClusterState.builder(batchExecutionContext.initialState()).build();
                    }

                    @Override
                    public void clusterStatePublished(ClusterState newClusterState) {
                        latch.countDown();
                    }
                }
            );

            assertTrue(latch.await(10, TimeUnit.SECONDS));
        }
    }

    @TestLogging(value = "org.elasticsearch.cluster.service:TRACE", reason = "to ensure that we log cluster state events on TRACE level")
    public void testClusterStateUpdateLogging() throws Exception {
        MockLogAppender mockAppender = new MockLogAppender();
        mockAppender.start();
        mockAppender.addExpectation(
            new MockLogAppender.SeenEventExpectation(
                "test1 start",
                MasterService.class.getCanonicalName(),
                Level.DEBUG,
                "executing cluster state update for [test1]"
            )
        );
        mockAppender.addExpectation(
            new MockLogAppender.SeenEventExpectation(
                "test1 computation",
                MasterService.class.getCanonicalName(),
                Level.DEBUG,
                "took [1s] to compute cluster state update for [test1]"
            )
        );
        mockAppender.addExpectation(
            new MockLogAppender.SeenEventExpectation(
                "test1 notification",
                MasterService.class.getCanonicalName(),
                Level.DEBUG,
                "took [0s] to notify listeners on unchanged cluster state for [test1]"
            )
        );

        mockAppender.addExpectation(
            new MockLogAppender.SeenEventExpectation(
                "test2 start",
                MasterService.class.getCanonicalName(),
                Level.DEBUG,
                "executing cluster state update for [test2]"
            )
        );
        mockAppender.addExpectation(
            new MockLogAppender.SeenEventExpectation(
                "test2 failure",
                MasterService.class.getCanonicalName(),
                Level.TRACE,
                "failed to execute cluster state update (on version: [*], uuid: [*]) for [test2]*"
            )
        );
        mockAppender.addExpectation(
            new MockLogAppender.SeenEventExpectation(
                "test2 computation",
                MasterService.class.getCanonicalName(),
                Level.DEBUG,
                "took [2s] to compute cluster state update for [test2]"
            )
        );
        mockAppender.addExpectation(
            new MockLogAppender.SeenEventExpectation(
                "test2 notification",
                MasterService.class.getCanonicalName(),
                Level.DEBUG,
                "took [0s] to notify listeners on unchanged cluster state for [test2]"
            )
        );

        mockAppender.addExpectation(
            new MockLogAppender.SeenEventExpectation(
                "test3 start",
                MasterService.class.getCanonicalName(),
                Level.DEBUG,
                "executing cluster state update for [test3]"
            )
        );
        mockAppender.addExpectation(
            new MockLogAppender.SeenEventExpectation(
                "test3 computation",
                MasterService.class.getCanonicalName(),
                Level.DEBUG,
                "took [3s] to compute cluster state update for [test3]"
            )
        );
        mockAppender.addExpectation(
            new MockLogAppender.SeenEventExpectation(
                "test3 notification",
                MasterService.class.getCanonicalName(),
                Level.DEBUG,
                "took [4s] to notify listeners on successful publication of cluster state (version: *, uuid: *) for [test3]"
            )
        );

        mockAppender.addExpectation(
            new MockLogAppender.SeenEventExpectation(
                "test4",
                MasterService.class.getCanonicalName(),
                Level.DEBUG,
                "executing cluster state update for [test4]"
            )
        );

        Logger clusterLogger = LogManager.getLogger(MasterService.class);
        Loggers.addAppender(clusterLogger, mockAppender);
        try (MasterService masterService = createMasterService(true)) {
            masterService.submitUnbatchedStateUpdateTask("test1", new ClusterStateUpdateTask() {
                @Override
                public ClusterState execute(ClusterState currentState) {
                    relativeTimeInMillis += TimeValue.timeValueSeconds(1).millis();
                    return currentState;
                }

                @Override
                public void clusterStateProcessed(ClusterState oldState, ClusterState newState) {}

                @Override
                public void onFailure(Exception e) {
                    fail();
                }
            });
            masterService.submitUnbatchedStateUpdateTask("test2", new ClusterStateUpdateTask() {
                @Override
                public ClusterState execute(ClusterState currentState) {
                    relativeTimeInMillis += TimeValue.timeValueSeconds(2).millis();
                    throw new IllegalArgumentException("Testing handling of exceptions in the cluster state task");
                }

                @Override
                public void clusterStateProcessed(ClusterState oldState, ClusterState newState) {
                    fail();
                }

                @Override
                public void onFailure(Exception e) {}
            });
            masterService.submitUnbatchedStateUpdateTask("test3", new ClusterStateUpdateTask() {
                @Override
                public ClusterState execute(ClusterState currentState) {
                    relativeTimeInMillis += TimeValue.timeValueSeconds(3).millis();
                    return ClusterState.builder(currentState).incrementVersion().build();
                }

                @Override
                public void clusterStateProcessed(ClusterState oldState, ClusterState newState) {
                    relativeTimeInMillis += TimeValue.timeValueSeconds(4).millis();
                }

                @Override
                public void onFailure(Exception e) {
                    fail();
                }
            });
            masterService.submitUnbatchedStateUpdateTask("test4", new ClusterStateUpdateTask() {
                @Override
                public ClusterState execute(ClusterState currentState) {
                    return currentState;
                }

                @Override
                public void clusterStateProcessed(ClusterState oldState, ClusterState newState) {}

                @Override
                public void onFailure(Exception e) {
                    fail();
                }
            });
            assertBusy(mockAppender::assertAllExpectationsMatched);
        } finally {
            Loggers.removeAppender(clusterLogger, mockAppender);
            mockAppender.stop();
        }
    }

    public void testMultipleSubmissionBatching() throws Exception {

        final int executorCount = between(1, 5);
        final var executionCountDown = new CountDownLatch(executorCount);

        class Executor implements ClusterStateTaskExecutor<ExpectSuccessTask> {

            final AtomicBoolean executed = new AtomicBoolean();

            int expectedTaskCount;

            public void addExpectedTaskCount(int taskCount) {
                expectedTaskCount += taskCount;
            }

            @Override
<<<<<<< HEAD
            public ClusterState execute(
                ClusterState currentState,
                List<TaskContext<ExpectSuccessTask>> taskContexts,
                Supplier<Releasable> dropHeadersContextSupplier
            ) {
=======
            public ClusterState execute(BatchExecutionContext<ExpectSuccessTask> batchExecutionContext) {
>>>>>>> 4779893b
                assertTrue("Should execute all tasks at once", executed.compareAndSet(false, true));
                assertThat("Should execute all tasks at once", batchExecutionContext.taskContexts().size(), equalTo(expectedTaskCount));
                executionCountDown.countDown();
                for (final var taskContext : batchExecutionContext.taskContexts()) {
                    taskContext.success(() -> {});
                }
                return batchExecutionContext.initialState();
            }
        }

        final var executors = new Executor[executorCount];
        for (int i = 0; i < executors.length; i++) {
            executors[i] = new Executor();
        }

        try (var masterService = createMasterService(true)) {

            final var executionBarrier = new CyclicBarrier(2);

            masterService.submitStateUpdateTask(
                "block",
                new ExpectSuccessTask(),
                ClusterStateTaskConfig.build(Priority.NORMAL),
<<<<<<< HEAD
                (currentState, taskContexts, dropHeadersContextSupplier) -> {
=======
                batchExecutionContext -> {
>>>>>>> 4779893b
                    executionBarrier.await(10, TimeUnit.SECONDS); // notify test thread that the master service is blocked
                    executionBarrier.await(10, TimeUnit.SECONDS); // wait for test thread to release us
                    for (final var taskContext : batchExecutionContext.taskContexts()) {
                        taskContext.success(() -> {});
                    }
                    return batchExecutionContext.initialState();
                }
            );

            executionBarrier.await(10, TimeUnit.SECONDS); // wait for the master service to be blocked

            final var submissionLatch = new CountDownLatch(1);

            final var submitThreads = new Thread[between(1, 10)];
            for (int i = 0; i < submitThreads.length; i++) {
                final var executor = randomFrom(executors);
                final var task = new ExpectSuccessTask();
                executor.addExpectedTaskCount(1);
                submitThreads[i] = new Thread(() -> {
                    try {
                        assertTrue(submissionLatch.await(10, TimeUnit.SECONDS));
                        masterService.submitStateUpdateTask(
                            Thread.currentThread().getName(),
                            task,
                            ClusterStateTaskConfig.build(randomFrom(Priority.values())),
                            executor
                        );
                    } catch (InterruptedException e) {
                        throw new AssertionError(e);
                    }

                }, "submit-thread-" + i);
            }

            for (var executor : executors) {
                if (executor.expectedTaskCount == 0) {
                    executionCountDown.countDown();
                }
            }

            for (var submitThread : submitThreads) {
                submitThread.start();
            }

            submissionLatch.countDown();

            for (var submitThread : submitThreads) {
                submitThread.join();
            }

            for (var executor : executors) {
                assertFalse(executor.executed.get());
            }

            assertThat(masterService.numberOfPendingTasks(), equalTo(submitThreads.length + 1));
            final var sources = masterService.pendingTasks().stream().map(t -> t.getSource().string()).collect(Collectors.toSet());
            assertThat(sources, hasSize(submitThreads.length + 1));
            assertTrue(sources.contains("block"));
            for (int i = 0; i < submitThreads.length; i++) {
                assertTrue("submit-thread-" + i, sources.contains("submit-thread-" + i));
            }

            executionBarrier.await(10, TimeUnit.SECONDS); // release block on master service
            assertTrue(executionCountDown.await(10, TimeUnit.SECONDS));
            for (var executor : executors) {
                assertTrue(executor.executed.get() != (executor.expectedTaskCount == 0));
            }
        }
    }

    public void testClusterStateBatchedUpdates() throws BrokenBarrierException, InterruptedException {

        AtomicInteger executedTasks = new AtomicInteger();
        AtomicInteger submittedTasks = new AtomicInteger();
        AtomicInteger processedStates = new AtomicInteger();
        SetOnce<CountDownLatch> processedStatesLatch = new SetOnce<>();
        final String responseHeaderName = randomAlphaOfLength(10);

        class Task implements ClusterStateTaskListener {
            private final AtomicBoolean executed = new AtomicBoolean();
            private final int id;

            Task(int id) {
                this.id = id;
            }

            public void execute() {
                threadPool.getThreadContext().addResponseHeader(responseHeaderName, toString());
                if (executed.compareAndSet(false, true) == false) {
                    throw new AssertionError("Task [" + id + "] should only be executed once");
                } else {
                    executedTasks.incrementAndGet();
                }
            }

            @Override
            public void onFailure(Exception e) {
                throw new AssertionError("should not be called", e);
            }

            @Override
            public void clusterStateProcessed(ClusterState oldState, ClusterState newState) {
                throw new AssertionError("should not be called");
            }

            @Override
            public boolean equals(Object o) {
                if (this == o) {
                    return true;
                }
                if (o == null || getClass() != o.getClass()) {
                    return false;
                }
                Task task = (Task) o;
                return id == task.id;
            }

            @Override
            public int hashCode() {
                return id;
            }

            @Override
            public String toString() {
                return Integer.toString(id);
            }
        }

        final int numberOfThreads = randomIntBetween(2, 8);
        final int taskSubmissionsPerThread = randomIntBetween(1, 64);
        final int numberOfExecutors = Math.max(1, numberOfThreads / 4);
        final Semaphore semaphore = new Semaphore(1);

        class TaskExecutor implements ClusterStateTaskExecutor<Task> {

            private final AtomicInteger executed = new AtomicInteger();
            private final AtomicInteger assigned = new AtomicInteger();
            private final AtomicInteger batches = new AtomicInteger();
            private final AtomicInteger published = new AtomicInteger();
            private final List<Task> assignments = new ArrayList<>();

            @Override
<<<<<<< HEAD
            public ClusterState execute(
                ClusterState currentState,
                List<TaskContext<Task>> taskContexts,
                Supplier<Releasable> dropHeadersContextSupplier
            ) {
                for (final var taskContext : taskContexts) {
                    assertThat("All tasks should belong to this executor", assignments, hasItem(taskContext.getTask()));
                }

                for (final var taskContext : taskContexts) {
                    if (randomBoolean()) {
                        try (var ignored = taskContext.captureResponseHeaders()) {
                            threadPool.getThreadContext().addResponseHeader(responseHeaderName, randomAlphaOfLength(10));
                        }
                    }
                    try (var ignored = taskContext.captureResponseHeaders()) {
                        taskContext.getTask().execute();
                    }
                    if (randomBoolean()) {
                        try (var ignored = taskContext.captureResponseHeaders()) {
                            threadPool.getThreadContext().addResponseHeader(responseHeaderName, randomAlphaOfLength(10));
                        }
                    }
=======
            public ClusterState execute(BatchExecutionContext<Task> batchExecutionContext) {
                for (final var taskContext : batchExecutionContext.taskContexts()) {
                    assertThat("All tasks should belong to this executor", assignments, hasItem(taskContext.getTask()));
                }

                for (final var taskContext : batchExecutionContext.taskContexts()) {
                    taskContext.getTask().execute();
>>>>>>> 4779893b
                }

                executed.addAndGet(batchExecutionContext.taskContexts().size());
                ClusterState maybeUpdatedClusterState = batchExecutionContext.initialState();
                if (randomBoolean()) {
                    maybeUpdatedClusterState = ClusterState.builder(batchExecutionContext.initialState()).build();
                    batches.incrementAndGet();
                    assertThat(
                        "All cluster state modifications should be executed on a single thread",
                        semaphore.tryAcquire(),
                        equalTo(true)
                    );
                }

                for (final var taskContext : batchExecutionContext.taskContexts()) {
                    taskContext.success(() -> {
                        assertThat(
                            threadPool.getThreadContext().getResponseHeaders().get(responseHeaderName),
                            hasItem(taskContext.getTask().toString())
                        );
                        processedStates.incrementAndGet();
                        processedStatesLatch.get().countDown();
                    });
                }

                return maybeUpdatedClusterState;
            }

            @Override
            public void clusterStatePublished(ClusterState newClusterState) {
                published.incrementAndGet();
                semaphore.release();
            }
        }

        List<TaskExecutor> executors = new ArrayList<>();
        for (int i = 0; i < numberOfExecutors; i++) {
            executors.add(new TaskExecutor());
        }

        // randomly assign tasks to executors
        List<Tuple<TaskExecutor, Task>> assignments = new ArrayList<>();
        AtomicInteger totalTasks = new AtomicInteger();
        for (int i = 0; i < numberOfThreads; i++) {
            for (int j = 0; j < taskSubmissionsPerThread; j++) {
                var executor = randomFrom(executors);
                var task = new Task(totalTasks.getAndIncrement());

                assignments.add(Tuple.tuple(executor, task));
                executor.assigned.incrementAndGet();
                executor.assignments.add(task);
            }
        }
        processedStatesLatch.set(new CountDownLatch(totalTasks.get()));

        try (MasterService masterService = createMasterService(true)) {
            CyclicBarrier barrier = new CyclicBarrier(1 + numberOfThreads);
            for (int i = 0; i < numberOfThreads; i++) {
                final int index = i;
                Thread thread = new Thread(() -> {
                    final String threadName = Thread.currentThread().getName();
                    try {
                        barrier.await();
                        for (int j = 0; j < taskSubmissionsPerThread; j++) {
                            var assignment = assignments.get(index * taskSubmissionsPerThread + j);
                            var task = assignment.v2();
                            var executor = assignment.v1();
                            submittedTasks.incrementAndGet();
                            masterService.submitStateUpdateTask(
                                threadName,
                                task,
                                ClusterStateTaskConfig.build(randomFrom(Priority.values())),
                                executor
                            );
                        }
                        barrier.await();
                    } catch (BrokenBarrierException | InterruptedException e) {
                        throw new AssertionError(e);
                    }
                });
                thread.start();
            }

            // wait for all threads to be ready
            barrier.await();
            // wait for all threads to finish
            barrier.await();

            // wait until all the cluster state updates have been processed
            processedStatesLatch.get().await();
            // and until all the publication callbacks have completed
            semaphore.acquire();

            // assert the number of executed tasks is correct
            assertThat(submittedTasks.get(), equalTo(totalTasks.get()));
            assertThat(executedTasks.get(), equalTo(totalTasks.get()));
            assertThat(processedStates.get(), equalTo(totalTasks.get()));

            // assert each executor executed the correct number of tasks
            for (TaskExecutor executor : executors) {
                assertEquals(executor.assigned.get(), executor.executed.get());
                assertEquals(executor.batches.get(), executor.published.get());
            }
        }
    }

    public void testTaskFailureNotification() throws Exception {

        final String testContextHeaderName = "test-context-header";
        final ThreadContext threadContext = threadPool.getThreadContext();
        final int taskCount = between(1, 10);
        final CountDownLatch taskCountDown = new CountDownLatch(taskCount);

        class Task implements ClusterStateTaskListener {

            private final String expectedHeaderValue;

            Task(String expectedHeaderValue) {
                this.expectedHeaderValue = expectedHeaderValue;
            }

            @Override
            public void clusterStateProcessed(ClusterState oldState, ClusterState newState) {
                throw new AssertionError("should not complete task");
            }

            @Override
            public void onFailure(Exception e) {
                assertThat(e, instanceOf(RuntimeException.class));
                assertThat(e.getMessage(), equalTo("simulated"));
                assertThat(threadContext.getHeader(testContextHeaderName), equalTo(expectedHeaderValue));
                taskCountDown.countDown();
            }
        }

<<<<<<< HEAD
        final ClusterStateTaskExecutor<Task> executor = (currentState, taskContexts, dropHeadersContextSupplier) -> {
=======
        final ClusterStateTaskExecutor<Task> executor = batchExecutionContext -> {
>>>>>>> 4779893b
            if (randomBoolean()) {
                throw new RuntimeException("simulated");
            } else {
                for (final var taskContext : batchExecutionContext.taskContexts()) {
                    taskContext.onFailure(new RuntimeException("simulated"));
                }
                return batchExecutionContext.initialState();
            }
        };

        final var executionBarrier = new CyclicBarrier(2);
        final ClusterStateUpdateTask blockMasterTask = new ClusterStateUpdateTask() {
            @Override
            public ClusterState execute(ClusterState currentState) throws Exception {
                executionBarrier.await(10, TimeUnit.SECONDS); // notify test thread that the master service is blocked
                executionBarrier.await(10, TimeUnit.SECONDS); // wait for test thread to release us
                return currentState;
            }

            @Override
            public void onFailure(Exception e) {
                throw new AssertionError(e);
            }
        };

        try (var masterService = createMasterService(true)) {

            masterService.submitUnbatchedStateUpdateTask("block", blockMasterTask);
            executionBarrier.await(10, TimeUnit.SECONDS); // wait for the master service to be blocked

            masterService.setClusterStatePublisher(
                (clusterStatePublicationEvent, publishListener, ackListener) -> {
                    throw new AssertionError("should not publish any states");
                }
            );

            for (int i = 0; i < taskCount; i++) {
                try (ThreadContext.StoredContext ignored = threadContext.newStoredContext(false)) {
                    final String testContextHeaderValue = randomAlphaOfLength(10);
                    threadContext.putHeader(testContextHeaderName, testContextHeaderValue);
                    final var task = new Task(testContextHeaderValue);
                    final var clusterStateTaskConfig = ClusterStateTaskConfig.build(Priority.NORMAL);
                    masterService.submitStateUpdateTask("test", task, clusterStateTaskConfig, executor);
                }
            }

            executionBarrier.await(10, TimeUnit.SECONDS); // release block on master service
            assertTrue(taskCountDown.await(10, TimeUnit.SECONDS));
        }
    }

    public void testTaskNotificationAfterPublication() throws Exception {

        class Task implements ClusterStateTaskListener {

            final ActionListener<ClusterState> publishListener;
            final String responseHeaderValue;

            Task(String responseHeaderValue, ActionListener<ClusterState> publishListener) {
                this.responseHeaderValue = responseHeaderValue;
                this.publishListener = publishListener;
            }

            @Override
            public void clusterStateProcessed(ClusterState oldState, ClusterState newState) {
                throw new AssertionError("should not complete task");
            }

            @Override
            public void onFailure(Exception e) {
                publishListener.onFailure(e);
            }
        }

        final String testContextHeaderName = "test-context-header";
        final ThreadContext threadContext = threadPool.getThreadContext();

        final var testResponseHeaderName = "test-response-header";

        final var executor = new ClusterStateTaskExecutor<Task>() {
            @Override
            @SuppressForbidden(reason = "consuming published cluster state for legacy reasons")
<<<<<<< HEAD
            public ClusterState execute(
                ClusterState currentState,
                List<TaskContext<Task>> taskContexts,
                Supplier<Releasable> dropHeadersContextSupplier
            ) {
                for (final var taskContext : taskContexts) {
                    try (var ignored = taskContext.captureResponseHeaders()) {
                        threadPool.getThreadContext().addResponseHeader(testResponseHeaderName, taskContext.getTask().responseHeaderValue);
                    }
=======
            public ClusterState execute(BatchExecutionContext<Task> batchExecutionContext) {
                for (final var taskContext : batchExecutionContext.taskContexts()) {
>>>>>>> 4779893b
                    taskContext.success(taskContext.getTask().publishListener::onResponse);
                }
                return ClusterState.builder(batchExecutionContext.initialState()).build();
            }
        };

        final var executionBarrier = new CyclicBarrier(2);
        final ClusterStateUpdateTask blockMasterTask = new ClusterStateUpdateTask() {
            @Override
            public ClusterState execute(ClusterState currentState) throws Exception {
                executionBarrier.await(10, TimeUnit.SECONDS); // notify test thread that the master service is blocked
                executionBarrier.await(10, TimeUnit.SECONDS); // wait for test thread to release us
                return currentState;
            }

            @Override
            public void onFailure(Exception e) {
                throw new AssertionError(e);
            }
        };

        try (var masterService = createMasterService(true)) {

            // success case: submit some tasks, possibly in different contexts, and verify that the expected listener is completed

            masterService.submitUnbatchedStateUpdateTask("block", blockMasterTask);
            executionBarrier.await(10, TimeUnit.SECONDS); // wait for the master service to be blocked

            final AtomicReference<ClusterState> publishedState = new AtomicReference<>();
            masterService.setClusterStatePublisher((clusterStatePublicationEvent, publishListener, ackListener) -> {
                assertTrue(publishedState.compareAndSet(null, clusterStatePublicationEvent.getNewState()));
                ClusterServiceUtils.setAllElapsedMillis(clusterStatePublicationEvent);
                publishListener.onResponse(null);
            });

            int toSubmit = between(1, 10);
            final CountDownLatch publishSuccessCountdown = new CountDownLatch(toSubmit);

            for (int i = 0; i < toSubmit; i++) {
                try (ThreadContext.StoredContext ignored = threadContext.newStoredContext(false)) {
                    final var testContextHeaderValue = randomAlphaOfLength(10);
                    final var testResponseHeaderValue = randomAlphaOfLength(10);
                    threadContext.putHeader(testContextHeaderName, testContextHeaderValue);
                    final var task = new Task(testResponseHeaderValue, new ActionListener<>() {
                        @Override
                        public void onResponse(ClusterState clusterState) {
                            assertEquals(testContextHeaderValue, threadContext.getHeader(testContextHeaderName));
                            assertEquals(List.of(testResponseHeaderValue), threadContext.getResponseHeaders().get(testResponseHeaderName));
                            assertSame(publishedState.get(), clusterState);
                            publishSuccessCountdown.countDown();
                        }

                        @Override
                        public void onFailure(Exception e) {
                            throw new AssertionError(e);
                        }
                    });

                    final ClusterStateTaskConfig clusterStateTaskConfig = ClusterStateTaskConfig.build(Priority.NORMAL);
                    masterService.submitStateUpdateTask("test", task, clusterStateTaskConfig, executor);
                }
            }

            executionBarrier.await(10, TimeUnit.SECONDS); // release block on master service
            assertTrue(publishSuccessCountdown.await(10, TimeUnit.SECONDS));

            // failure case: submit some tasks, possibly in different contexts, and verify that the expected listener is completed

            masterService.submitUnbatchedStateUpdateTask("block", blockMasterTask);
            executionBarrier.await(10, TimeUnit.SECONDS); // wait for the master service to be blocked

            final String exceptionMessage = "simulated";
            masterService.setClusterStatePublisher((clusterStatePublicationEvent, publishListener, ackListener) -> {
                ClusterServiceUtils.setAllElapsedMillis(clusterStatePublicationEvent);
                publishListener.onFailure(new FailedToCommitClusterStateException(exceptionMessage));
            });

            toSubmit = between(1, 10);
            final CountDownLatch publishFailureCountdown = new CountDownLatch(toSubmit);

            for (int i = 0; i < toSubmit; i++) {
                try (ThreadContext.StoredContext ignored = threadContext.newStoredContext(false)) {
                    final String testContextHeaderValue = randomAlphaOfLength(10);
                    final String testResponseHeaderValue = randomAlphaOfLength(10);
                    threadContext.putHeader(testContextHeaderName, testContextHeaderValue);
                    final var task = new Task(testResponseHeaderValue, new ActionListener<>() {
                        @Override
                        public void onResponse(ClusterState clusterState) {
                            throw new AssertionError("should not succeed");
                        }

                        @Override
                        public void onFailure(Exception e) {
                            assertEquals(testContextHeaderValue, threadContext.getHeader(testContextHeaderName));
                            assertEquals(List.of(testResponseHeaderValue), threadContext.getResponseHeaders().get(testResponseHeaderName));
                            assertThat(e, instanceOf(FailedToCommitClusterStateException.class));
                            assertThat(e.getMessage(), equalTo(exceptionMessage));
                            publishFailureCountdown.countDown();
                        }
                    });

                    final ClusterStateTaskConfig clusterStateTaskConfig = ClusterStateTaskConfig.build(Priority.NORMAL);
                    masterService.submitStateUpdateTask("test", task, clusterStateTaskConfig, executor);
                }
            }

            executionBarrier.await(10, TimeUnit.SECONDS); // release block on master service
            assertTrue(publishFailureCountdown.await(10, TimeUnit.SECONDS));
        }
    }

    public void testBlockingCallInClusterStateTaskListenerFails() throws InterruptedException {
        assumeTrue("assertions must be enabled for this test to work", BaseFuture.class.desiredAssertionStatus());
        final CountDownLatch latch = new CountDownLatch(1);
        final AtomicReference<AssertionError> assertionRef = new AtomicReference<>();

        try (MasterService masterService = createMasterService(true)) {
            masterService.submitStateUpdateTask(
                "testBlockingCallInClusterStateTaskListenerFails",
                new ExpectSuccessTask(),
                ClusterStateTaskConfig.build(Priority.NORMAL),
<<<<<<< HEAD
                (currentState, taskContexts, dropHeadersContextSupplier) -> {
                    for (final var taskContext : taskContexts) {
=======
                batchExecutionContext -> {
                    for (final var taskContext : batchExecutionContext.taskContexts()) {
>>>>>>> 4779893b
                        taskContext.success(() -> {
                            BaseFuture<Void> future = new BaseFuture<Void>() {
                            };
                            try {
                                if (randomBoolean()) {
                                    future.get(1L, TimeUnit.SECONDS);
                                } else {
                                    future.get();
                                }
                            } catch (Exception e) {
                                throw new RuntimeException(e);
                            } catch (AssertionError e) {
                                assertionRef.set(e);
                                latch.countDown();
                            }
                        });
                    }
                    return ClusterState.builder(batchExecutionContext.initialState()).build();
                }
            );

            latch.await();
            assertNotNull(assertionRef.get());
            assertThat(assertionRef.get().getMessage(), containsString("Reason: [Blocking operation]"));
        }
    }

    @TestLogging(value = "org.elasticsearch.cluster.service:WARN", reason = "to ensure that we log cluster state events on WARN level")
    public void testLongClusterStateUpdateLogging() throws Exception {
        MockLogAppender mockAppender = new MockLogAppender();
        mockAppender.start();
        mockAppender.addExpectation(
            new MockLogAppender.UnseenEventExpectation(
                "test1 shouldn't log because it was fast enough",
                MasterService.class.getCanonicalName(),
                Level.WARN,
                "*took*test1*"
            )
        );
        mockAppender.addExpectation(
            new MockLogAppender.SeenEventExpectation(
                "test2",
                MasterService.class.getCanonicalName(),
                Level.WARN,
                "*took [*] to compute cluster state update for [test2], which exceeds the warn threshold of [10s]"
            )
        );
        mockAppender.addExpectation(
            new MockLogAppender.SeenEventExpectation(
                "test3",
                MasterService.class.getCanonicalName(),
                Level.WARN,
                "*took [*] to compute cluster state update for [test3], which exceeds the warn threshold of [10s]"
            )
        );
        mockAppender.addExpectation(
            new MockLogAppender.SeenEventExpectation(
                "test4",
                MasterService.class.getCanonicalName(),
                Level.WARN,
                "*took [*] to compute cluster state update for [test4], which exceeds the warn threshold of [10s]"
            )
        );
        mockAppender.addExpectation(
            new MockLogAppender.UnseenEventExpectation(
                "test5 should not log despite publishing slowly",
                MasterService.class.getCanonicalName(),
                Level.WARN,
                "*took*test5*"
            )
        );
        mockAppender.addExpectation(
            new MockLogAppender.SeenEventExpectation(
                "test6 should log due to slow and failing publication",
                MasterService.class.getCanonicalName(),
                Level.WARN,
                "took [*] and then failed to publish updated cluster state (version: *, uuid: *) for [test6]:*"
            )
        );

        Logger clusterLogger = LogManager.getLogger(MasterService.class);
        Loggers.addAppender(clusterLogger, mockAppender);
        final Settings settings = Settings.builder()
            .put(ClusterName.CLUSTER_NAME_SETTING.getKey(), MasterServiceTests.class.getSimpleName())
            .put(Node.NODE_NAME_SETTING.getKey(), "test_node")
            .build();
        try (
            MasterService masterService = new MasterService(
                settings,
                new ClusterSettings(Settings.EMPTY, ClusterSettings.BUILT_IN_CLUSTER_SETTINGS),
                threadPool,
                new TaskManager(settings, threadPool, emptySet())
            )
        ) {
            final DiscoveryNode localNode = new DiscoveryNode(
                "node1",
                buildNewFakeTransportAddress(),
                emptyMap(),
                emptySet(),
                Version.CURRENT
            );
            final ClusterState initialClusterState = ClusterState.builder(new ClusterName(MasterServiceTests.class.getSimpleName()))
                .nodes(DiscoveryNodes.builder().add(localNode).localNodeId(localNode.getId()).masterNodeId(localNode.getId()))
                .blocks(ClusterBlocks.EMPTY_CLUSTER_BLOCK)
                .build();
            final AtomicReference<ClusterState> clusterStateRef = new AtomicReference<>(initialClusterState);
            masterService.setClusterStatePublisher((clusterStatePublicationEvent, publishListener, ackListener) -> {
                ClusterServiceUtils.setAllElapsedMillis(clusterStatePublicationEvent);
                if (clusterStatePublicationEvent.getSummary().toString().contains("test5")) {
                    relativeTimeInMillis += MasterService.MASTER_SERVICE_SLOW_TASK_LOGGING_THRESHOLD_SETTING.get(Settings.EMPTY).millis()
                        + randomLongBetween(1, 1000000);
                }
                if (clusterStatePublicationEvent.getSummary().toString().contains("test6")) {
                    relativeTimeInMillis += MasterService.MASTER_SERVICE_SLOW_TASK_LOGGING_THRESHOLD_SETTING.get(Settings.EMPTY).millis()
                        + randomLongBetween(1, 1000000);
                    throw new ElasticsearchException("simulated error during slow publication which should trigger logging");
                }
                clusterStateRef.set(clusterStatePublicationEvent.getNewState());
                publishListener.onResponse(null);
            });
            masterService.setClusterStateSupplier(clusterStateRef::get);
            masterService.start();

            final CountDownLatch latch = new CountDownLatch(6);
            final CountDownLatch processedFirstTask = new CountDownLatch(1);
            masterService.submitUnbatchedStateUpdateTask("test1", new ClusterStateUpdateTask() {
                @Override
                public ClusterState execute(ClusterState currentState) {
                    relativeTimeInMillis += randomLongBetween(
                        0L,
                        MasterService.MASTER_SERVICE_SLOW_TASK_LOGGING_THRESHOLD_SETTING.get(Settings.EMPTY).millis()
                    );
                    return currentState;
                }

                @Override
                public void clusterStateProcessed(ClusterState oldState, ClusterState newState) {
                    latch.countDown();
                    processedFirstTask.countDown();
                }

                @Override
                public void onFailure(Exception e) {
                    fail();
                }
            });

            processedFirstTask.await();
            masterService.submitUnbatchedStateUpdateTask("test2", new ClusterStateUpdateTask() {
                @Override
                public ClusterState execute(ClusterState currentState) {
                    relativeTimeInMillis += MasterService.MASTER_SERVICE_SLOW_TASK_LOGGING_THRESHOLD_SETTING.get(Settings.EMPTY).millis()
                        + randomLongBetween(1, 1000000);
                    throw new IllegalArgumentException("Testing handling of exceptions in the cluster state task");
                }

                @Override
                public void clusterStateProcessed(ClusterState oldState, ClusterState newState) {
                    fail();
                }

                @Override
                public void onFailure(Exception e) {
                    latch.countDown();
                }
            });
            masterService.submitUnbatchedStateUpdateTask("test3", new ClusterStateUpdateTask() {
                @Override
                public ClusterState execute(ClusterState currentState) {
                    relativeTimeInMillis += MasterService.MASTER_SERVICE_SLOW_TASK_LOGGING_THRESHOLD_SETTING.get(Settings.EMPTY).millis()
                        + randomLongBetween(1, 1000000);
                    return ClusterState.builder(currentState).incrementVersion().build();
                }

                @Override
                public void clusterStateProcessed(ClusterState oldState, ClusterState newState) {
                    latch.countDown();
                }

                @Override
                public void onFailure(Exception e) {
                    fail();
                }
            });
            masterService.submitUnbatchedStateUpdateTask("test4", new ClusterStateUpdateTask() {
                @Override
                public ClusterState execute(ClusterState currentState) {
                    relativeTimeInMillis += MasterService.MASTER_SERVICE_SLOW_TASK_LOGGING_THRESHOLD_SETTING.get(Settings.EMPTY).millis()
                        + randomLongBetween(1, 1000000);
                    return currentState;
                }

                @Override
                public void clusterStateProcessed(ClusterState oldState, ClusterState newState) {
                    latch.countDown();
                }

                @Override
                public void onFailure(Exception e) {
                    fail();
                }
            });
            masterService.submitUnbatchedStateUpdateTask("test5", new ClusterStateUpdateTask() {
                @Override
                public ClusterState execute(ClusterState currentState) {
                    return ClusterState.builder(currentState).incrementVersion().build();
                }

                @Override
                public void clusterStateProcessed(ClusterState oldState, ClusterState newState) {
                    latch.countDown();
                }

                @Override
                public void onFailure(Exception e) {
                    fail();
                }
            });
            masterService.submitUnbatchedStateUpdateTask("test6", new ClusterStateUpdateTask() {
                @Override
                public ClusterState execute(ClusterState currentState) {
                    return ClusterState.builder(currentState).incrementVersion().build();
                }

                @Override
                public void clusterStateProcessed(ClusterState oldState, ClusterState newState) {
                    fail();
                }

                @Override
                public void onFailure(Exception e) {
                    fail(); // maybe we should notify here?
                }
            });
            // Additional update task to make sure all previous logging made it to the loggerName
            // We don't check logging for this on since there is no guarantee that it will occur before our check
            masterService.submitUnbatchedStateUpdateTask("test7", new ClusterStateUpdateTask() {
                @Override
                public ClusterState execute(ClusterState currentState) {
                    return currentState;
                }

                @Override
                public void clusterStateProcessed(ClusterState oldState, ClusterState newState) {
                    latch.countDown();
                }

                @Override
                public void onFailure(Exception e) {
                    fail();
                }
            });
            latch.await();
        } finally {
            Loggers.removeAppender(clusterLogger, mockAppender);
            mockAppender.stop();
        }
        mockAppender.assertAllExpectationsMatched();
    }

    public void testAcking() throws InterruptedException {
        final DiscoveryNode node1 = new DiscoveryNode("node1", buildNewFakeTransportAddress(), emptyMap(), emptySet(), Version.CURRENT);
        final DiscoveryNode node2 = new DiscoveryNode("node2", buildNewFakeTransportAddress(), emptyMap(), emptySet(), Version.CURRENT);
        final DiscoveryNode node3 = new DiscoveryNode("node3", buildNewFakeTransportAddress(), emptyMap(), emptySet(), Version.CURRENT);
        final Settings settings = Settings.builder()
            .put(ClusterName.CLUSTER_NAME_SETTING.getKey(), MasterServiceTests.class.getSimpleName())
            .put(Node.NODE_NAME_SETTING.getKey(), "test_node")
            .build();
        try (
            MasterService masterService = new MasterService(
                settings,
                new ClusterSettings(Settings.EMPTY, ClusterSettings.BUILT_IN_CLUSTER_SETTINGS),
                threadPool,
                new TaskManager(settings, threadPool, emptySet())
            )
        ) {

            final var responseHeaderName = "test-response-header";

            final ClusterState initialClusterState = ClusterState.builder(new ClusterName(MasterServiceTests.class.getSimpleName()))
                .nodes(DiscoveryNodes.builder().add(node1).add(node2).add(node3).localNodeId(node1.getId()).masterNodeId(node1.getId()))
                .blocks(ClusterBlocks.EMPTY_CLUSTER_BLOCK)
                .build();
            final AtomicReference<ClusterStatePublisher> publisherRef = new AtomicReference<>();
            masterService.setClusterStatePublisher((e, pl, al) -> {
                ClusterServiceUtils.setAllElapsedMillis(e);
                publisherRef.get().publish(e, pl, al);
            });
            masterService.setClusterStateSupplier(() -> initialClusterState);
            masterService.start();

            class LatchAckListener implements ClusterStateAckListener {
                private final CountDownLatch latch;

                LatchAckListener(CountDownLatch latch) {
                    this.latch = latch;
                }

                @Override
                public boolean mustAck(DiscoveryNode discoveryNode) {
                    return true;
                }

                @Override
                public void onAllNodesAcked() {
                    latch.countDown();
                }

                @Override
                public void onAckFailure(Exception e) {
                    throw new AssertionError(e);
                }

                @Override
                public void onAckTimeout() {
                    fail();
                }

                @Override
                public TimeValue ackTimeout() {
                    return TimeValue.timeValueDays(30);
                }
            }

            // check that we complete the ack listener
            {
                final CountDownLatch latch = new CountDownLatch(2);

                publisherRef.set((clusterChangedEvent, publishListener, ackListener) -> {
                    publishListener.onResponse(null);
                    ackListener.onCommit(TimeValue.ZERO);
                    ackListener.onNodeAck(node1, null);
                    ackListener.onNodeAck(node2, null);
                    ackListener.onNodeAck(node3, null);
                });

                class Task extends LatchAckListener implements ClusterStateTaskListener {
                    Task() {
                        super(latch);
                    }

                    @Override
                    public void onFailure(Exception e) {
                        throw new AssertionError(e);
                    }

                    @Override
                    public void clusterStateProcessed(ClusterState oldState, ClusterState newState) {
                        fail();
                    }
                }

                masterService.submitStateUpdateTask(
                    "success-test",
                    new Task(),
                    ClusterStateTaskConfig.build(Priority.NORMAL),
<<<<<<< HEAD
                    (currentState, taskContexts, dropHeadersContextSupplier) -> {
                        for (final var taskContext : taskContexts) {
                            final var responseHeaderValue = randomAlphaOfLength(10);
                            try (var ignored = taskContext.captureResponseHeaders()) {
                                threadPool.getThreadContext().addResponseHeader(responseHeaderName, responseHeaderValue);
                            }
                            taskContext.success(() -> {
                                assertThat(
                                    threadPool.getThreadContext().getResponseHeaders().get(responseHeaderName),
                                    equalTo(List.of(responseHeaderValue))
                                );
                                latch.countDown();
                            }, taskContext.getTask());
=======
                    batchExecutionContext -> {
                        for (final var taskContext : batchExecutionContext.taskContexts()) {
                            taskContext.success(latch::countDown, taskContext.getTask());
>>>>>>> 4779893b
                        }
                        return randomBoolean()
                            ? batchExecutionContext.initialState()
                            : ClusterState.builder(batchExecutionContext.initialState()).build();
                    }
                );

                assertTrue(latch.await(10, TimeUnit.SECONDS));
            }

            // check that we complete a dynamic ack listener supplied by the task
            {
                final CountDownLatch latch = new CountDownLatch(2);

                publisherRef.set((clusterChangedEvent, publishListener, ackListener) -> {
                    publishListener.onResponse(null);
                    ackListener.onCommit(TimeValue.ZERO);
                    ackListener.onNodeAck(node1, null);
                    ackListener.onNodeAck(node2, null);
                    ackListener.onNodeAck(node3, null);
                });

                class Task implements ClusterStateTaskListener {

                    @Override
                    public void onFailure(Exception e) {
                        throw new AssertionError(e);
                    }

                    @Override
                    public void clusterStateProcessed(ClusterState oldState, ClusterState newState) {
                        fail();
                    }
                }

                masterService.submitStateUpdateTask(
                    "success-test",
                    new Task(),
                    ClusterStateTaskConfig.build(Priority.NORMAL),
<<<<<<< HEAD
                    (currentState, taskContexts, dropHeadersContextSupplier) -> {
                        for (final var taskContext : taskContexts) {
=======
                    batchExecutionContext -> {
                        for (final var taskContext : batchExecutionContext.taskContexts()) {
>>>>>>> 4779893b
                            taskContext.success(latch::countDown, new LatchAckListener(latch));
                        }
                        return randomBoolean()
                            ? batchExecutionContext.initialState()
                            : ClusterState.builder(batchExecutionContext.initialState()).build();
                    }
                );

                assertTrue(latch.await(10, TimeUnit.SECONDS));
            }

            // check that we supply a no-op publish listener if we only care about acking
            {
                final CountDownLatch latch = new CountDownLatch(1);

                publisherRef.set((clusterChangedEvent, publishListener, ackListener) -> {
                    publishListener.onResponse(null);
                    ackListener.onCommit(TimeValue.ZERO);
                    ackListener.onNodeAck(node1, null);
                    ackListener.onNodeAck(node2, null);
                    ackListener.onNodeAck(node3, null);
                });

                class Task implements ClusterStateTaskListener {

                    @Override
                    public void onFailure(Exception e) {
                        throw new AssertionError(e);
                    }

                    @Override
                    public void clusterStateProcessed(ClusterState oldState, ClusterState newState) {
                        fail();
                    }
                }

                masterService.submitStateUpdateTask(
                    "success-test",
                    new Task(),
                    ClusterStateTaskConfig.build(Priority.NORMAL),
<<<<<<< HEAD
                    (currentState, taskContexts, dropHeadersContextSupplier) -> {
                        for (final var taskContext : taskContexts) {
=======
                    batchExecutionContext -> {
                        for (final var taskContext : batchExecutionContext.taskContexts()) {
>>>>>>> 4779893b
                            taskContext.success(new LatchAckListener(latch));
                        }
                        return randomBoolean()
                            ? batchExecutionContext.initialState()
                            : ClusterState.builder(batchExecutionContext.initialState()).build();
                    }
                );

                assertTrue(latch.await(10, TimeUnit.SECONDS));
            }

            // check that exception from acking is passed to listener
            {
                final CountDownLatch latch = new CountDownLatch(1);

                publisherRef.set((clusterChangedEvent, publishListener, ackListener) -> {
                    publishListener.onResponse(null);
                    ackListener.onCommit(TimeValue.ZERO);
                    ackListener.onNodeAck(node1, null);
                    ackListener.onNodeAck(node2, new ElasticsearchException("simulated"));
                    ackListener.onNodeAck(node3, null);
                });

                class Task implements ClusterStateTaskListener {

                    @Override
                    public void onFailure(Exception e) {
                        throw new AssertionError(e);
                    }

                    @Override
                    public void clusterStateProcessed(ClusterState oldState, ClusterState newState) {
                        fail();
                    }
                }

                masterService.submitStateUpdateTask(
                    "node-ack-fail-test",
                    new Task(),
                    ClusterStateTaskConfig.build(Priority.NORMAL),
                    (currentState, taskContexts, dropHeadersContextSupplier) -> {
                        for (final var taskContext : taskContexts) {
                            final var responseHeaderValue = randomAlphaOfLength(10);
                            try (var ignored = taskContext.captureResponseHeaders()) {
                                threadPool.getThreadContext().addResponseHeader(responseHeaderName, responseHeaderValue);
                            }
                            taskContext.success(new LatchAckListener(latch) {
                                @Override
                                public void onAllNodesAcked() {
                                    fail();
                                }

                                @Override
                                public void onAckFailure(Exception e) {
                                    assertThat(
                                        threadPool.getThreadContext().getResponseHeaders().get(responseHeaderName),
                                        equalTo(List.of(responseHeaderValue))
                                    );
                                    assertThat(e, instanceOf(ElasticsearchException.class));
                                    assertThat(e.getMessage(), equalTo("simulated"));
                                    latch.countDown();
                                }
                            });
                        }
                        return ClusterState.builder(currentState).build();
                    }
                );

                assertTrue(latch.await(10, TimeUnit.SECONDS));
            }

            // check that we don't time out before even committing the cluster state
            {
                final CountDownLatch latch = new CountDownLatch(1);

                publisherRef.set(
                    (clusterChangedEvent, publishListener, ackListener) -> publishListener.onFailure(
                        new FailedToCommitClusterStateException("mock exception")
                    )
                );

                masterService.submitUnbatchedStateUpdateTask(
                    "test2",
                    new AckedClusterStateUpdateTask(ackedRequest(TimeValue.ZERO, null), null) {
                        @Override
                        public ClusterState execute(ClusterState currentState) {
                            return ClusterState.builder(currentState).build();
                        }

                        @Override
                        public void clusterStateProcessed(ClusterState oldState, ClusterState newState) {
                            fail();
                        }

                        @Override
                        protected AcknowledgedResponse newResponse(boolean acknowledged) {
                            fail();
                            return null;
                        }

                        @Override
                        public void onFailure(Exception e) {
                            latch.countDown();
                        }

                        @Override
                        public void onAckTimeout() {
                            fail();
                        }
                    }
                );

                latch.await();
            }

            // check that we timeout if commit took too long
            {
                final CountDownLatch latch = new CountDownLatch(2);

                final TimeValue ackTimeout = TimeValue.timeValueMillis(randomInt(100));

                publisherRef.set((clusterChangedEvent, publishListener, ackListener) -> {
                    publishListener.onResponse(null);
                    ackListener.onCommit(TimeValue.timeValueMillis(ackTimeout.millis() + randomInt(100)));
                    ackListener.onNodeAck(node1, null);
                    ackListener.onNodeAck(node2, null);
                    ackListener.onNodeAck(node3, null);
                });

                final var responseHeaderValue = randomAlphaOfLength(10);

                masterService.submitUnbatchedStateUpdateTask(
                    "test2",
                    new AckedClusterStateUpdateTask(ackedRequest(ackTimeout, null), null) {
                        @Override
                        public ClusterState execute(ClusterState currentState) {
                            threadPool.getThreadContext().addResponseHeader(responseHeaderName, responseHeaderValue);
                            return ClusterState.builder(currentState).build();
                        }

                        @Override
                        public void clusterStateProcessed(ClusterState oldState, ClusterState newState) {
                            latch.countDown();
                        }

                        @Override
                        protected AcknowledgedResponse newResponse(boolean acknowledged) {
                            fail();
                            return null;
                        }

                        @Override
                        public void onFailure(Exception e) {
                            fail();
                        }

                        @Override
                        public void onAckTimeout() {
                            assertThat(
                                threadPool.getThreadContext().getResponseHeaders().get(responseHeaderName),
                                equalTo(List.of(responseHeaderValue))
                            );
                            latch.countDown();
                        }
                    }
                );

                latch.await();
            }
        }
    }

    @TestLogging(value = "org.elasticsearch.cluster.service.MasterService:WARN", reason = "testing WARN logging")
    public void testStarvationLogging() throws Exception {
        final long warnThresholdMillis = MasterService.MASTER_SERVICE_STARVATION_LOGGING_THRESHOLD_SETTING.get(Settings.EMPTY).millis();
        relativeTimeInMillis = randomLongBetween(0, Long.MAX_VALUE - warnThresholdMillis * 3);
        final long startTimeMillis = relativeTimeInMillis;
        final long taskDurationMillis = TimeValue.timeValueSeconds(1).millis();

        MockLogAppender mockAppender = new MockLogAppender();
        mockAppender.start();

        Logger clusterLogger = LogManager.getLogger(MasterService.class);
        Loggers.addAppender(clusterLogger, mockAppender);
        try (MasterService masterService = createMasterService(true)) {
            final AtomicBoolean keepRunning = new AtomicBoolean(true);

            final Runnable await = new Runnable() {
                private final CyclicBarrier cyclicBarrier = new CyclicBarrier(2);

                @Override
                public void run() {
                    try {
                        cyclicBarrier.await(10, TimeUnit.SECONDS);
                    } catch (InterruptedException | BrokenBarrierException | TimeoutException e) {
                        throw new AssertionError("unexpected", e);
                    }
                }
            };
            final Runnable awaitNextTask = () -> {
                await.run();
                await.run();
            };

            final ClusterStateUpdateTask starvationCausingTask = new ClusterStateUpdateTask(Priority.HIGH) {
                @Override
                public ClusterState execute(ClusterState currentState) {
                    await.run();
                    relativeTimeInMillis += taskDurationMillis;
                    if (keepRunning.get()) {
                        masterService.submitUnbatchedStateUpdateTask("starvation-causing task", this);
                    }
                    await.run();
                    return currentState;
                }

                @Override
                public void onFailure(Exception e) {
                    fail();
                }
            };
            masterService.submitUnbatchedStateUpdateTask("starvation-causing task", starvationCausingTask);

            final CountDownLatch starvedTaskExecuted = new CountDownLatch(1);
            masterService.submitUnbatchedStateUpdateTask("starved task", new ClusterStateUpdateTask(Priority.NORMAL) {
                @Override
                public ClusterState execute(ClusterState currentState) {
                    assertFalse(keepRunning.get());
                    starvedTaskExecuted.countDown();
                    return currentState;
                }

                @Override
                public void onFailure(Exception e) {
                    fail();
                }
            });

            // check that a warning is logged after 5m
            final MockLogAppender.EventuallySeenEventExpectation expectation1 = new MockLogAppender.EventuallySeenEventExpectation(
                "starvation warning",
                MasterService.class.getCanonicalName(),
                Level.WARN,
                "pending task queue has been nonempty for [5m/300000ms] which is longer than the warn threshold of [300000ms];"
                    + " there are currently [2] pending tasks, the oldest of which has age [*"
            );
            mockAppender.addExpectation(expectation1);

            while (relativeTimeInMillis - startTimeMillis < warnThresholdMillis) {
                awaitNextTask.run();
                mockAppender.assertAllExpectationsMatched();
            }

            expectation1.setExpectSeen();
            awaitNextTask.run();
            // the master service thread is somewhere between completing the previous task and starting the next one, which is when the
            // logging happens, so we must wait for another task to run too to ensure that the message was logged
            awaitNextTask.run();
            mockAppender.assertAllExpectationsMatched();

            // check that another warning is logged after 10m
            final MockLogAppender.EventuallySeenEventExpectation expectation2 = new MockLogAppender.EventuallySeenEventExpectation(
                "starvation warning",
                MasterService.class.getCanonicalName(),
                Level.WARN,
                "pending task queue has been nonempty for [10m/600000ms] which is longer than the warn threshold of [300000ms];"
                    + " there are currently [2] pending tasks, the oldest of which has age [*"
            );
            mockAppender.addExpectation(expectation2);

            while (relativeTimeInMillis - startTimeMillis < warnThresholdMillis * 2) {
                awaitNextTask.run();
                mockAppender.assertAllExpectationsMatched();
            }

            expectation2.setExpectSeen();
            awaitNextTask.run();
            // the master service thread is somewhere between completing the previous task and starting the next one, which is when the
            // logging happens, so we must wait for another task to run too to ensure that the message was logged
            awaitNextTask.run();
            mockAppender.assertAllExpectationsMatched();

            // now stop the starvation and clean up
            keepRunning.set(false);
            awaitNextTask.run();
            assertTrue(starvedTaskExecuted.await(10, TimeUnit.SECONDS));

        } finally {
            Loggers.removeAppender(clusterLogger, mockAppender);
            mockAppender.stop();
        }
    }

    @TestLogging(
        value = "org.elasticsearch.cluster.service:DEBUG",
        reason = "to ensure that we log the right batch description, which only happens at DEBUG level"
    )
    public void testBatchedUpdateSummaryLogging() throws Exception {
        MockLogAppender mockAppender = new MockLogAppender();
        mockAppender.start();

        Logger masterServiceLogger = LogManager.getLogger(MasterService.class);
        Loggers.addAppender(masterServiceLogger, mockAppender);
        try (MasterService masterService = createMasterService(true)) {

            final var barrier = new CyclicBarrier(2);
            final var blockingTask = new ClusterStateUpdateTask() {
                @Override
                public ClusterState execute(ClusterState currentState) throws Exception {
                    barrier.await(10, TimeUnit.SECONDS);
                    barrier.await(10, TimeUnit.SECONDS);
                    return currentState;
                }

                @Override
                public void onFailure(Exception e) {
                    fail();
                }
            };

            class Task implements ClusterStateTaskListener {
                private final String description;

                Task(String description) {
                    this.description = description;
                }

                @Override
                public void onFailure(Exception e) {
                    fail();
                }

                @Override
                public String toString() {
                    return description;
                }
            }

            class Executor implements ClusterStateTaskExecutor<Task> {

                final Semaphore semaphore = new Semaphore(0);

                @Override
<<<<<<< HEAD
                public ClusterState execute(
                    ClusterState currentState,
                    List<TaskContext<Task>> taskContexts,
                    Supplier<Releasable> dropHeadersContextSupplier
                ) {
                    for (final var taskContext : taskContexts) {
=======
                public ClusterState execute(BatchExecutionContext<Task> batchExecutionContext) {
                    for (final var taskContext : batchExecutionContext.taskContexts()) {
>>>>>>> 4779893b
                        taskContext.success(() -> semaphore.release());
                    }
                    return batchExecutionContext.initialState();
                }
            }

            masterService.submitUnbatchedStateUpdateTask("block", blockingTask);
            barrier.await(10, TimeUnit.SECONDS);

            final var smallBatchExecutor = new Executor();
            for (int source = 0; source < 2; source++) {
                for (int task = 0; task < 2; task++) {
                    masterService.submitStateUpdateTask(
                        "source-" + source,
                        new Task("task-" + task),
                        ClusterStateTaskConfig.build(Priority.NORMAL),
                        smallBatchExecutor
                    );
                }
                mockAppender.addExpectation(
                    new MockLogAppender.SeenEventExpectation(
                        "mention of tasks source-" + source,
                        MasterService.class.getCanonicalName(),
                        Level.DEBUG,
                        "executing cluster state update for [*source-" + source + "[task-0, task-1]*"
                    )
                );
            }

            final var manySourceExecutor = new Executor();
            for (int source = 0; source < 1024; source++) {
                for (int task = 0; task < 2; task++) {
                    masterService.submitStateUpdateTask(
                        "source-" + source,
                        new Task("task-" + task),
                        ClusterStateTaskConfig.build(Priority.NORMAL),
                        manySourceExecutor
                    );
                }
            }
            mockAppender.addExpectation(
                new MockLogAppender.SeenEventExpectation(
                    "truncated description of batch with many sources",
                    MasterService.class.getCanonicalName(),
                    Level.DEBUG,
                    "executing cluster state update for [* ... (1024 in total, *) (2048 tasks in total)]"
                ) {
                    @Override
                    public boolean innerMatch(LogEvent event) {
                        return event.getMessage().getFormattedMessage().length() < BatchSummary.MAX_TASK_DESCRIPTION_CHARS + 200;
                    }
                }
            );

            final var manyTasksPerSourceExecutor = new Executor();
            for (int task = 0; task < 2048; task++) {
                masterService.submitStateUpdateTask(
                    "unique-source",
                    new Task("task-" + task),
                    ClusterStateTaskConfig.build(Priority.NORMAL),
                    manyTasksPerSourceExecutor
                );
            }
            mockAppender.addExpectation(
                new MockLogAppender.SeenEventExpectation(
                    "truncated description of batch with many tasks from a single source",
                    MasterService.class.getCanonicalName(),
                    Level.DEBUG,
                    "executing cluster state update for [unique-source[task-0, task-1, task-2, task-3, task-4, * ... (2048 in total, *)]]"
                ) {
                    @Override
                    public boolean innerMatch(LogEvent event) {
                        return event.getMessage().getFormattedMessage().length() < 1500;
                    }
                }
            );

            barrier.await(10, TimeUnit.SECONDS);
            assertTrue(smallBatchExecutor.semaphore.tryAcquire(4, 10, TimeUnit.SECONDS));
            assertTrue(manySourceExecutor.semaphore.tryAcquire(2048, 10, TimeUnit.SECONDS));
            assertTrue(manyTasksPerSourceExecutor.semaphore.tryAcquire(2048, 10, TimeUnit.SECONDS));
            mockAppender.assertAllExpectationsMatched();
        } finally {
            Loggers.removeAppender(masterServiceLogger, mockAppender);
            mockAppender.stop();
        }
    }

    /**
     * Returns the cluster state that the master service uses (and that is provided by the discovery layer)
     */
    public static ClusterState discoveryState(MasterService masterService) {
        return masterService.state();
    }

    /**
     * Returns a plain {@link AckedRequest} that does not implement any functionality outside of the timeout getters.
     */
    public static AckedRequest ackedRequest(TimeValue ackTimeout, TimeValue masterNodeTimeout) {
        return new AckedRequest() {
            @Override
            public TimeValue ackTimeout() {
                return ackTimeout;
            }

            @Override
            public TimeValue masterNodeTimeout() {
                return masterNodeTimeout;
            }
        };
    }

    /**
     * Task that asserts it does not fail.
     */
    private static class ExpectSuccessTask implements ClusterStateTaskListener {
        @Override
        public void onFailure(Exception e) {
            throw new AssertionError("should not be called", e);
        }

        @Override
        public void clusterStateProcessed(ClusterState oldState, ClusterState newState) {
            // see parent method javadoc, we use dedicated listeners rather than calling this method
            throw new AssertionError("should not be called");
        }
    }
}<|MERGE_RESOLUTION|>--- conflicted
+++ resolved
@@ -38,7 +38,6 @@
 import org.elasticsearch.common.settings.Settings;
 import org.elasticsearch.common.util.concurrent.BaseFuture;
 import org.elasticsearch.common.util.concurrent.ThreadContext;
-import org.elasticsearch.core.Releasable;
 import org.elasticsearch.core.SuppressForbidden;
 import org.elasticsearch.core.TimeValue;
 import org.elasticsearch.core.Tuple;
@@ -70,7 +69,6 @@
 import java.util.concurrent.atomic.AtomicBoolean;
 import java.util.concurrent.atomic.AtomicInteger;
 import java.util.concurrent.atomic.AtomicReference;
-import java.util.function.Supplier;
 import java.util.stream.Collectors;
 
 import static java.util.Collections.emptyMap;
@@ -224,17 +222,8 @@
                 ClusterStateTaskConfig.build(Priority.NORMAL),
                 new ClusterStateTaskExecutor<>() {
                     @Override
-<<<<<<< HEAD
-                    public ClusterState execute(
-                        ClusterState currentState,
-                        List<TaskContext<ExpectSuccessTask>> taskContexts,
-                        Supplier<Releasable> dropHeadersContextSupplier
-                    ) {
-                        for (final var taskContext : taskContexts) {
-=======
                     public ClusterState execute(BatchExecutionContext<ExpectSuccessTask> batchExecutionContext) {
                         for (final var taskContext : batchExecutionContext.taskContexts()) {
->>>>>>> 4779893b
                             taskContext.success(() -> {});
                         }
                         return ClusterState.builder(batchExecutionContext.initialState()).build();
@@ -352,17 +341,8 @@
                 ClusterStateTaskConfig.build(Priority.NORMAL),
                 new ClusterStateTaskExecutor<>() {
                     @Override
-<<<<<<< HEAD
-                    public ClusterState execute(
-                        ClusterState currentState,
-                        List<TaskContext<ExpectSuccessTask>> taskContexts,
-                        Supplier<Releasable> dropHeadersContextSupplier
-                    ) {
-                        for (final var taskContext : taskContexts) {
-=======
                     public ClusterState execute(BatchExecutionContext<ExpectSuccessTask> batchExecutionContext) {
                         for (final var taskContext : batchExecutionContext.taskContexts()) {
->>>>>>> 4779893b
                             taskContext.success(() -> { throw new RuntimeException("testing exception handling"); });
                         }
                         return ClusterState.builder(batchExecutionContext.initialState()).build();
@@ -562,15 +542,7 @@
             }
 
             @Override
-<<<<<<< HEAD
-            public ClusterState execute(
-                ClusterState currentState,
-                List<TaskContext<ExpectSuccessTask>> taskContexts,
-                Supplier<Releasable> dropHeadersContextSupplier
-            ) {
-=======
             public ClusterState execute(BatchExecutionContext<ExpectSuccessTask> batchExecutionContext) {
->>>>>>> 4779893b
                 assertTrue("Should execute all tasks at once", executed.compareAndSet(false, true));
                 assertThat("Should execute all tasks at once", batchExecutionContext.taskContexts().size(), equalTo(expectedTaskCount));
                 executionCountDown.countDown();
@@ -594,11 +566,7 @@
                 "block",
                 new ExpectSuccessTask(),
                 ClusterStateTaskConfig.build(Priority.NORMAL),
-<<<<<<< HEAD
-                (currentState, taskContexts, dropHeadersContextSupplier) -> {
-=======
                 batchExecutionContext -> {
->>>>>>> 4779893b
                     executionBarrier.await(10, TimeUnit.SECONDS); // notify test thread that the master service is blocked
                     executionBarrier.await(10, TimeUnit.SECONDS); // wait for test thread to release us
                     for (final var taskContext : batchExecutionContext.taskContexts()) {
@@ -741,17 +709,12 @@
             private final List<Task> assignments = new ArrayList<>();
 
             @Override
-<<<<<<< HEAD
-            public ClusterState execute(
-                ClusterState currentState,
-                List<TaskContext<Task>> taskContexts,
-                Supplier<Releasable> dropHeadersContextSupplier
-            ) {
-                for (final var taskContext : taskContexts) {
+            public ClusterState execute(BatchExecutionContext<Task> batchExecutionContext) {
+                for (final var taskContext : batchExecutionContext.taskContexts()) {
                     assertThat("All tasks should belong to this executor", assignments, hasItem(taskContext.getTask()));
                 }
 
-                for (final var taskContext : taskContexts) {
+                for (final var taskContext : batchExecutionContext.taskContexts()) {
                     if (randomBoolean()) {
                         try (var ignored = taskContext.captureResponseHeaders()) {
                             threadPool.getThreadContext().addResponseHeader(responseHeaderName, randomAlphaOfLength(10));
@@ -765,15 +728,6 @@
                             threadPool.getThreadContext().addResponseHeader(responseHeaderName, randomAlphaOfLength(10));
                         }
                     }
-=======
-            public ClusterState execute(BatchExecutionContext<Task> batchExecutionContext) {
-                for (final var taskContext : batchExecutionContext.taskContexts()) {
-                    assertThat("All tasks should belong to this executor", assignments, hasItem(taskContext.getTask()));
-                }
-
-                for (final var taskContext : batchExecutionContext.taskContexts()) {
-                    taskContext.getTask().execute();
->>>>>>> 4779893b
                 }
 
                 executed.addAndGet(batchExecutionContext.taskContexts().size());
@@ -909,11 +863,7 @@
             }
         }
 
-<<<<<<< HEAD
-        final ClusterStateTaskExecutor<Task> executor = (currentState, taskContexts, dropHeadersContextSupplier) -> {
-=======
         final ClusterStateTaskExecutor<Task> executor = batchExecutionContext -> {
->>>>>>> 4779893b
             if (randomBoolean()) {
                 throw new RuntimeException("simulated");
             } else {
@@ -996,20 +946,11 @@
         final var executor = new ClusterStateTaskExecutor<Task>() {
             @Override
             @SuppressForbidden(reason = "consuming published cluster state for legacy reasons")
-<<<<<<< HEAD
-            public ClusterState execute(
-                ClusterState currentState,
-                List<TaskContext<Task>> taskContexts,
-                Supplier<Releasable> dropHeadersContextSupplier
-            ) {
-                for (final var taskContext : taskContexts) {
+            public ClusterState execute(BatchExecutionContext<Task> batchExecutionContext) {
+                for (final var taskContext : batchExecutionContext.taskContexts()) {
                     try (var ignored = taskContext.captureResponseHeaders()) {
                         threadPool.getThreadContext().addResponseHeader(testResponseHeaderName, taskContext.getTask().responseHeaderValue);
                     }
-=======
-            public ClusterState execute(BatchExecutionContext<Task> batchExecutionContext) {
-                for (final var taskContext : batchExecutionContext.taskContexts()) {
->>>>>>> 4779893b
                     taskContext.success(taskContext.getTask().publishListener::onResponse);
                 }
                 return ClusterState.builder(batchExecutionContext.initialState()).build();
@@ -1131,13 +1072,8 @@
                 "testBlockingCallInClusterStateTaskListenerFails",
                 new ExpectSuccessTask(),
                 ClusterStateTaskConfig.build(Priority.NORMAL),
-<<<<<<< HEAD
-                (currentState, taskContexts, dropHeadersContextSupplier) -> {
-                    for (final var taskContext : taskContexts) {
-=======
                 batchExecutionContext -> {
                     for (final var taskContext : batchExecutionContext.taskContexts()) {
->>>>>>> 4779893b
                         taskContext.success(() -> {
                             BaseFuture<Void> future = new BaseFuture<Void>() {
                             };
@@ -1494,9 +1430,8 @@
                     "success-test",
                     new Task(),
                     ClusterStateTaskConfig.build(Priority.NORMAL),
-<<<<<<< HEAD
-                    (currentState, taskContexts, dropHeadersContextSupplier) -> {
-                        for (final var taskContext : taskContexts) {
+                    batchExecutionContext -> {
+                        for (final var taskContext : batchExecutionContext.taskContexts()) {
                             final var responseHeaderValue = randomAlphaOfLength(10);
                             try (var ignored = taskContext.captureResponseHeaders()) {
                                 threadPool.getThreadContext().addResponseHeader(responseHeaderName, responseHeaderValue);
@@ -1508,11 +1443,6 @@
                                 );
                                 latch.countDown();
                             }, taskContext.getTask());
-=======
-                    batchExecutionContext -> {
-                        for (final var taskContext : batchExecutionContext.taskContexts()) {
-                            taskContext.success(latch::countDown, taskContext.getTask());
->>>>>>> 4779893b
                         }
                         return randomBoolean()
                             ? batchExecutionContext.initialState()
@@ -1552,13 +1482,8 @@
                     "success-test",
                     new Task(),
                     ClusterStateTaskConfig.build(Priority.NORMAL),
-<<<<<<< HEAD
-                    (currentState, taskContexts, dropHeadersContextSupplier) -> {
-                        for (final var taskContext : taskContexts) {
-=======
                     batchExecutionContext -> {
                         for (final var taskContext : batchExecutionContext.taskContexts()) {
->>>>>>> 4779893b
                             taskContext.success(latch::countDown, new LatchAckListener(latch));
                         }
                         return randomBoolean()
@@ -1599,13 +1524,8 @@
                     "success-test",
                     new Task(),
                     ClusterStateTaskConfig.build(Priority.NORMAL),
-<<<<<<< HEAD
-                    (currentState, taskContexts, dropHeadersContextSupplier) -> {
-                        for (final var taskContext : taskContexts) {
-=======
                     batchExecutionContext -> {
                         for (final var taskContext : batchExecutionContext.taskContexts()) {
->>>>>>> 4779893b
                             taskContext.success(new LatchAckListener(latch));
                         }
                         return randomBoolean()
@@ -1949,17 +1869,8 @@
                 final Semaphore semaphore = new Semaphore(0);
 
                 @Override
-<<<<<<< HEAD
-                public ClusterState execute(
-                    ClusterState currentState,
-                    List<TaskContext<Task>> taskContexts,
-                    Supplier<Releasable> dropHeadersContextSupplier
-                ) {
-                    for (final var taskContext : taskContexts) {
-=======
                 public ClusterState execute(BatchExecutionContext<Task> batchExecutionContext) {
                     for (final var taskContext : batchExecutionContext.taskContexts()) {
->>>>>>> 4779893b
                         taskContext.success(() -> semaphore.release());
                     }
                     return batchExecutionContext.initialState();
