/*
 * Copyright Elasticsearch B.V. and/or licensed to Elasticsearch B.V. under one
 * or more contributor license agreements. Licensed under the Elastic License
 * 2.0 and the Server Side Public License, v 1; you may not use this file except
 * in compliance with, at your election, the Elastic License 2.0 or the Server
 * Side Public License, v 1.
 */

package org.elasticsearch.cluster.node;

import com.carrotsearch.randomizedtesting.generators.RandomPicks;

import org.elasticsearch.TransportVersion;
import org.elasticsearch.Version;
import org.elasticsearch.common.transport.TransportAddress;
import org.elasticsearch.index.IndexVersion;
import org.elasticsearch.test.ESTestCase;
import org.elasticsearch.test.VersionUtils;

import java.io.IOException;
import java.util.ArrayList;
import java.util.Arrays;
import java.util.Collections;
import java.util.HashMap;
import java.util.HashSet;
import java.util.List;
import java.util.Map;
import java.util.Objects;
import java.util.Set;
import java.util.concurrent.atomic.AtomicInteger;
import java.util.function.BiFunction;
import java.util.function.Consumer;
import java.util.function.IntFunction;
import java.util.function.ObjLongConsumer;
import java.util.stream.Collectors;
import java.util.stream.StreamSupport;

import static org.hamcrest.CoreMatchers.containsString;
import static org.hamcrest.CoreMatchers.equalTo;
import static org.hamcrest.Matchers.arrayContainingInAnyOrder;
import static org.hamcrest.Matchers.containsInAnyOrder;
import static org.hamcrest.Matchers.nullValue;
import static org.hamcrest.Matchers.oneOf;

public class DiscoveryNodesTests extends ESTestCase {

    public void testResolveNodeByIdOrName() {
        DiscoveryNodes discoveryNodes = buildDiscoveryNodes();
        DiscoveryNode[] nodes = discoveryNodes.getNodes().values().toArray(DiscoveryNode[]::new);
        DiscoveryNode node = randomFrom(nodes);
        DiscoveryNode resolvedNode = discoveryNodes.resolveNode(randomBoolean() ? node.getId() : node.getName());
        assertThat(resolvedNode.getId(), equalTo(node.getId()));
    }

    public void testResolveNodeByAttribute() {
        DiscoveryNodes discoveryNodes = buildDiscoveryNodes();
        NodeSelector nodeSelector = randomFrom(NodeSelector.values());
        Set<String> matchingNodeIds = nodeSelector.matchingNodeIds(discoveryNodes);
        try {
            DiscoveryNode resolvedNode = discoveryNodes.resolveNode(nodeSelector.selector);
            assertThat(matchingNodeIds.size(), equalTo(1));
            assertThat(resolvedNode.getId(), equalTo(matchingNodeIds.iterator().next()));
        } catch (IllegalArgumentException e) {
            if (matchingNodeIds.size() == 0) {
                assertThat(e.getMessage(), equalTo("failed to resolve [" + nodeSelector.selector + "], no matching nodes"));
            } else if (matchingNodeIds.size() > 1) {
                assertThat(e.getMessage(), containsString("where expected to be resolved to a single node"));
            } else {
                fail("resolveNode shouldn't have failed for [" + nodeSelector.selector + "]");
            }
        }
    }

    public void testResolveNodesNull() {
        DiscoveryNodes discoveryNodes = buildDiscoveryNodes();

        // if assertions are enabled (should be the case for tests, but not in production), resolving null throws
        expectThrows(AssertionError.class, () -> discoveryNodes.resolveNodes(Collections.singletonList(null).toArray(new String[0])));
        expectThrows(AssertionError.class, () -> discoveryNodes.resolveNodes(null, "someNode"));
        expectThrows(AssertionError.class, () -> discoveryNodes.resolveNodes("someNode", null, "someOtherNode"));
    }

    public void testAll() {
        final DiscoveryNodes discoveryNodes = buildDiscoveryNodes();

        final String[] allNodes = StreamSupport.stream(discoveryNodes.spliterator(), false)
            .map(DiscoveryNode::getId)
            .toArray(String[]::new);
        assertThat(discoveryNodes.resolveNodes(), arrayContainingInAnyOrder(allNodes));
        assertThat(discoveryNodes.resolveNodes(new String[0]), arrayContainingInAnyOrder(allNodes));
        assertThat(discoveryNodes.resolveNodes("_all"), arrayContainingInAnyOrder(allNodes));

        final String[] nonMasterNodes = discoveryNodes.getNodes()
            .values()
            .stream()
            .filter(n -> n.isMasterNode() == false)
            .map(DiscoveryNode::getId)
            .toArray(String[]::new);
        assertThat(discoveryNodes.resolveNodes("_all", "master:false"), arrayContainingInAnyOrder(nonMasterNodes));

        assertThat(discoveryNodes.resolveNodes("master:false", "_all"), arrayContainingInAnyOrder(allNodes));
    }

    public void testCoordinatorOnlyNodes() {
        final DiscoveryNodes discoveryNodes = buildDiscoveryNodes();

        final String[] coordinatorOnlyNodes = discoveryNodes.getNodes()
            .values()
            .stream()
            .filter(n -> n.canContainData() == false && n.isIngestNode() == false && n.isMasterNode() == false)
            .map(DiscoveryNode::getId)
            .toArray(String[]::new);

        final String[] nonCoordinatorOnlyNodes = discoveryNodes.getNodes()
            .values()
            .stream()
            .filter(n -> n.isMasterNode() || n.canContainData() || n.isIngestNode())
            .map(DiscoveryNode::getId)
            .toArray(String[]::new);

        assertThat(discoveryNodes.resolveNodes("coordinating_only:true"), arrayContainingInAnyOrder(coordinatorOnlyNodes));
        assertThat(
            discoveryNodes.resolveNodes("_all", "data:false", "ingest:false", "master:false"),
            arrayContainingInAnyOrder(coordinatorOnlyNodes)
        );
        assertThat(discoveryNodes.resolveNodes("_all", "coordinating_only:false"), arrayContainingInAnyOrder(nonCoordinatorOnlyNodes));
    }

    public void testResolveNodesIds() {
        DiscoveryNodes discoveryNodes = buildDiscoveryNodes();

        int numSelectors = randomIntBetween(1, 5);
        Set<String> nodeSelectors = new HashSet<>();
        Set<String> expectedNodeIdsSet = new HashSet<>();
        for (int i = 0; i < numSelectors; i++) {
            NodeSelector nodeSelector = randomFrom(NodeSelector.values());
            if (nodeSelectors.add(nodeSelector.selector)) {
                expectedNodeIdsSet.addAll(nodeSelector.matchingNodeIds(discoveryNodes));
            }
        }
        int numNodeIds = randomIntBetween(0, 3);
        String[] nodeIds = discoveryNodes.getNodes().keySet().toArray(new String[0]);
        for (int i = 0; i < numNodeIds; i++) {
            String nodeId = randomFrom(nodeIds);
            nodeSelectors.add(nodeId);
            expectedNodeIdsSet.add(nodeId);
        }
        int numNodeNames = randomIntBetween(0, 3);
        DiscoveryNode[] nodes = discoveryNodes.getNodes().values().toArray(DiscoveryNode[]::new);
        for (int i = 0; i < numNodeNames; i++) {
            DiscoveryNode discoveryNode = randomFrom(nodes);
            nodeSelectors.add(discoveryNode.getName());
            expectedNodeIdsSet.add(discoveryNode.getId());
        }

        String[] resolvedNodesIds = discoveryNodes.resolveNodes(nodeSelectors.toArray(new String[nodeSelectors.size()]));
        Arrays.sort(resolvedNodesIds);
        String[] expectedNodesIds = expectedNodeIdsSet.toArray(new String[expectedNodeIdsSet.size()]);
        Arrays.sort(expectedNodesIds);
        assertThat(resolvedNodesIds, equalTo(expectedNodesIds));
    }

    public void testMastersFirst() {
        final List<DiscoveryNode> inputNodes = randomNodes(10);
        final DiscoveryNodes.Builder discoBuilder = DiscoveryNodes.builder();
        inputNodes.forEach(discoBuilder::add);
        final List<DiscoveryNode> returnedNodes = discoBuilder.build().mastersFirstStream().toList();
        assertEquals(returnedNodes.size(), inputNodes.size());
        assertEquals(new HashSet<>(returnedNodes), new HashSet<>(inputNodes));

        boolean mastersOk = true;
        final var message = returnedNodes.toString();
        for (final var discoveryNode : returnedNodes) {
            if (discoveryNode.isMasterNode()) {
                assertTrue(message, mastersOk);
            } else {
                mastersOk = false;
            }
        }
    }

    public void testDeltaListsMultipleNodes() {
        final List<DiscoveryNode> discoveryNodes = randomNodes(3);

        final DiscoveryNodes nodes0 = DiscoveryNodes.builder().add(discoveryNodes.get(0)).build();
        final DiscoveryNodes nodes01 = DiscoveryNodes.builder(nodes0).add(discoveryNodes.get(1)).build();
        final DiscoveryNodes nodes012 = DiscoveryNodes.builder(nodes01).add(discoveryNodes.get(2)).build();

        assertThat(nodes01.delta(nodes0).shortSummary(), equalTo("added {" + noAttr(discoveryNodes.get(1)) + "}"));
        assertThat(
            nodes012.delta(nodes0).shortSummary(),
            oneOf(
                "added {" + noAttr(discoveryNodes.get(1)) + ", " + noAttr(discoveryNodes.get(2)) + "}",
                "added {" + noAttr(discoveryNodes.get(2)) + ", " + noAttr(discoveryNodes.get(1)) + "}"
            )
        );

        assertThat(nodes0.delta(nodes01).shortSummary(), equalTo("removed {" + noAttr(discoveryNodes.get(1)) + "}"));
        assertThat(
            nodes0.delta(nodes012).shortSummary(),
            oneOf(
                "removed {" + noAttr(discoveryNodes.get(1)) + ", " + noAttr(discoveryNodes.get(2)) + "}",
                "removed {" + noAttr(discoveryNodes.get(2)) + ", " + noAttr(discoveryNodes.get(1)) + "}"
            )
        );

        final DiscoveryNodes nodes01Local = DiscoveryNodes.builder(nodes01).localNodeId(discoveryNodes.get(1).getId()).build();
        final DiscoveryNodes nodes02Local = DiscoveryNodes.builder(nodes012).localNodeId(discoveryNodes.get(1).getId()).build();

        assertThat(nodes01Local.delta(nodes0).shortSummary(), equalTo(""));
        assertThat(nodes02Local.delta(nodes0).shortSummary(), equalTo("added {" + noAttr(discoveryNodes.get(2)) + "}"));

        assertThat(nodes0.delta(nodes01Local).shortSummary(), equalTo("removed {" + noAttr(discoveryNodes.get(1)) + "}"));
        assertThat(
            nodes0.delta(nodes02Local).shortSummary(),
            oneOf(
                "removed {" + noAttr(discoveryNodes.get(1)) + ", " + noAttr(discoveryNodes.get(2)) + "}",
                "removed {" + noAttr(discoveryNodes.get(2)) + ", " + noAttr(discoveryNodes.get(1)) + "}"
            )
        );
    }

    public void testDeltas() {
        Set<DiscoveryNode> nodesA = new HashSet<>();
        nodesA.addAll(randomNodes(1 + randomInt(10)));
        Set<DiscoveryNode> nodesB = new HashSet<>();
        nodesB.addAll(randomNodes(1 + randomInt(5)));
        for (DiscoveryNode node : randomSubsetOf(nodesA)) {
            if (randomBoolean()) {
                // change an attribute
                Map<String, String> attrs = new HashMap<>(node.getAttributes());
                attrs.put("new", "new");
                final TransportAddress nodeAddress = node.getAddress();
                node = new DiscoveryNode(
                    node.getName(),
                    node.getId(),
                    node.getEphemeralId(),
                    nodeAddress.address().getHostString(),
                    nodeAddress.getAddress(),
                    nodeAddress,
                    attrs,
                    node.getRoles(),
                    node.getVersionInformation()
                );
            }
            nodesB.add(node);
        }

        DiscoveryNode masterA = randomBoolean() ? null : RandomPicks.randomFrom(random(), nodesA);
        DiscoveryNode masterB = randomBoolean() ? null : RandomPicks.randomFrom(random(), nodesB);

        DiscoveryNodes.Builder builderA = DiscoveryNodes.builder();
        nodesA.stream().forEach(builderA::add);
        final String masterAId = masterA == null ? null : masterA.getId();
        builderA.masterNodeId(masterAId);
        builderA.localNodeId(RandomPicks.randomFrom(random(), nodesA).getId());

        DiscoveryNodes.Builder builderB = DiscoveryNodes.builder();
        nodesB.stream().forEach(builderB::add);
        final String masterBId = masterB == null ? null : masterB.getId();
        builderB.masterNodeId(masterBId);
        builderB.localNodeId(RandomPicks.randomFrom(random(), nodesB).getId());

        final DiscoveryNodes discoNodesA = builderA.build();
        final DiscoveryNodes discoNodesB = builderB.build();
        logger.info("nodes A: {}", discoNodesA);
        logger.info("nodes B: {}", discoNodesB);

        DiscoveryNodes.Delta delta = discoNodesB.delta(discoNodesA);

        if (masterA == null) {
            assertThat(delta.previousMasterNode(), nullValue());
        } else {
            assertThat(delta.previousMasterNode().getId(), equalTo(masterAId));
        }
        if (masterB == null) {
            assertThat(delta.newMasterNode(), nullValue());
        } else {
            assertThat(delta.newMasterNode().getId(), equalTo(masterBId));
        }

        if (Objects.equals(masterAId, masterBId)) {
            assertFalse(delta.masterNodeChanged());
        } else {
            assertTrue(delta.masterNodeChanged());
        }

        Set<DiscoveryNode> newNodes = new HashSet<>(nodesB);
        newNodes.removeAll(nodesA);
        assertThat(delta.added(), equalTo(newNodes.isEmpty() == false));
        assertThat(delta.addedNodes(), containsInAnyOrder(newNodes.stream().toList().toArray()));
        assertThat(delta.addedNodes().size(), equalTo(newNodes.size()));

        Set<DiscoveryNode> removedNodes = new HashSet<>(nodesA);
        removedNodes.removeAll(nodesB);
        assertThat(delta.removed(), equalTo(removedNodes.isEmpty() == false));
        assertThat(delta.removedNodes(), containsInAnyOrder(removedNodes.stream().toList().toArray()));
        assertThat(delta.removedNodes().size(), equalTo(removedNodes.size()));
    }

    private static AtomicInteger idGenerator = new AtomicInteger();

    private static List<DiscoveryNode> randomNodes(final int numNodes) {
        List<DiscoveryNode> nodesList = new ArrayList<>();
        for (int i = 0; i < numNodes; i++) {
            Map<String, String> attributes = new HashMap<>();
            if (frequently()) {
                attributes.put("custom", randomBoolean() ? "match" : randomAlphaOfLengthBetween(3, 5));
            }
            final Set<DiscoveryNodeRole> roles = new HashSet<>(randomSubsetOf(DiscoveryNodeRole.roles()));
            if (frequently()) {
                roles.add(new DiscoveryNodeRole("custom_role", "cr"));
            }
            final DiscoveryNode node = newNode(idGenerator.getAndIncrement(), attributes, roles);
            nodesList.add(node);
        }
        return nodesList;
    }

    private static DiscoveryNodes buildDiscoveryNodes() {
        int numNodes = randomIntBetween(1, 10);
        DiscoveryNodes.Builder discoBuilder = DiscoveryNodes.builder();
        List<DiscoveryNode> nodesList = randomNodes(numNodes);
        for (DiscoveryNode node : nodesList) {
            discoBuilder = discoBuilder.add(node);
        }
        discoBuilder.localNodeId(randomFrom(nodesList).getId());
        discoBuilder.masterNodeId(randomFrom(nodesList).getId());
        return discoBuilder.build();
    }

    private static DiscoveryNode newNode(int nodeId, Map<String, String> attributes, Set<DiscoveryNodeRole> roles) {
        return DiscoveryNodeUtils.builder("node_" + nodeId).name("name_" + nodeId).attributes(attributes).roles(roles).build();
    }

    private enum NodeSelector {
        LOCAL("_local") {
            @Override
            Set<String> matchingNodeIds(DiscoveryNodes nodes) {
                return Collections.singleton(nodes.getLocalNodeId());
            }
        },
        ELECTED_MASTER("_master") {
            @Override
            Set<String> matchingNodeIds(DiscoveryNodes nodes) {
                return Collections.singleton(nodes.getMasterNodeId());
            }
        },
        MASTER_ELIGIBLE(DiscoveryNodeRole.MASTER_ROLE.roleName() + ":true") {
            @Override
            Set<String> matchingNodeIds(DiscoveryNodes nodes) {
                return nodes.getMasterNodes().keySet();
            }
        },
        DATA(DiscoveryNodeRole.DATA_ROLE.roleName() + ":true") {
            @Override
            Set<String> matchingNodeIds(DiscoveryNodes nodes) {
                return nodes.getDataNodes().keySet();
            }
        },
        INGEST(DiscoveryNodeRole.INGEST_ROLE.roleName() + ":true") {
            @Override
            Set<String> matchingNodeIds(DiscoveryNodes nodes) {
                return nodes.getIngestNodes().keySet();
            }
        },
        COORDINATING_ONLY(DiscoveryNode.COORDINATING_ONLY + ":true") {
            @Override
            Set<String> matchingNodeIds(DiscoveryNodes nodes) {
                return nodes.getCoordinatingOnlyNodes().keySet();
            }
        },
        CUSTOM_ATTRIBUTE("attr:value") {
            @Override
            Set<String> matchingNodeIds(DiscoveryNodes nodes) {
                return nodes.getNodes()
                    .values()
                    .stream()
                    .filter(node -> "value".equals(node.getAttributes().get("attr")))
                    .map(DiscoveryNode::getId)
                    .collect(Collectors.toSet());
            }
        },
        CUSTOM_ROLE("custom_role:true") {
            @Override
            Set<String> matchingNodeIds(DiscoveryNodes nodes) {
                return nodes.getNodes()
                    .values()
                    .stream()
                    .filter(node -> node.getRoles().stream().anyMatch(role -> role.roleName().equals("custom_role")))
                    .map(DiscoveryNode::getId)
                    .collect(Collectors.toSet());
            }
        };

        private final String selector;

        NodeSelector(String selector) {
            this.selector = selector;
        }

        abstract Set<String> matchingNodeIds(DiscoveryNodes nodes);
    }

    public void testMinMaxNodeVersions() {
        assertEquals(Version.CURRENT, DiscoveryNodes.EMPTY_NODES.getMaxNodeVersion());
        assertEquals(Version.CURRENT.minimumCompatibilityVersion(), DiscoveryNodes.EMPTY_NODES.getMinNodeVersion());
<<<<<<< HEAD
        assertEquals(IndexVersion.CURRENT, DiscoveryNodes.EMPTY_NODES.getMaxDataNodeCompatibleIndexVersion());
        assertEquals(IndexVersion.MINIMUM_COMPATIBLE, DiscoveryNodes.EMPTY_NODES.getMinSupportedIndexVersion());

        // use a mix of versions with major, minor, and patch numbers
        List<VersionInformation> dataVersions = List.of(
            new VersionInformation(Version.fromString("3.2.5"), IndexVersion.fromId(2000099), IndexVersion.fromId(3020599)),
            new VersionInformation(Version.fromString("3.0.7"), IndexVersion.fromId(2000099), IndexVersion.fromId(3000799)),
            new VersionInformation(Version.fromString("2.1.0"), IndexVersion.fromId(1050099), IndexVersion.fromId(2010099))
        );
        List<VersionInformation> observerVersions = List.of(
            new VersionInformation(Version.fromString("5.0.17"), IndexVersion.fromId(0), IndexVersion.fromId(5001799)),
            new VersionInformation(Version.fromString("2.0.1"), IndexVersion.fromId(1000099), IndexVersion.fromId(2000199)),
            new VersionInformation(Version.fromString("1.6.0"), IndexVersion.fromId(0), IndexVersion.fromId(1060099))
=======

        DiscoveryNodes.Builder discoBuilder = DiscoveryNodes.builder();
        discoBuilder.add(
            new DiscoveryNode(
                "name_" + 1,
                "node_" + 1,
                buildNewFakeTransportAddress(),
                Collections.emptyMap(),
                new HashSet<>(randomSubsetOf(DiscoveryNodeRole.roles())),
                VersionInformation.inferVersions(Version.fromString("5.1.0"))
            )
        );
        discoBuilder.add(
            new DiscoveryNode(
                "name_" + 2,
                "node_" + 2,
                buildNewFakeTransportAddress(),
                Collections.emptyMap(),
                new HashSet<>(randomSubsetOf(DiscoveryNodeRole.roles())),
                VersionInformation.inferVersions(Version.fromString("6.3.0"))
            )
>>>>>>> bca4995f
        );

        DiscoveryNodes.Builder discoBuilder = DiscoveryNodes.builder();
        for (int i = 0; i < dataVersions.size(); i++) {
            discoBuilder.add(
                DiscoveryNodeUtils.builder("data_" + i)
                    .version(dataVersions.get(i))
                    .roles(Set.of(randomBoolean() ? DiscoveryNodeRole.DATA_ROLE : DiscoveryNodeRole.MASTER_ROLE))
                    .build()
            );
        }
        for (int i = 0; i < observerVersions.size(); i++) {
            discoBuilder.add(DiscoveryNodeUtils.builder("observer_" + i).version(observerVersions.get(i)).roles(Set.of()).build());
        }
<<<<<<< HEAD
=======
        discoBuilder.add(
            new DiscoveryNode(
                "name_" + 3,
                "node_" + 3,
                buildNewFakeTransportAddress(),
                Collections.emptyMap(),
                new HashSet<>(randomSubsetOf(DiscoveryNodeRole.roles())),
                VersionInformation.inferVersions(Version.fromString("1.1.0"))
            )
        );
>>>>>>> bca4995f
        DiscoveryNodes build = discoBuilder.build();

        assertEquals(Version.fromString("5.0.17"), build.getMaxNodeVersion());
        assertEquals(Version.fromString("1.6.0"), build.getMinNodeVersion());
        assertEquals(Version.fromString("2.1.0"), build.getSmallestNonClientNodeVersion());  // doesn't include 1.6.0 observer
        assertEquals(IndexVersion.fromId(2010099), build.getMaxDataNodeCompatibleIndexVersion());   // doesn't include 2000199 observer
        assertEquals(IndexVersion.fromId(2000099), build.getMinSupportedIndexVersion());            // also includes observers
    }

    private static String noAttr(DiscoveryNode discoveryNode) {
        final StringBuilder stringBuilder = new StringBuilder();
        discoveryNode.appendDescriptionWithoutAttributes(stringBuilder);
        return stringBuilder.toString();
    }

    public void testNodeLeftGeneration() {

        final ObjLongConsumer<Consumer<DiscoveryNodes.Builder>> testHarness = new ObjLongConsumer<>() {
            DiscoveryNodes discoveryNodes;

            @Override
            public void accept(Consumer<DiscoveryNodes.Builder> update, long expectedGeneration) {
                final var builder = discoveryNodes == null ? DiscoveryNodes.builder() : DiscoveryNodes.builder(discoveryNodes);
                update.accept(builder);
                discoveryNodes = builder.build();
                if (randomBoolean()) {
                    try {
                        discoveryNodes = copyWriteable(
                            discoveryNodes,
                            writableRegistry(),
                            in -> DiscoveryNodes.readFrom(in, null),
                            TransportVersion.current()
                        );
                    } catch (IOException e) {
                        throw new AssertionError("unexpected", e);
                    }
                }
                assertEquals(expectedGeneration, discoveryNodes.getNodeLeftGeneration());
            }
        };

        final BiFunction<Integer, VersionInformation, DiscoveryNode> nodeVersionFactory = (i, v) -> new DiscoveryNode(
            "name" + i,
            "id" + i,
            buildNewFakeTransportAddress(),
            Collections.emptyMap(),
            new HashSet<>(randomSubsetOf(DiscoveryNodeRole.roles())),
            v
        );

        final IntFunction<DiscoveryNode> nodeFactory = i -> nodeVersionFactory.apply(i, VersionInformation.CURRENT);

        final var node0 = nodeVersionFactory.apply(
            0,
            new VersionInformation(VersionUtils.randomVersion(random()), IndexVersion.MINIMUM_COMPATIBLE, IndexVersion.current())
        );
        testHarness.accept(builder -> builder.add(node0), 0L);

        final var node1 = nodeFactory.apply(1);
        testHarness.accept(builder -> builder.add(node1), 0L);

        // removing a node by ID increments the generation
        testHarness.accept(builder -> builder.remove(node0.getId()), 1L);

        // no-op removal by ID changes nothing
        testHarness.accept(builder -> builder.remove("not-an-id"), 1L);

        // no-op removal by instance changes nothing
        final var node2 = nodeFactory.apply(2);
        testHarness.accept(builder -> builder.remove(node2), 1L);

        // adding another node changes nothing
        testHarness.accept(builder -> builder.add(node2), 1L);

        // and removing it by instance increments the generation
        testHarness.accept(builder -> builder.remove(node2), 2L);

        // if old nodes are present then the generation is forced to zero
        final var node3 = nodeVersionFactory.apply(3, VersionInformation.inferVersions(Version.V_8_8_0));
        testHarness.accept(builder -> builder.add(node3), 0L);

        // and it remains at zero while the old node is present
        testHarness.accept(builder -> builder.remove(node1), 0L);

        // but it starts incrementing again when the old node is removed
        final var node4 = nodeFactory.apply(4);
        testHarness.accept(builder -> builder.add(node4).remove(node3), 1L);

        // removing multiple nodes at once increments it only by one
        final var node5 = nodeFactory.apply(5);
        final var node6 = nodeFactory.apply(6);
        final var node7 = nodeFactory.apply(7);
        testHarness.accept(builder -> builder.add(node5).add(node6).add(node7), 1L);
        testHarness.accept(builder -> builder.remove(node5).remove(node6).remove(node7), 2L);
    }
}<|MERGE_RESOLUTION|>--- conflicted
+++ resolved
@@ -405,8 +405,7 @@
     public void testMinMaxNodeVersions() {
         assertEquals(Version.CURRENT, DiscoveryNodes.EMPTY_NODES.getMaxNodeVersion());
         assertEquals(Version.CURRENT.minimumCompatibilityVersion(), DiscoveryNodes.EMPTY_NODES.getMinNodeVersion());
-<<<<<<< HEAD
-        assertEquals(IndexVersion.CURRENT, DiscoveryNodes.EMPTY_NODES.getMaxDataNodeCompatibleIndexVersion());
+        assertEquals(IndexVersion.current(), DiscoveryNodes.EMPTY_NODES.getMaxDataNodeCompatibleIndexVersion());
         assertEquals(IndexVersion.MINIMUM_COMPATIBLE, DiscoveryNodes.EMPTY_NODES.getMinSupportedIndexVersion());
 
         // use a mix of versions with major, minor, and patch numbers
@@ -419,29 +418,6 @@
             new VersionInformation(Version.fromString("5.0.17"), IndexVersion.fromId(0), IndexVersion.fromId(5001799)),
             new VersionInformation(Version.fromString("2.0.1"), IndexVersion.fromId(1000099), IndexVersion.fromId(2000199)),
             new VersionInformation(Version.fromString("1.6.0"), IndexVersion.fromId(0), IndexVersion.fromId(1060099))
-=======
-
-        DiscoveryNodes.Builder discoBuilder = DiscoveryNodes.builder();
-        discoBuilder.add(
-            new DiscoveryNode(
-                "name_" + 1,
-                "node_" + 1,
-                buildNewFakeTransportAddress(),
-                Collections.emptyMap(),
-                new HashSet<>(randomSubsetOf(DiscoveryNodeRole.roles())),
-                VersionInformation.inferVersions(Version.fromString("5.1.0"))
-            )
-        );
-        discoBuilder.add(
-            new DiscoveryNode(
-                "name_" + 2,
-                "node_" + 2,
-                buildNewFakeTransportAddress(),
-                Collections.emptyMap(),
-                new HashSet<>(randomSubsetOf(DiscoveryNodeRole.roles())),
-                VersionInformation.inferVersions(Version.fromString("6.3.0"))
-            )
->>>>>>> bca4995f
         );
 
         DiscoveryNodes.Builder discoBuilder = DiscoveryNodes.builder();
@@ -456,19 +432,6 @@
         for (int i = 0; i < observerVersions.size(); i++) {
             discoBuilder.add(DiscoveryNodeUtils.builder("observer_" + i).version(observerVersions.get(i)).roles(Set.of()).build());
         }
-<<<<<<< HEAD
-=======
-        discoBuilder.add(
-            new DiscoveryNode(
-                "name_" + 3,
-                "node_" + 3,
-                buildNewFakeTransportAddress(),
-                Collections.emptyMap(),
-                new HashSet<>(randomSubsetOf(DiscoveryNodeRole.roles())),
-                VersionInformation.inferVersions(Version.fromString("1.1.0"))
-            )
-        );
->>>>>>> bca4995f
         DiscoveryNodes build = discoBuilder.build();
 
         assertEquals(Version.fromString("5.0.17"), build.getMaxNodeVersion());
