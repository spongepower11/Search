/*
 * Licensed to Elasticsearch under one or more contributor
 * license agreements. See the NOTICE file distributed with
 * this work for additional information regarding copyright
 * ownership. Elasticsearch licenses this file to you under
 * the Apache License, Version 2.0 (the "License"); you may
 * not use this file except in compliance with the License.
 * You may obtain a copy of the License at
 *
 *    http://www.apache.org/licenses/LICENSE-2.0
 *
 * Unless required by applicable law or agreed to in writing,
 * software distributed under the License is distributed on an
 * "AS IS" BASIS, WITHOUT WARRANTIES OR CONDITIONS OF ANY
 * KIND, either express or implied.  See the License for the
 * specific language governing permissions and limitations
 * under the License.
 */

package org.elasticsearch.cluster;

import org.elasticsearch.Version;
import org.elasticsearch.action.admin.cluster.state.ClusterStateResponse;
import org.elasticsearch.action.admin.indices.template.get.GetIndexTemplatesResponse;
import org.elasticsearch.action.support.IndicesOptions;
import org.elasticsearch.client.Client;
import org.elasticsearch.client.Requests;
import org.elasticsearch.cluster.metadata.IndexMetaData;
import org.elasticsearch.cluster.metadata.MappingMetaData;
import org.elasticsearch.cluster.metadata.MetaData;
import org.elasticsearch.cluster.routing.RoutingTable;
import org.elasticsearch.cluster.service.ClusterService;
import org.elasticsearch.common.Priority;
import org.elasticsearch.common.Strings;
import org.elasticsearch.common.UUIDs;
import org.elasticsearch.common.collect.ImmutableOpenMap;
import org.elasticsearch.common.io.stream.NamedWriteableRegistry;
import org.elasticsearch.common.io.stream.StreamInput;
import org.elasticsearch.common.io.stream.StreamOutput;
import org.elasticsearch.common.settings.Settings;
import org.elasticsearch.common.unit.ByteSizeValue;
import org.elasticsearch.common.xcontent.NamedXContentRegistry;
import org.elasticsearch.common.xcontent.XContentBuilder;
import org.elasticsearch.common.xcontent.XContentFactory;
import org.elasticsearch.env.Environment;
import org.elasticsearch.env.NodeEnvironment;
import org.elasticsearch.index.IndexNotFoundException;
import org.elasticsearch.index.mapper.MapperService;
import org.elasticsearch.plugins.ClusterPlugin;
import org.elasticsearch.plugins.Plugin;
import org.elasticsearch.script.ScriptService;
import org.elasticsearch.test.ESIntegTestCase;
import org.elasticsearch.test.hamcrest.CollectionAssertions;
import org.elasticsearch.threadpool.ThreadPool;
import org.elasticsearch.watcher.ResourceWatcherService;
import org.junit.Before;

import java.io.IOException;
import java.util.ArrayList;
import java.util.Collection;
import java.util.Collections;
import java.util.List;
import java.util.concurrent.atomic.AtomicBoolean;

import static org.elasticsearch.gateway.GatewayService.STATE_NOT_RECOVERED_BLOCK;
import static org.elasticsearch.test.hamcrest.ElasticsearchAssertions.assertAcked;
import static org.elasticsearch.test.hamcrest.ElasticsearchAssertions.assertIndexTemplateExists;
import static org.hamcrest.Matchers.equalTo;
import static org.hamcrest.Matchers.greaterThan;
import static org.hamcrest.Matchers.greaterThanOrEqualTo;
import static org.hamcrest.Matchers.is;

/**
 * Checking simple filtering capabilities of the cluster state
 *
 */
public class SimpleClusterStateIT extends ESIntegTestCase {

    @Override
    protected Collection<Class<? extends Plugin>> nodePlugins() {
        return Collections.singletonList(PrivateCustomPlugin.class);
    }

    @Before
    public void indexData() throws Exception {
        index("foo", "bar", "1", XContentFactory.jsonBuilder().startObject().field("foo", "foo").endObject());
        index("fuu", "buu", "1", XContentFactory.jsonBuilder().startObject().field("fuu", "fuu").endObject());
        index("baz", "baz", "1", XContentFactory.jsonBuilder().startObject().field("baz", "baz").endObject());
        refresh();
    }

    public void testRoutingTable() throws Exception {
        ClusterStateResponse clusterStateResponseUnfiltered = client().admin().cluster().prepareState().clear().setRoutingTable(true).get();
        assertThat(clusterStateResponseUnfiltered.getState().routingTable().hasIndex("foo"), is(true));
        assertThat(clusterStateResponseUnfiltered.getState().routingTable().hasIndex("fuu"), is(true));
        assertThat(clusterStateResponseUnfiltered.getState().routingTable().hasIndex("baz"), is(true));
        assertThat(clusterStateResponseUnfiltered.getState().routingTable().hasIndex("non-existent"), is(false));

        ClusterStateResponse clusterStateResponse = client().admin().cluster().prepareState().clear().get();
        assertThat(clusterStateResponse.getState().routingTable().hasIndex("foo"), is(false));
        assertThat(clusterStateResponse.getState().routingTable().hasIndex("fuu"), is(false));
        assertThat(clusterStateResponse.getState().routingTable().hasIndex("baz"), is(false));
        assertThat(clusterStateResponse.getState().routingTable().hasIndex("non-existent"), is(false));
    }

    public void testNodes() throws Exception {
        ClusterStateResponse clusterStateResponse = client().admin().cluster().prepareState().clear().setNodes(true).get();
        assertThat(clusterStateResponse.getState().nodes().getNodes().size(), is(cluster().size()));

        ClusterStateResponse clusterStateResponseFiltered = client().admin().cluster().prepareState().clear().get();
        assertThat(clusterStateResponseFiltered.getState().nodes().getNodes().size(), is(0));
    }

    public void testMetadata() throws Exception {
        ClusterStateResponse clusterStateResponseUnfiltered = client().admin().cluster().prepareState().clear().setMetaData(true).get();
        assertThat(clusterStateResponseUnfiltered.getState().metaData().indices().size(), is(3));

        ClusterStateResponse clusterStateResponse = client().admin().cluster().prepareState().clear().get();
        assertThat(clusterStateResponse.getState().metaData().indices().size(), is(0));
    }

<<<<<<< HEAD
=======
    @AwaitsFix(bugUrl = "https://github.com/elastic/elasticsearch/issues/37820")
>>>>>>> 4795575a
    public void testMetadataVersion() {
        createIndex("index-1");
        createIndex("index-2");
        long metadataVersion = client().admin().cluster().prepareState().get().getState().metaData().version();
        assertThat(metadataVersion, greaterThan(0L));
        assertThat(client().admin().cluster().prepareState().setIndices("index-1").get().getState().metaData().version(),
            equalTo(metadataVersion));
        assertThat(client().admin().cluster().prepareState().setIndices("index-2").get().getState().metaData().version(),
            equalTo(metadataVersion));
        assertThat(client().admin().cluster().prepareState().setIndices("*").get().getState().metaData().version(),
            equalTo(metadataVersion));
        assertThat(client().admin().cluster().prepareState().setIndices("not-found").get().getState().metaData().version(),
            equalTo(metadataVersion));
        assertThat(client().admin().cluster().prepareState().clear().setMetaData(false).get().getState().metaData().version(),
            equalTo(0L));
    }

    public void testIndexTemplates() throws Exception {
        client().admin().indices().preparePutTemplate("foo_template")
                .setPatterns(Collections.singletonList("te*"))
                .setOrder(0)
                .addMapping("type1", XContentFactory.jsonBuilder()
                    .startObject()
                        .startObject("type1")
                            .startObject("properties")
                                .startObject("field1")
                                    .field("type", "text")
                                    .field("store", true)
                                .endObject()
                                .startObject("field2")
                                    .field("type", "keyword")
                                    .field("store", true)
                                .endObject()
                            .endObject()
                        .endObject()
                    .endObject())
                .get();

        client().admin().indices().preparePutTemplate("fuu_template")
                .setPatterns(Collections.singletonList("test*"))
                .setOrder(1)
                .addMapping("type1", XContentFactory.jsonBuilder()
                        .startObject()
                            .startObject("type1")
                                .startObject("properties")
                                    .startObject("field2")
                                        .field("type", "text")
                                        .field("store", false)
                                    .endObject()
                                .endObject()
                            .endObject()
                        .endObject())
                .get();

        ClusterStateResponse clusterStateResponseUnfiltered = client().admin().cluster().prepareState().get();
        assertThat(clusterStateResponseUnfiltered.getState().metaData().templates().size(), is(greaterThanOrEqualTo(2)));

        GetIndexTemplatesResponse getIndexTemplatesResponse = client().admin().indices().prepareGetTemplates("foo_template").get();
        assertIndexTemplateExists(getIndexTemplatesResponse, "foo_template");
    }

    public void testThatFilteringByIndexWorksForMetadataAndRoutingTable() throws Exception {
        testFilteringByIndexWorks(new String[]{"foo", "fuu", "non-existent"}, new String[]{"foo", "fuu"});
        testFilteringByIndexWorks(new String[]{"baz"}, new String[]{"baz"});
        testFilteringByIndexWorks(new String[]{"f*"}, new String[]{"foo", "fuu"});
        testFilteringByIndexWorks(new String[]{"b*"}, new String[]{"baz"});
        testFilteringByIndexWorks(new String[]{"*u"}, new String[]{"fuu"});

        String[] randomIndices = randomFrom(new String[]{"*"}, new String[]{MetaData.ALL}, Strings.EMPTY_ARRAY, new String[]{"f*", "b*"});
        testFilteringByIndexWorks(randomIndices, new String[]{"foo", "fuu", "baz"});
    }

    /**
     * Retrieves the cluster state for the given indices and then checks
     * that the cluster state returns coherent data for both routing table and metadata.
     */
    private void testFilteringByIndexWorks(String[] indices, String[] expected) {
        ClusterStateResponse clusterState = client().admin().cluster().prepareState()
                                                                            .clear()
                                                                            .setMetaData(true)
                                                                            .setRoutingTable(true)
                                                                            .setIndices(indices)
                                                                            .get();

        ImmutableOpenMap<String, IndexMetaData> metaData = clusterState.getState().getMetaData().indices();
        assertThat(metaData.size(), is(expected.length));

        RoutingTable routingTable = clusterState.getState().getRoutingTable();
        assertThat(routingTable.indicesRouting().size(), is(expected.length));

        for (String expectedIndex : expected) {
            assertThat(metaData, CollectionAssertions.hasKey(expectedIndex));
            assertThat(routingTable.hasIndex(expectedIndex), is(true));
        }
    }

    public void testLargeClusterStatePublishing() throws Exception {
        int estimatedBytesSize = scaledRandomIntBetween(
            ByteSizeValue.parseBytesSizeValue("10k", "estimatedBytesSize").bytesAsInt(),
            ByteSizeValue.parseBytesSizeValue("256k", "estimatedBytesSize").bytesAsInt());
        XContentBuilder mapping = XContentFactory.jsonBuilder().startObject().startObject("type").startObject("properties");
        int counter = 0;
        int numberOfFields = 0;
        while (true) {
            mapping.startObject(UUIDs.randomBase64UUID()).field("type", "text").endObject();
            counter += 10; // each field is about 10 bytes, assuming compression in place
            numberOfFields++;
            if (counter > estimatedBytesSize) {
                break;
            }
        }
        logger.info("number of fields [{}], estimated bytes [{}]", numberOfFields, estimatedBytesSize);
        mapping.endObject().endObject().endObject();

        int numberOfShards = scaledRandomIntBetween(1, cluster().numDataNodes());
        // if the create index is ack'ed, then all nodes have successfully processed the cluster state
        assertAcked(client().admin().indices().prepareCreate("test")
                .setSettings(Settings.builder()
                        .put(IndexMetaData.SETTING_NUMBER_OF_SHARDS, numberOfShards)
                        .put(IndexMetaData.SETTING_NUMBER_OF_REPLICAS, 0)
                        .put(MapperService.INDEX_MAPPING_TOTAL_FIELDS_LIMIT_SETTING.getKey(), Long.MAX_VALUE))
                .addMapping("type", mapping)
                .setTimeout("60s").get());
        ensureGreen(); // wait for green state, so its both green, and there are no more pending events
        MappingMetaData masterMappingMetaData = client().admin().indices()
            .prepareGetMappings("test").setTypes("type").get().getMappings().get("test").get("type");
        for (Client client : clients()) {
            MappingMetaData mappingMetadata = client.admin().indices()
                .prepareGetMappings("test").setTypes("type").setLocal(true).get().getMappings().get("test").get("type");
            assertThat(mappingMetadata.source().string(), equalTo(masterMappingMetaData.source().string()));
            assertThat(mappingMetadata, equalTo(masterMappingMetaData));
        }
    }

    public void testIndicesOptions() throws Exception {
        ClusterStateResponse clusterStateResponse = client().admin().cluster().prepareState().clear().setMetaData(true).setIndices("f*")
                .get();
        assertThat(clusterStateResponse.getState().metaData().indices().size(), is(2));

        // close one index
        client().admin().indices().close(Requests.closeIndexRequest("fuu")).get();
        clusterStateResponse = client().admin().cluster().prepareState().clear().setMetaData(true).setIndices("f*").get();
        assertThat(clusterStateResponse.getState().metaData().indices().size(), is(1));
        assertThat(clusterStateResponse.getState().metaData().index("foo").getState(), equalTo(IndexMetaData.State.OPEN));

        // expand_wildcards_closed should toggle return only closed index fuu
        IndicesOptions expandCloseOptions = IndicesOptions.fromOptions(false, true, false, true);
        clusterStateResponse = client().admin().cluster().prepareState().clear().setMetaData(true).setIndices("f*")
                .setIndicesOptions(expandCloseOptions).get();
        assertThat(clusterStateResponse.getState().metaData().indices().size(), is(1));
        assertThat(clusterStateResponse.getState().metaData().index("fuu").getState(), equalTo(IndexMetaData.State.CLOSE));

        // ignore_unavailable set to true should not raise exception on fzzbzz
        IndicesOptions ignoreUnavailabe = IndicesOptions.fromOptions(true, true, true, false);
        clusterStateResponse = client().admin().cluster().prepareState().clear().setMetaData(true).setIndices("fzzbzz")
                .setIndicesOptions(ignoreUnavailabe).get();
        assertThat(clusterStateResponse.getState().metaData().indices().isEmpty(), is(true));

        // empty wildcard expansion result should work when allowNoIndices is
        // turned on
        IndicesOptions allowNoIndices = IndicesOptions.fromOptions(false, true, true, false);
        clusterStateResponse = client().admin().cluster().prepareState().clear().setMetaData(true).setIndices("a*")
                .setIndicesOptions(allowNoIndices).get();
        assertThat(clusterStateResponse.getState().metaData().indices().isEmpty(), is(true));
    }

    public void testIndicesOptionsOnAllowNoIndicesFalse() throws Exception {
        // empty wildcard expansion throws exception when allowNoIndices is turned off
        IndicesOptions allowNoIndices = IndicesOptions.fromOptions(false, false, true, false);
        try {
            client().admin().cluster().prepareState().clear().setMetaData(true).setIndices("a*").setIndicesOptions(allowNoIndices).get();
            fail("Expected IndexNotFoundException");
        } catch (IndexNotFoundException e) {
            assertThat(e.getMessage(), is("no such index [a*]"));
        }
    }

    public void testIndicesIgnoreUnavailableFalse() throws Exception {
        // ignore_unavailable set to false throws exception when allowNoIndices is turned off
        IndicesOptions allowNoIndices = IndicesOptions.fromOptions(false, true, true, false);
        try {
            client().admin().cluster().prepareState().clear().setMetaData(true)
                .setIndices("fzzbzz").setIndicesOptions(allowNoIndices).get();
            fail("Expected IndexNotFoundException");
        } catch (IndexNotFoundException e) {
            assertThat(e.getMessage(), is("no such index [fzzbzz]"));
        }
    }

    public void testPrivateCustomsAreExcluded() throws Exception {
        // ensure that the custom is injected into the cluster state
        assertBusy(() -> assertTrue(clusterService().state().customs().containsKey("test")));
        ClusterStateResponse clusterStateResponse = client().admin().cluster().prepareState().setCustoms(true).get();
        assertFalse(clusterStateResponse.getState().customs().containsKey("test"));
    }

    private static class TestCustom extends AbstractNamedDiffable<ClusterState.Custom> implements ClusterState.Custom {

        private final int value;

        TestCustom(int value) {
            this.value = value;
        }

        TestCustom(StreamInput in) throws IOException {
            this.value = in.readInt();
        }
        @Override
        public String getWriteableName() {
            return "test";
        }

        @Override
        public Version getMinimalSupportedVersion() {
            return Version.CURRENT;
        }

        @Override
        public void writeTo(StreamOutput out) throws IOException {
            out.writeInt(value);
        }

        @Override
        public XContentBuilder toXContent(XContentBuilder builder, Params params) throws IOException {
            return builder;
        }

        static NamedDiff<ClusterState.Custom> readDiffFrom(StreamInput in) throws IOException {
            return readDiffFrom(ClusterState.Custom.class, "test", in);
        }

        @Override
        public boolean isPrivate() {
            return true;
        }
    }

    public static class PrivateCustomPlugin extends Plugin implements ClusterPlugin {

        public PrivateCustomPlugin() {}

        @Override
        public List<NamedWriteableRegistry.Entry> getNamedWriteables() {
            List<NamedWriteableRegistry.Entry> entries = new ArrayList<>();
            entries.add(new NamedWriteableRegistry.Entry(ClusterState.Custom.class, "test", TestCustom::new));
            entries.add(new NamedWriteableRegistry.Entry(NamedDiff.class, "test", TestCustom::readDiffFrom));
            return entries;
        }

        private final AtomicBoolean installed = new AtomicBoolean();

        @Override
        public Collection<Object> createComponents(
            final Client client,
            final ClusterService clusterService,
            final ThreadPool threadPool,
            final ResourceWatcherService resourceWatcherService,
            final ScriptService scriptService,
            final NamedXContentRegistry xContentRegistry,
            final Environment environment,
            final NodeEnvironment nodeEnvironment,
            final NamedWriteableRegistry namedWriteableRegistry) {
            clusterService.addListener(event -> {
                final ClusterState state = event.state();
                if (state.getBlocks().hasGlobalBlock(STATE_NOT_RECOVERED_BLOCK)) {
                    return;
                }

                if (state.nodes().isLocalNodeElectedMaster()) {
                    if (state.custom("test") == null) {
                        if (installed.compareAndSet(false, true)) {
                            clusterService.submitStateUpdateTask("install-metadata-custom",
                                new ClusterStateUpdateTask(Priority.URGENT) {

                                @Override
                                public ClusterState execute(ClusterState currentState) {
                                    if (currentState.custom("test") == null) {
                                        final ClusterState.Builder builder = ClusterState.builder(currentState);
                                        builder.putCustom("test", new TestCustom(42));
                                        return builder.build();
                                    } else {
                                        return currentState;
                                    }
                                }

                                @Override
                                public void onFailure(String source, Exception e) {
                                    throw new AssertionError(e);
                                }

                            });
                        }
                    }
                }

            });
            return Collections.emptyList();
        }
    }
}<|MERGE_RESOLUTION|>--- conflicted
+++ resolved
@@ -119,10 +119,7 @@
         assertThat(clusterStateResponse.getState().metaData().indices().size(), is(0));
     }
 
-<<<<<<< HEAD
-=======
     @AwaitsFix(bugUrl = "https://github.com/elastic/elasticsearch/issues/37820")
->>>>>>> 4795575a
     public void testMetadataVersion() {
         createIndex("index-1");
         createIndex("index-2");
