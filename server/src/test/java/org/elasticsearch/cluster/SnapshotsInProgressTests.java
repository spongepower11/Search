/*
 * Licensed to Elasticsearch under one or more contributor
 * license agreements. See the NOTICE file distributed with
 * this work for additional information regarding copyright
 * ownership. Elasticsearch licenses this file to you under
 * the Apache License, Version 2.0 (the "License"); you may
 * not use this file except in compliance with the License.
 * You may obtain a copy of the License at
 *
 *    http://www.apache.org/licenses/LICENSE-2.0
 *
 * Unless required by applicable law or agreed to in writing,
 * software distributed under the License is distributed on an
 * "AS IS" BASIS, WITHOUT WARRANTIES OR CONDITIONS OF ANY
 * KIND, either express or implied.  See the License for the
 * specific language governing permissions and limitations
 * under the License.
 */

package org.elasticsearch.cluster;

import org.elasticsearch.cluster.SnapshotsInProgress.Entry;
import org.elasticsearch.cluster.SnapshotsInProgress.ShardSnapshotStatus;
import org.elasticsearch.cluster.SnapshotsInProgress.ShardState;
import org.elasticsearch.cluster.SnapshotsInProgress.State;
import org.elasticsearch.common.collect.ImmutableOpenMap;
import org.elasticsearch.index.shard.ShardId;
import org.elasticsearch.repositories.IndexId;
import org.elasticsearch.snapshots.Snapshot;
import org.elasticsearch.snapshots.SnapshotId;
import org.elasticsearch.snapshots.SnapshotInfoTests;
import org.elasticsearch.test.ESTestCase;
import org.elasticsearch.test.VersionUtils;

import java.util.Arrays;
import java.util.List;
import java.util.stream.Collectors;

/**
 * Unit tests for the {@link SnapshotsInProgress} class and its inner classes.
 */
public class SnapshotsInProgressTests extends ESTestCase {

    /**
     * Makes sure that the indices being waited on before snapshotting commences
     * are populated with all shards in the relocating or initializing state.
     */
    public void testWaitingIndices() {
        final Snapshot snapshot = new Snapshot("repo", new SnapshotId("snap", randomAlphaOfLength(5)));
        final String idx1Name = "idx1";
        final String idx2Name = "idx2";
        final String idx3Name = "idx3";
        final String idx1UUID = randomAlphaOfLength(5);
        final String idx2UUID = randomAlphaOfLength(5);
        final String idx3UUID = randomAlphaOfLength(5);
        final List<IndexId> indices = Arrays.asList(new IndexId(idx1Name, randomAlphaOfLength(5)),
            new IndexId(idx2Name, randomAlphaOfLength(5)), new IndexId(idx3Name, randomAlphaOfLength(5)));
        ImmutableOpenMap.Builder<ShardId, ShardSnapshotStatus> shards = ImmutableOpenMap.builder();

        // test more than one waiting shard in an index
        shards.put(new ShardId(idx1Name, idx1UUID, 0), new ShardSnapshotStatus(randomAlphaOfLength(2), ShardState.WAITING, "1"));
        shards.put(new ShardId(idx1Name, idx1UUID, 1), new ShardSnapshotStatus(randomAlphaOfLength(2), ShardState.WAITING, "1"));
        shards.put(new ShardId(idx1Name, idx1UUID, 2), new ShardSnapshotStatus(randomAlphaOfLength(2), randomNonWaitingState(), "", "1"));
        // test exactly one waiting shard in an index
        shards.put(new ShardId(idx2Name, idx2UUID, 0), new ShardSnapshotStatus(randomAlphaOfLength(2), ShardState.WAITING, "1"));
        shards.put(new ShardId(idx2Name, idx2UUID, 1), new ShardSnapshotStatus(randomAlphaOfLength(2), randomNonWaitingState(), "", "1"));
        // test no waiting shards in an index
        shards.put(new ShardId(idx3Name, idx3UUID, 0), new ShardSnapshotStatus(randomAlphaOfLength(2), randomNonWaitingState(), "", "1"));
        Entry entry = new Entry(snapshot, randomBoolean(), randomBoolean(), State.INIT,
<<<<<<< HEAD
            indices, System.currentTimeMillis(), randomLong(), shards.build(), SnapshotInfoTests.randomUserMetadata(), randomBoolean(),
            randomBoolean());
=======
            indices, System.currentTimeMillis(), randomLong(), shards.build(), SnapshotInfoTests.randomUserMetadata(),
            VersionUtils.randomVersion(random()));
>>>>>>> cb9be14a

        ImmutableOpenMap<String, List<ShardId>> waitingIndices = entry.waitingIndices();
        assertEquals(2, waitingIndices.get(idx1Name).size());
        assertEquals(1, waitingIndices.get(idx2Name).size());
        assertFalse(waitingIndices.containsKey(idx3Name));
    }

    private ShardState randomNonWaitingState() {
        return randomFrom(Arrays.stream(ShardState.values()).filter(s -> s != ShardState.WAITING).collect(Collectors.toSet()));
    }
}<|MERGE_RESOLUTION|>--- conflicted
+++ resolved
@@ -67,14 +67,8 @@
         // test no waiting shards in an index
         shards.put(new ShardId(idx3Name, idx3UUID, 0), new ShardSnapshotStatus(randomAlphaOfLength(2), randomNonWaitingState(), "", "1"));
         Entry entry = new Entry(snapshot, randomBoolean(), randomBoolean(), State.INIT,
-<<<<<<< HEAD
-            indices, System.currentTimeMillis(), randomLong(), shards.build(), SnapshotInfoTests.randomUserMetadata(), randomBoolean(),
-            randomBoolean());
-=======
             indices, System.currentTimeMillis(), randomLong(), shards.build(), SnapshotInfoTests.randomUserMetadata(),
             VersionUtils.randomVersion(random()));
->>>>>>> cb9be14a
-
         ImmutableOpenMap<String, List<ShardId>> waitingIndices = entry.waitingIndices();
         assertEquals(2, waitingIndices.get(idx1Name).size());
         assertEquals(1, waitingIndices.get(idx2Name).size());
