--- conflicted
+++ resolved
@@ -571,11 +571,11 @@
 
         var iteration = new AtomicInteger(0);
 
-<<<<<<< HEAD
-        var input = createInput(routingAllocationWithDecidersOf(clusterState, ClusterInfo.EMPTY, Settings.EMPTY));
-=======
-        var input = new DesiredBalanceInput(randomInt(), routingAllocationWithDecidersOf(clusterState), Set.of());
->>>>>>> 8dbd7dab
+        var input = new DesiredBalanceInput(
+            randomInt(),
+            routingAllocationWithDecidersOf(clusterState, ClusterInfo.EMPTY, Settings.EMPTY),
+            Set.of()
+        );
         var desiredBalance = new DesiredBalanceComputer(new BalancedShardsAllocator(Settings.EMPTY)).compute(
             DesiredBalance.INITIAL,
             input,
@@ -612,7 +612,6 @@
         return value;
     }
 
-<<<<<<< HEAD
     public void testComputeConsideringShardSizes() {
 
         var discoveryNodesBuilder = DiscoveryNodes.builder()
@@ -698,7 +697,7 @@
 
         var desiredBalance = new DesiredBalanceComputer(new BalancedShardsAllocator(settings)).compute(
             DesiredBalance.INITIAL,
-            createInput(routingAllocationWithDecidersOf(clusterState, clusterInfo, settings)),
+            new DesiredBalanceInput(randomInt(), routingAllocationWithDecidersOf(clusterState, clusterInfo, settings), Set.of()),
             queue(),
             input -> true
         );
@@ -721,8 +720,6 @@
         return createInitialClusterState(3);
     }
 
-=======
->>>>>>> 8dbd7dab
     static ClusterState createInitialClusterState(int dataNodesCount) {
         var discoveryNodes = DiscoveryNodes.builder().add(createDiscoveryNode("master", Set.of(DiscoveryNodeRole.MASTER_ROLE)));
         for (int i = 0; i < dataNodesCount; i++) {
@@ -793,15 +790,7 @@
     }
 
     private static DesiredBalanceInput createInput(ClusterState clusterState, ShardRouting... ignored) {
-<<<<<<< HEAD
-        return createInput(routingAllocationOf(clusterState), ignored);
-    }
-
-    private static DesiredBalanceInput createInput(RoutingAllocation routingAllocation, ShardRouting... ignored) {
-        return new DesiredBalanceInput(randomInt(), routingAllocation, List.of(ignored));
-=======
         return new DesiredBalanceInput(randomInt(), routingAllocationOf(clusterState), Set.of(ignored));
->>>>>>> 8dbd7dab
     }
 
     private static RoutingAllocation routingAllocationOf(ClusterState clusterState) {
