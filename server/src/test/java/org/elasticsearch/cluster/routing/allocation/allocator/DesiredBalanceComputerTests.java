/*
 * Copyright Elasticsearch B.V. and/or licensed to Elasticsearch B.V. under one
 * or more contributor license agreements. Licensed under the Elastic License
 * 2.0 and the Server Side Public License, v 1; you may not use this file except
 * in compliance with, at your election, the Elastic License 2.0 or the Server
 * Side Public License, v 1.
 */

package org.elasticsearch.cluster.routing.allocation.allocator;

import org.apache.logging.log4j.Level;
import org.elasticsearch.cluster.ClusterInfo;
import org.elasticsearch.cluster.ClusterInfo.NodeAndShard;
import org.elasticsearch.cluster.ClusterName;
import org.elasticsearch.cluster.ClusterState;
import org.elasticsearch.cluster.DiskUsage;
import org.elasticsearch.cluster.ESAllocationTestCase;
import org.elasticsearch.cluster.RestoreInProgress;
import org.elasticsearch.cluster.TestShardRoutingRoleStrategies;
import org.elasticsearch.cluster.metadata.IndexMetadata;
import org.elasticsearch.cluster.metadata.Metadata;
import org.elasticsearch.cluster.node.DiscoveryNodeRole;
import org.elasticsearch.cluster.node.DiscoveryNodes;
import org.elasticsearch.cluster.routing.AllocationId;
import org.elasticsearch.cluster.routing.IndexRoutingTable;
import org.elasticsearch.cluster.routing.IndexShardRoutingTable;
import org.elasticsearch.cluster.routing.RecoverySource;
import org.elasticsearch.cluster.routing.RoutingChangesObserver;
import org.elasticsearch.cluster.routing.RoutingTable;
import org.elasticsearch.cluster.routing.ShardRouting;
import org.elasticsearch.cluster.routing.ShardRoutingState;
import org.elasticsearch.cluster.routing.UnassignedInfo;
import org.elasticsearch.cluster.routing.allocation.DiskThresholdSettings;
import org.elasticsearch.cluster.routing.allocation.RoutingAllocation;
import org.elasticsearch.cluster.routing.allocation.ShardAllocationDecision;
import org.elasticsearch.cluster.routing.allocation.command.MoveAllocationCommand;
import org.elasticsearch.cluster.routing.allocation.decider.AllocationDeciders;
import org.elasticsearch.cluster.routing.allocation.decider.ThrottlingAllocationDecider;
import org.elasticsearch.common.Randomness;
import org.elasticsearch.common.UUIDs;
import org.elasticsearch.common.settings.Settings;
import org.elasticsearch.common.unit.ByteSizeValue;
import org.elasticsearch.common.util.Maps;
import org.elasticsearch.index.IndexVersion;
import org.elasticsearch.index.shard.ShardId;
import org.elasticsearch.repositories.IndexId;
<<<<<<< HEAD
import org.elasticsearch.snapshots.InternalSnapshotsInfoService;
=======
>>>>>>> d920f4f2
import org.elasticsearch.snapshots.InternalSnapshotsInfoService.SnapshotShard;
import org.elasticsearch.snapshots.Snapshot;
import org.elasticsearch.snapshots.SnapshotId;
import org.elasticsearch.snapshots.SnapshotShardSizeInfo;
import org.elasticsearch.test.MockLogAppender;
import org.elasticsearch.threadpool.ThreadPool;

import java.util.ArrayList;
import java.util.HashMap;
import java.util.LinkedList;
import java.util.List;
import java.util.Map;
import java.util.Objects;
import java.util.Queue;
import java.util.Set;
import java.util.concurrent.atomic.AtomicBoolean;
import java.util.concurrent.atomic.AtomicInteger;
import java.util.concurrent.atomic.AtomicLong;
import java.util.function.Function;

import static java.util.stream.Collectors.toMap;
import static org.elasticsearch.cluster.ClusterInfo.shardIdentifierFromRouting;
import static org.elasticsearch.cluster.routing.ShardRoutingState.INITIALIZING;
import static org.elasticsearch.cluster.routing.ShardRoutingState.RELOCATING;
import static org.elasticsearch.cluster.routing.ShardRoutingState.STARTED;
import static org.elasticsearch.cluster.routing.ShardRoutingState.UNASSIGNED;
import static org.elasticsearch.cluster.routing.TestShardRouting.newShardRouting;
import static org.elasticsearch.common.settings.ClusterSettings.createBuiltInClusterSettings;
import static org.elasticsearch.test.MockLogAppender.assertThatLogger;
import static org.hamcrest.Matchers.aMapWithSize;
import static org.hamcrest.Matchers.allOf;
import static org.hamcrest.Matchers.anyOf;
import static org.hamcrest.Matchers.equalTo;
import static org.hamcrest.Matchers.everyItem;
import static org.hamcrest.Matchers.hasEntry;
import static org.hamcrest.Matchers.lessThanOrEqualTo;
import static org.mockito.Mockito.mock;
import static org.mockito.Mockito.when;

public class DesiredBalanceComputerTests extends ESAllocationTestCase {

    static final String TEST_INDEX = "test-index";

    public void testComputeBalance() {
        var desiredBalanceComputer = createDesiredBalanceComputer();
        var clusterState = createInitialClusterState(3);
        var index = clusterState.metadata().index(TEST_INDEX).getIndex();

        var desiredBalance = desiredBalanceComputer.compute(DesiredBalance.INITIAL, createInput(clusterState), queue(), input -> true);

        assertDesiredAssignments(
            desiredBalance,
            Map.of(
                new ShardId(index, 0),
                new ShardAssignment(Set.of("node-0", "node-1"), 2, 0, 0),
                new ShardId(index, 1),
                new ShardAssignment(Set.of("node-0", "node-1"), 2, 0, 0)
            )
        );
    }

    public void testStopsComputingWhenStale() {
        var desiredBalanceComputer = createDesiredBalanceComputer();
        var clusterState = createInitialClusterState(3);
        var index = clusterState.metadata().index(TEST_INDEX).getIndex();

        // if the isFresh flag is false then we only do one iteration, allocating the primaries but not the replicas
        var desiredBalance0 = DesiredBalance.INITIAL;
        var desiredBalance1 = desiredBalanceComputer.compute(desiredBalance0, createInput(clusterState), queue(), input -> false);
        assertDesiredAssignments(
            desiredBalance1,
            Map.of(
                new ShardId(index, 0),
                new ShardAssignment(Set.of("node-0"), 2, 1, 1),
                new ShardId(index, 1),
                new ShardAssignment(Set.of("node-0"), 2, 1, 1)
            )
        );

        // the next iteration allocates the replicas whether stale or fresh
        var desiredBalance2 = desiredBalanceComputer.compute(desiredBalance1, createInput(clusterState), queue(), input -> randomBoolean());
        assertDesiredAssignments(
            desiredBalance2,
            Map.of(
                new ShardId(index, 0),
                new ShardAssignment(Set.of("node-0", "node-1"), 2, 0, 0),
                new ShardId(index, 1),
                new ShardAssignment(Set.of("node-0", "node-1"), 2, 0, 0)
            )
        );
    }

    public void testIgnoresOutOfScopePrimaries() {
        var desiredBalanceComputer = createDesiredBalanceComputer();
        var clusterState = mutateAllocationStatuses(createInitialClusterState(3));
        var index = clusterState.metadata().index(TEST_INDEX).getIndex();
        var primaryShard = mutateAllocationStatus(clusterState.routingTable().index(TEST_INDEX).shard(0).primaryShard());

        var desiredBalance = desiredBalanceComputer.compute(
            DesiredBalance.INITIAL,
            createInput(clusterState, primaryShard),
            queue(),
            input -> true
        );

        assertDesiredAssignments(
            desiredBalance,
            Map.of(
                new ShardId(index, 0),
                new ShardAssignment(
                    Set.of(),
                    2,
                    2,
                    clusterState.routingTable()
                        .index(TEST_INDEX)
                        .shard(0)
                        .replicaShards()
                        .get(0)
                        .unassignedInfo()
                        .getLastAllocationStatus() == UnassignedInfo.AllocationStatus.DECIDERS_NO ? 1 : 2
                ),
                new ShardId(index, 1),
                new ShardAssignment(Set.of("node-0", "node-1"), 2, 0, 0)
            )
        );
    }

    public void testIgnoresOutOfScopeReplicas() {
        var desiredBalanceComputer = createDesiredBalanceComputer();
        var clusterState = mutateAllocationStatuses(createInitialClusterState(3));

        var index = clusterState.metadata().index(TEST_INDEX).getIndex();
        var originalReplicaShard = clusterState.routingTable().index(TEST_INDEX).shard(0).replicaShards().get(0);
        var replicaShard = mutateAllocationStatus(originalReplicaShard);

        var desiredBalance = desiredBalanceComputer.compute(
            DesiredBalance.INITIAL,
            createInput(clusterState, replicaShard),
            queue(),
            input -> true
        );

        assertDesiredAssignments(
            desiredBalance,
            Map.of(
                new ShardId(index, 0),
                new ShardAssignment(
                    Set.of("node-0"),
                    2,
                    1,
                    originalReplicaShard.unassignedInfo().getLastAllocationStatus() == UnassignedInfo.AllocationStatus.DECIDERS_NO ? 0 : 1
                ),
                new ShardId(index, 1),
                new ShardAssignment(Set.of("node-0", "node-1"), 2, 0, 0)
            )
        );
    }

    public void testAssignShardsToTheirPreviousLocationIfAvailable() {
        var desiredBalanceComputer = createDesiredBalanceComputer();
        var clusterState = createInitialClusterState(3);
        var index = clusterState.metadata().index(TEST_INDEX).getIndex();

        var changes = new RoutingChangesObserver.DelegatingRoutingChangesObserver();
        var routingNodes = clusterState.mutableRoutingNodes();
        for (final var iterator = routingNodes.unassigned().iterator(); iterator.hasNext();) {
            final var shardRouting = iterator.next();
            if (shardRouting.shardId().id() == 0 && shardRouting.primary()) {
                iterator.updateUnassigned(
                    new UnassignedInfo(
                        UnassignedInfo.Reason.NODE_LEFT,
                        null,
                        null,
                        0,
                        0,
                        0,
                        false,
                        UnassignedInfo.AllocationStatus.NO_ATTEMPT,
                        Set.of(),
                        "node-2"
                    ),
                    RecoverySource.EmptyStoreRecoverySource.INSTANCE,
                    changes
                );
            }
        }
        clusterState = ClusterState.builder(clusterState)
            .routingTable(RoutingTable.of(clusterState.routingTable().version(), routingNodes))
            .build();

        var ignored = randomBoolean()
            ? new ShardRouting[0]
            : new ShardRouting[] { clusterState.routingTable().index(TEST_INDEX).shard(0).primaryShard() };

        var desiredBalance = desiredBalanceComputer.compute(
            DesiredBalance.INITIAL,
            createInput(clusterState, ignored),
            queue(),
            input -> true
        );

        assertDesiredAssignments(
            desiredBalance,
            Map.of(
                new ShardId(index, 0),
                new ShardAssignment(Set.of("node-2", "node-1"), 2, 0, 0),
                new ShardId(index, 1),
                new ShardAssignment(Set.of("node-0", "node-1"), 2, 0, 0)
            )
        );
    }

    public void testRespectsAssignmentOfUnknownPrimaries() {
        var desiredBalanceComputer = createDesiredBalanceComputer();
        var clusterState = createInitialClusterState(3);
        var index = clusterState.metadata().index(TEST_INDEX).getIndex();

        var changes = new RoutingChangesObserver.DelegatingRoutingChangesObserver();
        var routingNodes = clusterState.mutableRoutingNodes();
        for (final var iterator = routingNodes.unassigned().iterator(); iterator.hasNext();) {
            final var shardRouting = iterator.next();
            if (shardRouting.shardId().id() == 0 && shardRouting.primary()) {
                switch (between(1, 3)) {
                    case 1 -> iterator.initialize("node-2", null, 0L, changes);
                    case 2 -> routingNodes.startShard(logger, iterator.initialize("node-2", null, 0L, changes), changes, 0L);
                    case 3 -> routingNodes.relocateShard(
                        routingNodes.startShard(logger, iterator.initialize("node-1", null, 0L, changes), changes, 0L),
                        "node-2",
                        0L,
                        changes
                    );
                }
                break;
            }
        }
        clusterState = ClusterState.builder(clusterState)
            .routingTable(RoutingTable.of(clusterState.routingTable().version(), routingNodes))
            .build();

        var desiredBalance = desiredBalanceComputer.compute(DesiredBalance.INITIAL, createInput(clusterState), queue(), input -> true);

        assertDesiredAssignments(
            desiredBalance,
            Map.of(
                new ShardId(index, 0),
                new ShardAssignment(Set.of("node-2", "node-1"), 2, 0, 0),
                new ShardId(index, 1),
                new ShardAssignment(Set.of("node-0", "node-1"), 2, 0, 0)
            )
        );
    }

    public void testRespectsAssignmentOfUnknownReplicas() {
        var desiredBalanceComputer = createDesiredBalanceComputer();
        var clusterState = createInitialClusterState(3);
        var index = clusterState.metadata().index(TEST_INDEX).getIndex();

        var changes = new RoutingChangesObserver.DelegatingRoutingChangesObserver();
        var routingNodes = clusterState.mutableRoutingNodes();
        for (var iterator = routingNodes.unassigned().iterator(); iterator.hasNext();) {
            var shardRouting = iterator.next();
            if (shardRouting.shardId().id() == 0 && shardRouting.primary()) {
                routingNodes.startShard(logger, iterator.initialize("node-2", null, 0L, changes), changes, 0L);
                break;
            }
        }
        for (var iterator = routingNodes.unassigned().iterator(); iterator.hasNext();) {
            var shardRouting = iterator.next();
            if (shardRouting.shardId().id() == 0) {
                assert shardRouting.primary() == false;
                switch (between(1, 3)) {
                    case 1 -> iterator.initialize("node-0", null, 0L, changes);
                    case 2 -> routingNodes.startShard(logger, iterator.initialize("node-0", null, 0L, changes), changes, 0L);
                    case 3 -> routingNodes.relocateShard(
                        routingNodes.startShard(logger, iterator.initialize("node-1", null, 0L, changes), changes, 0L),
                        "node-0",
                        0L,
                        changes
                    );
                }
                break;
            }
        }
        clusterState = ClusterState.builder(clusterState)
            .routingTable(RoutingTable.of(clusterState.routingTable().version(), routingNodes))
            .build();

        var desiredBalance = desiredBalanceComputer.compute(DesiredBalance.INITIAL, createInput(clusterState), queue(), input -> true);

        assertDesiredAssignments(
            desiredBalance,
            Map.of(
                new ShardId(index, 0),
                new ShardAssignment(Set.of("node-2", "node-0"), 2, 0, 0),
                new ShardId(index, 1),
                new ShardAssignment(Set.of("node-0", "node-1"), 2, 0, 0)
            )
        );
    }

    public void testRespectsAssignmentByGatewayAllocators() {
        var desiredBalanceComputer = createDesiredBalanceComputer();
        var clusterState = createInitialClusterState(3);
        var index = clusterState.metadata().index(TEST_INDEX).getIndex();

        final var routingAllocation = new RoutingAllocation(
            new AllocationDeciders(List.of()),
            clusterState.mutableRoutingNodes(),
            clusterState,
            ClusterInfo.EMPTY,
            SnapshotShardSizeInfo.EMPTY,
            0L
        );
        for (var iterator = routingAllocation.routingNodes().unassigned().iterator(); iterator.hasNext();) {
            var shardRouting = iterator.next();
            if (shardRouting.shardId().id() == 0 && shardRouting.primary()) {
                routingAllocation.routingNodes()
                    .startShard(
                        logger,
                        iterator.initialize("node-2", null, 0L, routingAllocation.changes()),
                        routingAllocation.changes(),
                        0L
                    );
                break;
            }
        }

        var desiredBalance = desiredBalanceComputer.compute(
            DesiredBalance.INITIAL,
            DesiredBalanceInput.create(randomNonNegativeLong(), routingAllocation),
            queue(),
            input -> true
        );

        assertDesiredAssignments(
            desiredBalance,
            Map.of(
                new ShardId(index, 0),
                new ShardAssignment(Set.of("node-2", "node-1"), 2, 0, 0),
                new ShardId(index, 1),
                new ShardAssignment(Set.of("node-0", "node-1"), 2, 0, 0)
            )
        );

    }

    public void testSimulatesAchievingDesiredBalanceBeforeDelegating() {

        var allocateCalled = new AtomicBoolean();
        var desiredBalanceComputer = createDesiredBalanceComputer(new ShardsAllocator() {
            @Override
            public void allocate(RoutingAllocation allocation) {
                assertTrue(allocateCalled.compareAndSet(false, true));
                // whatever the allocation in the current cluster state, the desired balance service should start by moving all the
                // known shards to their desired locations before delegating to the inner allocator
                for (var routingNode : allocation.routingNodes()) {
                    assertThat(
                        allocation.routingNodes().toString(),
                        routingNode.numberOfOwningShards(),
                        equalTo(routingNode.nodeId().equals("node-2") ? 0 : 2)
                    );
                    for (var shardRouting : routingNode) {
                        assertTrue(shardRouting.toString(), shardRouting.started());
                    }
                }
            }

            @Override
            public ShardAllocationDecision decideShardAllocation(ShardRouting shard, RoutingAllocation allocation) {
                throw new AssertionError("only used for allocation explain");
            }
        });
        var clusterState = createInitialClusterState(3);
        var index = clusterState.metadata().index(TEST_INDEX).getIndex();

        // first, manually assign the shards to their expected locations to pre-populate the desired balance
        var changes = new RoutingChangesObserver.DelegatingRoutingChangesObserver();
        var desiredRoutingNodes = clusterState.mutableRoutingNodes();
        for (var iterator = desiredRoutingNodes.unassigned().iterator(); iterator.hasNext();) {
            var shardRouting = iterator.next();
            desiredRoutingNodes.startShard(
                logger,
                iterator.initialize(shardRouting.primary() ? "node-0" : "node-1", null, 0L, changes),
                changes,
                0L
            );
        }
        clusterState = ClusterState.builder(clusterState)
            .routingTable(RoutingTable.of(clusterState.routingTable().version(), desiredRoutingNodes))
            .build();

        var desiredBalance1 = desiredBalanceComputer.compute(DesiredBalance.INITIAL, createInput(clusterState), queue(), input -> true);
        assertDesiredAssignments(
            desiredBalance1,
            Map.of(
                new ShardId(index, 0),
                new ShardAssignment(Set.of("node-0", "node-1"), 2, 0, 0),
                new ShardId(index, 1),
                new ShardAssignment(Set.of("node-0", "node-1"), 2, 0, 0)
            )
        );

        // now create a cluster state with the routing table in a random state
        var randomRoutingNodes = clusterState.mutableRoutingNodes();
        for (int shard = 0; shard < 2; shard++) {
            var primaryRoutingState = randomFrom(ShardRoutingState.values());
            var replicaRoutingState = switch (primaryRoutingState) {
                case UNASSIGNED, INITIALIZING -> UNASSIGNED;
                case STARTED -> randomFrom(ShardRoutingState.values());
                case RELOCATING -> randomValueOtherThan(RELOCATING, () -> randomFrom(ShardRoutingState.values()));
            };
            var nodes = new ArrayList<>(List.of("node-0", "node-1", "node-2"));
            Randomness.shuffle(nodes);

            if (primaryRoutingState == UNASSIGNED) {
                continue;
            }
            for (var iterator = randomRoutingNodes.unassigned().iterator(); iterator.hasNext();) {
                var shardRouting = iterator.next();
                if (shardRouting.shardId().getId() == shard && shardRouting.primary()) {
                    switch (primaryRoutingState) {
                        case INITIALIZING -> iterator.initialize(nodes.remove(0), null, 0L, changes);
                        case STARTED -> randomRoutingNodes.startShard(
                            logger,
                            iterator.initialize(nodes.remove(0), null, 0L, changes),
                            changes,
                            0L
                        );
                        case RELOCATING -> randomRoutingNodes.relocateShard(
                            randomRoutingNodes.startShard(logger, iterator.initialize(nodes.remove(0), null, 0L, changes), changes, 0L),
                            nodes.remove(0),
                            0L,
                            changes
                        );
                    }
                    break;
                }
            }

            if (replicaRoutingState == UNASSIGNED) {
                continue;
            }
            for (var iterator = randomRoutingNodes.unassigned().iterator(); iterator.hasNext();) {
                var shardRouting = iterator.next();
                if (shardRouting.shardId().getId() == shard && shardRouting.primary() == false) {
                    switch (replicaRoutingState) {
                        case INITIALIZING -> iterator.initialize(nodes.remove(0), null, 0L, changes);
                        case STARTED -> randomRoutingNodes.startShard(
                            logger,
                            iterator.initialize(nodes.remove(0), null, 0L, changes),
                            changes,
                            0L
                        );
                        case RELOCATING -> randomRoutingNodes.relocateShard(
                            randomRoutingNodes.startShard(logger, iterator.initialize(nodes.remove(0), null, 0L, changes), changes, 0L),
                            nodes.remove(0),
                            0L,
                            changes
                        );
                    }
                    break;
                }
            }
        }
        clusterState = ClusterState.builder(clusterState)
            .routingTable(RoutingTable.of(clusterState.routingTable().version(), randomRoutingNodes))
            .build();

        allocateCalled.set(false);

        var desiredBalance2 = desiredBalanceComputer.compute(desiredBalance1, createInput(clusterState), queue(), input -> true);
        assertDesiredAssignments(
            desiredBalance2,
            Map.of(
                new ShardId(index, 0),
                new ShardAssignment(Set.of("node-0", "node-1"), 2, 0, 0),
                new ShardId(index, 1),
                new ShardAssignment(Set.of("node-0", "node-1"), 2, 0, 0)
            )
        );
        assertTrue(allocateCalled.get());
    }

    public void testNoDataNodes() {
        var desiredBalanceComputer = createDesiredBalanceComputer();
        var clusterState = createInitialClusterState(0);

        var desiredBalance = desiredBalanceComputer.compute(DesiredBalance.INITIAL, createInput(clusterState), queue(), input -> true);

        assertDesiredAssignments(desiredBalance, Map.of());
    }

    public void testAppliesMoveCommands() {
        var desiredBalanceComputer = createDesiredBalanceComputer();
        var clusterState = createInitialClusterState(3);
        var index = clusterState.metadata().index(TEST_INDEX).getIndex();

        var changes = new RoutingChangesObserver.DelegatingRoutingChangesObserver();
        var routingNodes = clusterState.mutableRoutingNodes();
        for (var iterator = routingNodes.unassigned().iterator(); iterator.hasNext();) {
            var shardRouting = iterator.next();
            routingNodes.startShard(
                logger,
                iterator.initialize(shardRouting.primary() ? "node-0" : "node-1", null, 0L, changes),
                changes,
                0L
            );
        }
        clusterState = ClusterState.builder(clusterState)
            .routingTable(RoutingTable.of(clusterState.routingTable().version(), routingNodes))
            .build();

        var desiredBalance = desiredBalanceComputer.compute(
            DesiredBalance.INITIAL,
            createInput(clusterState),
            queue(
                new MoveAllocationCommand(index.getName(), 0, "node-1", "node-2"),
                new MoveAllocationCommand(index.getName(), 1, "node-1", "node-2")
            ),
            input -> true
        );

        assertDesiredAssignments(
            desiredBalance,
            Map.of(
                new ShardId(index, 0),
                new ShardAssignment(Set.of("node-0", "node-2"), 2, 0, 0),
                new ShardId(index, 1),
                new ShardAssignment(Set.of("node-0", "node-2"), 2, 0, 0)
            )
        );
    }

    public void testDesiredBalanceShouldConvergeInABigCluster() {
        var nodes = randomIntBetween(3, 7);
        var nodeIds = new ArrayList<String>(nodes);
        var discoveryNodesBuilder = DiscoveryNodes.builder();
        var usedDiskSpace = Maps.<String, Long>newMapWithExpectedSize(nodes);
        for (int node = 0; node < nodes; node++) {
            var nodeId = "node-" + node;
            nodeIds.add(nodeId);
            discoveryNodesBuilder.add(newNode(nodeId));
            usedDiskSpace.put(nodeId, 0L);
        }

        var indices = scaledRandomIntBetween(1, 500);
        var totalShards = 0;
        var totalShardsSize = 0L;

        var shardSizes = new HashMap<String, Long>();
        var dataPath = new HashMap<NodeAndShard, String>();

        var metadataBuilder = Metadata.builder();
        var routingTableBuilder = RoutingTable.builder();
        for (int i = 0; i < indices; i++) {
            var indexName = "index-" + i;
            var shards = randomIntBetween(1, 10);
            var replicas = scaledRandomIntBetween(1, nodes - 1);
            totalShards += shards * (replicas + 1);
            var inSyncIds = randomList(shards * (replicas + 1), shards * (replicas + 1), () -> UUIDs.randomBase64UUID(random()));
            var shardSize = randomLongBetween(10_000_000L, 10_000_000_000L);

            var indexMetadataBuilder = IndexMetadata.builder(indexName).settings(indexSettings(IndexVersion.current(), shards, replicas));
            if (randomBoolean()) {
                indexMetadataBuilder.shardSizeInBytesForecast(smallShardSizeDeviation(shardSize));
            }

            for (int shard = 0; shard < shards; shard++) {
                indexMetadataBuilder.putInSyncAllocationIds(
                    shard,
                    Set.copyOf(inSyncIds.subList(shard * (replicas + 1), (shard + 1) * (replicas + 1)))
                );
            }
            metadataBuilder.put(indexMetadataBuilder);

            var indexId = metadataBuilder.get(indexName).getIndex();
            var indexRoutingTableBuilder = IndexRoutingTable.builder(indexId);

            for (int shard = 0; shard < shards; shard++) {
                var remainingNodeIds = new ArrayList<>(nodeIds);
                remainingNodeIds.add(null);// disconnected node
                var shardId = new ShardId(indexId, shard);
                var thisShardSize = smallShardSizeDeviation(shardSize);

                var primaryNodeId = pickAndRemoveRandomValueFrom(remainingNodeIds);
                shardSizes.put(shardIdentifierFromRouting(shardId, true), thisShardSize);
                totalShardsSize += thisShardSize;
                if (primaryNodeId != null) {
                    dataPath.put(new NodeAndShard(primaryNodeId, shardId), "/data");
                    usedDiskSpace.compute(primaryNodeId, (k, v) -> v + thisShardSize);
                }

                indexRoutingTableBuilder.addShard(
                    newShardRouting(
                        shardId,
                        primaryNodeId,
                        null,
                        true,
                        primaryNodeId == null ? UNASSIGNED : STARTED,
                        AllocationId.newInitializing(inSyncIds.get(shard * (replicas + 1)))
                    )
                );
                for (int replica = 0; replica < replicas; replica++) {
                    var replicaNodeId = primaryNodeId == null ? null : pickAndRemoveRandomValueFrom(remainingNodeIds);
                    shardSizes.put(shardIdentifierFromRouting(shardId, false), thisShardSize);
                    totalShardsSize += thisShardSize;
                    if (replicaNodeId != null) {
                        dataPath.put(new NodeAndShard(replicaNodeId, shardId), "/data");
                        usedDiskSpace.compute(replicaNodeId, (k, v) -> v + thisShardSize);
                    }

                    indexRoutingTableBuilder.addShard(
                        newShardRouting(
                            shardId,
                            replicaNodeId,
                            null,
                            false,
                            replicaNodeId == null ? UNASSIGNED : STARTED,
                            AllocationId.newInitializing(inSyncIds.get(shard * (replicas + 1) + 1 + replica))
                        )
                    );
                }

            }
            routingTableBuilder.add(indexRoutingTableBuilder);
        }

        logger.info("Simulating cluster with [{}] nodes and [{}] shards", nodes, totalShards);

        var clusterState = ClusterState.builder(ClusterName.DEFAULT)
            .nodes(discoveryNodesBuilder)
            .metadata(metadataBuilder)
            .routingTable(routingTableBuilder)
            .build();

        var iteration = new AtomicInteger(0);

        long diskSize = Math.max(totalShardsSize / nodes, usedDiskSpace.values().stream().max(Long::compare).get()) * 120 / 100;
        assertTrue("Should have enough space for all shards", diskSize * nodes > totalShardsSize);

        var diskUsage = usedDiskSpace.entrySet()
            .stream()
            .collect(toMap(Map.Entry::getKey, it -> new DiskUsage(it.getKey(), it.getKey(), "/data", diskSize, diskSize - it.getValue())));

        var clusterInfo = new ClusterInfo(diskUsage, diskUsage, shardSizes, Map.of(), dataPath, Map.of());

        var settings = Settings.EMPTY;

        var input = new DesiredBalanceInput(randomInt(), routingAllocationWithDecidersOf(clusterState, clusterInfo, settings), List.of());
        var desiredBalance = createDesiredBalanceComputer(new BalancedShardsAllocator(settings)).compute(
            DesiredBalance.INITIAL,
            input,
            queue(),
            ignored -> iteration.incrementAndGet() < 1000
        );

        var desiredDiskUsage = Maps.<String, Long>newMapWithExpectedSize(nodes);
        for (var assignment : desiredBalance.assignments().entrySet()) {
            var shardSize = Math.min(
                clusterInfo.getShardSize(assignment.getKey(), true),
                clusterInfo.getShardSize(assignment.getKey(), false)
            );
            for (String nodeId : assignment.getValue().nodeIds()) {
                desiredDiskUsage.compute(nodeId, (key, value) -> (value != null ? value : 0) + shardSize);
            }
        }

        assertThat(
            "Balance should converge, but exited by the iteration limit",
            desiredBalance.lastConvergedIndex(),
            equalTo(input.index())
        );
        logger.info("Balance converged after [{}] iterations", iteration.get());

        assertThat(
            "All desired disk usages " + desiredDiskUsage + " should be smaller then actual disk sizes: " + diskSize,
            desiredDiskUsage.values(),
            everyItem(lessThanOrEqualTo(diskSize))
        );
    }

    private static long smallShardSizeDeviation(long originalSize) {
        var deviation = randomIntBetween(-5, 5);
        return originalSize * (100 + deviation) / 100;
    }

    private String pickAndRemoveRandomValueFrom(List<String> values) {
        var value = randomFrom(values);
        values.remove(value);
        return value;
    }

    public void testComputeConsideringShardSizes() {

        var discoveryNodesBuilder = DiscoveryNodes.builder().add(newNode("node-0")).add(newNode("node-1")).add(newNode("node-2"));

        var metadataBuilder = Metadata.builder();
        var routingTableBuilder = RoutingTable.builder();

        ShardRouting index0PrimaryShard;
        ShardRouting index0ReplicaShard;
        {
            var indexName = "index-0";

            metadataBuilder.put(
                IndexMetadata.builder(indexName)
                    .settings(indexSettings(IndexVersion.current(), 1, 1).put("index.routing.allocation.exclude._id", "node-2"))
            );

            var indexId = metadataBuilder.get(indexName).getIndex();
            var shardId = new ShardId(indexId, 0);

            index0PrimaryShard = newShardRouting(shardId, "node-1", null, true, STARTED);
            index0ReplicaShard = switch (randomIntBetween(0, 6)) {
                // shard is started on the desired node
                case 0 -> newShardRouting(shardId, "node-0", null, false, STARTED);
                // shard is initializing on the desired node
                case 1 -> newShardRouting(shardId, "node-0", null, false, INITIALIZING);
                // shard is initializing on the undesired node
                case 2 -> newShardRouting(shardId, "node-2", null, false, INITIALIZING);
                // shard started on undesired node, assumed to be relocated to the desired node in the future
                case 3 -> newShardRouting(shardId, "node-2", null, false, STARTED);
                // shard is already relocating to the desired node
                case 4 -> newShardRouting(shardId, "node-2", "node-0", false, RELOCATING);
                // shard is relocating to the undesired node
                case 5 -> newShardRouting(shardId, "node-0", "node-2", false, RELOCATING);
                // shard is unassigned
                case 6 -> newShardRouting(shardId, null, null, false, UNASSIGNED);
                default -> throw new IllegalStateException();
            };

            routingTableBuilder.add(IndexRoutingTable.builder(indexId).addShard(index0PrimaryShard).addShard(index0ReplicaShard));
        }

        for (int i = 1; i < 10; i++) {
            var indexName = "index-" + i;

            metadataBuilder.put(
                IndexMetadata.builder(indexName)
                    .settings(indexSettings(IndexVersion.current(), 1, 0).put("index.routing.allocation.exclude._id", "node-2"))
            );

            var indexId = metadataBuilder.get(indexName).getIndex();
            var shardId = new ShardId(indexId, 0);

            routingTableBuilder.add(
                IndexRoutingTable.builder(indexId).addShard(newShardRouting(shardId, i == 1 ? "node-0" : "node-1", null, true, STARTED))
            );
        }

        var clusterState = ClusterState.builder(ClusterName.DEFAULT)
            .nodes(discoveryNodesBuilder)
            .metadata(metadataBuilder)
            .routingTable(routingTableBuilder)
            .build();

        var node0RemainingBytes = (index0ReplicaShard.started() || index0ReplicaShard.relocating())
            && Objects.equals(index0ReplicaShard.currentNodeId(), "node-0") ? 100 : 600;
        var node0Usage = new DiskUsage("node-0", "node-0", "/data", 1000, node0RemainingBytes);
        var node1Usage = new DiskUsage("node-1", "node-1", "/data", 1000, 100);
        var node2Usage = new DiskUsage("node-2", "node-2", "/data", 1000, 1000);

        var clusterInfo = createClusterInfo(
            List.of(node0Usage, node1Usage, node2Usage),
            Map.ofEntries(
                // node-0 & node-1
                indexSize(clusterState, "index-0", 500, true),
                indexSize(clusterState, "index-0", 500, false),
                // node-0
                indexSize(clusterState, "index-1", 400, true),
                // node-1
                indexSize(clusterState, "index-2", 50, true),
                indexSize(clusterState, "index-3", 50, true),
                indexSize(clusterState, "index-4", 50, true),
                indexSize(clusterState, "index-5", 50, true),
                indexSize(clusterState, "index-6", 50, true),
                indexSize(clusterState, "index-7", 50, true),
                indexSize(clusterState, "index-8", 50, true),
                indexSize(clusterState, "index-9", 50, true)
            )
        );

        var settings = Settings.builder()
            // force as many iterations as possible to accumulate the diff
            .put(ThrottlingAllocationDecider.CLUSTER_ROUTING_ALLOCATION_NODE_CONCURRENT_RECOVERIES_SETTING.getKey(), "1")
            // have a small gap to keep allocating the shards
            .put(DiskThresholdSettings.CLUSTER_ROUTING_ALLOCATION_LOW_DISK_WATERMARK_SETTING.getKey(), "97%")
            .put(DiskThresholdSettings.CLUSTER_ROUTING_ALLOCATION_HIGH_DISK_WATERMARK_SETTING.getKey(), "98%")
            .put(DiskThresholdSettings.CLUSTER_ROUTING_ALLOCATION_DISK_FLOOD_STAGE_WATERMARK_SETTING.getKey(), "99%")
            .build();

        var initial = new DesiredBalance(
            1,
            Map.ofEntries(
                Map.entry(findShardId(clusterState, "index-0"), new ShardAssignment(Set.of("node-0", "node-1"), 2, 0, 0)),
                Map.entry(findShardId(clusterState, "index-1"), new ShardAssignment(Set.of("node-0"), 1, 0, 0))
            )
        );

        var desiredBalance = createDesiredBalanceComputer(new BalancedShardsAllocator(settings)).compute(
            initial,
            new DesiredBalanceInput(randomInt(), routingAllocationWithDecidersOf(clusterState, clusterInfo, settings), List.of()),
            queue(),
            input -> true
        );

        var resultDiskUsage = new HashMap<String, Long>();
        for (var assignment : desiredBalance.assignments().entrySet()) {
            for (String nodeId : assignment.getValue().nodeIds()) {
                var size = Objects.requireNonNull(clusterInfo.getShardSize(assignment.getKey(), true));
                resultDiskUsage.compute(nodeId, (k, v) -> v == null ? size : v + size);
            }
        }

        assertThat(resultDiskUsage, allOf(aMapWithSize(2), hasEntry("node-0", 950L), hasEntry("node-1", 850L)));
    }

    private static Map.Entry<String, Long> indexSize(ClusterState clusterState, String name, long size, boolean primary) {
        return Map.entry(shardIdentifierFromRouting(findShardId(clusterState, name), primary), size);
    }

    private static ShardId findShardId(ClusterState clusterState, String name) {
        return clusterState.getRoutingTable().index(name).shard(0).shardId();
    }

    public void testAccountForSizeOfMisplacedShardsDuringNewComputation() {

        var snapshot = new Snapshot("repository", new SnapshotId("snapshot", randomUUID()));

        var shardSizeInfo = Maps.<String, Long>newHashMapWithExpectedSize(5);
        var snapshotShardSizes = Maps.<InternalSnapshotsInfoService.SnapshotShard, Long>newHashMapWithExpectedSize(5);
        var remainingNode2DiskBytes = ByteSizeValue.ofGb(2).getBytes();

        var routingTableBuilder = RoutingTable.builder(TestShardRoutingRoleStrategies.DEFAULT_ROLE_ONLY);
        // index-1 is allocated according to the desired balance
        var indexMetadata1 = IndexMetadata.builder("index-1").settings(indexSettings(IndexVersion.current(), 2, 0)).build();
        routingTableBuilder.add(
            IndexRoutingTable.builder(indexMetadata1.getIndex())
                .addShard(newShardRouting(shardIdFrom(indexMetadata1, 0), "node-1", true, STARTED))
                .addShard(newShardRouting(shardIdFrom(indexMetadata1, 1), "node-2", true, STARTED))
        );
        shardSizeInfo.put(shardIdentifierFromRouting(shardIdFrom(indexMetadata1, 0), true), ByteSizeValue.ofGb(8).getBytes());
        shardSizeInfo.put(shardIdentifierFromRouting(shardIdFrom(indexMetadata1, 1), true), ByteSizeValue.ofGb(8).getBytes());

        // index-2 is restored earlier, has desired balance computed, but not allocated accordingly
        var indexMetadata2 = IndexMetadata.builder("index-2").settings(indexSettings(IndexVersion.current(), 1, 0)).build();
        switch (randomInt(3)) {
            // index is still unassigned
            case 0 -> {
                routingTableBuilder.addAsNewRestore(
                    indexMetadata2,
                    new RecoverySource.SnapshotRecoverySource("restore", snapshot, IndexVersion.current(), indexIdFrom(indexMetadata2)),
                    Set.of()
                );
                snapshotShardSizes.put(
                    new SnapshotShard(snapshot, indexIdFrom(indexMetadata2), shardIdFrom(indexMetadata2, 0)),
                    ByteSizeValue.ofGb(1).getBytes()
                );
            }
            // index is initializing on desired node
            case 1 -> routingTableBuilder.add(
                IndexRoutingTable.builder(indexMetadata2.getIndex())
                    .addShard(
                        newShardRouting(shardIdFrom(indexMetadata2, 0), "node-1", true, INITIALIZING, ByteSizeValue.ofGb(1).getBytes())
                    )
            );
            // index is initializing on undesired node
            case 2 -> routingTableBuilder.add(
                IndexRoutingTable.builder(indexMetadata2.getIndex())
                    .addShard(
                        newShardRouting(shardIdFrom(indexMetadata2, 0), "node-2", true, INITIALIZING, ByteSizeValue.ofGb(1).getBytes())
                    )
            );
            // index is started on undesired node
            case 3 -> {
                routingTableBuilder.add(
                    IndexRoutingTable.builder(indexMetadata2.getIndex())
                        .addShard(newShardRouting(shardIdFrom(indexMetadata2, 0), "node-2", true, STARTED))
                );
                shardSizeInfo.put(shardIdentifierFromRouting(shardIdFrom(indexMetadata2, 0), true), ByteSizeValue.ofGb(1).getBytes());
                remainingNode2DiskBytes -= ByteSizeValue.ofGb(1).getBytes();
            }
            default -> throw new AssertionError("unexpected randomization");
        }

        // index-3 is restored as new from snapshot
        var indexMetadata3 = IndexMetadata.builder("index-3").settings(indexSettings(IndexVersion.current(), 2, 0)).build();
        routingTableBuilder.addAsNewRestore(
            indexMetadata3,
            new RecoverySource.SnapshotRecoverySource("restore", snapshot, IndexVersion.current(), indexIdFrom(indexMetadata3)),
            Set.of()
        );
        snapshotShardSizes.put(
            new SnapshotShard(snapshot, indexIdFrom(indexMetadata3), shardIdFrom(indexMetadata3, 0)),
            ByteSizeValue.ofMb(512).getBytes()
        );
        snapshotShardSizes.put(
            new SnapshotShard(snapshot, indexIdFrom(indexMetadata3), shardIdFrom(indexMetadata3, 1)),
            ByteSizeValue.ofMb(512).getBytes()
        );

        var clusterState = ClusterState.builder(ClusterName.DEFAULT)
            .nodes(DiscoveryNodes.builder().add(newNode("node-1")).add(newNode("node-2")))
            .metadata(Metadata.builder().put(indexMetadata1, false).put(indexMetadata2, false).put(indexMetadata3, false).build())
            .routingTable(routingTableBuilder)
            .customs(
                Map.of(
                    RestoreInProgress.TYPE,
                    new RestoreInProgress.Builder().add(
                        new RestoreInProgress.Entry(
                            "restore",
                            snapshot,
                            RestoreInProgress.State.STARTED,
                            randomBoolean(),
                            List.of(indexMetadata2.getIndex().getName(), indexMetadata3.getIndex().getName()),
                            Map.ofEntries(
                                Map.entry(shardIdFrom(indexMetadata2, 0), new RestoreInProgress.ShardRestoreStatus(randomUUID())),
                                Map.entry(shardIdFrom(indexMetadata3, 0), new RestoreInProgress.ShardRestoreStatus(randomUUID())),
                                Map.entry(shardIdFrom(indexMetadata3, 1), new RestoreInProgress.ShardRestoreStatus(randomUUID()))
                            )
                        )
                    ).build()
                )
            )
            .build();

        var clusterInfo = createClusterInfo(
            List.of(
                // node-1 has enough space to only allocate the only [index-2] shard
                new DiskUsage("node-1", "data-1", "/data", ByteSizeValue.ofGb(10).getBytes(), ByteSizeValue.ofGb(2).getBytes()),
                // node-2 has enough space to only allocate both shards of [index-3]
                new DiskUsage("node-2", "data-2", "/data", ByteSizeValue.ofGb(10).getBytes(), remainingNode2DiskBytes)
            ),
            shardSizeInfo
        );
        var snapshotShardSizeInfo = new SnapshotShardSizeInfo(snapshotShardSizes);

        var settings = Settings.EMPTY;
        var allocation = new RoutingAllocation(
            randomAllocationDeciders(settings, createBuiltInClusterSettings(settings)),
            clusterState,
            clusterInfo,
            snapshotShardSizeInfo,
            0L
        );
        var initialDesiredBalance = new DesiredBalance(
            1,
            Map.ofEntries(
                Map.entry(shardIdFrom(indexMetadata1, 0), new ShardAssignment(Set.of("node-1"), 1, 0, 0)),
                Map.entry(shardIdFrom(indexMetadata1, 1), new ShardAssignment(Set.of("node-2"), 1, 0, 0)),
                Map.entry(shardIdFrom(indexMetadata2, 0), new ShardAssignment(Set.of("node-1"), 1, 0, 0))
            )
        );
        var nextDesiredBalance = createDesiredBalanceComputer(new BalancedShardsAllocator()).compute(
            initialDesiredBalance,
            new DesiredBalanceInput(2, allocation, List.of()),
            queue(),
            input -> true
        );

        assertDesiredAssignments(
            nextDesiredBalance,
            Map.ofEntries(
                Map.entry(shardIdFrom(indexMetadata1, 0), new ShardAssignment(Set.of("node-1"), 1, 0, 0)),
                Map.entry(shardIdFrom(indexMetadata1, 1), new ShardAssignment(Set.of("node-2"), 1, 0, 0)),
                Map.entry(shardIdFrom(indexMetadata2, 0), new ShardAssignment(Set.of("node-1"), 1, 0, 0)),
                Map.entry(shardIdFrom(indexMetadata3, 0), new ShardAssignment(Set.of("node-2"), 1, 0, 0)),
                Map.entry(shardIdFrom(indexMetadata3, 1), new ShardAssignment(Set.of("node-2"), 1, 0, 0))
            )
        );
    }

    private static ClusterInfo createClusterInfo(List<DiskUsage> diskUsages, Map<String, Long> shardSizes) {
        var diskUsage = diskUsages.stream().collect(toMap(DiskUsage::getNodeId, Function.identity()));
        return new ClusterInfo(diskUsage, diskUsage, shardSizes, Map.of(), Map.of(), Map.of());
    }

<<<<<<< HEAD
=======
    public void testAccountForSizeOfAllInitializingShardsDuringAllocation() {

        var snapshot = new Snapshot("repository", new SnapshotId("snapshot", randomUUID()));

        var shardSizeInfo = Maps.<String, Long>newHashMapWithExpectedSize(5);
        var snapshotShardSizes = Maps.<SnapshotShard, Long>newHashMapWithExpectedSize(5);

        var routingTableBuilder = RoutingTable.builder(TestShardRoutingRoleStrategies.DEFAULT_ROLE_ONLY);
        // index-1 is allocated according to the desired balance
        var indexMetadata1 = IndexMetadata.builder("index-1").settings(indexSettings(IndexVersion.current(), 2, 0)).build();
        routingTableBuilder.add(
            IndexRoutingTable.builder(indexMetadata1.getIndex())
                .addShard(newShardRouting(shardIdFrom(indexMetadata1, 0), "node-1", true, STARTED))
                .addShard(newShardRouting(shardIdFrom(indexMetadata1, 1), "node-2", true, STARTED))
        );
        shardSizeInfo.put(shardIdentifierFromRouting(shardIdFrom(indexMetadata1, 0), true), ByteSizeValue.ofGb(8).getBytes());
        shardSizeInfo.put(shardIdentifierFromRouting(shardIdFrom(indexMetadata1, 1), true), ByteSizeValue.ofGb(8).getBytes());

        // index-2 & index-3 are restored as new from snapshot
        var indexMetadata2 = IndexMetadata.builder("index-2")
            .settings(indexSettings(IndexVersion.current(), 1, 0).put(IndexMetadata.INDEX_PRIORITY_SETTING.getKey(), 2))
            .build();
        routingTableBuilder.addAsNewRestore(
            indexMetadata2,
            new RecoverySource.SnapshotRecoverySource("restore", snapshot, IndexVersion.current(), indexIdFrom(indexMetadata2)),
            Set.of()
        );
        snapshotShardSizes.put(
            new SnapshotShard(snapshot, indexIdFrom(indexMetadata2), shardIdFrom(indexMetadata2, 0)),
            ByteSizeValue.ofGb(1).getBytes()
        );

        var indexMetadata3 = IndexMetadata.builder("index-3")
            .settings(indexSettings(IndexVersion.current(), 2, 0).put(IndexMetadata.INDEX_PRIORITY_SETTING.getKey(), 1))
            .build();
        routingTableBuilder.addAsNewRestore(
            indexMetadata3,
            new RecoverySource.SnapshotRecoverySource("restore", snapshot, IndexVersion.current(), indexIdFrom(indexMetadata3)),
            Set.of()
        );
        snapshotShardSizes.put(
            new SnapshotShard(snapshot, indexIdFrom(indexMetadata3), shardIdFrom(indexMetadata3, 0)),
            ByteSizeValue.ofMb(512).getBytes()
        );
        snapshotShardSizes.put(
            new SnapshotShard(snapshot, indexIdFrom(indexMetadata3), shardIdFrom(indexMetadata3, 1)),
            ByteSizeValue.ofMb(512).getBytes()
        );

        var clusterState = ClusterState.builder(ClusterName.DEFAULT)
            .nodes(DiscoveryNodes.builder().add(newNode("node-1")).add(newNode("node-2")))
            .metadata(Metadata.builder().put(indexMetadata1, false).put(indexMetadata2, false).put(indexMetadata3, false).build())
            .routingTable(routingTableBuilder)
            .customs(
                Map.of(
                    RestoreInProgress.TYPE,
                    new RestoreInProgress.Builder().add(
                        new RestoreInProgress.Entry(
                            "restore",
                            snapshot,
                            RestoreInProgress.State.STARTED,
                            randomBoolean(),
                            List.of(indexMetadata2.getIndex().getName(), indexMetadata3.getIndex().getName()),
                            Map.ofEntries(
                                Map.entry(shardIdFrom(indexMetadata2, 0), new RestoreInProgress.ShardRestoreStatus(randomUUID())),
                                Map.entry(shardIdFrom(indexMetadata3, 0), new RestoreInProgress.ShardRestoreStatus(randomUUID())),
                                Map.entry(shardIdFrom(indexMetadata3, 1), new RestoreInProgress.ShardRestoreStatus(randomUUID()))
                            )
                        )
                    ).build()
                )
            )
            .build();

        var clusterInfo = createClusterInfo(
            List.of(
                // node-1 has enough space to only allocate the only [index-2] shard
                new DiskUsage("node-1", "data-1", "/data", ByteSizeValue.ofGb(10).getBytes(), ByteSizeValue.ofGb(2).getBytes()),
                // node-2 has enough space to only allocate both shards of [index-3]
                new DiskUsage("node-2", "data-2", "/data", ByteSizeValue.ofGb(10).getBytes(), ByteSizeValue.ofGb(2).getBytes())
            ),
            shardSizeInfo
        );
        var snapshotShardSizeInfo = new SnapshotShardSizeInfo(snapshotShardSizes);

        var settings = Settings.EMPTY;
        var allocation = new RoutingAllocation(
            randomAllocationDeciders(settings, createBuiltInClusterSettings(settings)),
            clusterState,
            clusterInfo,
            snapshotShardSizeInfo,
            0L
        );
        var initialDesiredBalance = new DesiredBalance(
            1,
            Map.ofEntries(
                Map.entry(shardIdFrom(indexMetadata1, 0), new ShardAssignment(Set.of("node-1"), 1, 0, 0)),
                Map.entry(shardIdFrom(indexMetadata1, 1), new ShardAssignment(Set.of("node-2"), 1, 0, 0))
            )
        );
        var nextDesiredBalance = createDesiredBalanceComputer(new BalancedShardsAllocator()).compute(
            initialDesiredBalance,
            new DesiredBalanceInput(2, allocation, List.of()),
            queue(),
            input -> true
        );

        assertThat(
            nextDesiredBalance.assignments(),
            anyOf(
                equalTo(
                    Map.ofEntries(
                        Map.entry(shardIdFrom(indexMetadata1, 0), new ShardAssignment(Set.of("node-1"), 1, 0, 0)),
                        Map.entry(shardIdFrom(indexMetadata1, 1), new ShardAssignment(Set.of("node-2"), 1, 0, 0)),
                        Map.entry(shardIdFrom(indexMetadata2, 0), new ShardAssignment(Set.of("node-1"), 1, 0, 0)),
                        Map.entry(shardIdFrom(indexMetadata3, 0), new ShardAssignment(Set.of("node-2"), 1, 0, 0)),
                        Map.entry(shardIdFrom(indexMetadata3, 1), new ShardAssignment(Set.of("node-2"), 1, 0, 0))
                    )
                ),
                equalTo(
                    Map.ofEntries(
                        Map.entry(shardIdFrom(indexMetadata1, 0), new ShardAssignment(Set.of("node-1"), 1, 0, 0)),
                        Map.entry(shardIdFrom(indexMetadata1, 1), new ShardAssignment(Set.of("node-2"), 1, 0, 0)),
                        Map.entry(shardIdFrom(indexMetadata2, 0), new ShardAssignment(Set.of("node-2"), 1, 0, 0)),
                        Map.entry(shardIdFrom(indexMetadata3, 0), new ShardAssignment(Set.of("node-1"), 1, 0, 0)),
                        Map.entry(shardIdFrom(indexMetadata3, 1), new ShardAssignment(Set.of("node-1"), 1, 0, 0))
                    )
                )
            )
        );
    }

>>>>>>> d920f4f2
    private static IndexId indexIdFrom(IndexMetadata indexMetadata) {
        return new IndexId(indexMetadata.getIndex().getName(), indexMetadata.getIndex().getUUID());
    }

    private static ShardId shardIdFrom(IndexMetadata indexMetadata, int shardId) {
        return new ShardId(indexMetadata.getIndex(), shardId);
    }

    public void testShouldLogComputationIteration() {
        checkIterationLogging(
            999,
            10L,
            new MockLogAppender.UnseenEventExpectation(
                "Should not report long computation too early",
                DesiredBalanceComputer.class.getCanonicalName(),
                Level.INFO,
                "Desired balance computation for [*] is still not converged after [*] and [*] iterations"
            )
        );

        checkIterationLogging(
            1001,
            10L,
            new MockLogAppender.SeenEventExpectation(
                "Should report long computation based on iteration count",
                DesiredBalanceComputer.class.getCanonicalName(),
                Level.INFO,
                "Desired balance computation for [*] is still not converged after [10s] and [1000] iterations"
            )
        );

        checkIterationLogging(
            61,
            1000L,
            new MockLogAppender.SeenEventExpectation(
                "Should report long computation based on time",
                DesiredBalanceComputer.class.getCanonicalName(),
                Level.INFO,
                "Desired balance computation for [*] is still not converged after [1m] and [60] iterations"
            )
        );
    }

    private void checkIterationLogging(int iterations, long eachIterationDuration, MockLogAppender.AbstractEventExpectation expectation) {

        var mockThreadPool = mock(ThreadPool.class);
        var currentTime = new AtomicLong(0L);
        when(mockThreadPool.relativeTimeInMillis()).thenAnswer(invocation -> currentTime.addAndGet(eachIterationDuration));

        var desiredBalanceComputer = new DesiredBalanceComputer(createBuiltInClusterSettings(), mockThreadPool, new ShardsAllocator() {
            @Override
            public void allocate(RoutingAllocation allocation) {
                final var unassignedIterator = allocation.routingNodes().unassigned().iterator();
                while (unassignedIterator.hasNext()) {
                    final var shardRouting = unassignedIterator.next();
                    if (shardRouting.primary()) {
                        unassignedIterator.initialize("node-0", null, 0L, allocation.changes());
                    } else {
                        unassignedIterator.removeAndIgnore(UnassignedInfo.AllocationStatus.NO_ATTEMPT, allocation.changes());
                    }
                }

                // move shard on each iteration
                for (var shard : allocation.routingNodes().node("node-0").shardsWithState(STARTED).toList()) {
                    allocation.routingNodes().relocateShard(shard, "node-1", 0L, allocation.changes());
                }
                for (var shard : allocation.routingNodes().node("node-1").shardsWithState(STARTED).toList()) {
                    allocation.routingNodes().relocateShard(shard, "node-0", 0L, allocation.changes());
                }
            }

            @Override
            public ShardAllocationDecision decideShardAllocation(ShardRouting shard, RoutingAllocation allocation) {
                throw new AssertionError("only used for allocation explain");
            }
        });

        assertThatLogger(() -> {
            var iteration = new AtomicInteger(0);
            desiredBalanceComputer.compute(
                DesiredBalance.INITIAL,
                createInput(createInitialClusterState(3)),
                queue(),
                input -> iteration.incrementAndGet() < iterations
            );
        }, DesiredBalanceComputer.class, expectation);
    }

<<<<<<< HEAD
=======
    private static Map.Entry<String, Long> indexSize(ClusterState clusterState, String name, long size, boolean primary) {
        return Map.entry(shardIdentifierFromRouting(findShardId(clusterState, name), primary), size);
    }

    private static ShardId findShardId(ClusterState clusterState, String name) {
        return clusterState.getRoutingTable().index(name).shard(0).shardId();
    }

>>>>>>> d920f4f2
    static ClusterState createInitialClusterState(int dataNodesCount) {
        var discoveryNodes = DiscoveryNodes.builder().add(newNode("master", Set.of(DiscoveryNodeRole.MASTER_ROLE)));
        for (int i = 0; i < dataNodesCount; i++) {
            discoveryNodes.add(newNode("node-" + i, Set.of(DiscoveryNodeRole.DATA_ROLE)));
        }

        var indexMetadata = IndexMetadata.builder(TEST_INDEX).settings(indexSettings(IndexVersion.current(), 2, 1)).build();

        return ClusterState.builder(ClusterName.DEFAULT)
            .nodes(discoveryNodes.masterNodeId("master").localNodeId("master"))
            .metadata(Metadata.builder().put(indexMetadata, true))
            .routingTable(RoutingTable.builder(TestShardRoutingRoleStrategies.DEFAULT_ROLE_ONLY).addAsNew(indexMetadata))
            .build();
    }

    static ClusterState mutateAllocationStatuses(ClusterState clusterState) {
        final var routingTableBuilder = RoutingTable.builder();
        for (final var indexRoutingTable : clusterState.routingTable()) {
            final var indexRoutingTableBuilder = IndexRoutingTable.builder(indexRoutingTable.getIndex());
            for (int shardId = 0; shardId < indexRoutingTable.size(); shardId++) {
                final var shardRoutingTable = indexRoutingTable.shard(shardId);
                final var shardRoutingTableBuilder = new IndexShardRoutingTable.Builder(shardRoutingTable.shardId());
                for (int shardCopy = 0; shardCopy < shardRoutingTable.size(); shardCopy++) {
                    shardRoutingTableBuilder.addShard(mutateAllocationStatus(shardRoutingTable.shard(shardCopy)));
                }
                indexRoutingTableBuilder.addIndexShard(shardRoutingTableBuilder);
            }
            routingTableBuilder.add(indexRoutingTableBuilder);
        }
        return ClusterState.builder(clusterState).routingTable(routingTableBuilder).build();
    }

    private static ShardRouting mutateAllocationStatus(ShardRouting shardRouting) {
        if (shardRouting.unassigned()) {
            var unassignedInfo = shardRouting.unassignedInfo();
            return shardRouting.updateUnassigned(
                new UnassignedInfo(
                    unassignedInfo.getReason(),
                    unassignedInfo.getMessage(),
                    unassignedInfo.getFailure(),
                    unassignedInfo.getNumFailedAllocations(),
                    unassignedInfo.getUnassignedTimeInNanos(),
                    unassignedInfo.getUnassignedTimeInMillis(),
                    unassignedInfo.isDelayed(),
                    randomFrom(
                        UnassignedInfo.AllocationStatus.DECIDERS_NO,
                        UnassignedInfo.AllocationStatus.NO_ATTEMPT,
                        UnassignedInfo.AllocationStatus.DECIDERS_THROTTLED
                    ),
                    unassignedInfo.getFailedNodeIds(),
                    unassignedInfo.getLastAllocatedNodeId()
                ),
                shardRouting.recoverySource()
            );
        } else {
            return shardRouting;
        }
    }

    /**
     * @return a {@link DesiredBalanceComputer} which allocates unassigned primaries to node-0 and unassigned replicas to node-1
     */
    private static DesiredBalanceComputer createDesiredBalanceComputer() {
        return createDesiredBalanceComputer(new ShardsAllocator() {
            @Override
            public void allocate(RoutingAllocation allocation) {
                final var unassignedIterator = allocation.routingNodes().unassigned().iterator();
                while (unassignedIterator.hasNext()) {
                    final var shardRouting = unassignedIterator.next();
                    if (shardRouting.primary()) {
                        unassignedIterator.initialize("node-0", null, 0L, allocation.changes());
                    } else if (isCorrespondingPrimaryStarted(shardRouting, allocation)) {
                        unassignedIterator.initialize("node-1", null, 0L, allocation.changes());
                    } else {
                        unassignedIterator.removeAndIgnore(UnassignedInfo.AllocationStatus.NO_ATTEMPT, allocation.changes());
                    }
                }
            }

            private static boolean isCorrespondingPrimaryStarted(ShardRouting shardRouting, RoutingAllocation allocation) {
                return allocation.routingNodes().assignedShards(shardRouting.shardId()).stream().anyMatch(r -> r.primary() && r.started());
            }

            @Override
            public ShardAllocationDecision decideShardAllocation(ShardRouting shard, RoutingAllocation allocation) {
                throw new AssertionError("only used for allocation explain");
            }
        });
    }

    private static DesiredBalanceComputer createDesiredBalanceComputer(ShardsAllocator allocator) {
        return new DesiredBalanceComputer(createBuiltInClusterSettings(), mock(ThreadPool.class), allocator);
    }

    private static void assertDesiredAssignments(DesiredBalance desiredBalance, Map<ShardId, ShardAssignment> expected) {
        assertThat(desiredBalance.assignments(), equalTo(expected));
    }

    private static DesiredBalanceInput createInput(ClusterState clusterState, ShardRouting... ignored) {
        return new DesiredBalanceInput(randomInt(), routingAllocationOf(clusterState), List.of(ignored));
    }

    private static RoutingAllocation routingAllocationOf(ClusterState clusterState) {
        return new RoutingAllocation(new AllocationDeciders(List.of()), clusterState, ClusterInfo.EMPTY, SnapshotShardSizeInfo.EMPTY, 0L);
    }

    private static RoutingAllocation routingAllocationWithDecidersOf(
        ClusterState clusterState,
        ClusterInfo clusterInfo,
        Settings settings
    ) {
        return new RoutingAllocation(
            randomAllocationDeciders(settings, createBuiltInClusterSettings(settings)),
            clusterState,
            clusterInfo,
            SnapshotShardSizeInfo.EMPTY,
            0L
        );
    }

    private static Queue<List<MoveAllocationCommand>> queue(MoveAllocationCommand... commands) {
        return new LinkedList<>(List.of(List.of(commands)));
    }
}<|MERGE_RESOLUTION|>--- conflicted
+++ resolved
@@ -44,10 +44,7 @@
 import org.elasticsearch.index.IndexVersion;
 import org.elasticsearch.index.shard.ShardId;
 import org.elasticsearch.repositories.IndexId;
-<<<<<<< HEAD
 import org.elasticsearch.snapshots.InternalSnapshotsInfoService;
-=======
->>>>>>> d920f4f2
 import org.elasticsearch.snapshots.InternalSnapshotsInfoService.SnapshotShard;
 import org.elasticsearch.snapshots.Snapshot;
 import org.elasticsearch.snapshots.SnapshotId;
@@ -863,14 +860,6 @@
         }
 
         assertThat(resultDiskUsage, allOf(aMapWithSize(2), hasEntry("node-0", 950L), hasEntry("node-1", 850L)));
-    }
-
-    private static Map.Entry<String, Long> indexSize(ClusterState clusterState, String name, long size, boolean primary) {
-        return Map.entry(shardIdentifierFromRouting(findShardId(clusterState, name), primary), size);
-    }
-
-    private static ShardId findShardId(ClusterState clusterState, String name) {
-        return clusterState.getRoutingTable().index(name).shard(0).shardId();
     }
 
     public void testAccountForSizeOfMisplacedShardsDuringNewComputation() {
@@ -1020,13 +1009,6 @@
         );
     }
 
-    private static ClusterInfo createClusterInfo(List<DiskUsage> diskUsages, Map<String, Long> shardSizes) {
-        var diskUsage = diskUsages.stream().collect(toMap(DiskUsage::getNodeId, Function.identity()));
-        return new ClusterInfo(diskUsage, diskUsage, shardSizes, Map.of(), Map.of(), Map.of());
-    }
-
-<<<<<<< HEAD
-=======
     public void testAccountForSizeOfAllInitializingShardsDuringAllocation() {
 
         var snapshot = new Snapshot("repository", new SnapshotId("snapshot", randomUUID()));
@@ -1159,7 +1141,11 @@
         );
     }
 
->>>>>>> d920f4f2
+    private static ClusterInfo createClusterInfo(List<DiskUsage> diskUsages, Map<String, Long> shardSizes) {
+        var diskUsage = diskUsages.stream().collect(toMap(DiskUsage::getNodeId, Function.identity()));
+        return new ClusterInfo(diskUsage, diskUsage, shardSizes, Map.of(), Map.of(), Map.of());
+    }
+
     private static IndexId indexIdFrom(IndexMetadata indexMetadata) {
         return new IndexId(indexMetadata.getIndex().getName(), indexMetadata.getIndex().getUUID());
     }
@@ -1248,8 +1234,6 @@
         }, DesiredBalanceComputer.class, expectation);
     }
 
-<<<<<<< HEAD
-=======
     private static Map.Entry<String, Long> indexSize(ClusterState clusterState, String name, long size, boolean primary) {
         return Map.entry(shardIdentifierFromRouting(findShardId(clusterState, name), primary), size);
     }
@@ -1258,7 +1242,6 @@
         return clusterState.getRoutingTable().index(name).shard(0).shardId();
     }
 
->>>>>>> d920f4f2
     static ClusterState createInitialClusterState(int dataNodesCount) {
         var discoveryNodes = DiscoveryNodes.builder().add(newNode("master", Set.of(DiscoveryNodeRole.MASTER_ROLE)));
         for (int i = 0; i < dataNodesCount; i++) {
