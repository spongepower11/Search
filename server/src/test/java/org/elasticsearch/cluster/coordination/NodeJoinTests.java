/*
 * Licensed to Elasticsearch under one or more contributor
 * license agreements. See the NOTICE file distributed with
 * this work for additional information regarding copyright
 * ownership. Elasticsearch licenses this file to you under
 * the Apache License, Version 2.0 (the "License"); you may
 * not use this file except in compliance with the License.
 * You may obtain a copy of the License at
 *
 *    http://www.apache.org/licenses/LICENSE-2.0
 *
 * Unless required by applicable law or agreed to in writing,
 * software distributed under the License is distributed on an
 * "AS IS" BASIS, WITHOUT WARRANTIES OR CONDITIONS OF ANY
 * KIND, either express or implied.  See the License for the
 * specific language governing permissions and limitations
 * under the License.
 */
package org.elasticsearch.cluster.coordination;

import org.apache.logging.log4j.message.ParameterizedMessage;
import org.elasticsearch.Version;
import org.elasticsearch.cluster.ClusterName;
import org.elasticsearch.cluster.ClusterState;
import org.elasticsearch.cluster.ESAllocationTestCase;
import org.elasticsearch.cluster.block.ClusterBlocks;
import org.elasticsearch.cluster.coordination.CoordinationMetaData.VotingConfiguration;
import org.elasticsearch.cluster.metadata.MetaData;
import org.elasticsearch.cluster.node.DiscoveryNode;
import org.elasticsearch.cluster.node.DiscoveryNodeRole;
import org.elasticsearch.cluster.node.DiscoveryNodes;
import org.elasticsearch.cluster.service.FakeThreadPoolMasterService;
import org.elasticsearch.cluster.service.MasterService;
import org.elasticsearch.cluster.service.MasterServiceTests;
import org.elasticsearch.common.Randomness;
import org.elasticsearch.common.settings.ClusterSettings;
import org.elasticsearch.common.settings.Settings;
import org.elasticsearch.common.util.concurrent.BaseFuture;
import org.elasticsearch.common.util.concurrent.FutureUtils;
import org.elasticsearch.monitor.fs.FsService;
import org.elasticsearch.node.Node;
import org.elasticsearch.test.ClusterServiceUtils;
import org.elasticsearch.test.ESTestCase;
import org.elasticsearch.test.transport.CapturingTransport;
import org.elasticsearch.threadpool.TestThreadPool;
import org.elasticsearch.threadpool.ThreadPool;
import org.elasticsearch.transport.RequestHandlerRegistry;
import org.elasticsearch.transport.Transport;
import org.elasticsearch.transport.TransportChannel;
import org.elasticsearch.transport.TransportRequest;
import org.elasticsearch.transport.TransportResponse;
import org.elasticsearch.transport.TransportService;
import org.junit.After;
import org.junit.AfterClass;
import org.junit.BeforeClass;

import java.util.ArrayList;
import java.util.Collections;
import java.util.List;
import java.util.Optional;
import java.util.Random;
import java.util.Set;
import java.util.concurrent.BrokenBarrierException;
import java.util.concurrent.CyclicBarrier;
import java.util.concurrent.TimeUnit;
import java.util.concurrent.atomic.AtomicBoolean;
import java.util.concurrent.atomic.AtomicReference;
import java.util.stream.Collectors;
import java.util.stream.IntStream;
import java.util.stream.Stream;

import static java.util.Collections.emptyList;
import static java.util.Collections.emptyMap;
import static java.util.Collections.singletonList;
import static org.elasticsearch.transport.TransportService.HANDSHAKE_ACTION_NAME;
import static org.hamcrest.Matchers.containsString;
import static org.hamcrest.Matchers.equalTo;
import static org.hamcrest.Matchers.greaterThanOrEqualTo;

public class NodeJoinTests extends ESTestCase {

    private static ThreadPool threadPool;

    private MasterService masterService;
    private Coordinator coordinator;
    private DeterministicTaskQueue deterministicTaskQueue;
    private Transport transport;

    @BeforeClass
    public static void beforeClass() {
        threadPool = new TestThreadPool(NodeJoinTests.getTestClass().getName());
    }

    @AfterClass
    public static void afterClass() {
        ThreadPool.terminate(threadPool, 30, TimeUnit.SECONDS);
        threadPool = null;
    }

    @After
    public void tearDown() throws Exception {
        super.tearDown();
        masterService.close();
    }

    private static ClusterState initialState(DiscoveryNode localNode, long term, long version,
                                             VotingConfiguration config) {
        return ClusterState.builder(new ClusterName(ClusterServiceUtils.class.getSimpleName()))
            .nodes(DiscoveryNodes.builder()
                .add(localNode)
                .localNodeId(localNode.getId()))
            .metaData(MetaData.builder()
                    .coordinationMetaData(
                        CoordinationMetaData.builder()
                        .term(term)
                        .lastAcceptedConfiguration(config)
                        .lastCommittedConfiguration(config)
                    .build()))
            .version(version)
            .blocks(ClusterBlocks.EMPTY_CLUSTER_BLOCK).build();
    }

    private void setupFakeMasterServiceAndCoordinator(long term, ClusterState initialState, FsService fsService) {
        deterministicTaskQueue
            = new DeterministicTaskQueue(Settings.builder().put(Node.NODE_NAME_SETTING.getKey(), "test").build(), random());
        final ThreadPool fakeThreadPool = deterministicTaskQueue.getThreadPool();
        FakeThreadPoolMasterService fakeMasterService = new FakeThreadPoolMasterService("test_node","test",
<<<<<<< HEAD
                deterministicTaskQueue::scheduleNow);
        setupMasterServiceAndCoordinator(term, initialState, fakeMasterService, deterministicTaskQueue.getThreadPool(), Randomness.get(),
            fsService);
=======
            fakeThreadPool, deterministicTaskQueue::scheduleNow);
        setupMasterServiceAndCoordinator(term, initialState, fakeMasterService, fakeThreadPool, Randomness.get());
>>>>>>> 38f1a4ea
        fakeMasterService.setClusterStatePublisher((event, publishListener, ackListener) -> {
            coordinator.handlePublishRequest(new PublishRequest(event.state()));
            publishListener.onResponse(null);
        });
        fakeMasterService.start();
    }

    private void setupRealMasterServiceAndCoordinator(long term, ClusterState initialState) {
        MasterService masterService = new MasterService(Settings.builder().put(Node.NODE_NAME_SETTING.getKey(), "test_node").build(),
            new ClusterSettings(Settings.EMPTY, ClusterSettings.BUILT_IN_CLUSTER_SETTINGS), threadPool);
        AtomicReference<ClusterState> clusterStateRef = new AtomicReference<>(initialState);
        masterService.setClusterStatePublisher((event, publishListener, ackListener) -> {
            clusterStateRef.set(event.state());
            publishListener.onResponse(null);
        });
        setupMasterServiceAndCoordinator(term, initialState, masterService, threadPool, new Random(Randomness.get().nextLong()),
            setUpFsService(Boolean.TRUE));
        masterService.setClusterStateSupplier(clusterStateRef::get);
        masterService.start();
    }

    private void setupMasterServiceAndCoordinator(long term, ClusterState initialState, MasterService masterService,
                                                  ThreadPool threadPool, Random random, FsService fsService) {
        if (this.masterService != null || coordinator != null) {
            throw new IllegalStateException("method setupMasterServiceAndCoordinator can only be called once");
        }
        this.masterService = masterService;
        CapturingTransport capturingTransport = new CapturingTransport() {
            @Override
            protected void onSendRequest(long requestId, String action, TransportRequest request, DiscoveryNode destination) {
                if (action.equals(HANDSHAKE_ACTION_NAME)) {
                    handleResponse(requestId, new TransportService.HandshakeResponse(destination, initialState.getClusterName(),
                        destination.getVersion()));
                } else if (action.equals(JoinHelper.VALIDATE_JOIN_ACTION_NAME)) {
                    handleResponse(requestId, new TransportResponse.Empty());
                } else {
                    super.onSendRequest(requestId, action, request, destination);
                }
            }
        };
        final ClusterSettings clusterSettings = new ClusterSettings(Settings.EMPTY, ClusterSettings.BUILT_IN_CLUSTER_SETTINGS);
        TransportService transportService = capturingTransport.createTransportService(Settings.EMPTY, threadPool,
            TransportService.NOOP_TRANSPORT_INTERCEPTOR,
            x -> initialState.nodes().getLocalNode(),
            clusterSettings, Collections.emptySet());
        coordinator = new Coordinator("test_node", Settings.EMPTY, clusterSettings,
            transportService, writableRegistry(),
            ESAllocationTestCase.createAllocationService(Settings.EMPTY),
            masterService,
            () -> new InMemoryPersistedState(term, initialState), r -> emptyList(),
            new NoOpClusterApplier(),
            Collections.emptyList(),
            random, (s, p, r) -> {}, ElectionStrategy.DEFAULT_INSTANCE, fsService, null);
        transportService.start();
        transportService.acceptIncomingRequests();
        transport = capturingTransport;
        coordinator.start();
        coordinator.startInitialJoin();
    }

    protected DiscoveryNode newNode(int i) {
        return newNode(i, randomBoolean());
    }

    protected DiscoveryNode newNode(int i, boolean master) {
        final Set<DiscoveryNodeRole> roles;
        if (master) {
            roles = Set.of(DiscoveryNodeRole.MASTER_ROLE);
        } else {
            roles = Set.of();
        }
        final String prefix = master ? "master_" : "data_";
        return new DiscoveryNode(prefix + i, i + "", buildNewFakeTransportAddress(), emptyMap(), roles, Version.CURRENT);
    }

    static class SimpleFuture extends BaseFuture<Void> {
        final String description;

        SimpleFuture(String description) {
            this.description = description;
        }

        public void markAsDone() {
            set(null);
        }

        public void markAsFailed(Throwable t) {
            setException(t);
        }

        @Override
        public String toString() {
            return "future [" + description + "]";
        }
    }

    private SimpleFuture joinNodeAsync(final JoinRequest joinRequest) {
        final SimpleFuture future = new SimpleFuture("join of " + joinRequest + "]");
        logger.debug("starting {}", future);
        // clone the node before submitting to simulate an incoming join, which is guaranteed to have a new
        // disco node object serialized off the network
        try {
            final RequestHandlerRegistry<JoinRequest> joinHandler = (RequestHandlerRegistry<JoinRequest>)
                transport.getRequestHandler(JoinHelper.JOIN_ACTION_NAME);
            joinHandler.processMessageReceived(joinRequest, new TransportChannel() {
                @Override
                public String getProfileName() {
                    return "dummy";
                }

                @Override
                public String getChannelType() {
                    return "dummy";
                }

                @Override
                public void sendResponse(TransportResponse response) {
                    logger.debug("{} completed", future);
                    future.markAsDone();
                }

                @Override
                public void sendResponse(Exception e) {
                    logger.error(() -> new ParameterizedMessage("unexpected error for {}", future), e);
                    future.markAsFailed(e);
                }
            });
        } catch (Exception e) {
            logger.error(() -> new ParameterizedMessage("unexpected error for {}", future), e);
            future.markAsFailed(e);
        }
        return future;
    }

    private void joinNode(final JoinRequest joinRequest) {
        FutureUtils.get(joinNodeAsync(joinRequest));
    }

    private void joinNodeAndRun(final JoinRequest joinRequest) {
        SimpleFuture fut = joinNodeAsync(joinRequest);
        deterministicTaskQueue.runAllRunnableTasks();
        assertTrue(fut.isDone());
        FutureUtils.get(fut);
    }

    public void testJoinWithHigherTermElectsLeader() {
        DiscoveryNode node0 = newNode(0, true);
        DiscoveryNode node1 = newNode(1, true);
        long initialTerm = randomLongBetween(1, 10);
        long initialVersion = randomLongBetween(1, 10);
        setupFakeMasterServiceAndCoordinator(initialTerm, initialState(node0, initialTerm, initialVersion,
            new VotingConfiguration(Collections.singleton(randomFrom(node0, node1).getId()))), setUpFsService(Boolean.TRUE));
        assertFalse(isLocalNodeElectedMaster());
        assertNull(coordinator.getStateForMasterService().nodes().getMasterNodeId());
        long newTerm = initialTerm + randomLongBetween(1, 10);
        SimpleFuture fut = joinNodeAsync(new JoinRequest(node1, newTerm,
            Optional.of(new Join(node1, node0, newTerm, initialTerm, initialVersion))));
        assertEquals(Coordinator.Mode.LEADER, coordinator.getMode());
        assertNull(coordinator.getStateForMasterService().nodes().getMasterNodeId());
        deterministicTaskQueue.runAllRunnableTasks();
        assertTrue(fut.isDone());
        assertTrue(isLocalNodeElectedMaster());
        assertTrue(coordinator.getStateForMasterService().nodes().isLocalNodeElectedMaster());
    }

    public void testJoinWithHigherTermButBetterStateGetsRejected() {
        DiscoveryNode node0 = newNode(0, true);
        DiscoveryNode node1 = newNode(1, true);
        long initialTerm = randomLongBetween(1, 10);
        long initialVersion = randomLongBetween(1, 10);
        setupFakeMasterServiceAndCoordinator(initialTerm, initialState(node0, initialTerm, initialVersion,
            new VotingConfiguration(Collections.singleton(node1.getId()))), setUpFsService(Boolean.TRUE));
        assertFalse(isLocalNodeElectedMaster());
        long newTerm = initialTerm + randomLongBetween(1, 10);
        long higherVersion = initialVersion + randomLongBetween(1, 10);
        expectThrows(CoordinationStateRejectedException.class,
            () -> joinNodeAndRun(new JoinRequest(node1, newTerm,
                Optional.of(new Join(node1, node0, newTerm, initialTerm, higherVersion)))));
        assertFalse(isLocalNodeElectedMaster());
    }

    public void testJoinWithHigherTermButBetterStateStillElectsMasterThroughSelfJoin() {
        DiscoveryNode node0 = newNode(0, true);
        DiscoveryNode node1 = newNode(1, true);
        long initialTerm = randomLongBetween(1, 10);
        long initialVersion = randomLongBetween(1, 10);
        setupFakeMasterServiceAndCoordinator(initialTerm, initialState(node0, initialTerm, initialVersion,
            new VotingConfiguration(Collections.singleton(node0.getId()))), setUpFsService(Boolean.TRUE));
        assertFalse(isLocalNodeElectedMaster());
        long newTerm = initialTerm + randomLongBetween(1, 10);
        long higherVersion = initialVersion + randomLongBetween(1, 10);
        joinNodeAndRun(new JoinRequest(node1, newTerm, Optional.of(new Join(node1, node0, newTerm, initialTerm, higherVersion))));
        assertTrue(isLocalNodeElectedMaster());
    }

    public void testJoinElectedLeader() {
        DiscoveryNode node0 = newNode(0, true);
        DiscoveryNode node1 = newNode(1, true);
        long initialTerm = randomLongBetween(1, 10);
        long initialVersion = randomLongBetween(1, 10);
        setupFakeMasterServiceAndCoordinator(initialTerm, initialState(node0, initialTerm, initialVersion,
            new VotingConfiguration(Collections.singleton(node0.getId()))), setUpFsService(Boolean.TRUE));
        assertFalse(isLocalNodeElectedMaster());
        long newTerm = initialTerm + randomLongBetween(1, 10);
        joinNodeAndRun(new JoinRequest(node0, newTerm, Optional.of(new Join(node0, node0, newTerm, initialTerm, initialVersion))));
        assertTrue(isLocalNodeElectedMaster());
        assertFalse(clusterStateHasNode(node1));
        joinNodeAndRun(new JoinRequest(node1, newTerm, Optional.of(new Join(node1, node0, newTerm, initialTerm, initialVersion))));
        assertTrue(isLocalNodeElectedMaster());
        assertTrue(clusterStateHasNode(node1));
    }

    public void testJoinElectedLeaderWithHigherTerm() {
        DiscoveryNode node0 = newNode(0, true);
        DiscoveryNode node1 = newNode(1, true);
        long initialTerm = randomLongBetween(1, 10);
        long initialVersion = randomLongBetween(1, 10);
        setupFakeMasterServiceAndCoordinator(initialTerm, initialState(node0, initialTerm, initialVersion,
            new VotingConfiguration(Collections.singleton(node0.getId()))));
        long newTerm = initialTerm + randomLongBetween(1, 10);

        joinNodeAndRun(new JoinRequest(node0, newTerm, Optional.of(new Join(node0, node0, newTerm, initialTerm, initialVersion))));
        assertTrue(isLocalNodeElectedMaster());

        long newerTerm = newTerm + randomLongBetween(1, 10);
        joinNodeAndRun(new JoinRequest(node1, newerTerm, Optional.empty()));
        assertThat(coordinator.getCurrentTerm(), greaterThanOrEqualTo(newerTerm));
        assertTrue(isLocalNodeElectedMaster());
    }

    public void testJoinAccumulation() {
        DiscoveryNode node0 = newNode(0, true);
        DiscoveryNode node1 = newNode(1, true);
        DiscoveryNode node2 = newNode(2, true);
        long initialTerm = randomLongBetween(1, 10);
        long initialVersion = randomLongBetween(1, 10);
        setupFakeMasterServiceAndCoordinator(initialTerm, initialState(node0, initialTerm, initialVersion,
            new VotingConfiguration(Collections.singleton(node2.getId()))), setUpFsService(Boolean.TRUE));
        assertFalse(isLocalNodeElectedMaster());
        long newTerm = initialTerm + randomLongBetween(1, 10);
        SimpleFuture futNode0 = joinNodeAsync(new JoinRequest(node0, newTerm, Optional.of(
            new Join(node0, node0, newTerm, initialTerm, initialVersion))));
        deterministicTaskQueue.runAllRunnableTasks();
        assertFalse(futNode0.isDone());
        assertFalse(isLocalNodeElectedMaster());
        SimpleFuture futNode1 = joinNodeAsync(new JoinRequest(node1, newTerm, Optional.of(
            new Join(node1, node0, newTerm, initialTerm, initialVersion))));
        deterministicTaskQueue.runAllRunnableTasks();
        assertFalse(futNode1.isDone());
        assertFalse(isLocalNodeElectedMaster());
        joinNodeAndRun(new JoinRequest(node2, newTerm, Optional.of(new Join(node2, node0, newTerm, initialTerm, initialVersion))));
        assertTrue(isLocalNodeElectedMaster());
        assertTrue(clusterStateHasNode(node1));
        assertTrue(clusterStateHasNode(node2));
        FutureUtils.get(futNode0);
        FutureUtils.get(futNode1);
    }

    public void testJoinFollowerWithHigherTerm() throws Exception {
        DiscoveryNode node0 = newNode(0, true);
        DiscoveryNode node1 = newNode(1, true);
        long initialTerm = randomLongBetween(1, 10);
        long initialVersion = randomLongBetween(1, 10);
        setupFakeMasterServiceAndCoordinator(initialTerm, initialState(node0, initialTerm, initialVersion,
            new VotingConfiguration(Collections.singleton(node0.getId()))), setUpFsService(Boolean.TRUE));
        long newTerm = initialTerm + randomLongBetween(1, 10);
        handleStartJoinFrom(node1, newTerm);
        handleFollowerCheckFrom(node1, newTerm);
        long newerTerm = newTerm + randomLongBetween(1, 10);
        joinNodeAndRun(new JoinRequest(node1, newerTerm,
            Optional.of(new Join(node1, node0, newerTerm, initialTerm, initialVersion))));
        assertTrue(isLocalNodeElectedMaster());
    }

    private void handleStartJoinFrom(DiscoveryNode node, long term) throws Exception {
        final RequestHandlerRegistry<StartJoinRequest> startJoinHandler = (RequestHandlerRegistry<StartJoinRequest>)
            transport.getRequestHandler(JoinHelper.START_JOIN_ACTION_NAME);
        startJoinHandler.processMessageReceived(new StartJoinRequest(node, term), new TransportChannel() {
            @Override
            public String getProfileName() {
                return "dummy";
            }

            @Override
            public String getChannelType() {
                return "dummy";
            }

            @Override
            public void sendResponse(TransportResponse response) {

            }

            @Override
            public void sendResponse(Exception exception) {
                fail();
            }
        });
        deterministicTaskQueue.runAllRunnableTasks();
        assertFalse(isLocalNodeElectedMaster());
        assertThat(coordinator.getMode(), equalTo(Coordinator.Mode.CANDIDATE));
    }

    private void handleFollowerCheckFrom(DiscoveryNode node, long term) throws Exception {
        final RequestHandlerRegistry<FollowersChecker.FollowerCheckRequest> followerCheckHandler =
            (RequestHandlerRegistry<FollowersChecker.FollowerCheckRequest>)
            transport.getRequestHandler(FollowersChecker.FOLLOWER_CHECK_ACTION_NAME);
        followerCheckHandler.processMessageReceived(new FollowersChecker.FollowerCheckRequest(term, node), new TransportChannel() {
            @Override
            public String getProfileName() {
                return "dummy";
            }

            @Override
            public String getChannelType() {
                return "dummy";
            }

            @Override
            public void sendResponse(TransportResponse response) {

            }

            @Override
            public void sendResponse(Exception exception) {
                fail();
            }
        });
        deterministicTaskQueue.runAllRunnableTasks();
        assertFalse(isLocalNodeElectedMaster());
        assertThat(coordinator.getMode(), equalTo(Coordinator.Mode.FOLLOWER));
    }

    public void testJoinFollowerFails() throws Exception {
        DiscoveryNode node0 = newNode(0, true);
        DiscoveryNode node1 = newNode(1, true);
        long initialTerm = randomLongBetween(1, 10);
        long initialVersion = randomLongBetween(1, 10);
        setupFakeMasterServiceAndCoordinator(initialTerm, initialState(node0, initialTerm, initialVersion,
            new VotingConfiguration(Collections.singleton(node0.getId()))), setUpFsService(Boolean.TRUE));
        long newTerm = initialTerm + randomLongBetween(1, 10);
        handleStartJoinFrom(node1, newTerm);
        handleFollowerCheckFrom(node1, newTerm);
        assertThat(expectThrows(CoordinationStateRejectedException.class,
            () -> joinNodeAndRun(new JoinRequest(node1, newTerm, Optional.empty()))).getMessage(),
            containsString("join target is a follower"));
        assertFalse(isLocalNodeElectedMaster());
    }

    public void testBecomeFollowerFailsPendingJoin() throws Exception {
        DiscoveryNode node0 = newNode(0, true);
        DiscoveryNode node1 = newNode(1, true);
        long initialTerm = randomLongBetween(1, 10);
        long initialVersion = randomLongBetween(1, 10);
        setupFakeMasterServiceAndCoordinator(initialTerm, initialState(node0, initialTerm, initialVersion,
            new VotingConfiguration(Collections.singleton(node1.getId()))), setUpFsService(Boolean.TRUE));
        long newTerm = initialTerm + randomLongBetween(1, 10);
        SimpleFuture fut = joinNodeAsync(new JoinRequest(node0, newTerm,
            Optional.of(new Join(node0, node0, newTerm, initialTerm, initialVersion))));
        deterministicTaskQueue.runAllRunnableTasks();
        assertFalse(fut.isDone());
        assertFalse(isLocalNodeElectedMaster());
        handleFollowerCheckFrom(node1, newTerm);
        assertFalse(isLocalNodeElectedMaster());
        assertThat(expectThrows(CoordinationStateRejectedException.class,
            () -> FutureUtils.get(fut)).getMessage(),
            containsString("became follower"));
        assertFalse(isLocalNodeElectedMaster());
    }

    public void testConcurrentJoining() {
        List<DiscoveryNode> masterNodes = IntStream.rangeClosed(1, randomIntBetween(2, 5))
            .mapToObj(nodeId -> newNode(nodeId, true)).collect(Collectors.toList());
        List<DiscoveryNode> otherNodes = IntStream.rangeClosed(masterNodes.size() + 1, masterNodes.size() + 1 + randomIntBetween(0, 5))
            .mapToObj(nodeId -> newNode(nodeId, false)).collect(Collectors.toList());
        List<DiscoveryNode> allNodes = Stream.concat(masterNodes.stream(), otherNodes.stream()).collect(Collectors.toList());

        DiscoveryNode localNode = masterNodes.get(0);
        VotingConfiguration votingConfiguration = new VotingConfiguration(randomValueOtherThan(singletonList(localNode),
            () -> randomSubsetOf(randomIntBetween(1, masterNodes.size()), masterNodes)).stream()
            .map(DiscoveryNode::getId).collect(Collectors.toSet()));

        logger.info("Voting configuration: {}", votingConfiguration);

        long initialTerm = randomLongBetween(1, 10);
        long initialVersion = randomLongBetween(1, 10);
        setupRealMasterServiceAndCoordinator(initialTerm, initialState(localNode, initialTerm, initialVersion, votingConfiguration));
        long newTerm = initialTerm + randomLongBetween(1, 10);

        // we need at least a quorum of voting nodes with a correct term and worse state
        List<DiscoveryNode> successfulNodes;
        do {
            successfulNodes = randomSubsetOf(allNodes);
        } while (votingConfiguration.hasQuorum(successfulNodes.stream().map(DiscoveryNode::getId).collect(Collectors.toList()))
            == false);

        logger.info("Successful voting nodes: {}", successfulNodes);

        List<JoinRequest> correctJoinRequests = successfulNodes.stream().map(
            node -> new JoinRequest(node, newTerm, Optional.of(new Join(node, localNode, newTerm, initialTerm, initialVersion))))
            .collect(Collectors.toList());

        List<DiscoveryNode> possiblyUnsuccessfulNodes = new ArrayList<>(allNodes);
        possiblyUnsuccessfulNodes.removeAll(successfulNodes);

        logger.info("Possibly unsuccessful voting nodes: {}", possiblyUnsuccessfulNodes);

        List<JoinRequest> possiblyFailingJoinRequests = possiblyUnsuccessfulNodes.stream().map(node -> {
            if (randomBoolean()) {
                // a correct request
                return new JoinRequest(node, newTerm, Optional.of(new Join(node, localNode,
                    newTerm, initialTerm, initialVersion)));
            } else if (randomBoolean()) {
                // term too low
                return new JoinRequest(node, newTerm, Optional.of(new Join(node, localNode,
                    randomLongBetween(0, initialTerm), initialTerm, initialVersion)));
            } else {
                // better state
                return new JoinRequest(node, newTerm, Optional.of(new Join(node, localNode,
                    newTerm, initialTerm, initialVersion + randomLongBetween(1, 10))));
            }
        }).collect(Collectors.toList());

        // duplicate some requests, which will be unsuccessful
        possiblyFailingJoinRequests.addAll(randomSubsetOf(possiblyFailingJoinRequests));

        CyclicBarrier barrier = new CyclicBarrier(correctJoinRequests.size() + possiblyFailingJoinRequests.size() + 1);
        final Runnable awaitBarrier = () -> {
            try {
                barrier.await();
            } catch (InterruptedException | BrokenBarrierException e) {
                throw new RuntimeException(e);
            }
        };

        final AtomicBoolean stopAsserting = new AtomicBoolean();
        final Thread assertionThread = new Thread(() -> {
            awaitBarrier.run();
            while (stopAsserting.get() == false) {
                coordinator.invariant();
            }
        }, "assert invariants");

        final List<Thread> joinThreads = Stream.concat(correctJoinRequests.stream().map(joinRequest ->
            new Thread(() -> {
                awaitBarrier.run();
                joinNode(joinRequest);
            }, "process " + joinRequest)), possiblyFailingJoinRequests.stream().map(joinRequest ->
            new Thread(() -> {
                awaitBarrier.run();
                try {
                    joinNode(joinRequest);
                } catch (CoordinationStateRejectedException e) {
                    // ignore - these requests are expected to fail
                }
            }, "process " + joinRequest))).collect(Collectors.toList());

        assertionThread.start();
        joinThreads.forEach(Thread::start);
        joinThreads.forEach(t -> {
            try {
                t.join();
            } catch (InterruptedException e) {
                throw new RuntimeException(e);
            }
        });
        stopAsserting.set(true);
        try {
            assertionThread.join();
        } catch (InterruptedException e) {
            throw new RuntimeException(e);
        }

        assertTrue(MasterServiceTests.discoveryState(masterService).nodes().isLocalNodeElectedMaster());
        for (DiscoveryNode successfulNode : successfulNodes) {
            assertTrue(successfulNode + " joined cluster", clusterStateHasNode(successfulNode));
            assertFalse(successfulNode + " voted for master", coordinator.missingJoinVoteFrom(successfulNode));
        }
    }

    private boolean isLocalNodeElectedMaster() {
        return MasterServiceTests.discoveryState(masterService).nodes().isLocalNodeElectedMaster();
    }

    private boolean clusterStateHasNode(DiscoveryNode node) {
        return node.equals(MasterServiceTests.discoveryState(masterService).nodes().get(node.getId()));
    }
}<|MERGE_RESOLUTION|>--- conflicted
+++ resolved
@@ -125,14 +125,8 @@
             = new DeterministicTaskQueue(Settings.builder().put(Node.NODE_NAME_SETTING.getKey(), "test").build(), random());
         final ThreadPool fakeThreadPool = deterministicTaskQueue.getThreadPool();
         FakeThreadPoolMasterService fakeMasterService = new FakeThreadPoolMasterService("test_node","test",
-<<<<<<< HEAD
-                deterministicTaskQueue::scheduleNow);
-        setupMasterServiceAndCoordinator(term, initialState, fakeMasterService, deterministicTaskQueue.getThreadPool(), Randomness.get(),
-            fsService);
-=======
             fakeThreadPool, deterministicTaskQueue::scheduleNow);
-        setupMasterServiceAndCoordinator(term, initialState, fakeMasterService, fakeThreadPool, Randomness.get());
->>>>>>> 38f1a4ea
+        setupMasterServiceAndCoordinator(term, initialState, fakeMasterService, fakeThreadPool, Randomness.get(), fsService);
         fakeMasterService.setClusterStatePublisher((event, publishListener, ackListener) -> {
             coordinator.handlePublishRequest(new PublishRequest(event.state()));
             publishListener.onResponse(null);
@@ -351,7 +345,7 @@
         long initialTerm = randomLongBetween(1, 10);
         long initialVersion = randomLongBetween(1, 10);
         setupFakeMasterServiceAndCoordinator(initialTerm, initialState(node0, initialTerm, initialVersion,
-            new VotingConfiguration(Collections.singleton(node0.getId()))));
+            new VotingConfiguration(Collections.singleton(node0.getId()))), setUpFsService(Boolean.TRUE));
         long newTerm = initialTerm + randomLongBetween(1, 10);
 
         joinNodeAndRun(new JoinRequest(node0, newTerm, Optional.of(new Join(node0, node0, newTerm, initialTerm, initialVersion))));
