--- conflicted
+++ resolved
@@ -19,7 +19,6 @@
 
 package org.elasticsearch.rest.action.search;
 
-import org.elasticsearch.common.settings.Settings;
 import org.elasticsearch.rest.RestRequest;
 import org.elasticsearch.rest.RestRequest.Method;
 import org.elasticsearch.test.rest.RestActionTestCase;
@@ -31,22 +30,9 @@
 
 public class RestCountActionTests extends RestActionTestCase {
 
-<<<<<<< HEAD
-public class RestCountActionTests extends ESTestCase {
-    private RestController controller;
-
-    public void setUp() throws Exception {
-        super.setUp();
-        controller = new RestController(Collections.emptySet(), null,
-            mock(NodeClient.class),
-            new NoneCircuitBreakerService(),
-            new UsageService());
-        new RestCountAction(controller);
-=======
     @Before
     public void setUpAction() {
-        new RestCountAction(Settings.EMPTY, controller());
->>>>>>> 02d0f163
+        new RestCountAction(controller());
     }
 
     public void testTypeInPath() {
