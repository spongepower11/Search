/*
 * Licensed to Elasticsearch under one or more contributor
 * license agreements. See the NOTICE file distributed with
 * this work for additional information regarding copyright
 * ownership. Elasticsearch licenses this file to you under
 * the Apache License, Version 2.0 (the "License"); you may
 * not use this file except in compliance with the License.
 * You may obtain a copy of the License at
 *
 *    http://www.apache.org/licenses/LICENSE-2.0
 *
 * Unless required by applicable law or agreed to in writing,
 * software distributed under the License is distributed on an
 * "AS IS" BASIS, WITHOUT WARRANTIES OR CONDITIONS OF ANY
 * KIND, either express or implied.  See the License for the
 * specific language governing permissions and limitations
 * under the License.
 */

package org.elasticsearch.rest.action.search;

import org.elasticsearch.common.bytes.BytesArray;
import org.elasticsearch.common.settings.Settings;
import org.elasticsearch.common.xcontent.XContentType;
import org.elasticsearch.rest.RestRequest;
import org.elasticsearch.test.rest.RestActionTestCase;
import org.elasticsearch.test.rest.FakeRestRequest;
import org.junit.Before;

import java.nio.charset.StandardCharsets;

public class RestMultiSearchActionTests extends RestActionTestCase {

    @Before
    public void setUpAction() {
        new RestMultiSearchAction(Settings.EMPTY, controller());
    }

    public void testTypeInPath() {
        String content = "{ \"index\": \"some_index\" } \n {} \n";
        BytesArray bytesContent = new BytesArray(content.getBytes(StandardCharsets.UTF_8));

        RestRequest request = new FakeRestRequest.Builder(xContentRegistry())
            .withMethod(RestRequest.Method.GET)
            .withPath("/some_index/some_type/_msearch")
            .withContent(bytesContent, XContentType.JSON)
            .build();

<<<<<<< HEAD
        performRequest(request);
        assertWarnings(RestSearchAction.TYPES_DEPRECATION_MESSAGE);
=======
        dispatchRequest(request);
        assertWarnings(RestMultiSearchAction.TYPES_DEPRECATION_MESSAGE);
>>>>>>> c0866393
    }

    public void testTypeInBody() {
        String content = "{ \"index\": \"some_index\", \"type\": \"some_type\" } \n {} \n";
        BytesArray bytesContent = new BytesArray(content.getBytes(StandardCharsets.UTF_8));

        RestRequest request = new FakeRestRequest.Builder(xContentRegistry())
            .withMethod(RestRequest.Method.POST)
            .withPath("/some_index/_msearch")
            .withContent(bytesContent, XContentType.JSON)
            .build();

<<<<<<< HEAD
        performRequest(request);
        assertWarnings(RestSearchAction.TYPES_DEPRECATION_MESSAGE);
    }

    public void testVersionInBody() {
        String content = "{ \"index\": \"some_index\", \"version\": true } \n {} \n";
        BytesArray bytesContent = new BytesArray(content.getBytes(StandardCharsets.UTF_8));

        RestRequest request = new FakeRestRequest.Builder(xContentRegistry())
            .withMethod(RestRequest.Method.POST)
            .withPath("/some_index/_msearch")
            .withContent(bytesContent, XContentType.JSON)
            .build();

        performRequest(request);
        assertTrue(request.hasParam("version"));
        assertTrue(request.paramAsBoolean("version", null));
=======
        dispatchRequest(request);
        assertWarnings(RestMultiSearchAction.TYPES_DEPRECATION_MESSAGE);
>>>>>>> c0866393
    }
}<|MERGE_RESOLUTION|>--- conflicted
+++ resolved
@@ -46,13 +46,8 @@
             .withContent(bytesContent, XContentType.JSON)
             .build();
 
-<<<<<<< HEAD
-        performRequest(request);
-        assertWarnings(RestSearchAction.TYPES_DEPRECATION_MESSAGE);
-=======
         dispatchRequest(request);
         assertWarnings(RestMultiSearchAction.TYPES_DEPRECATION_MESSAGE);
->>>>>>> c0866393
     }
 
     public void testTypeInBody() {
@@ -65,8 +60,7 @@
             .withContent(bytesContent, XContentType.JSON)
             .build();
 
-<<<<<<< HEAD
-        performRequest(request);
+        dispatchRequest(request);
         assertWarnings(RestSearchAction.TYPES_DEPRECATION_MESSAGE);
     }
 
@@ -80,12 +74,8 @@
             .withContent(bytesContent, XContentType.JSON)
             .build();
 
-        performRequest(request);
+        dispatchRequest(request);
         assertTrue(request.hasParam("version"));
         assertTrue(request.paramAsBoolean("version", null));
-=======
-        dispatchRequest(request);
-        assertWarnings(RestMultiSearchAction.TYPES_DEPRECATION_MESSAGE);
->>>>>>> c0866393
     }
 }