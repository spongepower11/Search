--- conflicted
+++ resolved
@@ -299,11 +299,7 @@
 
         final XContentType xContentType = randomFrom(XContentType.values());
 
-<<<<<<< HEAD
-        Map<String, String> params = Collections.singletonMap("format", xContentType.formatPathParameter());
-=======
         Map<String, String> params = Collections.singletonMap("format", xContentType.queryParameter());
->>>>>>> b908bfeb
         RestRequest request = new FakeRestRequest.Builder(xContentRegistry()).withParams(params).build();
         RestChannel channel = detailed ? new DetailedExceptionRestChannel(request) : new SimpleExceptionRestChannel(request);
 
