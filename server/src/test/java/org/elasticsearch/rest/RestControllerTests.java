--- conflicted
+++ resolved
@@ -629,11 +629,7 @@
 
         RestController restController = new RestController(Collections.emptySet(), null, client, circuitBreakerService, usageService);
 
-<<<<<<< HEAD
-        final RestApiCompatibleVersion version = RestApiCompatibleVersion.minimumSupported();
-=======
-        final byte version = RestApiVersion.minimumSupported().major;
->>>>>>> e107a3ce
+        final RestApiVersion version = RestApiVersion.minimumSupported();
 
         final String mediaType = randomCompatibleMediaType(version);
         FakeRestRequest fakeRestRequest = requestWithContent(mediaType);
@@ -657,11 +653,7 @@
 
         RestController restController = new RestController(Collections.emptySet(), null, client, circuitBreakerService, usageService);
 
-<<<<<<< HEAD
-        final RestApiCompatibleVersion version = RestApiCompatibleVersion.minimumSupported();
-=======
-        final byte version = RestApiVersion.minimumSupported().major;
->>>>>>> e107a3ce
+        final RestApiVersion version = RestApiVersion.minimumSupported();
 
         final String mediaType = randomCompatibleMediaType(version);
         FakeRestRequest fakeRestRequest = requestWithContent(mediaType);
@@ -697,7 +689,7 @@
     public void testCurrentVersionVNDMediaTypeIsNotUsingCompatibility() {
         RestController restController = new RestController(Collections.emptySet(), null, client, circuitBreakerService, usageService);
 
-        final RestApiCompatibleVersion version = RestApiCompatibleVersion.currentVersion();
+        final RestApiVersion version = RestApiVersion.current();
 
         final String mediaType = randomCompatibleMediaType(version);
         FakeRestRequest fakeRestRequest = requestWithContent(mediaType);
