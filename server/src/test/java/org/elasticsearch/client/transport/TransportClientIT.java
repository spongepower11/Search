--- conflicted
+++ resolved
@@ -66,13 +66,8 @@
                 .put("transport.type", getTestTransportType())
                 .put(Node.NODE_DATA_SETTING.getKey(), false)
                 .put("cluster.name", "foobar")
-<<<<<<< HEAD
-                .put(TestZenDiscovery.USE_ZEN2.getKey(), true)
+                .put(TestZenDiscovery.USE_ZEN2.getKey(), getUseZen2())
                 .putList(ClusterBootstrapService.INITIAL_MASTER_NODES_SETTING.getKey(), "testNodeVersionIsUpdated")
-=======
-                .put(TestZenDiscovery.USE_ZEN2.getKey(), getUseZen2())
-                .put(ClusterBootstrapService.INITIAL_MASTER_NODE_COUNT_SETTING.getKey(), 1)
->>>>>>> 48dc6c34
                 .build(), Arrays.asList(getTestTransportPlugin(), TestZenDiscovery.TestPlugin.class,
                                         MockHttpTransport.TestPlugin.class)).start()) {
             TransportAddress transportAddress = node.injector().getInstance(TransportService.class).boundAddress().publishAddress();
