--- conflicted
+++ resolved
@@ -67,15 +67,6 @@
         }
     }
 
-<<<<<<< HEAD
-    public void testDefaultHeaderContainsPlugins() {
-        Settings baseSettings = Settings.builder()
-            .put(Environment.PATH_HOME_SETTING.getKey(), createTempDir())
-            .build();
-        try (TransportClient client = new MockTransportClient(baseSettings, Arrays.asList(MockPlugin.class))) {
-            ThreadContext threadContext = client.threadPool().getThreadContext();
-            assertEquals("true", threadContext.getHeader("transport_client"));
-=======
     public void testSettingsContainsTransportClient() {
         final Settings baseSettings = Settings.builder()
             .put(Environment.PATH_HOME_SETTING.getKey(), createTempDir())
@@ -93,7 +84,6 @@
                 .build();
         try (TransportClient client = new MockTransportClient(baseSettings, Arrays.asList(MockPlugin.class))) {
             final ThreadContext threadContext = client.threadPool().getThreadContext();
->>>>>>> 0c7f6570
             assertEquals("true", threadContext.getHeader("test"));
         }
     }
