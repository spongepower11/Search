--- conflicted
+++ resolved
@@ -5,17 +5,17 @@
  * in compliance with, at your election, the Elastic License 2.0 or the Server
  * Side Public License, v 1.
  */
+
+import java.nio.file.Files
+import java.nio.file.Path
+
 apply plugin: 'elasticsearch.internal-distribution-archive-setup'
 
 CopySpec archiveFiles(String distributionType, String os, String architecture, boolean isTestDistro) {
   return copySpec {
     into("elasticsearch-${version}") {
       into('lib') {
-<<<<<<< HEAD
-        with libFiles("$platform-" + ((architecture == 'x64') ? 'x86-64' : architecture), isTestDistro)
-=======
         with libFiles(os, architecture)
->>>>>>> 405b88b8
       }
       into('config') {
         dirMode 0750
