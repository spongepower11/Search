--- conflicted
+++ resolved
@@ -15,11 +15,7 @@
   return copySpec {
     into("elasticsearch-${version}") {
       into('lib') {
-<<<<<<< HEAD
-        with libFiles()
-=======
         with libFiles
->>>>>>> ad5c782f
       }
       into('config') {
         dirMode 0750
