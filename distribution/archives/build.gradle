/*
 * Copyright Elasticsearch B.V. and/or licensed to Elasticsearch B.V. under one
 * or more contributor license agreements. Licensed under the Elastic License
 * 2.0 and the Server Side Public License, v 1; you may not use this file except
 * in compliance with, at your election, the Elastic License 2.0 or the Server
 * Side Public License, v 1.
 */

import java.nio.file.Files
import java.nio.file.Path

apply plugin: 'elasticsearch.internal-distribution-archive-setup'

CopySpec archiveFiles(String distributionType, String os, String architecture, boolean isTestDistro) {
  return copySpec {
    into("elasticsearch-${version}") {
      into('lib') {
<<<<<<< HEAD
        with libFiles
        into("darwin-aarch64") {
        //into("${platform}-${architecture}") {
          with libNativeFiles("darwin-aarch64") // "${platform}-${architecture}")
        }
        into("linux-aarch64") {
          //into("${platform}-${architecture}") {
          with libNativeFiles("linux-aarch64") // "${platform}-${architecture}")
        }

=======
        with libFiles(os, architecture)
>>>>>>> d5000285
      }
      //        if ("aarch64".equals(architecture)) {
//          if ("darwin".equals(platform)) {
//            into('lib/darwin-aarch64') {
//              with libsNative
//            }
//          } else if ("linux".equals(platform)) {
//            into('lib/linux-aarch64') {
//              with libsNative
//            }
//          }
//        }
      into('config') {
        dirMode 0750
        fileMode 0660
        with configFiles(distributionType, isTestDistro)
        from {
          dirMode 0750
          jvmOptionsDir.getParent()
        }
      }
      into('bin') {
        with binFiles(distributionType, isTestDistro)
      }
      into("darwin".equals(os) ? 'jdk.app' : 'jdk') {
        if (isTestDistro == false) {
          with jdkFiles(project, os, architecture)
        }
      }
      into('') {
        from {
          dirMode 0755
          logsDir.getParent()
        }
      }
      into('') {
        from {
          dirMode 0755
          pluginsDir.getParent()
        }
      }
      from(rootProject.projectDir) {
        include 'README.asciidoc'
      }
      from(rootProject.file('licenses')) {
        include isTestDistro ? 'SSPL-1.0+ELASTIC-LICENSE-2.0.txt' : 'ELASTIC-LICENSE-2.0.txt'
        rename { 'LICENSE.txt' }
      }

      with noticeFile(isTestDistro)
      into('modules') {
        if (isTestDistro) {
          with integTestModulesFiles
        } else {
          with modulesFiles(os, architecture)
        }
      }
    }
  }
}

distribution_archives {
  integTestZip {
    content {
      archiveFiles('zip', null, null, true)
    }
  }

  windowsZip {
    archiveClassifier = 'windows-x86_64'
    content {
      archiveFiles('zip', 'windows', 'x64', false)
    }
  }

  darwinTar {
    archiveClassifier = 'darwin-x86_64'
    content {
      archiveFiles('tar', 'darwin', 'x64', false)
    }
  }

  darwinAarch64Tar {
    archiveClassifier = 'darwin-aarch64'
    content {
      archiveFiles('tar', 'darwin', 'aarch64', false)
    }
  }

  linuxAarch64Tar {
    archiveClassifier = 'linux-aarch64'
    content {
      archiveFiles('tar', 'linux', 'aarch64', false)
    }
  }

  linuxTar {
    archiveClassifier = 'linux-x86_64'
    content {
      archiveFiles('tar', 'linux', 'x64', false)
    }
  }
}

subprojects {
  apply plugin: 'distribution'
  apply plugin: 'elasticsearch.internal-distribution-archive-check'

  group = "org.elasticsearch.distribution.default"
}<|MERGE_RESOLUTION|>--- conflicted
+++ resolved
@@ -15,20 +15,7 @@
   return copySpec {
     into("elasticsearch-${version}") {
       into('lib') {
-<<<<<<< HEAD
-        with libFiles
-        into("darwin-aarch64") {
-        //into("${platform}-${architecture}") {
-          with libNativeFiles("darwin-aarch64") // "${platform}-${architecture}")
-        }
-        into("linux-aarch64") {
-          //into("${platform}-${architecture}") {
-          with libNativeFiles("linux-aarch64") // "${platform}-${architecture}")
-        }
-
-=======
         with libFiles(os, architecture)
->>>>>>> d5000285
       }
       //        if ("aarch64".equals(architecture)) {
 //          if ("darwin".equals(platform)) {
