--- conflicted
+++ resolved
@@ -4,67 +4,6 @@
 
 source "`dirname "$0"`"/elasticsearch-env
 
-<<<<<<< HEAD
-@source.path.env@
-if [ -z "$ES_PATH_CONF" ]; then
-  echo "ES_PATH_CONF must be set to the configuration path"
-  exit 1
-fi
-
-ES_DISTRIBUTION_FLAVOR=@es.distribution.flavor@
-ES_DISTRIBUTION_TYPE=@es.distribution.type@
-ES_BUNDLED_JDK=@es.bundled_jdk@
-LAUNCHER_CLASSPATH=$ES_HOME/lib/*:$ES_HOME/lib/launcher/*
-
-# use a small heap size for the CLI tools, and thus the serial collector to
-# avoid stealing many CPU cycles; a user can override by setting LAUNCHER_JAVA_OPTS
-LAUNCHER_JAVA_OPTS="-Xms4m -Xmx64m -XX:+UseSerialGC ${LAUNCHER_JAVA_OPTS}"
-
-# TODO: move this to launcher
-if [[ "$ES_BUNDLED_JDK" == "false" ]]; then
-  echo "warning: no-jdk distributions that do not bundle a JDK are deprecated and will be removed in a future release" >&2
-fi
-
-if [[ -z "$LAUNCHER_TOOLNAME" ]]; then
-  SCRIPTNAME=$(basename "$0")
-  # temporary hack to force these into the launcher, but do we want to pollute env?
-  LAUNCHER_TOOLNAME=${SCRIPTNAME#"elasticsearch-"}
-fi
-export LAUNCHER_TOOLNAME
-export LAUNCHER_LIBS
-
-# TODO: move this to launcher
-if [[ "$ES_DISTRIBUTION_TYPE" == "docker" ]]; then
-
-
-  # The virtual file /proc/self/cgroup should list the current cgroup
-  # membership. For each hierarchy, you can follow the cgroup path from
-  # this file to the cgroup filesystem (usually /sys/fs/cgroup/) and
-  # introspect the statistics for the cgroup for the given
-  # hierarchy. Alas, Docker breaks this by mounting the container
-  # statistics at the root while leaving the cgroup paths as the actual
-  # paths. Therefore, Elasticsearch provides a mechanism to override
-  # reading the cgroup path from /proc/self/cgroup and instead uses the
-  # cgroup path defined the JVM system property
-  # es.cgroups.hierarchy.override. Therefore, we set this value here so
-  # that cgroup statistics are available for the container this process
-  # will run in.
-  export ES_JAVA_OPTS="-Des.cgroups.hierarchy.override=/ $ES_JAVA_OPTS"
-fi
-
-exec \
-    "$JAVA" \
-    $LAUNCHER_JAVA_OPTS \
-    -Dcli.toolname="$LAUNCHER_TOOLNAME" \
-    -Des.path.home="$ES_HOME" \
-    -Des.path.conf="$ES_PATH_CONF" \
-    -Des.distribution.flavor="$ES_DISTRIBUTION_FLAVOR" \
-    -Des.distribution.type="$ES_DISTRIBUTION_TYPE" \
-    -Des.bundled_jdk="$ES_BUNDLED_JDK" \
-    -cp "$LAUNCHER_CLASSPATH" \
-    org.elasticsearch.launcher.Launcher \
-    "$@"
-=======
 # use a small heap size for the CLI tools, and thus the serial collector to
 # avoid stealing many CPU cycles; a user can override by setting CLI_JAVA_OPTS
 CLI_JAVA_OPTS="-Xms4m -Xmx64m -XX:+UseSerialGC ${CLI_JAVA_OPTS}"
@@ -82,5 +21,4 @@
   -Des.distribution.type="$ES_DISTRIBUTION_TYPE" \
   -cp "$LAUNCHER_CLASSPATH" \
   org.elasticsearch.launcher.CliToolLauncher \
-  "$@"
->>>>>>> ef357672
+  "$@"