--- conflicted
+++ resolved
@@ -1,147 +1,5 @@
 #!/bin/bash
 
-<<<<<<< HEAD
-# CONTROLLING STARTUP:
-#
-# This script relies on a few environment variables to determine startup
-# behavior, those variables are:
-#
-#   ES_PATH_CONF -- Path to config directory
-#   ES_JAVA_OPTS -- External Java Opts on top of the defaults set
-#
-# Optionally, exact memory values can be set using the `ES_JAVA_OPTS`. Example
-# values are "512m", and "10g".
-#
-#   ES_JAVA_OPTS="-Xms8g -Xmx8g" ./bin/elasticsearch
-
-source "`dirname "$0"`"/elasticsearch-env
-
-CHECK_KEYSTORE=true
-ATTEMPT_SECURITY_AUTO_CONFIG=true
-DAEMONIZE=false
-ENROLL_TO_CLUSTER=false
-# Store original arg array as we will be shifting through it below
-ARG_LIST=("$@")
-
-while [ $# -gt 0 ]; do
-   if [[ $1 == "--enrollment-token" ]]; then
-     if [ $ENROLL_TO_CLUSTER = true ]; then
-       echo "Multiple --enrollment-token parameters are not allowed" 1>&2
-       exit 1
-     fi
-     ENROLL_TO_CLUSTER=true
-     ATTEMPT_SECURITY_AUTO_CONFIG=false
-     ENROLLMENT_TOKEN="$2"
-     shift
-   elif [[ $1 == "-h" || $1 == "--help" || $1 == "-V" || $1 == "--version" ]]; then
-     CHECK_KEYSTORE=false
-     ATTEMPT_SECURITY_AUTO_CONFIG=false
-   elif [[ $1 == "-d" || $1 == "--daemonize" ]]; then
-     DAEMONIZE=true
-   fi
-   if [[ $# -gt 0 ]]; then
-     shift
-   fi
-done
-
-if [ -z "$ES_TMPDIR" ]; then
-  ES_TMPDIR=`"$JAVA" -cp "$SERVER_CLI_CLASSPATH" org.elasticsearch.server.cli.TempDirectory`
-fi
-
-if [ -z "$LIBFFI_TMPDIR" ]; then
-  LIBFFI_TMPDIR="$ES_TMPDIR"
-  export LIBFFI_TMPDIR
-fi
-
-# get keystore password before setting java options to avoid
-# conflicting GC configurations for the keystore tools
-unset KEYSTORE_PASSWORD
-KEYSTORE_PASSWORD=
-if [[ $CHECK_KEYSTORE = true ]] \
-    && bin/elasticsearch-keystore has-passwd --silent
-then
-  if ! read -s -r -p "Elasticsearch keystore password: " KEYSTORE_PASSWORD ; then
-    echo "Failed to read keystore password on console" 1>&2
-    exit 1
-  fi
-fi
-
-if [[ $ENROLL_TO_CLUSTER = true ]]; then
-  CLI_NAME="auto-configure-node" \
-  CLI_LIBS="modules/x-pack-core,modules/x-pack-security,lib/tools/security-cli" \
-  bin/elasticsearch-cli "${ARG_LIST[@]}" <<<"$KEYSTORE_PASSWORD"
-elif [[ $ATTEMPT_SECURITY_AUTO_CONFIG = true ]]; then
-  # It is possible that an auto-conf failure prevents the node from starting, but this is only the exceptional case (exit code 1).
-  # Most likely an auto-conf failure will leave the configuration untouched (exit codes 73, 78 and 80), optionally printing a message
-  # if the error is uncommon or unexpected, but it should otherwise let the node to start as usual.
-  # It is passed in all the command line options in order to read the node settings ones (-E), while the other parameters are ignored
-  # (a small caveat is that it also inspects the -v option in order to provide more information on how auto config went)
-  if CLI_NAME="auto-configure-node" \
-    CLI_LIBS="modules/x-pack-core,modules/x-pack-security,lib/tools/security-cli" \
-    bin/elasticsearch-cli "${ARG_LIST[@]}" <<<"$KEYSTORE_PASSWORD"; then
-      :
-  else
-    retval=$?
-    # these exit codes cover the cases where auto-conf cannot run but the node should NOT be prevented from starting as usual
-    # eg the node is restarted, is already configured in an incompatible way, or the file system permissions do not allow it
-    if [[ $retval -ne 80 ]] && [[ $retval -ne 73 ]] && [[ $retval -ne 78 ]]; then
-      exit $retval
-    fi
-  fi
-fi
-
-# The JVM options parser produces the final JVM options to start Elasticsearch.
-# It does this by incorporating JVM options in the following way:
-#   - first, system JVM options are applied (these are hardcoded options in the
-#     parser)
-#   - second, JVM options are read from jvm.options and jvm.options.d/*.options
-#   - third, JVM options from ES_JAVA_OPTS are applied
-#   - fourth, ergonomic JVM options are applied
-ES_JAVA_OPTS=`export ES_TMPDIR; "$JAVA" -cp "$SERVER_CLI_CLASSPATH" -Des.distribution.type="$ES_DISTRIBUTION_TYPE" org.elasticsearch.server.cli.JvmOptionsParser "$ES_PATH_CONF" "$ES_HOME/plugins"`
-
-# Remove enrollment related parameters before passing the arg list to Elasticsearch
-for i in "${!ARG_LIST[@]}"; do
-  if [[ ${ARG_LIST[i]} = "--enrollment-token" || ${ARG_LIST[i]} = "$ENROLLMENT_TOKEN" ]]; then
-    unset 'ARG_LIST[i]'
-  fi
-done
-
-# manual parsing to find out, if process should be detached
-if [[ $DAEMONIZE = false ]]; then
-  exec \
-    "$JAVA" \
-    $ES_JAVA_OPTS \
-    -Des.path.home="$ES_HOME" \
-    -Des.path.conf="$ES_PATH_CONF" \
-    -Des.distribution.type="$ES_DISTRIBUTION_TYPE" \
-    -Des.bundled_jdk="$ES_BUNDLED_JDK" \
-    --module-path "$ES_MODULEPATH" \
-    -m org.elasticsearch.server/org.elasticsearch.bootstrap.Elasticsearch \
-    "${ARG_LIST[@]}" <<<"$KEYSTORE_PASSWORD"
-else
-  exec \
-    "$JAVA" \
-    $ES_JAVA_OPTS \
-    -Des.path.home="$ES_HOME" \
-    -Des.path.conf="$ES_PATH_CONF" \
-    -Des.distribution.type="$ES_DISTRIBUTION_TYPE" \
-    -Des.bundled_jdk="$ES_BUNDLED_JDK" \
-    --module-path "$ES_MODULEPATH" \
-    -m org.elasticsearch.server/org.elasticsearch.bootstrap.Elasticsearch \
-    "${ARG_LIST[@]}" \
-    <<<"$KEYSTORE_PASSWORD" &
-  retval=$?
-  pid=$!
-  [ $retval -eq 0 ] || exit $retval
-  if ! ps -p $pid > /dev/null ; then
-    exit 1
-  fi
-  exit 0
-fi
-
-exit $?
-=======
 CLI_NAME=server
 CLI_LIBS=lib/tools/server-cli
-source "`dirname "$0"`"/elasticsearch-cli
->>>>>>> b9c504b8
+source "`dirname "$0"`"/elasticsearch-cli