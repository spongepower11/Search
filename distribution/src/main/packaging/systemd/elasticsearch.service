--- conflicted
+++ resolved
@@ -32,17 +32,9 @@
 # Specifies the maximum number of processes
 LimitNPROC=4096
 
-<<<<<<< HEAD
-=======
 # Specifies the maximum file size
 LimitFSIZE=infinity
 
-# Specifies the maximum number of bytes of memory that may be locked into RAM
-# Set to "infinity" if you use the 'bootstrap.memory_lock: true' option
-# in elasticsearch.yml and 'MAX_LOCKED_MEMORY=unlimited' in ${path.env}
-#LimitMEMLOCK=infinity
-
->>>>>>> 540413b2
 # Disable timeout logic and wait until process is stopped
 TimeoutStopSec=0
 
