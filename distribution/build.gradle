/*
 * Licensed to Elasticsearch under one or more contributor
 * license agreements. See the NOTICE file distributed with
 * this work for additional information regarding copyright
 * ownership. Elasticsearch licenses this file to you under
 * the Apache License, Version 2.0 (the "License"); you may
 * not use this file except in compliance with the License.
 * You may obtain a copy of the License at
 *
 *    http://www.apache.org/licenses/LICENSE-2.0
 *
 * Unless required by applicable law or agreed to in writing,
 * software distributed under the License is distributed on an
 * "AS IS" BASIS, WITHOUT WARRANTIES OR CONDITIONS OF ANY
 * KIND, either express or implied.  See the License for the
 * specific language governing permissions and limitations
 * under the License.
 */


import org.apache.tools.ant.filters.FixCrLfFilter
import org.apache.tools.ant.taskdefs.condition.Os
import org.elasticsearch.gradle.BuildPlugin
import org.elasticsearch.gradle.EmptyDirTask
import org.elasticsearch.gradle.MavenFilteringHack
import org.elasticsearch.gradle.NoticeTask
import org.elasticsearch.gradle.precommit.DependencyLicensesTask
import org.elasticsearch.gradle.precommit.UpdateShasTask
import org.elasticsearch.gradle.test.RunTask

// for deb/rpm
buildscript {
  repositories {
    maven {
      url "https://plugins.gradle.org/m2/"
    }
  }
  dependencies {
    classpath 'com.netflix.nebula:gradle-ospackage-plugin:3.4.0'
  }
}

Collection distributions = project.subprojects.findAll { it.path.contains(':tools') == false }

/*****************************************************************************
 *                                Notice file                                *
 *****************************************************************************/

// integ test zip only uses core, so a different notice file is needed there
task buildCoreNotice(type: NoticeTask) {
  dependencies project(':core')
}

// other distributions include notices from modules as well, which are added below later
task buildFullNotice(type: NoticeTask) {
  dependencies project(':core')
}

/*****************************************************************************
 *                                  Modules                                  *
 *****************************************************************************/

task buildModules(type: Sync) {
  into 'build/modules'
}

ext.restTestExpansions = [
  'expected.modules.count': 0,
]
// we create the buildModules task above so the distribution subprojects can
// depend on it, but we don't actually configure it until here so we can do a single
// loop over modules to also setup cross task dependencies and increment our modules counter
project.rootProject.subprojects.findAll { it.path.startsWith(':modules:') }.each { Project module ->
  buildFullNotice {
    dependencies module
  }
  buildModules {
    dependsOn({ project(module.path).bundlePlugin })
    into(module.name) {
      from { zipTree(project(module.path).bundlePlugin.outputs.files.singleFile) }
    }
  }
  // We would like to make sure integ tests for the distribution run after
<<<<<<< HEAD
  // integ tests for the modules included in the distribution. However, gradle
  // has a bug where depending on a task with a finalizer can sometimes not make
  // the finalizer task follow the original task immediately. To work around this,
  // we make the mustRunAfter the finalizer task itself.
  // See https://discuss.gradle.org/t/cross-project-task-dependencies-ordering-screws-up-finalizers/13190
  project.configure(project.subprojects.findAll { it.name != 'integ-test-zip' && it.name != 'bwc-zip' }) { Project distribution ->
=======
  // integ tests for the modules included in the distribution.
  project.configure(distributions.findAll { it.name != 'integ-test-zip' }) { Project distribution ->
>>>>>>> 63e14030
    distribution.afterEvaluate({
      // some integTest tasks will have multiple finalizers
      distribution.integTest.mustRunAfter module.tasks.find { t -> t.name.matches(".*integTest\$") }
    })
  }
  // also want to make sure the module's integration tests run after the integ-test-zip (ie rest tests)
  module.afterEvaluate({
    module.integTest.mustRunAfter(':distribution:integ-test-zip:integTest')
  })
  restTestExpansions['expected.modules.count'] += 1
}

// Integ tests work over the rest http layer, so we need a transport included with the integ test zip.
// All transport modules are included so that they may be randomized for testing
task buildTransportModules(type: Sync) {
  into 'build/transport-modules'
}

project.rootProject.subprojects.findAll { it.path.startsWith(':modules:transport-') }.each { Project transport ->
  buildTransportModules {
    dependsOn({ project(transport.path).bundlePlugin })
    into(transport.name) {
      from { zipTree(project(transport.path).bundlePlugin.outputs.files.singleFile) }
    }
  }
}

// make sure we have a clean task since we aren't a java project, but we have tasks that
// put stuff in the build dir
task clean(type: Delete) {
  delete 'build'
}

<<<<<<< HEAD
configure(subprojects.findAll { it.name != 'bwc-zip' }) {

=======
configure(distributions) {
>>>>>>> 63e14030
  /*****************************************************************************
   *                            Rest test config                               *
   *****************************************************************************/
  apply plugin: 'elasticsearch.standalone-rest-test'
  apply plugin: 'elasticsearch.rest-test'
  project.integTest {
    dependsOn project.assemble
    includePackaged project.name == 'integ-test-zip'
    if (project.name != 'integ-test-zip') {
      mustRunAfter ':distribution:integ-test-zip:integTest'
    }
  }
  project.integTestCluster {
    distribution = project.name
  }

  processTestResources {
    inputs.properties(project(':distribution').restTestExpansions)
    MavenFilteringHack.filter(it, project(':distribution').restTestExpansions)
  }

  /*****************************************************************************
   *                              Maven config                                 *
   *****************************************************************************/
  // note: the group must be correct before applying the nexus plugin, or it will capture the wrong value...
  project.group = "org.elasticsearch.distribution.${project.name}"
  project.archivesBaseName = 'elasticsearch'

  // TODO: the map needs to be an input of the tasks, so that when it changes, the task will re-run...
  /*****************************************************************************
   *             Properties to expand when copying packaging files             *
   *****************************************************************************/
  project.ext {
    expansions = expansionsForDistribution(project.name)

    /*****************************************************************************
     *                   Common files in all distributions                       *
     *****************************************************************************/
    libFiles = copySpec {
      into 'lib'
      from project(':core').jar
      from project(':core').configurations.runtime
      // delay add tools using closures, since they have not yet been configured, so no jar task exists yet
      from { project(':distribution:tools:java-version-checker').jar }
    }

    modulesFiles = copySpec {
      into 'modules'
      from project(':distribution').buildModules
    }

    transportModulesFiles = copySpec {
      into "modules"
      from project(':distribution').buildTransportModules
    }

    configFiles = copySpec {
      from '../src/main/resources/config'
      MavenFilteringHack.filter(it, expansions)
    }

    binFiles = copySpec {
      // everything except windows files
      from '../src/main/resources/bin'
      exclude '*.bat'
      exclude '*.exe'
      eachFile { it.setMode(0755) }
      MavenFilteringHack.filter(it, expansions)
    }

    commonFiles = copySpec {
      from rootProject.projectDir
      include 'LICENSE.txt'
      include 'README.textile'
    }

    noticeFile = copySpec {
      if (project.name == 'integ-test-zip') {
        from buildCoreNotice
      } else {
        from buildFullNotice
      }
    }
  }

   /*****************************************************************************
   *                           Publishing setup                                *
   *****************************************************************************/
  if (['zip', 'integ-test-zip'].contains(it.name)) {
    BuildPlugin.configurePomGeneration(project)
    apply plugin: 'nebula.info-scm'
    apply plugin: 'nebula.maven-base-publish'
    apply plugin: 'nebula.maven-scm'
  }
}

/*****************************************************************************
 *                         Zip and tgz configuration                         *
 *****************************************************************************/
configure(distributions.findAll { ['zip', 'tar', 'integ-test-zip'].contains(it.name) }) {
  // CopySpec does not make it easy to create an empty director so we create the directory that we want, and then point CopySpec to its
  // parent to copy to the root of the distribution
  File plugins = new File(buildDir, 'plugins-hack/plugins')
  task createPluginsDir(type: EmptyDirTask) {
    dir "${plugins}"
    dirMode 0755
  }
  project.ext.archivesFiles = copySpec {
    into("elasticsearch-${version}") {
      with libFiles
      into('config') {
        dirMode 0750
        fileMode 0660
        with configFiles
      }
      into('bin') {
        with copySpec {
          with binFiles
          from('../src/main/resources/bin') {
            include '*.bat'
            filter(FixCrLfFilter, eol: FixCrLfFilter.CrLf.newInstance('crlf'))
          }
          MavenFilteringHack.filter(it, expansions)
        }
      }
      into('') {
        from {
          plugins.getParent()
        }
      }
      with commonFiles
      with noticeFile
      from('../src/main/resources') {
        include 'bin/*.exe'
      }
      if (project.name != 'integ-test-zip') {
        with modulesFiles
      } else {
        with transportModulesFiles
      }
    }
  }
}

/*****************************************************************************
 *                         Deb and rpm configuration                         *
 *****************************************************************************
 *
 * The general strategy here is to build a directory on disk, packagingFiles
 * that contains stuff that needs to be copied into the distributions. This is
 * important for two reasons:
 * 1. ospackage wants to copy the directory permissions that it sees off of the
 *    filesystem. If you ask it to create a directory that doesn't already
 *    exist on disk it petulantly creates it with 0755 permissions, no matter
 *    how hard you try to convince it otherwise.
 * 2. Convincing ospackage to pick up an empty directory as part of a set of
 *    directories on disk is reasonably easy. Convincing it to just create an
 *    empty directory requires more wits than I have.
 * 3. ospackage really wants to suck up some of the debian control scripts
 *    directly from the filesystem. It doesn't want to process them through
 *    MavenFilteringHack or any other copy-style action.
 *
 * The following commands are useful when it comes to check the user/group
 * and files permissions set within the RPM and DEB packages:
 *
 *    rpm -qlp --dump path/to/elasticsearch.rpm
 *    dpkg -c path/to/elasticsearch.deb
 */
configure(distributions.findAll { ['deb', 'rpm'].contains(it.name) }) {
  integTest.enabled = Os.isFamily(Os.FAMILY_WINDOWS) == false
  File packagingFiles = new File(buildDir, 'packaging')
  project.ext.packagingFiles = packagingFiles
  task processPackagingFiles(type: Copy) {
    from '../src/main/packaging'
    from 'src/main/packaging'

    MavenFilteringHack.filter(it, expansions)
    into packagingFiles
    /* Explicitly declare the outputs so that gradle won't skip this task if
      one of the other tasks like createEtc run first and create the packaging
      directory as a side effect. */
    outputs.dir("${packagingFiles}/scripts")
    outputs.dir("${packagingFiles}/env")
    outputs.dir("${packagingFiles}/systemd")
  }

  task createEtc(type: EmptyDirTask) {
    dir "${packagingFiles}/etc/elasticsearch"
    dirMode 0750
  }

  task createEtcScripts(type: EmptyDirTask) {
    dependsOn createEtc
    dir "${packagingFiles}/etc/elasticsearch/scripts"
    dirMode 0750
  }

  task fillEtc(type: Copy) {
    dependsOn createEtc, createEtcScripts
    with configFiles
    into "${packagingFiles}/etc/elasticsearch"
    /* Explicitly declare the output files so this task doesn't consider itself
      up to date when the directory is created, which it would by default. And
      that'll happen when createEtc runs. */
    outputs.file "${packagingFiles}/etc/elasticsearch/elasticsearch.yml"
    outputs.file "${packagingFiles}/etc/elasticsearch/jvm.options"
    outputs.file "${packagingFiles}/etc/elasticsearch/log4j2.properties"
  }

  task createPidDir(type: EmptyDirTask) {
    dir "${packagingFiles}/var/run/elasticsearch"
  }
  task createLogDir(type: EmptyDirTask) {
    dir "${packagingFiles}/var/log/elasticsearch"
  }
  task createDataDir(type: EmptyDirTask) {
    dir "${packagingFiles}/var/lib/elasticsearch"
  }
  task createPluginsDir(type: EmptyDirTask) {
    dir "${packagingFiles}/usr/share/elasticsearch/plugins"
  }

  /**
   * Setup the build/packaging directory to be like the target filesystem
   * because ospackage will use arbitrary permissions if you try to create a
   * directory that doesn't exist on the filesystem.
   */
  task preparePackagingFiles {
    dependsOn processPackagingFiles, fillEtc, createPidDir, createLogDir,
        createDataDir, createPluginsDir
  }

  apply plugin: 'nebula.ospackage-base'
  ospackage {
    packageName 'elasticsearch'
    maintainer 'Elasticsearch Team <info@elastic.co>'
    summary '''
      Elasticsearch is a distributed RESTful search engine built for the cloud.
      Reference documentation can be found at
      https://www.elastic.co/guide/en/elasticsearch/reference/current/index.html
      and the 'Elasticsearch: The Definitive Guide' book can be found at
      https://www.elastic.co/guide/en/elasticsearch/guide/current/index.html
      '''.stripIndent().replace('\n', ' ').trim()
    url 'https://www.elastic.co/'

    // signing setup
    if (project.hasProperty('signing.password') && System.getProperty('build.snapshot', 'true') == 'false') {
      signingKeyId = project.hasProperty('signing.keyId') ? project.property('signing.keyId') : 'D88E42B4'
      signingKeyPassphrase = project.property('signing.password')
      signingKeyRingFile = project.hasProperty('signing.secretKeyRingFile') ?
                           project.file(project.property('signing.secretKeyRingFile')) :
                           new File(new File(System.getProperty('user.home'), '.gnupg'), 'secring.gpg')
    }

    String scripts = "${packagingFiles}/scripts"
    preInstall file("${scripts}/preinst")
    postInstall file("${scripts}/postinst")
    preUninstall file("${scripts}/prerm")
    postUninstall file("${scripts}/postrm")

    if (project.name == 'rpm') {
      requires('/bin/bash')
    } else if (project.name == 'deb') {
      requires('bash')
    }

    into '/usr/share/elasticsearch'
    fileMode 0644
    dirMode 0755
    user 'root'
    permissionGroup 'root'
    with libFiles
    with modulesFiles
    into('bin') {
      with binFiles
    }
    with copySpec {
      with commonFiles
      if (project.name == 'deb') {
        // Deb gets a copyright file instead.
        exclude 'LICENSE.txt'
      }
    }
    with noticeFile

    configurationFile '/etc/elasticsearch/elasticsearch.yml'
    configurationFile '/etc/elasticsearch/jvm.options'
    configurationFile '/etc/elasticsearch/log4j2.properties'
    into('/etc/elasticsearch') {
      dirMode 0750
      fileMode 0660
      permissionGroup 'elasticsearch'
      includeEmptyDirs true
      createDirectoryEntry true
      fileType CONFIG | NOREPLACE
      from "${packagingFiles}/etc/elasticsearch"
    }

    into('/usr/lib/tmpfiles.d') {
      from "${packagingFiles}/systemd/elasticsearch.conf"
    }
    configurationFile '/usr/lib/systemd/system/elasticsearch.service'
    into('/usr/lib/systemd/system') {
      fileType CONFIG | NOREPLACE
      from "${packagingFiles}/systemd/elasticsearch.service"
    }
    into('/usr/lib/sysctl.d') {
      fileType CONFIG | NOREPLACE
      from "${packagingFiles}/systemd/sysctl/elasticsearch.conf"
    }
    configurationFile '/etc/init.d/elasticsearch'
    into('/etc/init.d') {
      fileMode 0750
      fileType CONFIG | NOREPLACE
      from "${packagingFiles}/init.d/elasticsearch"
    }
    configurationFile project.expansions['path.env']
    into(new File(project.expansions['path.env']).getParent()) {
      fileType CONFIG | NOREPLACE
      fileMode 0660
      from "${project.packagingFiles}/env/elasticsearch"
    }

    /**
     * Suck up all the empty directories that we need to install into the path.
     */
    Closure suckUpEmptyDirectories = { path, u, g, mode ->
      into(path) {
        from "${packagingFiles}/${path}"
        includeEmptyDirs true
        createDirectoryEntry true
        user u
        permissionGroup g
        dirMode mode
        fileMode mode
      }
    }
    suckUpEmptyDirectories('/var/run', 'elasticsearch', 'elasticsearch', 0755)
    suckUpEmptyDirectories('/var/log', 'elasticsearch', 'elasticsearch', 0750)
    suckUpEmptyDirectories('/var/lib', 'elasticsearch', 'elasticsearch', 0750)
    suckUpEmptyDirectories('/usr/share/elasticsearch', 'root', 'root', 0755)
  }
}

task run(type: RunTask) {
  distribution = 'zip'
}

/**
 * Build some variables that are replaced in the packages. This includes both
 * scripts like bin/elasticsearch and bin/elasticsearch-plugin that a user might run and also
 * scripts like postinst which are run as part of the installation.
 *
 * <dl>
 *  <dt>package.name</dt>
 *  <dd>The name of the project. Its sprinkled throughout the scripts.</dd>
 *  <dt>package.version</dt>
 *  <dd>The version of the project. Its mostly used to find the exact jar name.
 *    </dt>
 *  <dt>path.conf</dt>
 *  <dd>The default directory from which to load configuration. This is used in
 *    the packaging scripts, but in that context it is always
 *    /etc/elasticsearch. Its also used in bin/elasticsearch-plugin, where it is
 *    /etc/elasticsearch for the os packages but $ESHOME/config otherwise.</dd>
 *  <dt>path.env</dt>
 *  <dd>The env file sourced before bin/elasticsearch to set environment
 *    variables. Think /etc/defaults/elasticsearch.</dd>
 *  <dt>heap.min and heap.max</dt>
 *  <dd>Default min and max heap</dd>
 *  <dt>scripts.footer</dt>
 *  <dd>Footer appended to control scripts embedded in the distribution that is
 *    (almost) entirely there for cosmetic reasons.</dd>
 *  <dt>stopping.timeout</dt>
 *  <dd>RPM's init script needs to wait for elasticsearch to stop before
 *    returning from stop and it needs a maximum time to wait. This is it. One
 *    day. DEB retries forever.</dd>
 * </dl>
 */
Map<String, String> expansionsForDistribution(distributionType) {
  final String defaultHeapSize = "2g"

  String footer = "# Built for ${project.name}-${project.version} " +
      "(${distributionType})"
  Map<String, Object> expansions = [
    'project.name': project.name,
    'project.version': version,

    'path.conf': [
      'tar': '$ES_HOME/config',
      'zip': '$ES_HOME/config',
      'integ-test-zip': '$ES_HOME/config',
      'def': '/etc/elasticsearch',
    ],
    'path.env': [
      'deb': '/etc/default/elasticsearch',
      'rpm': '/etc/sysconfig/elasticsearch',
      /* There isn't one of these files for tar or zip but its important to
        make an empty string here so the script can properly skip it. */
      'def': '',
    ],

    'heap.min': defaultHeapSize,
    'heap.max': defaultHeapSize,

    'stopping.timeout': [
      'rpm': 86400,
    ],

    'scripts.footer': [
      /* Debian needs exit 0 on these scripts so we add it here and preserve
        the pretty footer. */
      'deb': "exit 0\n${footer}",
      'def': footer
    ],
  ]
  Map<String, String> result = [:]
  expansions = expansions.each { key, value ->
    if (value instanceof Map) {
      // 'def' is for default but its three characters like 'rpm' and 'deb'
      value = value[distributionType] ?: value['def']
      if (value == null) {
        return
      }
    }
    result[key] = value
  }
  return result
}<|MERGE_RESOLUTION|>--- conflicted
+++ resolved
@@ -40,7 +40,8 @@
   }
 }
 
-Collection distributions = project.subprojects.findAll { it.path.contains(':tools') == false }
+Collection distributions = project.subprojects.findAll {
+   it.path.contains(':tools') == false && it.name != 'bwc-zip' }
 
 /*****************************************************************************
  *                                Notice file                                *
@@ -81,17 +82,8 @@
     }
   }
   // We would like to make sure integ tests for the distribution run after
-<<<<<<< HEAD
-  // integ tests for the modules included in the distribution. However, gradle
-  // has a bug where depending on a task with a finalizer can sometimes not make
-  // the finalizer task follow the original task immediately. To work around this,
-  // we make the mustRunAfter the finalizer task itself.
-  // See https://discuss.gradle.org/t/cross-project-task-dependencies-ordering-screws-up-finalizers/13190
-  project.configure(project.subprojects.findAll { it.name != 'integ-test-zip' && it.name != 'bwc-zip' }) { Project distribution ->
-=======
   // integ tests for the modules included in the distribution.
-  project.configure(distributions.findAll { it.name != 'integ-test-zip' }) { Project distribution ->
->>>>>>> 63e14030
+  project.configure(distributions.findAll { it.name != 'integ-test-zip'}) { Project distribution ->
     distribution.afterEvaluate({
       // some integTest tasks will have multiple finalizers
       distribution.integTest.mustRunAfter module.tasks.find { t -> t.name.matches(".*integTest\$") }
@@ -125,12 +117,7 @@
   delete 'build'
 }
 
-<<<<<<< HEAD
-configure(subprojects.findAll { it.name != 'bwc-zip' }) {
-
-=======
 configure(distributions) {
->>>>>>> 63e14030
   /*****************************************************************************
    *                            Rest test config                               *
    *****************************************************************************/
