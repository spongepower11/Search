/*
 * Copyright Elasticsearch B.V. and/or licensed to Elasticsearch B.V. under one
 * or more contributor license agreements. Licensed under the Elastic License
 * 2.0 and the Server Side Public License, v 1; you may not use this file except
 * in compliance with, at your election, the Elastic License 2.0 or the Server
 * Side Public License, v 1.
 */


import org.apache.tools.ant.filters.FixCrLfFilter
import org.apache.tools.ant.filters.ReplaceTokens
import org.elasticsearch.gradle.VersionProperties
import org.elasticsearch.gradle.internal.ConcatFilesTask
import org.elasticsearch.gradle.internal.DependenciesInfoPlugin
import org.elasticsearch.gradle.internal.NoticeTask
import org.elasticsearch.gradle.internal.info.BuildParams
import org.elasticsearch.gradle.internal.test.HistoricalFeaturesMetadataPlugin

import java.nio.file.Files
import java.nio.file.Path

plugins {
  id 'base'
  id 'elasticsearch.distro'
}

configurations {
  log4jConfig
  dependencyInfos {
    attributes {
      attribute(Category.CATEGORY_ATTRIBUTE, project.getObjects().named(Category.class, Category.DOCUMENTATION))
    }
  }
  featuresMetadata {
    attributes {
      attribute(ArtifactTypeDefinition.ARTIFACT_TYPE_ATTRIBUTE, HistoricalFeaturesMetadataPlugin.FEATURES_METADATA_TYPE)
    }
  }
}

dependencies {
  featuresMetadata project(':server')
}

def thisProj = project
rootProject.allprojects { proj ->
    proj.plugins.withType(DependenciesInfoPlugin) {
      thisProj.dependencies.add("dependencyInfos", project.dependencies.project(path: proj.path))
    }
}

/*****************************************************************************
 *                  Third party dependencies report                          *
 *****************************************************************************/

// Concatenates the dependencies CSV files into a single file
tasks.register("generateDependenciesReport", ConcatFilesTask) {
  files = configurations.dependencyInfos
  headerLine = "name,version,url,license,sourceURL"
  target = new File(providers.systemProperty('csv')
                      .orElse("${project.buildDir}/reports/dependencies/es-dependencies.csv")
                      .get()
  )
  // explicitly add our dependency on the JDK
  String jdkVersion = VersionProperties.versions.get('bundled_jdk').split('@')[0]
  String jdkMajorVersion = jdkVersion.split('[+.]')[0]
  String sourceUrl = "https://github.com/openjdk/jdk${jdkMajorVersion}u/archive/refs/tags/jdk-${jdkVersion}.tar.gz"
  additionalLines << "OpenJDK,${jdkVersion},https://openjdk.java.net/,GPL-2.0-with-classpath-exception,${sourceUrl}".toString()

  // Explicitly add the dependency on the RHEL UBI Docker base image
  String[] rhelUbiFields = [
    'Red Hat Universal Base Image minimal',
    '8',
    'https://catalog.redhat.com/software/containers/ubi8/ubi-minimal/5c359a62bed8bd75a2c3fba8',
    'Custom;https://www.redhat.com/licenses/EULA_Red_Hat_Universal_Base_Image_English_20190422.pdf',
    'https://oss-dependencies.elastic.co/red-hat-universal-base-image-minimal/8/ubi-minimal-8-source.tar.gz'
  ]
  additionalLines << rhelUbiFields.join(',')
}

/*****************************************************************************
 *                                Notice file                                *
 *****************************************************************************/

// integ test zip only uses server, so a different notice file is needed there
def buildServerNoticeTaskProvider = tasks.register("buildServerNotice", NoticeTask)

// other distributions include notices from modules as well, which are added below later
def buildDefaultNoticeTaskProvider = tasks.register("buildDefaultNotice", NoticeTask) {
  licensesDir new File(project(':distribution').projectDir, 'licenses')
}

// The :server and :libs projects belong to all distributions
tasks.withType(NoticeTask).configureEach {
  licensesDir project(':server').file('licenses')
  source project(':server').file('src/main/java')
  project(':libs').subprojects.each { Project lib ->
    licensesDir lib.file('licenses')
    source lib.file('src/main/java')
  }
}

/*****************************************************************************
 *                                  Modules                                  *
 *****************************************************************************/
String defaultOutputs = 'build/outputs/default'
String systemdOutputs = 'build/outputs/systemd'
String integTestOutputs = 'build/outputs/integ-test-only'
String externalTestOutputs = 'build/outputs/external-test'

def processDefaultOutputsTaskProvider = tasks.register("processDefaultOutputs", Sync) {
  into defaultOutputs
}

def processSystemdOutputsTaskProvider = tasks.register("processSystemdOutputs", Sync) {
  into systemdOutputs
}

def processExternalTestOutputsTaskProvider = tasks.register("processExternalTestOutputs", Sync) {
  into externalTestOutputs
}

// Integ tests work over the rest http layer, so we need a transport included with the integ test zip.
// All transport modules are included so that they may be randomized for testing
def processIntegTestOutputsTaskProvider = tasks.register("processIntegTestOutputs", Sync) {
  into integTestOutputs
}

def integTestConfigFiles = fileTree("${integTestOutputs}/config") {
  builtBy processIntegTestOutputsTaskProvider
}

def integTestBinFiles = fileTree("${integTestOutputs}/bin") {
  builtBy processIntegTestOutputsTaskProvider
}

def defaultModulesFiles = fileTree("${defaultOutputs}/modules") {
  builtBy processDefaultOutputsTaskProvider
}

def defaultBinFiles = fileTree("${defaultOutputs}/bin") {
  builtBy processDefaultOutputsTaskProvider
}
def defaultConfigFiles = fileTree("${defaultOutputs}/config") {
  builtBy processDefaultOutputsTaskProvider
}

def systemdModuleFiles = fileTree("${systemdOutputs}/modules") {
  builtBy processSystemdOutputsTaskProvider
}

def buildIntegTestModulesTaskProvider = tasks.register("buildIntegTestModules") {
  dependsOn processIntegTestOutputsTaskProvider
  outputs.dir "${integTestOutputs}/modules"
}

def buildExternalTestModulesTaskProvider = tasks.register("buildExternalTestModules") {
  dependsOn "processExternalTestOutputs"
  outputs.dir "${externalTestOutputs}/modules"
}

def buildDefaultLog4jConfigTaskProvider = tasks.register("buildDefaultLog4jConfig") {
  mustRunAfter('processDefaultOutputs')

  def outputFile = file("${defaultOutputs}/log4j2.properties")
  def inputFiles = fileTree('src/config').matching { include 'log4j2.properties' }
  project(':modules').subprojects.each {
    inputFiles = inputFiles + it.fileTree('src/main/config').matching { include 'log4j2.properties' }
  }
  project(':x-pack:plugin').subprojects.each {
    inputFiles = inputFiles + it.fileTree('src/main/config').matching { include 'log4j2.properties' }
  }

  inputs.files(inputFiles)
  outputs.file outputFile

  doLast {
    outputFile.setText('', 'UTF-8')
    inputFiles.files.eachWithIndex(
      { f, i ->
        if (i != 0) {
          outputFile.append('\n\n', 'UTF-8')
        }
        outputFile.append(f.text, 'UTF-8')
      }
    )
  }
}

ext.restTestExpansions = [
  'expected.modules.count': 0
]
// we create the buildOssModules task above but fill it here so we can do a single
// loop over modules to also setup cross task dependencies and increment our modules counter
project.rootProject.subprojects.findAll { it.parent.path == ':modules' }.each { Project module ->
  if (module.name == 'systemd') {
    // the systemd module is only included in the package distributions
    return
  }
  File licenses = new File(module.projectDir, 'licenses')
  if (licenses.exists()) {
    buildDefaultNoticeTaskProvider.configure {
      licensesDir licenses
      source module.file('src/main/java')
    }
  }

  distro.copyModule(processDefaultOutputsTaskProvider, module)
  dependencies.add('featuresMetadata', module)
  if (module.name.startsWith('transport-') || (BuildParams.snapshotBuild == false && module.name == 'apm')) {
    distro.copyModule(processIntegTestOutputsTaskProvider, module)
  }

  restTestExpansions['expected.modules.count'] += 1
}

// use licenses from each of the bundled xpack plugins
Project xpack = project(':x-pack:plugin')
xpack.subprojects.findAll { it.parent == xpack }.each { Project xpackModule ->
  File licenses = new File(xpackModule.projectDir, 'licenses')
  if (licenses.exists()) {
    buildDefaultNoticeTaskProvider.configure {
      licensesDir licenses
      source xpackModule.file('src/main/java')
    }
  }
  distro.copyModule(processDefaultOutputsTaskProvider, xpackModule)
  dependencies.add('featuresMetadata', xpackModule)
  if (xpackModule.name.equals('core') || xpackModule.name.equals('security')) {
    distro.copyModule(processIntegTestOutputsTaskProvider, xpackModule)
  }
}

distro.copyModule(processSystemdOutputsTaskProvider, project(':modules:systemd'))

project(':test:external-modules').subprojects.each { Project testModule ->
  distro.copyModule(processExternalTestOutputsTaskProvider, testModule)
}

configure(subprojects.findAll { ['archives', 'packages'].contains(it.name) }) {

  apply plugin: 'elasticsearch.jdk-download'
  apply plugin: 'elasticsearch.repositories'

  // Setup all required JDKs
  project.jdks {
    ['darwin', 'windows', 'linux'].each { platform ->
      (platform == 'linux' || platform == 'darwin' ? ['x64', 'aarch64'] : ['x64']).each { architecture ->
        "bundled_${platform}_${architecture}" {
          it.platform = platform
          it.version = VersionProperties.bundledJdkVersion
          it.vendor = VersionProperties.bundledJdkVendor
          it.architecture = architecture
        }
      }
    }
  }

  // TODO: the map needs to be an input of the tasks, so that when it changes, the task will re-run...
  /*****************************************************************************
   *             Properties to expand when copying packaging files             *
   *****************************************************************************/
  configurations {
<<<<<<< HEAD
    ['libs', 'libsNativeDarwinAarch64', 'libsNativeLinuxAarch64', 'libsVersionChecker', 'libsCliLauncher', 'libsServerCli', 'libsWindowsServiceCli', 'libsPluginCli', 'libsKeystoreCli', 'libsSecurityCli', 'libsGeoIpCli', 'libsAnsiConsole'].each {
=======
    ['libs', 'libsVersionChecker', 'libsCliLauncher', 'libsServerCli', 'libsWindowsServiceCli', 'libsPluginCli', 'libsKeystoreCli', 'libsSecurityCli', 'libsGeoIpCli', 'libsAnsiConsole', 'libsNative'].each {
>>>>>>> d5000285
      create(it) {
        canBeConsumed = false
        canBeResolved = true
        attributes {
          attribute(Category.CATEGORY_ATTRIBUTE, objects.named(Category, Category.LIBRARY))
          attribute(Usage.USAGE_ATTRIBUTE, objects.named(Usage, Usage.JAVA_RUNTIME))
          attribute(Bundling.BUNDLING_ATTRIBUTE, objects.named(Bundling, Bundling.EXTERNAL))
        }
      }
    }
    all {
      resolutionStrategy.dependencySubstitution {
        substitute module("org.apache.logging.log4j:log4j-core") using project(":libs:elasticsearch-log4j") because "patched to remove JndiLookup clas"}
    }
  }

  dependencies {
    libs project(':server')
    // this is a special circumstance of a jar that is not a dependency of server, but needs to be in the module path
    libs project(':libs:elasticsearch-preallocate')
    libsNativeDarwinAarch64 project(path: ':libs:elasticsearch-vec', configuration: 'darwinAarch64')
    libsNativeLinuxAarch64 project(path: ':libs:elasticsearch-vec', configuration: 'linuxAarch64')

    libsVersionChecker project(':distribution:tools:java-version-checker')
    libsCliLauncher project(':distribution:tools:cli-launcher')
    libsServerCli project(':distribution:tools:server-cli')
    libsWindowsServiceCli project(':distribution:tools:windows-service-cli')
    libsAnsiConsole project(':distribution:tools:ansi-console')
    libsPluginCli project(':distribution:tools:plugin-cli')
    libsKeystoreCli project(path: ':distribution:tools:keystore-cli')
    libsSecurityCli project(':x-pack:plugin:security:cli')
    libsGeoIpCli project(':distribution:tools:geoip-cli')
    libsNative project(':libs:elasticsearch-native:elasticsearch-native-libraries')
  }

  project.ext {

    /*****************************************************************************
     *                   Common files in all distributions                       *
     *****************************************************************************/
    libFiles = { os, architecture ->
      copySpec {
        // Delay by using closures, since they have not yet been configured, so no jar task exists yet.
        from(configurations.libs)
        into('java-version-checker') {
          from(configurations.libsVersionChecker)
        }
        into('cli-launcher') {
          from(configurations.libsCliLauncher)
        }
        into('tools/server-cli') {
          from(configurations.libsServerCli)
        }
        into('tools/windows-service-cli') {
          from(configurations.libsWindowsServiceCli)
        }
        into('tools/geoip-cli') {
          from(configurations.libsGeoIpCli)
        }
        into('tools/plugin-cli') {
          from(configurations.libsPluginCli)
        }
        into('tools/keystore-cli') {
          from(configurations.libsKeystoreCli)
        }
        into('tools/security-cli') {
          from(configurations.libsSecurityCli)
        }
        into('tools/ansi-console') {
          from(configurations.libsAnsiConsole)
        }
        into('platform') {
          from(configurations.libsNative)
          if (os != null) {
            include (os + '-' + architecture + '/*')
          }
        }
      }
    }

    libNativeFiles = { // platform ->
      copySpec {
        //if (platform == 'darwin-aarch64') {
          from(configurations.libsNativeDarwinAarch64)
       //}
        // else linux-aarch64 ...
        from(configurations.libsNativeLinuxAarch64)
      }
    }

    modulesFiles = { os, architecture ->
      copySpec {
        eachFile {
          if (it.relativePath.segments[-2] == 'bin' || (os == 'darwin' && it.relativePath.segments[-2] == 'MacOS')) {
            // bin files, wherever they are within modules (eg platform specific) should be executable
            // and MacOS is an alternative to bin on macOS
            it.mode = 0755
          } else {
            it.mode = 0644
          }
        }
        List excludePlatforms = ['linux-x86_64', 'linux-aarch64', 'windows-x86_64', 'darwin-x86_64', 'darwin-aarch64']
        if (os != null) {
          String platform = os + '-' + architecture
          if (architecture == 'x64') {
            // ML platform dir uses the x86_64 nomenclature
            platform = os + '-x86_64'
          }
          excludePlatforms.remove(excludePlatforms.indexOf(platform))
        } else {
          excludePlatforms = []
        }
        from(defaultModulesFiles) {
          // geo registers the geo_shape mapper that is overridden by
          // the geo_shape mapper registered in the x-pack-spatial plugin
          exclude "**/geo/**"

          for (String excludePlatform : excludePlatforms) {
            exclude "**/platform/${excludePlatform}/**"
          }
        }
        if (BuildParams.isSnapshotBuild()) {
          from(buildExternalTestModulesTaskProvider)
        }
        if (project.path.startsWith(':distribution:packages')) {
          from(systemdModuleFiles)
        }
      }
    }

    integTestModulesFiles = copySpec {
      from buildIntegTestModulesTaskProvider
    }

    configFiles = { distributionType, isTestDistro ->
      copySpec {
        with copySpec {
          // main config files, processed with distribution specific substitutions
          from '../src/config'
          exclude 'log4j2.properties' // this is handled separately below
          filter("tokens" : expansionsForDistribution(distributionType, isTestDistro), ReplaceTokens.class)
        }
        from buildDefaultLog4jConfigTaskProvider
        from isTestDistro ? integTestConfigFiles : defaultConfigFiles
      }
    }

    binFiles = { distributionType, testDistro ->
      copySpec {
        // non-windows files, for all distributions
        with copySpec {
          from '../src/bin'
          exclude '*.exe'
          exclude '*.bat'
          eachFile { it.setMode(0755) }
          filter("tokens" : expansionsForDistribution(distributionType, testDistro), ReplaceTokens.class)
        }
        // windows files, only for zip
        if (distributionType == 'zip') {
          with copySpec {
            from '../src/bin'
            include '*.bat'
            filter(FixCrLfFilter, eol: FixCrLfFilter.CrLf.newInstance('crlf'))
            filter("tokens" : expansionsForDistribution(distributionType, testDistro), ReplaceTokens.class)
          }
          with copySpec {
            from '../src/bin'
            include '*.exe'
          }
        }
        // module provided bin files
        with copySpec {
          eachFile { it.setMode(0755) }
          from(testDistro ? integTestBinFiles : defaultBinFiles)
          if (distributionType != 'zip') {
            exclude '*.bat'
          }
        }
      }
    }

    noticeFile = { testDistro ->
      copySpec {
        if (testDistro) {
          from buildServerNoticeTaskProvider
        } else {
          from (buildDefaultNoticeTaskProvider) {
            fileMode = 0644
          }
        }
      }
    }

    jdkFiles = { Project project, String os, String architecture ->
      return copySpec {
        from project.jdks."bundled_${os}_${architecture}"
        exclude "demo/**"
        /*
         * The Contents/MacOS directory interferes with notarization, and is unused by our distribution, so we exclude
         * it from the build.
         */
        if ("darwin".equals(os)) {
          exclude "Contents/MacOS"
        }
        eachFile { FileCopyDetails details ->
          if (details.relativePath.segments[-2] == 'bin' || details.relativePath.segments[-1] == 'jspawnhelper') {
            details.mode = 0755
          }
          if (details.name == 'src.zip') {
            details.exclude()
          }
        }
      }
    }
  }
}

/**
 * Build some variables that are replaced in the packages. This includes both
 * scripts like bin/elasticsearch and bin/elasticsearch-plugin that a user might run and also
 * scripts like postinst which are run as part of the installation.
 *
 * <dl>
 *  <dt>package.name</dt>
 *  <dd>The name of the project. Its sprinkled throughout the scripts.</dd>
 *  <dt>package.version</dt>
 *  <dd>The version of the project. Its mostly used to find the exact jar name.
 *    </dt>
 *  <dt>path.conf</dt>
 *  <dd>The default directory from which to load configuration. This is used in
 *    the packaging scripts, but in that context it is always
 *    /etc/elasticsearch. Its also used in bin/elasticsearch-plugin, where it is
 *    /etc/elasticsearch for the os packages but $ESHOME/config otherwise.</dd>
 *  <dt>path.env</dt>
 *  <dd>The env file sourced before bin/elasticsearch to set environment
 *    variables. Think /etc/defaults/elasticsearch.</dd>
 *  <dt>scripts.footer</dt>
 *  <dd>Footer appended to control scripts embedded in the distribution that is
 *    (almost) entirely there for cosmetic reasons.</dd>
 * </dl>
 */
subprojects {
  ext.expansionsForDistribution = { distributionType, isTestDistro ->
    final String packagingPathData = "path.data: /var/lib/elasticsearch"
    final String pathLogs = "/var/log/elasticsearch"
    final String packagingPathLogs = "path.logs: ${pathLogs}"
    final String packagingLoggc = "${pathLogs}/gc.log"

    String licenseText
    if (isTestDistro) {
      licenseText = rootProject.file('licenses/SSPL-1.0+ELASTIC-LICENSE-2.0.txt').getText('UTF-8')
    } else {
      licenseText = rootProject.file('licenses/ELASTIC-LICENSE-2.0.txt').getText('UTF-8')
    }
    // license text needs to be indented with a single space
    licenseText = ' ' + licenseText.replace('\n', '\n ')

    String footer = "# Built for ${project.name}-${project.version} " +
      "(${distributionType})"
    Map<String, Object> expansions = [
      'project.name': project.name,
      'project.version': version,
      'project.minor.version': "${VersionProperties.elasticsearchVersion.major}.${VersionProperties.elasticsearchVersion.minor}",

      'path.conf': [
        'deb': '/etc/elasticsearch',
        'rpm': '/etc/elasticsearch',
        'def': '"$ES_HOME"/config'
      ],
      'path.data': [
        'deb': packagingPathData,
        'rpm': packagingPathData,
        'def': '#path.data: /path/to/data'
      ],
      'path.env': [
        'deb': '/etc/default/elasticsearch',
        'rpm': '/etc/sysconfig/elasticsearch',
        /* There isn't one of these files for tar or zip but its important to
          make an empty string here so the script can properly skip it. */
        'def': 'if [ -z "$ES_PATH_CONF" ]; then ES_PATH_CONF="$ES_HOME"/config; done',
      ],
      'source.path.env': [
        'deb': 'source /etc/default/elasticsearch',
        'rpm': 'source /etc/sysconfig/elasticsearch',
        'def': 'if [ -z "$ES_PATH_CONF" ]; then ES_PATH_CONF="$ES_HOME"/config; fi',
      ],
      'path.logs': [
        'deb': packagingPathLogs,
        'rpm': packagingPathLogs,
        'def': '#path.logs: /path/to/logs'
      ],
      'loggc': [
        'deb': packagingLoggc,
        'rpm': packagingLoggc,
        'def': 'logs/gc.log'
      ],

      'heap.dump.path': [
        'deb': "-XX:HeapDumpPath=/var/lib/elasticsearch",
        'rpm': "-XX:HeapDumpPath=/var/lib/elasticsearch",
        'def': "-XX:HeapDumpPath=data"
      ],

      'error.file': [
        'deb': "-XX:ErrorFile=/var/log/elasticsearch/hs_err_pid%p.log",
        'rpm': "-XX:ErrorFile=/var/log/elasticsearch/hs_err_pid%p.log",
        'def': "-XX:ErrorFile=logs/hs_err_pid%p.log"
      ],

      'scripts.footer': [
        /* Debian needs exit 0 on these scripts so we add it here and preserve
          the pretty footer. */
        'deb': "exit 0\n${footer}",
        'def': footer
      ],

      'es.distribution.type': [
        'deb': 'deb',
        'rpm': 'rpm',
        'tar': 'tar',
        'zip': 'zip'
      ],

      'license.name': [
        'deb': 'Elastic-License'
      ],

      'license.text': [
        'deb': licenseText,
      ],
    ]
    Map<String, String> result = [:]
    expansions.each { key, value ->
      if (value instanceof Map) {
        // 'def' is for default but its three characters like 'rpm' and 'deb'
        value = value[distributionType] ?: value['def']
        if (value == null) {
          return
        }
      }
      // expansions is String->Object but result is String->String, so we have to coerce the values
      result[key] = value.toString()
    }
    return result
  }

  ext.assertLinesInFile = { Path path, List<String> expectedLines ->
    final List<String> actualLines = Files.readAllLines(path)
    int line = 0
    for (final String expectedLine : expectedLines) {
      final String actualLine = actualLines.get(line)
      if (expectedLine != actualLine) {
        throw new GradleException("expected line [${line + 1}] in [${path}] to be [${expectedLine}] but was [${actualLine}]")
      }
      line++
    }
  }
}

['archives:windows-zip',
 'archives:darwin-tar',
 'archives:darwin-aarch64-tar',
 'archives:linux-aarch64-tar',
 'archives:linux-tar',
 'archives:integ-test-zip',
 'packages:rpm', 'packages:deb',
 'packages:aarch64-rpm', 'packages:aarch64-deb',
].forEach { subName ->
  Project subproject = project("${project.path}:${subName}")
  Configuration configuration = configurations.create(subproject.name)
  dependencies {
    "${configuration.name}" project(path: subproject.path, configuration:'default')
  }
}

// This artifact makes it possible for other projects to pull
// in the final log4j2.properties configuration, as it appears in the
// archive distribution.
artifacts.add('log4jConfig', file("${defaultOutputs}/log4j2.properties")) {
  type 'file'
  name 'log4j2.properties'
  builtBy 'buildDefaultLog4jConfig'
}

tasks.named('resolveAllDependencies') {
  // We don't want to build all our distribution artifacts when priming our dependency cache
  configs = []
}<|MERGE_RESOLUTION|>--- conflicted
+++ resolved
@@ -261,11 +261,7 @@
    *             Properties to expand when copying packaging files             *
    *****************************************************************************/
   configurations {
-<<<<<<< HEAD
-    ['libs', 'libsNativeDarwinAarch64', 'libsNativeLinuxAarch64', 'libsVersionChecker', 'libsCliLauncher', 'libsServerCli', 'libsWindowsServiceCli', 'libsPluginCli', 'libsKeystoreCli', 'libsSecurityCli', 'libsGeoIpCli', 'libsAnsiConsole'].each {
-=======
     ['libs', 'libsVersionChecker', 'libsCliLauncher', 'libsServerCli', 'libsWindowsServiceCli', 'libsPluginCli', 'libsKeystoreCli', 'libsSecurityCli', 'libsGeoIpCli', 'libsAnsiConsole', 'libsNative'].each {
->>>>>>> d5000285
       create(it) {
         canBeConsumed = false
         canBeResolved = true
