--- conflicted
+++ resolved
@@ -117,28 +117,6 @@
     PluginChanges getPluginChanges(PluginsConfig pluginsConfig, Optional<PluginsConfig> cachedPluginsConfig) throws PluginSyncException {
         final List<PluginDescriptor> existingPlugins = getExistingPlugins();
 
-<<<<<<< HEAD
-        final List<org.elasticsearch.plugins.cli.PluginDescriptor> pluginsThatShouldExist = getPluginsThatShouldExist(pluginsConfig);
-
-        final List<org.elasticsearch.plugins.cli.PluginDescriptor> pluginsThatActuallyExist = existingPlugins.stream()
-            .map(info -> new org.elasticsearch.plugins.cli.PluginDescriptor(info.getName()))
-            .collect(Collectors.toList());
-        final Set<String> existingPluginIds = pluginsThatActuallyExist.stream().map(org.elasticsearch.plugins.cli.PluginDescriptor::getId).collect(Collectors.toSet());
-
-        final List<org.elasticsearch.plugins.cli.PluginDescriptor> pluginsToInstall = difference(pluginsThatShouldExist, pluginsThatActuallyExist);
-        final List<org.elasticsearch.plugins.cli.PluginDescriptor> pluginsToRemove = difference(pluginsThatActuallyExist, pluginsThatShouldExist);
-
-        // Candidates for upgrade are any plugin that already exist and isn't about to be removed.
-        final List<org.elasticsearch.plugins.cli.PluginDescriptor> pluginsToMaybeUpgrade = difference(pluginsThatShouldExist, pluginsToRemove).stream()
-            .filter(each -> existingPluginIds.contains(each.getId()))
-            .collect(Collectors.toList());
-
-        final List<org.elasticsearch.plugins.cli.PluginDescriptor> pluginsToUpgrade = getPluginsToUpgrade(pluginsToMaybeUpgrade, cachedPluginsConfig, existingPlugins);
-
-        pluginsToRemove.sort(Comparator.comparing(org.elasticsearch.plugins.cli.PluginDescriptor::getId));
-        pluginsToInstall.sort(Comparator.comparing(org.elasticsearch.plugins.cli.PluginDescriptor::getId));
-        pluginsToMaybeUpgrade.sort(Comparator.comparing(org.elasticsearch.plugins.cli.PluginDescriptor::getId));
-=======
         final List<InstallablePlugin> pluginsThatShouldExist = getPluginsThatShouldExist(pluginsConfig);
 
         final List<InstallablePlugin> pluginsThatActuallyExist = existingPlugins.stream()
@@ -159,7 +137,6 @@
         pluginsToRemove.sort(Comparator.comparing(InstallablePlugin::getId));
         pluginsToInstall.sort(Comparator.comparing(InstallablePlugin::getId));
         pluginsToMaybeUpgrade.sort(Comparator.comparing(InstallablePlugin::getId));
->>>>>>> 0a39b247
 
         return new PluginChanges(pluginsToRemove, pluginsToInstall, pluginsToUpgrade);
     }
@@ -176,21 +153,12 @@
      * they are currently installed. However, this also means that we need to emit our own warning
      * that installation by plugin is deprecated.
      */
-<<<<<<< HEAD
-    private List<org.elasticsearch.plugins.cli.PluginDescriptor> getPluginsThatShouldExist(PluginsConfig pluginsConfig) {
-        final List<org.elasticsearch.plugins.cli.PluginDescriptor> pluginsThatShouldExist = new ArrayList<>(pluginsConfig.getPlugins());
-
-        final Iterator<org.elasticsearch.plugins.cli.PluginDescriptor> shouldExistIterator = pluginsThatShouldExist.iterator();
-        while (shouldExistIterator.hasNext()) {
-            final org.elasticsearch.plugins.cli.PluginDescriptor each = shouldExistIterator.next();
-=======
     private List<InstallablePlugin> getPluginsThatShouldExist(PluginsConfig pluginsConfig) {
         final List<InstallablePlugin> pluginsThatShouldExist = new ArrayList<>(pluginsConfig.getPlugins());
 
         final Iterator<InstallablePlugin> shouldExistIterator = pluginsThatShouldExist.iterator();
         while (shouldExistIterator.hasNext()) {
             final InstallablePlugin each = shouldExistIterator.next();
->>>>>>> 0a39b247
             if (InstallPluginAction.PLUGINS_CONVERTED_TO_MODULES.contains(each.getId())) {
                 terminal.errorPrintln(
                     "[" + each.getId() + "] is no longer a plugin but instead a module packaged with this distribution of Elasticsearch"
@@ -235,22 +203,13 @@
         }
     }
 
-<<<<<<< HEAD
-    private List<org.elasticsearch.plugins.cli.PluginDescriptor> getPluginsToUpgrade(
-        List<org.elasticsearch.plugins.cli.PluginDescriptor> pluginsToMaybeUpgrade,
-=======
     private List<InstallablePlugin> getPluginsToUpgrade(
         List<InstallablePlugin> pluginsToMaybeUpgrade,
->>>>>>> 0a39b247
         Optional<PluginsConfig> cachedPluginsConfig,
         List<PluginDescriptor> existingPlugins
     ) {
         final Map<String, String> cachedPluginIdToLocation = cachedPluginsConfig.map(
-<<<<<<< HEAD
-            config -> config.getPlugins().stream().collect(Collectors.toMap(org.elasticsearch.plugins.cli.PluginDescriptor::getId, org.elasticsearch.plugins.cli.PluginDescriptor::getLocation))
-=======
             config -> config.getPlugins().stream().collect(Collectors.toMap(InstallablePlugin::getId, InstallablePlugin::getLocation))
->>>>>>> 0a39b247
         ).orElse(Map.of());
 
         return pluginsToMaybeUpgrade.stream().filter(eachPlugin -> {
@@ -344,21 +303,13 @@
     /**
      * Returns a list of all elements in {@code left} that are not present in {@code right}.
      * <p>
-<<<<<<< HEAD
-     * Comparisons are based solely using {@link org.elasticsearch.plugins.cli.PluginDescriptor#getId()}.
-=======
      * Comparisons are based solely using {@link InstallablePlugin#getId()}.
->>>>>>> 0a39b247
      *
      * @param left the items that may be retained
      * @param right the items that may be removed
      * @return a list of the remaining elements
      */
-<<<<<<< HEAD
-    private static List<org.elasticsearch.plugins.cli.PluginDescriptor> difference(List<org.elasticsearch.plugins.cli.PluginDescriptor> left, List<org.elasticsearch.plugins.cli.PluginDescriptor> right) {
-=======
     private static List<InstallablePlugin> difference(List<InstallablePlugin> left, List<InstallablePlugin> right) {
->>>>>>> 0a39b247
         return left.stream().filter(eachDescriptor -> {
             final String id = eachDescriptor.getId();
             return right.stream().anyMatch(p -> p.getId().equals(id)) == false;
@@ -366,15 +317,9 @@
     }
 
     private void logRequiredChanges(PluginChanges changes) {
-<<<<<<< HEAD
-        final BiConsumer<String, List<org.elasticsearch.plugins.cli.PluginDescriptor>> printSummary = (action, plugins) -> {
-            if (plugins.isEmpty() == false) {
-                List<String> pluginIds = plugins.stream().map(org.elasticsearch.plugins.cli.PluginDescriptor::getId).toList();
-=======
         final BiConsumer<String, List<InstallablePlugin>> printSummary = (action, plugins) -> {
             if (plugins.isEmpty() == false) {
                 List<String> pluginIds = plugins.stream().map(InstallablePlugin::getId).toList();
->>>>>>> 0a39b247
                 this.terminal.errorPrintln(String.format(Locale.ROOT, "Plugins to be %s: %s", action, pluginIds));
             }
         };
@@ -386,19 +331,11 @@
 
     // @VisibleForTesting
     static class PluginChanges {
-<<<<<<< HEAD
-        final List<org.elasticsearch.plugins.cli.PluginDescriptor> remove;
-        final List<org.elasticsearch.plugins.cli.PluginDescriptor> install;
-        final List<org.elasticsearch.plugins.cli.PluginDescriptor> upgrade;
-
-        PluginChanges(List<org.elasticsearch.plugins.cli.PluginDescriptor> remove, List<org.elasticsearch.plugins.cli.PluginDescriptor> install, List<org.elasticsearch.plugins.cli.PluginDescriptor> upgrade) {
-=======
         final List<InstallablePlugin> remove;
         final List<InstallablePlugin> install;
         final List<InstallablePlugin> upgrade;
 
         PluginChanges(List<InstallablePlugin> remove, List<InstallablePlugin> install, List<InstallablePlugin> upgrade) {
->>>>>>> 0a39b247
             this.remove = Objects.requireNonNull(remove);
             this.install = Objects.requireNonNull(install);
             this.upgrade = Objects.requireNonNull(upgrade);
