--- conflicted
+++ resolved
@@ -399,11 +399,7 @@
         return String.format(Locale.ROOT, "%s/%s-%s.zip", baseUrl, pluginId, Build.current().qualifiedVersion());
     }
 
-<<<<<<< HEAD
-    private String nonReleaseUrl(final String hostname, final String version, final String stagingHash, final String pluginId) {
-=======
-    private static String nonReleaseUrl(final String hostname, final Version version, final String stagingHash, final String pluginId) {
->>>>>>> 17659f8a
+    private static String nonReleaseUrl(final String hostname, final String version, final String stagingHash, final String pluginId) {
         return String.format(
             Locale.ROOT,
             "https://%s.elastic.co/%s-%s/downloads/elasticsearch-plugins/%s",
