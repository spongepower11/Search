/*
 * Copyright Elasticsearch B.V. and/or licensed to Elasticsearch B.V. under one
 * or more contributor license agreements. Licensed under the Elastic License
 * 2.0 and the Server Side Public License, v 1; you may not use this file except
 * in compliance with, at your election, the Elastic License 2.0 or the Server
 * Side Public License, v 1.
 */

package org.elasticsearch.plugins.cli;

import joptsimple.OptionSet;
import joptsimple.OptionSpec;

import org.elasticsearch.cli.EnvironmentAwareCommand;
import org.elasticsearch.cli.ExitCodes;
import org.elasticsearch.cli.Terminal;
import org.elasticsearch.cli.UserException;
import org.elasticsearch.env.Environment;
import org.elasticsearch.plugins.PluginDescriptor;
import org.elasticsearch.plugins.PluginInfo;
import org.elasticsearch.plugins.cli.action.InstallPluginAction;
import org.elasticsearch.plugins.cli.action.InstallPluginException;

import java.nio.file.Files;
import java.nio.file.Path;
import java.util.Arrays;
import java.util.List;
import java.util.stream.Collectors;

/**
 * A command for the plugin cli to install a plugin into elasticsearch.
 * <p>
 * The install command takes a plugin id, which may be any of the following:
 * <ul>
 * <li>An official elasticsearch plugin name</li>
 * <li>Maven coordinates to a plugin zip</li>
 * <li>A URL to a plugin zip</li>
 * </ul>
 * <p>
 * Plugins are packaged as zip files. Each packaged plugin must contain a plugin properties file.
 * See {@link PluginInfo}.
 * <p>
 * The installation process first extracts the plugin files into a temporary
 * directory in order to verify the plugin satisfies the following requirements:
 * <ul>
 * <li>Jar hell does not exist, either between the plugin's own jars, or with elasticsearch</li>
 * <li>The plugin is not a module already provided with elasticsearch</li>
 * <li>If the plugin contains extra security permissions, the policy file is validated</li>
 * </ul>
 * <p>
 * A plugin may also contain an optional {@code bin} directory which contains scripts. The
 * scripts will be installed into a subdirectory of the elasticsearch bin directory, using
 * the name of the plugin, and the scripts will be marked executable.
 * <p>
 * A plugin may also contain an optional {@code config} directory which contains configuration
 * files specific to the plugin. The config files be installed into a subdirectory of the
 * elasticsearch config directory, using the name of the plugin. If any files to be installed
 * already exist, they will be skipped.
 */
public class InstallPluginCommand extends EnvironmentAwareCommand {

    private final OptionSpec<Void> batchOption;
    private final OptionSpec<String> arguments;

    // exit codes for install
    /**
     * A plugin with the same name is already installed.
     */
    static final int PLUGIN_EXISTS = 1;
    /**
     * The plugin zip is not properly structured.
     */
    static final int PLUGIN_MALFORMED = 2;

    InstallPluginCommand() {
        super("Install a plugin");
        this.batchOption = parser.acceptsAll(
            Arrays.asList("b", "batch"),
            "Enable batch mode explicitly, automatic confirmation of security permission"
        );
        this.arguments = parser.nonOptions("plugin id");
    }

    @Override
    protected void printAdditionalHelp(Terminal terminal) {
        terminal.println("The following official plugins may be installed by name:");
        for (String plugin : InstallPluginAction.OFFICIAL_PLUGINS) {
            terminal.println("  " + plugin);
        }
        terminal.println("");
    }

    @Override
    protected void execute(Terminal terminal, OptionSet options, Environment env) throws Exception {
        final Path pluginsConfig = env.configFile().resolve("elasticsearch-plugins.yml");
        if (Files.exists(pluginsConfig)) {
            throw new UserException(
                ExitCodes.USAGE,
                "Plugins config [" + pluginsConfig + "] exists, please use [elasticsearch-plugin sync] instead"
            );
        }

        List<PluginDescriptor> plugins = arguments.values(options)
            .stream()
            // We only have one piece of data, which could be an ID or could be a location, so we use it for both
            .map(id -> new PluginDescriptor(id, id))
            .collect(Collectors.toList());
        final boolean isBatch = options.has(batchOption);

<<<<<<< HEAD
        InstallPluginAction action = new InstallPluginAction(new TerminalLogger(terminal), env, isBatch);
        action.execute(plugins);
=======
        if (plugins.isEmpty()) {
            throw new UserException(ExitCodes.USAGE, "at least one plugin ID is required");
        }

        InstallPluginAction action = new InstallPluginAction(terminal, env, isBatch);
        try {
            action.execute(plugins);
        } catch (InstallPluginException e) {
            int exitCode;

            switch (e.getProblem()) {
                case DUPLICATE_PLUGIN_ID:
                case UNKNOWN_PLUGIN:
                default:
                    exitCode = ExitCodes.USAGE;
                    break;

                case NO_XPACK:
                case RELEASE_SNAPSHOT_MISMATCH:
                    exitCode = ExitCodes.CONFIG;
                    break;

                case INVALID_CHECKSUM:
                case MISSING_CHECKSUM:
                    exitCode = ExitCodes.IO_ERROR;
                    break;

                case INVALID_SIGNATURE:
                    exitCode = ExitCodes.DATA_ERROR;
                    break;

                case PLUGIN_MALFORMED:
                    exitCode = PLUGIN_MALFORMED;
                    break;

                case PLUGIN_EXISTS:
                    exitCode = PLUGIN_EXISTS;
                    break;

                case INCOMPATIBLE_LICENSE:
                    exitCode = ExitCodes.NOPERM;
                    break;

                case INSTALLATION_FAILED:
                    exitCode = 1;
                    break;
            }

            throw new UserException(exitCode, e.getMessage(), e);
        }
>>>>>>> b9d78ac8
    }
}<|MERGE_RESOLUTION|>--- conflicted
+++ resolved
@@ -107,10 +107,6 @@
             .collect(Collectors.toList());
         final boolean isBatch = options.has(batchOption);
 
-<<<<<<< HEAD
-        InstallPluginAction action = new InstallPluginAction(new TerminalLogger(terminal), env, isBatch);
-        action.execute(plugins);
-=======
         if (plugins.isEmpty()) {
             throw new UserException(ExitCodes.USAGE, "at least one plugin ID is required");
         }
@@ -161,6 +157,5 @@
 
             throw new UserException(exitCode, e.getMessage(), e);
         }
->>>>>>> b9d78ac8
     }
 }