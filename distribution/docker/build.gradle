import org.elasticsearch.gradle.Architecture
import org.elasticsearch.gradle.DockerBase
import org.elasticsearch.gradle.LoggedExec
import org.elasticsearch.gradle.VersionProperties
import org.elasticsearch.gradle.docker.DockerBuildTask
import org.elasticsearch.gradle.docker.ShellRetry
import org.elasticsearch.gradle.info.BuildParams
import org.elasticsearch.gradle.testfixtures.TestFixturesPlugin

import java.nio.file.Path

apply plugin: 'elasticsearch.standalone-rest-test'
apply plugin: 'elasticsearch.test.fixtures'
apply plugin: 'elasticsearch.internal-distribution-download'
apply plugin: 'elasticsearch.rest-resources'

// Define a repository that allows Gradle to fetch a resource from GitHub. This
// is only used to fetch the `tini` binary, when building the Iron Bank docker image
// for testing purposes.
repositories {
  ivy {
    url 'https://github.com/'

    patternLayout {
      artifact '/[organisation]/[module]/releases/download/v[revision]/[ext]'
    }

    // This is required in Gradle 6.0+ as metadata file (ivy.xml)
    // is mandatory. Docs linked below this code section
    metadataSources { artifact() }
  }
}

testFixtures.useFixture()

configurations {
  aarch64DockerSource
  dockerSource
  transformLog4jJar
  tini
}

dependencies {
  aarch64DockerSource project(path: ":distribution:archives:linux-aarch64-tar", configuration: 'default')
  dockerSource project(path: ":distribution:archives:linux-tar", configuration: 'default')
  transformLog4jJar project(path: ":distribution:docker:transform-log4j-config", configuration: 'default')
  tini 'krallin:tini:0.19.0@tini-amd64'
}

<<<<<<< HEAD
testClusters.all {
  setting 'xpack.security.enabled', 'false'
}

ext.expansions = { Architecture architecture, DockerBase base, boolean local ->
  String classifier
  if (local) {
    if (architecture == Architecture.AARCH64) {
      classifier = "linux-aarch64"
    } else if (architecture == Architecture.X64) {
      classifier = "linux-x86_64"
    } else {
      throw new IllegalArgumentException("Unsupported architecture [" + architecture + "]")
    }
  } else {
    /* When sourcing the Elasticsearch build remotely, the same Dockerfile needs
     * to be able to fetch the artifact for any supported platform. We can't make
     * the decision here. Bash will interpolate the `arch` command for us. */
    classifier = "linux-\$(arch)"
  }

  final String elasticsearch = "elasticsearch-${VersionProperties.elasticsearch}-${classifier}.tar.gz"

  String buildArgs = '#'
=======
ext.expansions = { Architecture architecture, DockerBase base ->
  String buildArgs = ''
>>>>>>> 06010b96
  if (base == DockerBase.IRON_BANK) {
    buildArgs = """
ARG BASE_REGISTRY=nexus-docker-secure.levelup-nexus.svc.cluster.local:18082
ARG BASE_IMAGE=redhat/ubi/ubi8
ARG BASE_TAG=8.3
"""
  }

  def (major,minor) = VersionProperties.elasticsearch.split("\\.")

  return [
    'base_image'          : base.getImage(),
    'bin_dir'             : base == DockerBase.IRON_BANK ? 'scripts' : 'bin',
    'build_args'          : buildArgs,
    'build_date'          : BuildParams.buildDate,
    'config_dir'          : base == DockerBase.IRON_BANK ? 'scripts' : 'config',
    'git_revision'        : BuildParams.gitRevision,
    'license'             : 'Elastic-License-2.0',
    'package_manager'     : base == DockerBase.UBI ? 'microdnf' : 'yum',
    'docker_base'         : base.name().toLowerCase(),
    'version'             : VersionProperties.elasticsearch,
    'major_minor_version' : "${major}.${minor}",
    'retry'               : ShellRetry
  ]
}

/**
 * This filter squashes long runs of newlines so that the output
 * is a little more aesthetically pleasing.
 */
class SquashNewlinesFilter extends FilterReader {
  SquashNewlinesFilter(Reader input) {
    super(new StringReader(input.text.replaceAll("\n{2,}", "\n\n")))
  }
}

private static String taskName(String prefix, Architecture architecture, DockerBase base, String suffix) {
  return prefix +
    (architecture == Architecture.AARCH64 ? 'Aarch64' : '') +
    (base == DockerBase.UBI ? 'Ubi' : (base == DockerBase.IRON_BANK ? 'IronBank' : '')) +
    suffix
}

ext.dockerBuildContext = { Architecture architecture, DockerBase base ->
  copySpec {
    final Map<String,String> varExpansions = expansions(architecture, base)
    final Path projectDir = project.projectDir.toPath()

    if (base == DockerBase.IRON_BANK) {
      into('scripts') {
        from projectDir.resolve("src/docker/bin")
        from projectDir.resolve("src/docker/config")
      }
      from(projectDir.resolve("src/docker/iron_bank")) {
        expand(varExpansions)
      }
    } else {
      into('bin') {
        from projectDir.resolve("src/docker/bin")
      }

      into('config') {
        from projectDir.resolve("src/docker/config")
      }
    }

    from(project.projectDir.toPath().resolve("src/docker/Dockerfile")) {
      expand(varExpansions)
      filter SquashNewlinesFilter
    }
  }
}

def createAndSetWritable(Object... locations) {
  locations.each { location ->
    File file = file(location)
    file.mkdirs()
    file.setWritable(true, false)
  }
}

tasks.register("copyNodeKeyMaterial", Sync) {
  from project(':x-pack:plugin:core')
    .files(
      'src/test/resources/org/elasticsearch/xpack/security/transport/ssl/certs/simple/testnode.pem',
      'src/test/resources/org/elasticsearch/xpack/security/transport/ssl/certs/simple/testnode.crt'
    )
  into "${buildDir}/certs"
  doLast {
    file("${buildDir}/certs").setReadable(true, false)
    file("${buildDir}/certs/testnode.pem").setReadable(true, false)
    file("${buildDir}/certs/testnode.crt").setReadable(true, false)
  }
}

elasticsearch_distributions {
  Architecture.values().each { eachArchitecture ->
    "docker_${ eachArchitecture == Architecture.AARCH64 ? '_aarch64' : '' }" {
      architecture = eachArchitecture
      type = 'docker'
      version = VersionProperties.getElasticsearch()
      failIfUnavailable = false // This ensures we don't attempt to build images if docker is unavailable
    }
  }
}

tasks.named("preProcessFixture").configure {
  dependsOn elasticsearch_distributions.matching { it.architecture == Architecture.current() }
  dependsOn "copyNodeKeyMaterial"
  doLast {
    // tests expect to have an empty repo
    project.delete(
      "${buildDir}/repo",
    )
    createAndSetWritable(
      "${buildDir}/repo",
      "${buildDir}/logs/default-1",
      "${buildDir}/logs/default-2",
    )
  }
}

tasks.named("processTestResources").configure {
  from project(':x-pack:plugin:core')
    .files(
      'src/test/resources/org/elasticsearch/xpack/security/transport/ssl/certs/simple/testnode.pem',
      'src/test/resources/org/elasticsearch/xpack/security/transport/ssl/certs/simple/testnode.crt'
    )
}

tasks.register("integTest", Test) {
  outputs.doNotCacheIf('Build cache is disabled for Docker tests') { true }
  maxParallelForks = '1'
  include '**/*IT.class'
}

tasks.named("check").configure {
  dependsOn "integTest"
}

// We build the images used in compose locally, but the pull command insists on using a repository
// thus we must disable it to prevent it from doing so.
// Everything will still be pulled since we will build the local images on a pull
tasks.named("composePull").configure {
  enabled = false
}

void addBuildDockerContextTask(Architecture architecture, DockerBase base) {
  String binDirectory = base == DockerBase.IRON_BANK ? 'scripts' : 'bin'
  String arch = architecture == Architecture.AARCH64 ? '-aarch64' : ''

  final TaskProvider<DockerBuildTask> buildContextTask =
    tasks.register(taskName('build', architecture, base, 'DockerContext'), Tar) {
      archiveExtension = 'tar.gz'
      compression = Compression.GZIP
      archiveClassifier = "docker-build-context${arch}"
      archiveBaseName = "elasticsearch${base.suffix}"
      with dockerBuildContext(architecture, base)

      into (binDirectory) {
        from configurations.transformLog4jJar
      }

      onlyIf { Architecture.current() == architecture }
    }
}

void addUnpackDockerContextTask(Architecture architecture, DockerBase base) {
  tasks.register(taskName("transform", architecture, base, "DockerContext"), Sync) {
    TaskProvider<Tar> buildContextTask = tasks.named(taskName("build", architecture, base, "DockerContext"))
    dependsOn(buildContextTask)

    String arch = architecture == Architecture.AARCH64 ? '-aarch64' : ''
    String archiveName = "elasticsearch${base.suffix}-${VersionProperties.elasticsearch}-docker-build-context${arch}"
    String distributionName = "elasticsearch-${VersionProperties.elasticsearch}-linux-${architecture.classifier}.tar.gz"

    from(tarTree("${project.buildDir}/distributions/${archiveName}.tar.gz")) {
      eachFile { FileCopyDetails details ->
        if (details.name.equals("Dockerfile")) {
          filter { it.replaceAll('^RUN curl.*artifacts-no-kpi.*$', "COPY ${distributionName} /opt/elasticsearch.tar.gz")}
        }
      }
    }
    into "${project.buildDir}/docker-context/${archiveName}"

    // Since we replaced the remote URL in the Dockerfile, copy in the required file
    if (architecture == Architecture.AARCH64) {
      from configurations.aarch64DockerSource
    } else {
      from configurations.dockerSource
    }

    if (base == DockerBase.IRON_BANK) {
      from (configurations.tini) {
        rename { _ -> 'tini' }
      }
    }

    expansions(architecture, base).findAll { it.key != 'build_date' }.each { k, v ->
      inputs.property(k, { v.toString() })
    }

    onlyIf { Architecture.current() == architecture }
  }
}


private List<String> generateTags(DockerBase base) {
  String version = VersionProperties.elasticsearch
  return [
    "elasticsearch${base.suffix}:test",
    "elasticsearch${base.suffix}:${version}",
    "docker.elastic.co/elasticsearch/elasticsearch${base.suffix}:${version}"
  ]
}

void addBuildDockerImageTask(Architecture architecture, DockerBase base) {
  final TaskProvider<DockerBuildTask> buildDockerImageTask =
    tasks.register(taskName("build", architecture, base, "DockerImage"), DockerBuildTask) {

      TaskProvider<Tar> transformTask = tasks.named(taskName("transform", architecture, base, "DockerContext"))
      dependsOn(transformTask)

      dockerContext.fileProvider(transformTask.map { it.destinationDir })

      tags = generateTags(base)

      if (base == DockerBase.IRON_BANK) {
        Map<String, String> buildArgsMap = [
          'BASE_REGISTRY': 'docker.elastic.co',
          'BASE_IMAGE': 'ubi8/ubi',
          'BASE_TAG': 'latest'
        ]

        // Iron Bank has a single, parameterized base image
        String baseImage = base.image
        for (String key : buildArgsMap.keySet()) {
          baseImage = baseImage.replace('${' + key + '}', buildArgsMap.get(key))
        }

        baseImages = [baseImage]
        buildArgs = buildArgsMap
      } else if (base == DockerBase.CENTOS) {
        baseImages = ['alpine:latest', base.image]
      } else {
        baseImages = [base.image]
      }

      onlyIf { Architecture.current() == architecture }
    }

  tasks.named("assemble").configure {
    dependsOn(buildDockerImageTask)
  }
}


for (final Architecture architecture : Architecture.values()) {
  for (final DockerBase base : DockerBase.values()) {
    addBuildDockerContextTask(architecture, base)
    addUnpackDockerContextTask(architecture, base)
    addBuildDockerImageTask(architecture, base)
  }
}

/*
 * The export subprojects write out the generated Docker images to disk, so
 * that they can be easily reloaded, for example into a VM for distribution testing
 */
subprojects { Project subProject ->
  if (subProject.name.endsWith('-export')) {
    apply plugin: 'distribution'

    final Architecture architecture = subProject.name.contains('aarch64-') ? Architecture.AARCH64 : Architecture.X64
    DockerBase base = DockerBase.CENTOS
    if (subProject.name.contains('ubi-')) {
      base = DockerBase.UBI
    } else if (subProject.name.contains('ironbank-')) {
      base = DockerBase.IRON_BANK
    }

    final String arch = architecture == Architecture.AARCH64 ? '-aarch64' : ''
    final String extension = base == DockerBase.UBI ? 'ubi.tar' : (base == DockerBase.IRON_BANK ? 'ironbank.tar' : 'docker.tar')
    final String artifactName = "elasticsearch${arch}${base.suffix}_test"

    final String exportTaskName = taskName("export", architecture, base, 'DockerImage')
    final String buildTaskName = taskName('build', architecture, base, 'DockerImage')
    final String tarFile = "${parent.projectDir}/build/${artifactName}_${VersionProperties.elasticsearch}.${extension}"

    tasks.register(exportTaskName, LoggedExec) {
      inputs.file("${parent.projectDir}/build/markers/${buildTaskName}.marker")
      executable 'docker'
      outputs.file(tarFile)
      args "save",
        "-o",
        tarFile,
        "elasticsearch${base.suffix}:test"

      dependsOn(parent.path + ":" + buildTaskName)
      onlyIf { Architecture.current() == architecture }
    }

    artifacts.add('default', file(tarFile)) {
      type 'tar'
      name artifactName
      builtBy exportTaskName
    }

    tasks.named("assemble").configure {
      dependsOn(exportTaskName)
    }
  }
}<|MERGE_RESOLUTION|>--- conflicted
+++ resolved
@@ -47,35 +47,13 @@
   tini 'krallin:tini:0.19.0@tini-amd64'
 }
 
-<<<<<<< HEAD
+
 testClusters.all {
   setting 'xpack.security.enabled', 'false'
 }
 
-ext.expansions = { Architecture architecture, DockerBase base, boolean local ->
-  String classifier
-  if (local) {
-    if (architecture == Architecture.AARCH64) {
-      classifier = "linux-aarch64"
-    } else if (architecture == Architecture.X64) {
-      classifier = "linux-x86_64"
-    } else {
-      throw new IllegalArgumentException("Unsupported architecture [" + architecture + "]")
-    }
-  } else {
-    /* When sourcing the Elasticsearch build remotely, the same Dockerfile needs
-     * to be able to fetch the artifact for any supported platform. We can't make
-     * the decision here. Bash will interpolate the `arch` command for us. */
-    classifier = "linux-\$(arch)"
-  }
-
-  final String elasticsearch = "elasticsearch-${VersionProperties.elasticsearch}-${classifier}.tar.gz"
-
-  String buildArgs = '#'
-=======
 ext.expansions = { Architecture architecture, DockerBase base ->
   String buildArgs = ''
->>>>>>> 06010b96
   if (base == DockerBase.IRON_BANK) {
     buildArgs = """
 ARG BASE_REGISTRY=nexus-docker-secure.levelup-nexus.svc.cluster.local:18082
