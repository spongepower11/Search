/*
 * Copyright Elasticsearch B.V. and/or licensed to Elasticsearch B.V. under one
 * or more contributor license agreements. Licensed under the Elastic License;
 * you may not use this file except in compliance with the Elastic License.
 */
package org.elasticsearch.xpack.spatial.index.mapper;

import org.apache.lucene.document.StoredField;
import org.apache.lucene.document.XYDocValuesField;
import org.apache.lucene.document.XYPointField;
import org.apache.lucene.index.IndexableField;
import org.apache.lucene.search.Query;
import org.elasticsearch.common.Explicit;
import org.elasticsearch.common.geo.ShapeRelation;
import org.elasticsearch.geometry.Geometry;
import org.elasticsearch.geometry.Point;
import org.elasticsearch.index.mapper.AbstractPointGeometryFieldMapper;
import org.elasticsearch.index.mapper.ContentPath;
import org.elasticsearch.index.mapper.FieldMapper;
import org.elasticsearch.index.mapper.MappedFieldType;
import org.elasticsearch.index.mapper.ParseContext;
import org.elasticsearch.index.query.QueryShardContext;
import org.elasticsearch.xpack.spatial.common.CartesianPoint;
import org.elasticsearch.xpack.spatial.index.mapper.PointFieldMapper.ParsedCartesianPoint;
import org.elasticsearch.xpack.spatial.index.query.ShapeQueryPointProcessor;

import java.util.ArrayList;
import java.util.Arrays;
import java.util.Collections;
import java.util.List;
import java.util.Map;

/**
 * Field Mapper for point type.
 *
 * Uses lucene 8 XYPoint encoding
 */
public class PointFieldMapper extends AbstractPointGeometryFieldMapper<List<ParsedCartesianPoint>, List<? extends CartesianPoint>> {
    public static final String CONTENT_TYPE = "point";

    public static class CartesianPointParser extends PointParser<ParsedCartesianPoint> {

        public CartesianPointParser(String name, ParsedPoint nullValue, boolean ignoreZValue, boolean ignoreMalformed) {
            super(name, ParsedCartesianPoint::new, (parser, point) -> {
                ParsedCartesianPoint.parsePoint(parser, point, ignoreZValue);
                return point;
            }, (ParsedCartesianPoint) nullValue, ignoreZValue, ignoreMalformed);
        }
    }

    private static Builder builder(FieldMapper in) {
        return ((PointFieldMapper)in).builder;
    }

    public static class Builder extends FieldMapper.Builder {

        final Parameter<Boolean> indexed = Parameter.indexParam(m -> builder(m).indexed.get(), true);
        final Parameter<Boolean> hasDocValues = Parameter.docValuesParam(m -> builder(m).hasDocValues.get(), true);
        final Parameter<Boolean> stored = Parameter.storeParam(m -> builder(m).stored.get(), false);

        final Parameter<Explicit<Boolean>> ignoreMalformed;
        final Parameter<Explicit<Boolean>> ignoreZValue = ignoreZValueParam(m -> builder(m).ignoreZValue.get());
        final Parameter<ParsedPoint> nullValue;
        final Parameter<Map<String, String>> meta = Parameter.metaParam();

        public Builder(String name, boolean ignoreMalformedByDefault) {
            super(name);
            this.ignoreMalformed = ignoreMalformedParam(m -> builder(m).ignoreMalformed.get(), ignoreMalformedByDefault);
            this.nullValue = nullValueParam(
                m -> builder(m).nullValue.get(),
                (n, c, o) -> o == null ? null : parseNullValue(o, ignoreZValue.get().value(), ignoreMalformed.get().value()),
                () -> null).acceptsNull();
        }

        @Override
        protected List<Parameter<?>> getParameters() {
            return Arrays.asList(indexed, hasDocValues, stored, ignoreMalformed, ignoreZValue, nullValue, meta);
        }

        private static ParsedPoint parseNullValue(Object nullValue, boolean ignoreZValue, boolean ignoreMalformed) {
            ParsedCartesianPoint point = new ParsedCartesianPoint();
            CartesianPoint.parsePoint(nullValue, point, ignoreZValue);
            if (ignoreMalformed == false) {
                if (Double.isFinite(point.getX()) == false) {
                    throw new IllegalArgumentException("illegal x value [" + point.getX() + "]");
                }
                if (Double.isFinite(point.getY()) == false) {
                    throw new IllegalArgumentException("illegal y value [" + point.getY() + "]");
                }
            }
            return point;
        }

        @Override
<<<<<<< HEAD
        public ParametrizedFieldMapper build(ContentPath contentPath) {
=======
        public FieldMapper build(BuilderContext context) {
>>>>>>> b33423e4
            CartesianPointParser parser
                = new CartesianPointParser(name, nullValue.get(), ignoreZValue.get().value(), ignoreMalformed.get().value());
            PointFieldType ft
                = new PointFieldType(buildFullName(contentPath), indexed.get(), stored.get(), hasDocValues.get(), parser, meta.get());
            return new PointFieldMapper(name, ft, multiFieldsBuilder.build(this, contentPath),
                copyTo.build(), new PointIndexer(ft), parser, this);
        }

    }

    public static TypeParser PARSER = new TypeParser((n, c) -> new Builder(n, IGNORE_MALFORMED_SETTING.get(c.getSettings())));

    private final Builder builder;

    public PointFieldMapper(String simpleName, MappedFieldType mappedFieldType,
                            MultiFields multiFields, CopyTo copyTo,
                            PointIndexer pointIndexer, CartesianPointParser parser, Builder builder) {
        super(simpleName, mappedFieldType, multiFields,
            builder.ignoreMalformed.get(), builder.ignoreZValue.get(), builder.nullValue.get(), copyTo, pointIndexer, parser);
        this.builder = builder;
    }

    @Override
    protected void addStoredFields(ParseContext context, List<? extends CartesianPoint> points) {
        for (CartesianPoint point : points) {
            context.doc().add(new StoredField(fieldType().name(), point.toString()));
        }
    }

    @Override
    protected void addDocValuesFields(String name, List<? extends CartesianPoint> points, List<IndexableField> fields,
                                      ParseContext context) {
        for (CartesianPoint point : points) {
            context.doc().add(new XYDocValuesField(fieldType().name(), (float) point.getX(), (float) point.getY()));
        }
    }

    @Override
    protected void addMultiFields(ParseContext context, List<? extends CartesianPoint> points) {
        // noop
    }

    @Override
    protected String contentType() {
        return CONTENT_TYPE;
    }

    @Override
    public PointFieldType fieldType() {
        return (PointFieldType) mappedFieldType;
    }

    @Override
    public FieldMapper.Builder getMergeBuilder() {
        return new Builder(simpleName(), builder.ignoreMalformed.getDefaultValue().value()).init(this);
    }

    public static class PointFieldType extends AbstractGeometryFieldType implements ShapeQueryable {

        private final ShapeQueryPointProcessor queryProcessor;

        private PointFieldType(String name, boolean indexed, boolean stored, boolean hasDocValues,
                               CartesianPointParser parser, Map<String, String> meta) {
            super(name, indexed, stored, hasDocValues, true, parser, meta);
            this.queryProcessor = new ShapeQueryPointProcessor();
        }

        @Override
        public String typeName() {
            return CONTENT_TYPE;
        }

        @Override
        public Query shapeQuery(Geometry shape, String fieldName, ShapeRelation relation, QueryShardContext context) {
            return queryProcessor.shapeQuery(shape, fieldName, relation, context);
        }
    }

    // Eclipse requires the AbstractPointGeometryFieldMapper prefix or it can't find ParsedPoint
    // See https://bugs.eclipse.org/bugs/show_bug.cgi?id=565255
    protected static class ParsedCartesianPoint extends CartesianPoint implements AbstractPointGeometryFieldMapper.ParsedPoint {
        @Override
        public void validate(String fieldName) {
            if (Double.isFinite(getX()) == false) {
                throw new IllegalArgumentException("illegal x value [" + getX() + "] for " + fieldName);
            }
            if (Double.isFinite(getY()) == false) {
                throw new IllegalArgumentException("illegal y value [" + getY() + "] for " + fieldName);
            }
        }

        @Override
        public void normalize(String fieldName) {
            // noop
        }

        @Override
        public boolean isNormalizable(double coord) {
            return false;
        }

        @Override
        public void resetCoords(double x, double y) {
            this.reset(x, y);
        }

        @Override
        public Point asGeometry() {
            return new Point(getX(), getY());
        }

        @Override
        public boolean equals(Object other) {
            double oX;
            double oY;
            if (other instanceof CartesianPoint) {
                CartesianPoint o = (CartesianPoint)other;
                oX = o.getX();
                oY = o.getY();
            } else {
                return false;
            }
            if (Double.compare(oX, x) != 0) return false;
            if (Double.compare(oY, y) != 0) return false;

            return true;
        }

        @Override
        public int hashCode() {
            return super.hashCode();
        }
    }

    protected static class PointIndexer implements Indexer<List<ParsedCartesianPoint>, List<? extends CartesianPoint>> {
        protected final PointFieldType fieldType;

        PointIndexer(PointFieldType fieldType) {
            this.fieldType = fieldType;
        }

        @Override
        public List<? extends CartesianPoint> prepareForIndexing(List<ParsedCartesianPoint> points) {
            if (points == null || points.isEmpty()) {
                return Collections.emptyList();
            }
            return points;
        }

        @Override
        @SuppressWarnings("unchecked")
        public Class<List<? extends CartesianPoint>> processedClass() {
            return (Class<List<? extends CartesianPoint>>)(Object)List.class;
        }

        @Override
        public List<IndexableField> indexShape(ParseContext context, List<? extends CartesianPoint> points) {
            ArrayList<IndexableField> fields = new ArrayList<>(1);
            for (CartesianPoint point : points) {
                fields.add(new XYPointField(fieldType.name(), (float) point.getX(), (float) point.getY()));
            }
            return fields;
        }
    }
}<|MERGE_RESOLUTION|>--- conflicted
+++ resolved
@@ -92,11 +92,7 @@
         }
 
         @Override
-<<<<<<< HEAD
-        public ParametrizedFieldMapper build(ContentPath contentPath) {
-=======
-        public FieldMapper build(BuilderContext context) {
->>>>>>> b33423e4
+        public FieldMapper build(ContentPath contentPath) {
             CartesianPointParser parser
                 = new CartesianPointParser(name, nullValue.get(), ignoreZValue.get().value(), ignoreMalformed.get().value());
             PointFieldType ft
