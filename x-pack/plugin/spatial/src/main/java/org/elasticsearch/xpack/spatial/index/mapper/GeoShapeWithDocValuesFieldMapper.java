--- conflicted
+++ resolved
@@ -180,16 +180,8 @@
             this.geoFormatterFactory = geoFormatterFactory;
         }
 
-<<<<<<< HEAD
-        public IndexFieldData.Builder fielddataBuilder(
-            String fullyQualifiedIndexName,
-            Supplier<SearchLookup> searchLookup,
-            FielddataOperation operation
-        ) {
-=======
         @Override
         public IndexFieldData.Builder fielddataBuilder(FieldDataContext fieldDataContext) {
->>>>>>> 9b5cd671
             failIfNoDocValues();
             return new AbstractLatLonShapeIndexFieldData.Builder(name(), GeoShapeValuesSourceType.instance(), GeoShapeDocValuesField::new);
         }
