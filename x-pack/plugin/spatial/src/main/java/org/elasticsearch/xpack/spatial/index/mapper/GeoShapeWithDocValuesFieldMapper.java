/*
 * Copyright Elasticsearch B.V. and/or licensed to Elasticsearch B.V. under one
 * or more contributor license agreements. Licensed under the Elastic License
 * 2.0; you may not use this file except in compliance with the Elastic License
 * 2.0.
 */

package org.elasticsearch.xpack.spatial.index.mapper;

import org.apache.lucene.document.LatLonShape;
import org.apache.lucene.geo.LatLonGeometry;
import org.apache.lucene.index.IndexableField;
import org.apache.lucene.search.IndexOrDocValuesQuery;
import org.apache.lucene.search.MatchNoDocsQuery;
import org.apache.lucene.search.Query;
import org.elasticsearch.Version;
import org.elasticsearch.common.Explicit;
import org.elasticsearch.common.geo.GeoFormatterFactory;
import org.elasticsearch.common.geo.GeoShapeUtils;
import org.elasticsearch.common.geo.GeometryParser;
import org.elasticsearch.common.geo.Orientation;
import org.elasticsearch.common.geo.ShapeRelation;
import org.elasticsearch.common.logging.DeprecationCategory;
import org.elasticsearch.common.logging.DeprecationLogger;
import org.elasticsearch.geometry.Geometry;
import org.elasticsearch.index.fielddata.IndexFieldData;
import org.elasticsearch.index.mapper.AbstractShapeGeometryFieldMapper;
import org.elasticsearch.index.mapper.DocumentParserContext;
import org.elasticsearch.index.mapper.FieldMapper;
import org.elasticsearch.index.mapper.GeoShapeFieldMapper;
import org.elasticsearch.index.mapper.GeoShapeIndexer;
import org.elasticsearch.index.mapper.GeoShapeParser;
import org.elasticsearch.index.mapper.GeoShapeQueryable;
import org.elasticsearch.index.mapper.MappedFieldType;
import org.elasticsearch.index.mapper.Mapper;
import org.elasticsearch.index.mapper.MapperBuilderContext;
import org.elasticsearch.index.mapper.MapperParsingException;
import org.elasticsearch.index.mapper.MappingParserContext;
import org.elasticsearch.index.query.QueryShardException;
import org.elasticsearch.index.query.SearchExecutionContext;
import org.elasticsearch.legacygeo.mapper.LegacyGeoShapeFieldMapper;
import org.elasticsearch.search.lookup.SearchLookup;
import org.elasticsearch.xpack.spatial.index.fielddata.plain.AbstractLatLonShapeIndexFieldData;
import org.elasticsearch.xpack.spatial.search.aggregations.support.GeoShapeValuesSourceType;

import java.io.IOException;
import java.util.Arrays;
import java.util.List;
import java.util.Map;
import java.util.Set;
import java.util.function.Function;
import java.util.function.Supplier;

/**
 * Extension of {@link org.elasticsearch.index.mapper.GeoShapeFieldMapper} that supports docValues
 *
 * FieldMapper for indexing {@link LatLonShape}s.
 * <p>
 * Currently Shapes can only be indexed and can only be queried using
 * {@link org.elasticsearch.index.query.GeoShapeQueryBuilder}, consequently
 * a lot of behavior in this Mapper is disabled.
 * <p>
 * Format supported:
 * <p>
 * "field" : {
 * "type" : "polygon",
 * "coordinates" : [
 * [ [100.0, 0.0], [101.0, 0.0], [101.0, 1.0], [100.0, 1.0], [100.0, 0.0] ]
 * ]
 * }
 * <p>
 * or:
 * <p>
 * "field" : "POLYGON ((100.0 0.0, 101.0 0.0, 101.0 1.0, 100.0 1.0, 100.0 0.0))
 */
public class GeoShapeWithDocValuesFieldMapper extends AbstractShapeGeometryFieldMapper<Geometry> {
    public static final String CONTENT_TYPE = "geo_shape";

    private static final DeprecationLogger DEPRECATION_LOGGER = DeprecationLogger.getLogger(GeoShapeFieldMapper.class);

    private static Builder builder(FieldMapper in) {
        return ((GeoShapeWithDocValuesFieldMapper) in).builder;
    }

    public static class Builder extends FieldMapper.Builder {

        final Parameter<Boolean> indexed = Parameter.indexParam(m -> builder(m).indexed.get(), true);
        final Parameter<Boolean> hasDocValues;

        final Parameter<Explicit<Boolean>> ignoreMalformed;
        final Parameter<Explicit<Boolean>> ignoreZValue = ignoreZValueParam(m -> builder(m).ignoreZValue.get());
        final Parameter<Explicit<Boolean>> coerce;
        final Parameter<Explicit<Orientation>> orientation = orientationParam(m -> builder(m).orientation.get());

        final Parameter<Map<String, String>> meta = Parameter.metaParam();

        private final Version version;
        private final GeoFormatterFactory<Geometry> geoFormatterFactory;

        public Builder(
            String name,
            Version version,
            boolean ignoreMalformedByDefault,
            boolean coerceByDefault,
            GeoFormatterFactory<Geometry> geoFormatterFactory
        ) {
            super(name);
            this.version = version;
            this.geoFormatterFactory = geoFormatterFactory;
            this.ignoreMalformed = ignoreMalformedParam(m -> builder(m).ignoreMalformed.get(), ignoreMalformedByDefault);
            this.coerce = coerceParam(m -> builder(m).coerce.get(), coerceByDefault);
            this.hasDocValues = Parameter.docValuesParam(m -> builder(m).hasDocValues.get(), Version.V_7_8_0.onOrBefore(version));
        }

        @Override
        protected List<Parameter<?>> getParameters() {
            return Arrays.asList(indexed, hasDocValues, ignoreMalformed, ignoreZValue, coerce, orientation, meta);
        }

        @Override
        public GeoShapeWithDocValuesFieldMapper build(MapperBuilderContext context) {
            if (multiFieldsBuilder.hasMultiFields()) {
                DEPRECATION_LOGGER.critical(
                    DeprecationCategory.MAPPINGS,
                    "geo_shape_multifields",
                    "Adding multifields to [geo_shape] mappers has no effect and will be forbidden in future"
                );
            }
            GeometryParser geometryParser = new GeometryParser(
                orientation.get().value().getAsBoolean(),
                coerce.get().value(),
                ignoreZValue.get().value()
            );
            GeoShapeParser parser = new GeoShapeParser(geometryParser);
            GeoShapeWithDocValuesFieldType ft = new GeoShapeWithDocValuesFieldType(
                context.buildFullName(name),
                indexed.get(),
                hasDocValues.get(),
                orientation.get().value(),
                parser,
                geoFormatterFactory,
                meta.get()
            );
            return new GeoShapeWithDocValuesFieldMapper(
                name,
                ft,
                multiFieldsBuilder.build(this, context),
                copyTo.build(),
<<<<<<< HEAD
                new GeoShapeIndexer(orientation.get().value().getAsBoolean(), ft.name()),
=======
                new GeoShapeIndexer(orientation.get().value(), ft.name()),
>>>>>>> 30e15ba8
                parser,
                this
            );
        }

    }

    public static final class GeoShapeWithDocValuesFieldType extends AbstractShapeGeometryFieldType<Geometry> implements GeoShapeQueryable {

        private final GeoFormatterFactory<Geometry> geoFormatterFactory;

        public GeoShapeWithDocValuesFieldType(
            String name,
            boolean indexed,
            boolean hasDocValues,
            Orientation orientation,
            GeoShapeParser parser,
            GeoFormatterFactory<Geometry> geoFormatterFactory,
            Map<String, String> meta
        ) {
            super(name, indexed, false, hasDocValues, parser, orientation, meta);
            this.geoFormatterFactory = geoFormatterFactory;
        }

        public IndexFieldData.Builder fielddataBuilder(String fullyQualifiedIndexName, Supplier<SearchLookup> searchLookup) {
            failIfNoDocValues();
            return new AbstractLatLonShapeIndexFieldData.Builder(name(), GeoShapeValuesSourceType.instance());
        }

        @Override
        public String typeName() {
            return CONTENT_TYPE;
        }

        @Override
        public Query geoShapeQuery(Geometry shape, String fieldName, ShapeRelation relation, SearchExecutionContext context) {
            // CONTAINS queries are not supported by VECTOR strategy for indices created before version 7.5.0 (Lucene 8.3.0)
            if (relation == ShapeRelation.CONTAINS && context.indexVersionCreated().before(Version.V_7_5_0)) {
                throw new QueryShardException(
                    context,
                    ShapeRelation.CONTAINS + " query relation not supported for Field [" + fieldName + "]."
                );
            }
            final LatLonGeometry[] luceneGeometries = GeoShapeUtils.toLuceneGeometry(fieldName, context, shape, relation);
            if (luceneGeometries.length == 0) {
                return new MatchNoDocsQuery();
            }
            Query query = LatLonShape.newGeometryQuery(fieldName, relation.getLuceneRelation(), luceneGeometries);
            if (hasDocValues()) {
                final Query queryDocValues = new LatLonShapeDocValuesQuery(fieldName, relation.getLuceneRelation(), luceneGeometries);
                query = new IndexOrDocValuesQuery(query, queryDocValues);
            }
            return query;
        }

        @Override
        protected Function<List<Geometry>, List<Object>> getFormatter(String format) {
            return geoFormatterFactory.getFormatter(format, Function.identity());
        }
    }

    public static class TypeParser implements Mapper.TypeParser {

        private final GeoFormatterFactory<Geometry> geoFormatterFactory;

        public TypeParser(GeoFormatterFactory<Geometry> geoFormatterFactory) {
            this.geoFormatterFactory = geoFormatterFactory;
        }

        @Override
        @SuppressWarnings("deprecation")
        public Mapper.Builder parse(String name, Map<String, Object> node, MappingParserContext parserContext)
            throws MapperParsingException {
            FieldMapper.Builder builder;
            boolean ignoreMalformedByDefault = IGNORE_MALFORMED_SETTING.get(parserContext.getSettings());
            boolean coerceByDefault = COERCE_SETTING.get(parserContext.getSettings());
            if (LegacyGeoShapeFieldMapper.containsDeprecatedParameter(node.keySet())) {
                if (parserContext.indexVersionCreated().onOrAfter(Version.V_8_0_0)) {
                    Set<String> deprecatedParams = LegacyGeoShapeFieldMapper.getDeprecatedParameters(node.keySet());
                    throw new IllegalArgumentException(
                        "using deprecated parameters "
                            + Arrays.toString(deprecatedParams.toArray())
                            + " in mapper ["
                            + name
                            + "] of type [geo_shape] is no longer allowed"
                    );
                }
                builder = new LegacyGeoShapeFieldMapper.Builder(
                    name,
                    parserContext.indexVersionCreated(),
                    ignoreMalformedByDefault,
                    coerceByDefault
                );
            } else {
                builder = new GeoShapeWithDocValuesFieldMapper.Builder(
                    name,
                    parserContext.indexVersionCreated(),
                    ignoreMalformedByDefault,
                    coerceByDefault,
                    geoFormatterFactory
                );
            }
            builder.parse(name, parserContext, node);
            return builder;
        }
    }

    private final Builder builder;
    private final GeoShapeIndexer indexer;

    public GeoShapeWithDocValuesFieldMapper(
        String simpleName,
        MappedFieldType mappedFieldType,
        MultiFields multiFields,
        CopyTo copyTo,
        GeoShapeIndexer indexer,
        GeoShapeParser parser,
        Builder builder
    ) {
        super(
            simpleName,
            mappedFieldType,
            builder.ignoreMalformed.get(),
            builder.coerce.get(),
            builder.ignoreZValue.get(),
            builder.orientation.get(),
            multiFields,
            copyTo,
            parser
        );
        this.builder = builder;
        this.indexer = indexer;
    }

    @Override
    protected void index(DocumentParserContext context, Geometry geometry) throws IOException {
        if (geometry == null) {
            return;
        }
        List<IndexableField> fields = indexer.indexShape(geometry);
        if (fieldType().isSearchable()) {
            context.doc().addAll(fields);
        }
        if (fieldType().hasDocValues()) {
            String name = fieldType().name();
            BinaryGeoShapeDocValuesField docValuesField = (BinaryGeoShapeDocValuesField) context.doc().getByKey(name);
            if (docValuesField == null) {
                docValuesField = new BinaryGeoShapeDocValuesField(name);
                context.doc().addWithKey(name, docValuesField);
            }
            docValuesField.add(fields, geometry);
        } else if (fieldType().isSearchable()) {
            context.addToFieldNames(fieldType().name());
        }
    }

    @Override
    protected String contentType() {
        return CONTENT_TYPE;
    }

    @Override
    public FieldMapper.Builder getMergeBuilder() {
        return new Builder(
            simpleName(),
            builder.version,
            builder.ignoreMalformed.getDefaultValue().value(),
            builder.coerce.getDefaultValue().value(),
            builder.geoFormatterFactory
        ).init(this);
    }

    @Override
    public GeoShapeWithDocValuesFieldType fieldType() {
        return (GeoShapeWithDocValuesFieldType) super.fieldType();
    }

    @Override
    protected void checkIncomingMergeType(FieldMapper mergeWith) {
        if (mergeWith instanceof GeoShapeWithDocValuesFieldMapper == false && CONTENT_TYPE.equals(mergeWith.typeName())) {
            throw new IllegalArgumentException(
                "mapper [" + name() + "] of type [geo_shape] cannot change strategy from [BKD] to [recursive]"
            );
        }
        super.checkIncomingMergeType(mergeWith);
    }
}<|MERGE_RESOLUTION|>--- conflicted
+++ resolved
@@ -146,11 +146,7 @@
                 ft,
                 multiFieldsBuilder.build(this, context),
                 copyTo.build(),
-<<<<<<< HEAD
-                new GeoShapeIndexer(orientation.get().value().getAsBoolean(), ft.name()),
-=======
                 new GeoShapeIndexer(orientation.get().value(), ft.name()),
->>>>>>> 30e15ba8
                 parser,
                 this
             );
