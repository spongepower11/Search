--- conflicted
+++ resolved
@@ -139,12 +139,6 @@
                 orientation.get().value(),
                 parser,
                 geoFormatterFactory,
-<<<<<<< HEAD
-                meta.get());
-            return new GeoShapeWithDocValuesFieldMapper(name, ft,
-                multiFieldsBuilder.build(this, context), copyTo.build(),
-                new GeoShapeIndexer(orientation.get().value(), ft.name()), parser, this);
-=======
                 meta.get()
             );
             return new GeoShapeWithDocValuesFieldMapper(
@@ -152,11 +146,10 @@
                 ft,
                 multiFieldsBuilder.build(this, context),
                 copyTo.build(),
-                new GeoShapeIndexer(orientation.get().value().getAsBoolean(), ft.name()),
+                new GeoShapeIndexer(orientation.get().value(), ft.name()),
                 parser,
                 this
             );
->>>>>>> 47ebdf2c
         }
 
     }
