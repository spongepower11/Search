--- conflicted
+++ resolved
@@ -47,7 +47,7 @@
 
     // The stack template registry version. This number must be incremented when we make changes
     // to built-in templates.
-    public static final int REGISTRY_VERSION = 11;
+    public static final int REGISTRY_VERSION = 12;
 
     public static final String TEMPLATE_VERSION_VARIABLE = "xpack.stack.template.version";
     public static final Setting<Boolean> STACK_TEMPLATES_ENABLED = Setting.boolSetting(
@@ -160,54 +160,7 @@
         this.componentTemplateConfigs = loadComponentTemplateConfigs(CLUSTER_LOGSDB_ENABLED.get(nodeSettings));
     }
 
-<<<<<<< HEAD
-    @Override
-    public void initialize() {
-        super.initialize();
-        clusterService.getClusterSettings().addSettingsUpdateConsumer(STACK_TEMPLATES_ENABLED, this::updateEnabledSetting);
-    }
-
-    private void updateEnabledSetting(boolean newValue) {
-        if (newValue) {
-            this.stackTemplateEnabled = true;
-        } else {
-            logger.info(
-                "stack composable templates [{}] and component templates [{}] will not be installed or reinstalled",
-                String.join(",", getComposableTemplateConfigs().keySet()),
-                String.join(",", getComponentTemplateConfigs().keySet())
-            );
-            this.stackTemplateEnabled = false;
-        }
-    }
-
-    private static final List<LifecyclePolicyConfig> LIFECYCLE_POLICY_CONFIGS = List.of(
-        new LifecyclePolicyConfig(LOGS_ILM_POLICY_NAME, "/logs@lifecycle.json", ADDITIONAL_TEMPLATE_VARIABLES),
-        new LifecyclePolicyConfig(METRICS_ILM_POLICY_NAME, "/metrics@lifecycle.json", ADDITIONAL_TEMPLATE_VARIABLES),
-        new LifecyclePolicyConfig(TRACES_ILM_POLICY_NAME, "/traces@lifecycle.json", ADDITIONAL_TEMPLATE_VARIABLES),
-        new LifecyclePolicyConfig(SYNTHETICS_ILM_POLICY_NAME, "/synthetics@lifecycle.json", ADDITIONAL_TEMPLATE_VARIABLES),
-        new LifecyclePolicyConfig(ILM_7_DAYS_POLICY_NAME, "/7-days@lifecycle.json", ADDITIONAL_TEMPLATE_VARIABLES),
-        new LifecyclePolicyConfig(ILM_30_DAYS_POLICY_NAME, "/30-days@lifecycle.json", ADDITIONAL_TEMPLATE_VARIABLES),
-        new LifecyclePolicyConfig(ILM_90_DAYS_POLICY_NAME, "/90-days@lifecycle.json", ADDITIONAL_TEMPLATE_VARIABLES),
-        new LifecyclePolicyConfig(ILM_180_DAYS_POLICY_NAME, "/180-days@lifecycle.json", ADDITIONAL_TEMPLATE_VARIABLES),
-        new LifecyclePolicyConfig(ILM_365_DAYS_POLICY_NAME, "/365-days@lifecycle.json", ADDITIONAL_TEMPLATE_VARIABLES)
-    );
-
-    @Override
-    protected List<LifecyclePolicyConfig> getLifecycleConfigs() {
-        return LIFECYCLE_POLICY_CONFIGS;
-    }
-
-    @Override
-    protected List<LifecyclePolicy> getLifecyclePolicies() {
-        return lifecyclePolicies;
-    }
-
-    private static final Map<String, ComponentTemplate> COMPONENT_TEMPLATE_CONFIGS;
-
-    static {
-=======
     private Map<String, ComponentTemplate> loadComponentTemplateConfigs(boolean logsDbEnabled) {
->>>>>>> 0bc2b19e
         final Map<String, ComponentTemplate> componentTemplates = new HashMap<>();
         for (IndexTemplateConfig config : List.of(
             new IndexTemplateConfig(
@@ -300,7 +253,13 @@
                 ADDITIONAL_TEMPLATE_VARIABLES
             ),
             new IndexTemplateConfig(
-<<<<<<< HEAD
+                KIBANA_REPORTING_COMPONENT_TEMPLATE_NAME,
+                "/kibana-reporting@settings.json",
+                REGISTRY_VERSION,
+                TEMPLATE_VERSION_VARIABLE,
+                ADDITIONAL_TEMPLATE_VARIABLES
+            ),
+            new IndexTemplateConfig(
                 TRACES_SETTINGS_COMPONENT_TEMPLATE_NAME,
                 "/traces@settings.json",
                 REGISTRY_VERSION,
@@ -317,10 +276,6 @@
             new IndexTemplateConfig(
                 TRACES_OTEL_MAPPINGS_COMPONENT_TEMPLATE_NAME,
                 "/traces-otel@mappings.json",
-=======
-                KIBANA_REPORTING_COMPONENT_TEMPLATE_NAME,
-                "/kibana-reporting@settings.json",
->>>>>>> 0bc2b19e
                 REGISTRY_VERSION,
                 TEMPLATE_VERSION_VARIABLE,
                 ADDITIONAL_TEMPLATE_VARIABLES
@@ -360,6 +315,7 @@
     private static final List<LifecyclePolicyConfig> LIFECYCLE_POLICY_CONFIGS = List.of(
         new LifecyclePolicyConfig(LOGS_ILM_POLICY_NAME, "/logs@lifecycle.json", ADDITIONAL_TEMPLATE_VARIABLES),
         new LifecyclePolicyConfig(METRICS_ILM_POLICY_NAME, "/metrics@lifecycle.json", ADDITIONAL_TEMPLATE_VARIABLES),
+        new LifecyclePolicyConfig(TRACES_ILM_POLICY_NAME, "/traces@lifecycle.json", ADDITIONAL_TEMPLATE_VARIABLES),
         new LifecyclePolicyConfig(SYNTHETICS_ILM_POLICY_NAME, "/synthetics@lifecycle.json", ADDITIONAL_TEMPLATE_VARIABLES),
         new LifecyclePolicyConfig(ILM_7_DAYS_POLICY_NAME, "/7-days@lifecycle.json", ADDITIONAL_TEMPLATE_VARIABLES),
         new LifecyclePolicyConfig(ILM_30_DAYS_POLICY_NAME, "/30-days@lifecycle.json", ADDITIONAL_TEMPLATE_VARIABLES),
