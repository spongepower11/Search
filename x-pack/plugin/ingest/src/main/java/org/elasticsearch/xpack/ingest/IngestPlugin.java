--- conflicted
+++ resolved
@@ -18,13 +18,10 @@
         return Map.of(
             UriPartsProcessor.TYPE,
             new UriPartsProcessor.Factory(),
-<<<<<<< HEAD
             NetworkDirectionProcessor.TYPE,
             new NetworkDirectionProcessor.Factory()
-=======
             CommunityIdProcessor.TYPE,
             new CommunityIdProcessor.Factory()
->>>>>>> 5a047d59
         );
     }
 }