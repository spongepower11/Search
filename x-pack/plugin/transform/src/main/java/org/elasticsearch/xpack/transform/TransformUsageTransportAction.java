/*
 * Copyright Elasticsearch B.V. and/or licensed to Elasticsearch B.V. under one
 * or more contributor license agreements. Licensed under the Elastic License;
 * you may not use this file except in compliance with the Elastic License.
 */
package org.elasticsearch.xpack.transform;

import org.apache.logging.log4j.LogManager;
import org.apache.logging.log4j.Logger;
import org.elasticsearch.ResourceNotFoundException;
import org.elasticsearch.action.ActionListener;
import org.elasticsearch.action.search.SearchRequest;
import org.elasticsearch.action.search.SearchResponse;
import org.elasticsearch.action.support.ActionFilters;
import org.elasticsearch.client.Client;
import org.elasticsearch.cluster.ClusterState;
import org.elasticsearch.cluster.metadata.IndexNameExpressionResolver;
import org.elasticsearch.cluster.service.ClusterService;
import org.elasticsearch.common.inject.Inject;
import org.elasticsearch.index.query.QueryBuilders;
import org.elasticsearch.license.XPackLicenseState;
import org.elasticsearch.persistent.PersistentTasksCustomMetadata;
import org.elasticsearch.protocol.xpack.XPackUsageRequest;
import org.elasticsearch.tasks.Task;
import org.elasticsearch.threadpool.ThreadPool;
import org.elasticsearch.transport.TransportService;
import org.elasticsearch.xpack.core.ClientHelper;
import org.elasticsearch.xpack.core.action.XPackUsageFeatureAction;
import org.elasticsearch.xpack.core.action.XPackUsageFeatureResponse;
import org.elasticsearch.xpack.core.action.XPackUsageFeatureTransportAction;
import org.elasticsearch.xpack.core.transform.TransformFeatureSetUsage;
import org.elasticsearch.xpack.core.transform.TransformField;
import org.elasticsearch.xpack.core.transform.transforms.TransformConfig;
import org.elasticsearch.xpack.core.transform.transforms.TransformIndexerStats;
import org.elasticsearch.xpack.core.transform.transforms.TransformState;
import org.elasticsearch.xpack.core.transform.transforms.TransformTaskParams;
import org.elasticsearch.xpack.core.transform.transforms.TransformTaskState;
import org.elasticsearch.xpack.core.transform.transforms.persistence.TransformInternalIndexConstants;

import java.util.Arrays;
import java.util.Collection;
import java.util.Collections;
import java.util.HashMap;
import java.util.Map;

public class TransformUsageTransportAction extends XPackUsageFeatureTransportAction {

    private static final Logger logger = LogManager.getLogger(TransformUsageTransportAction.class);

    private final XPackLicenseState licenseState;
    private final Client client;

    @Inject
    public TransformUsageTransportAction(
        TransportService transportService,
        ClusterService clusterService,
        ThreadPool threadPool,
        ActionFilters actionFilters,
        IndexNameExpressionResolver indexNameExpressionResolver,
        XPackLicenseState licenseState,
        Client client
    ) {
        super(
            XPackUsageFeatureAction.TRANSFORM.name(),
            transportService,
            clusterService,
            threadPool,
            actionFilters,
            indexNameExpressionResolver
        );
        this.licenseState = licenseState;
        this.client = client;
    }

    @Override
    protected void masterOperation(
        Task task,
        XPackUsageRequest request,
        ClusterState state,
        ActionListener<XPackUsageFeatureResponse> listener
    ) {
<<<<<<< HEAD
        boolean available = licenseState.isTransformAllowed();
=======
        boolean available = licenseState.isAllowed(XPackLicenseState.Feature.TRANSFORM);
        if (enabled == false) {
            var usage = new TransformFeatureSetUsage(available, enabled, Collections.emptyMap(), new TransformIndexerStats());
            listener.onResponse(new XPackUsageFeatureResponse(usage));
            return;
        }
>>>>>>> 1c80e85a

        PersistentTasksCustomMetadata taskMetadata = PersistentTasksCustomMetadata.getPersistentTasksCustomMetadata(state);
        Collection<PersistentTasksCustomMetadata.PersistentTask<?>> transformTasks = taskMetadata == null
            ? Collections.emptyList()
            : taskMetadata.findTasks(TransformTaskParams.NAME, (t) -> true);
        final int taskCount = transformTasks.size();
        final Map<String, Long> transformsCountByState = new HashMap<>();
        for (PersistentTasksCustomMetadata.PersistentTask<?> transformTask : transformTasks) {
            TransformState transformState = (TransformState) transformTask.getState();
            TransformTaskState taskState = transformState.getTaskState();
            if (taskState != null) {
                transformsCountByState.merge(taskState.value(), 1L, Long::sum);
            }
        }

        ActionListener<TransformIndexerStats> totalStatsListener = ActionListener.wrap(statSummations -> {
            var usage = new TransformFeatureSetUsage(available, transformsCountByState, statSummations);
            listener.onResponse(new XPackUsageFeatureResponse(usage));
        }, listener::onFailure);

        ActionListener<SearchResponse> totalTransformCountListener = ActionListener.wrap(transformCountSuccess -> {
            if (transformCountSuccess.getShardFailures().length > 0) {
                logger.error(
                    "total transform count search returned shard failures: {}",
                    Arrays.toString(transformCountSuccess.getShardFailures())
                );
            }
            long totalTransforms = transformCountSuccess.getHits().getTotalHits().value;
            if (totalTransforms == 0) {
                var usage = new TransformFeatureSetUsage(available, transformsCountByState, new TransformIndexerStats());
                listener.onResponse(new XPackUsageFeatureResponse(usage));
                return;
            }
            transformsCountByState.merge(TransformTaskState.STOPPED.value(), totalTransforms - taskCount, Long::sum);
            TransformInfoTransportAction.getStatisticSummations(client, totalStatsListener);
        }, transformCountFailure -> {
            if (transformCountFailure instanceof ResourceNotFoundException) {
                TransformInfoTransportAction.getStatisticSummations(client, totalStatsListener);
            } else {
                listener.onFailure(transformCountFailure);
            }
        });

        SearchRequest totalTransformCount = client.prepareSearch(
            TransformInternalIndexConstants.INDEX_NAME_PATTERN,
            TransformInternalIndexConstants.INDEX_NAME_PATTERN_DEPRECATED
        )
            .setTrackTotalHits(true)
            .setQuery(
                QueryBuilders.constantScoreQuery(
                    QueryBuilders.boolQuery()
                        .filter(QueryBuilders.termQuery(TransformField.INDEX_DOC_TYPE.getPreferredName(), TransformConfig.NAME))
                )
            )
            .request();

        ClientHelper.executeAsyncWithOrigin(
            client.threadPool().getThreadContext(),
            ClientHelper.TRANSFORM_ORIGIN,
            totalTransformCount,
            totalTransformCountListener,
            client::search
        );
    }
}<|MERGE_RESOLUTION|>--- conflicted
+++ resolved
@@ -79,16 +79,7 @@
         ClusterState state,
         ActionListener<XPackUsageFeatureResponse> listener
     ) {
-<<<<<<< HEAD
-        boolean available = licenseState.isTransformAllowed();
-=======
         boolean available = licenseState.isAllowed(XPackLicenseState.Feature.TRANSFORM);
-        if (enabled == false) {
-            var usage = new TransformFeatureSetUsage(available, enabled, Collections.emptyMap(), new TransformIndexerStats());
-            listener.onResponse(new XPackUsageFeatureResponse(usage));
-            return;
-        }
->>>>>>> 1c80e85a
 
         PersistentTasksCustomMetadata taskMetadata = PersistentTasksCustomMetadata.getPersistentTasksCustomMetadata(state);
         Collection<PersistentTasksCustomMetadata.PersistentTask<?>> transformTasks = taskMetadata == null
