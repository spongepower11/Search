/*
 * Copyright Elasticsearch B.V. and/or licensed to Elasticsearch B.V. under one
 * or more contributor license agreements. Licensed under the Elastic License;
 * you may not use this file except in compliance with the Elastic License.
 */

package org.elasticsearch.xpack.transform.transforms;

import org.apache.logging.log4j.LogManager;
import org.apache.logging.log4j.Logger;
import org.apache.logging.log4j.message.ParameterizedMessage;
import org.apache.lucene.util.SetOnce;
import org.elasticsearch.ElasticsearchException;
import org.elasticsearch.ElasticsearchStatusException;
import org.elasticsearch.action.ActionListener;
import org.elasticsearch.common.Nullable;
import org.elasticsearch.common.settings.Setting;
import org.elasticsearch.common.unit.TimeValue;
import org.elasticsearch.persistent.AllocatedPersistentTask;
import org.elasticsearch.persistent.PersistentTasksCustomMetaData;
import org.elasticsearch.rest.RestStatus;
import org.elasticsearch.tasks.TaskId;
import org.elasticsearch.threadpool.ThreadPool;
import org.elasticsearch.xpack.core.indexing.IndexerState;
import org.elasticsearch.xpack.core.scheduler.SchedulerEngine;
import org.elasticsearch.xpack.core.scheduler.SchedulerEngine.Event;
<<<<<<< HEAD
import org.elasticsearch.xpack.core.transform.DataFrameField;
import org.elasticsearch.xpack.core.transform.DataFrameMessages;
import org.elasticsearch.xpack.core.transform.action.StartDataFrameTransformAction;
import org.elasticsearch.xpack.core.transform.transforms.DataFrameIndexerPosition;
import org.elasticsearch.xpack.core.transform.transforms.DataFrameIndexerTransformStats;
import org.elasticsearch.xpack.core.transform.transforms.DataFrameTransform;
import org.elasticsearch.xpack.core.transform.transforms.DataFrameTransformCheckpointingInfo;
import org.elasticsearch.xpack.core.transform.transforms.DataFrameTransformState;
import org.elasticsearch.xpack.core.transform.transforms.DataFrameTransformTaskState;
=======
import org.elasticsearch.xpack.core.transform.TransformField;
import org.elasticsearch.xpack.core.transform.TransformMessages;
import org.elasticsearch.xpack.core.transform.action.StartTransformTaskAction;
import org.elasticsearch.xpack.core.transform.action.StartTransformTaskAction.Response;
import org.elasticsearch.xpack.core.transform.transforms.TransformIndexerPosition;
import org.elasticsearch.xpack.core.transform.transforms.TransformIndexerStats;
import org.elasticsearch.xpack.core.transform.transforms.Transform;
import org.elasticsearch.xpack.core.transform.transforms.TransformCheckpointingInfo;
import org.elasticsearch.xpack.core.transform.transforms.TransformState;
import org.elasticsearch.xpack.core.transform.transforms.TransformTaskState;
>>>>>>> 0a1cbed7
import org.elasticsearch.xpack.transform.checkpoint.DataFrameTransformsCheckpointService;
import org.elasticsearch.xpack.transform.notifications.DataFrameAuditor;
import org.elasticsearch.xpack.transform.persistence.SeqNoPrimaryTermAndIndex;

import java.util.Arrays;
import java.util.Map;
import java.util.concurrent.atomic.AtomicLong;
import java.util.concurrent.atomic.AtomicReference;

import static org.elasticsearch.xpack.core.transform.TransformMessages.DATA_FRAME_CANNOT_START_FAILED_TRANSFORM;
import static org.elasticsearch.xpack.core.transform.TransformMessages.DATA_FRAME_CANNOT_STOP_FAILED_TRANSFORM;


public class DataFrameTransformTask extends AllocatedPersistentTask implements SchedulerEngine.Listener {

    // Default interval the scheduler sends an event if the config does not specify a frequency
    private static final long SCHEDULER_NEXT_MILLISECONDS = 60000;
    private static final Logger logger = LogManager.getLogger(DataFrameTransformTask.class);
    private static final int DEFAULT_FAILURE_RETRIES = 10;
    private volatile int numFailureRetries = DEFAULT_FAILURE_RETRIES;
    // How many times the transform task can retry on an non-critical failure
    public static final Setting<Integer> NUM_FAILURE_RETRIES_SETTING = Setting.intSetting(
        "xpack.data_frame.num_transform_failure_retries",
        DEFAULT_FAILURE_RETRIES,
        0,
        100,
        Setting.Property.NodeScope,
        Setting.Property.Dynamic);
    private static final IndexerState[] RUNNING_STATES = new IndexerState[]{IndexerState.STARTED, IndexerState.INDEXING};
    public static final String SCHEDULE_NAME = TransformField.TASK_NAME + "/schedule";

    private final Transform transform;
    private final SchedulerEngine schedulerEngine;
    private final ThreadPool threadPool;
    private final DataFrameAuditor auditor;
    private final TransformIndexerPosition initialPosition;
    private final IndexerState initialIndexerState;

    private final SetOnce<ClientDataFrameIndexer> indexer = new SetOnce<>();

    private final AtomicReference<TransformTaskState> taskState;
    private final AtomicReference<String> stateReason;
    private final AtomicReference<SeqNoPrimaryTermAndIndex> seqNoPrimaryTermAndIndex = new AtomicReference<>(null);
    // the checkpoint of this data frame, storing the checkpoint until data indexing from source to dest is _complete_
    // Note: Each indexer run creates a new future checkpoint which becomes the current checkpoint only after the indexer run finished
    private final AtomicLong currentCheckpoint;

    public DataFrameTransformTask(long id, String type, String action, TaskId parentTask, Transform transform,
                                  TransformState state, SchedulerEngine schedulerEngine, DataFrameAuditor auditor,
                                  ThreadPool threadPool, Map<String, String> headers) {
        super(id, type, action, TransformField.PERSISTENT_TASK_DESCRIPTION_PREFIX + transform.getId(), parentTask, headers);
        this.transform = transform;
        this.schedulerEngine = schedulerEngine;
        this.threadPool = threadPool;
        this.auditor = auditor;
        IndexerState initialState = IndexerState.STOPPED;
        TransformTaskState initialTaskState = TransformTaskState.STOPPED;
        String initialReason = null;
        long initialGeneration = 0;
        TransformIndexerPosition initialPosition = null;
        if (state != null) {
            initialTaskState = state.getTaskState();
            initialReason = state.getReason();
            final IndexerState existingState = state.getIndexerState();
            if (existingState.equals(IndexerState.INDEXING)) {
                // reset to started as no indexer is running
                initialState = IndexerState.STARTED;
            } else if (existingState.equals(IndexerState.ABORTING) || existingState.equals(IndexerState.STOPPING)) {
                // reset to stopped as something bad happened
                initialState = IndexerState.STOPPED;
            } else {
                initialState = existingState;
            }
            initialPosition = state.getPosition();
            initialGeneration = state.getCheckpoint();
        }

        this.initialIndexerState = initialState;
        this.initialPosition = initialPosition;
        this.currentCheckpoint = new AtomicLong(initialGeneration);
        this.taskState = new AtomicReference<>(initialTaskState);
        this.stateReason = new AtomicReference<>(initialReason);
    }

    public String getTransformId() {
        return transform.getId();
    }

    /**
     * Enable Task API to return detailed status information
     */
    @Override
    public Status getStatus() {
        return getState();
    }

    private ClientDataFrameIndexer getIndexer() {
        return indexer.get();
    }

    public TransformState getState() {
        if (getIndexer() == null) {
            return new TransformState(
                taskState.get(),
                initialIndexerState,
                initialPosition,
                currentCheckpoint.get(),
                stateReason.get(),
                null);
        } else {
           return new TransformState(
               taskState.get(),
               indexer.get().getState(),
               indexer.get().getPosition(),
               currentCheckpoint.get(),
               stateReason.get(),
               getIndexer().getProgress());
        }
    }

    public TransformIndexerStats getStats() {
        if (getIndexer() == null) {
            return new TransformIndexerStats();
        } else {
            return getIndexer().getStats();
        }
    }

    public long getCheckpoint() {
        return currentCheckpoint.get();
    }

    long incrementCheckpoint() {
        return currentCheckpoint.getAndIncrement();
    }

    public void getCheckpointingInfo(DataFrameTransformsCheckpointService transformsCheckpointService,
            ActionListener<TransformCheckpointingInfo> listener) {
        ClientDataFrameIndexer indexer = getIndexer();
        if (indexer == null) {
            transformsCheckpointService.getCheckpointingInfo(
                    transform.getId(),
                    currentCheckpoint.get(),
                    initialPosition,
                    null,
                    listener);
            return;
        }
        indexer.getCheckpointProvider().getCheckpointingInfo(
                indexer.getLastCheckpoint(),
                indexer.getNextCheckpoint(),
                indexer.getPosition(),
                indexer.getProgress(),
                ActionListener.wrap(
                    info -> {
                        if (indexer.getChangesLastDetectedAt() == null) {
                            listener.onResponse(info);
                        } else {
                            listener.onResponse(info.setChangesLastDetectedAt(indexer.getChangesLastDetectedAt()));
                        }
                    },
                    listener::onFailure
                ));
    }

<<<<<<< HEAD
    /**
     * Starts the dataframe transform and schedules it to be triggered in the future.
     *
     * NOTE: This should ONLY be called via {@link DataFrameTransformPersistentTasksExecutor}
     *
     * @param startingCheckpoint The starting checkpoint, could null. Null indicates that there is no starting checkpoint
     * @param listener The listener to alert once started
     */
    synchronized void start(Long startingCheckpoint, ActionListener<StartDataFrameTransformAction.Response> listener) {
        logger.debug("[{}] start called with state [{}].", getTransformId(), getState());
        if (taskState.get() == DataFrameTransformTaskState.FAILED) {
=======
    // Here `failOnConflict` is usually true, except when the initial start is called when the task is assigned to the node
    synchronized void start(Long startingCheckpoint, boolean force, boolean failOnConflict, ActionListener<Response> listener) {
        logger.debug("[{}] start called with force [{}] and state [{}].", getTransformId(), force, getState());
        if (taskState.get() == TransformTaskState.FAILED && force == false) {
>>>>>>> 0a1cbed7
            listener.onFailure(new ElasticsearchStatusException(
                TransformMessages.getMessage(DATA_FRAME_CANNOT_START_FAILED_TRANSFORM,
                    getTransformId(),
                    stateReason.get()),
                RestStatus.CONFLICT));
            return;
        }
        if (getIndexer() == null) {
            // If our state is failed AND the indexer is null, the user needs to _stop?force=true so that the indexer gets
            // fully initialized.
            // If we are NOT failed, then we can assume that `start` was just called early in the process.
            String msg = taskState.get() == TransformTaskState.FAILED ?
                "It failed during the initialization process; force stop to allow reinitialization." :
                "Try again later.";
            listener.onFailure(new ElasticsearchStatusException("Task for transform [{}] not fully initialized. {}",
                RestStatus.CONFLICT,
                getTransformId(),
                msg));
            return;
        }
<<<<<<< HEAD
=======
        // If we are already in a `STARTED` state, we should not attempt to call `.start` on the indexer again.
        if (taskState.get() == TransformTaskState.STARTED && failOnConflict) {
            listener.onFailure(new ElasticsearchStatusException(
                "Cannot start transform [{}] as it is already STARTED.",
                RestStatus.CONFLICT,
                getTransformId()
            ));
            return;
        }
>>>>>>> 0a1cbed7
        final IndexerState newState = getIndexer().start();
        if (Arrays.stream(RUNNING_STATES).noneMatch(newState::equals)) {
            listener.onFailure(new ElasticsearchException("Cannot start task for data frame transform [{}], because state was [{}]",
                transform.getId(), newState));
            return;
        }
        stateReason.set(null);
        taskState.set(TransformTaskState.STARTED);
        if (startingCheckpoint != null) {
            currentCheckpoint.set(startingCheckpoint);
        }

        final TransformState state = new TransformState(
            TransformTaskState.STARTED,
            IndexerState.STOPPED,
            getIndexer().getPosition(),
            currentCheckpoint.get(),
            null,
            getIndexer().getProgress());

        logger.info("[{}] updating state for data frame transform to [{}].", transform.getId(), state.toString());
        // Even though the indexer information is persisted to an index, we still need DataFrameTransformTaskState in the clusterstate
        // This keeps track of STARTED, FAILED, STOPPED
        // This is because a FAILED state can occur because we cannot read the config from the internal index, which would imply that
        //   we could not read the previous state information from said index.
        persistStateToClusterState(state, ActionListener.wrap(
            task -> {
                auditor.info(transform.getId(),
                    "Updated data frame transform state to [" + state.getTaskState() + "].");
                long now = System.currentTimeMillis();
                // kick off the indexer
                triggered(new Event(schedulerJobName(), now, now));
                registerWithSchedulerJob();
<<<<<<< HEAD
                listener.onResponse(new StartDataFrameTransformAction.Response(true));
=======
                listener.onResponse(new StartTransformTaskAction.Response(true));
>>>>>>> 0a1cbed7
            },
            exc -> {
                auditor.warning(transform.getId(),
                    "Failed to persist to cluster state while marking task as started. Failure: " + exc.getMessage());
                logger.error(new ParameterizedMessage("[{}] failed updating state to [{}].", getTransformId(), state), exc);
                getIndexer().stop();
                listener.onFailure(new ElasticsearchException("Error while updating state for data frame transform ["
                    + transform.getId() + "] to [" + state.getIndexerState() + "].", exc));
            }
        ));
    }

    public synchronized void stop(boolean force) {
        logger.debug("[{}] stop called with force [{}] and state [{}]", getTransformId(), force, getState());
        if (getIndexer() == null) {
            // If there is no indexer the task has not been triggered
            // but it still needs to be stopped and removed
            shutdown();
            return;
        }

        if (getIndexer().getState() == IndexerState.STOPPED || getIndexer().getState() == IndexerState.STOPPING) {
            return;
        }

        if (taskState.get() == TransformTaskState.FAILED && force == false) {
            throw new ElasticsearchStatusException(
                TransformMessages.getMessage(DATA_FRAME_CANNOT_STOP_FAILED_TRANSFORM,
                    getTransformId(),
                    stateReason.get()),
                RestStatus.CONFLICT);
        }

        IndexerState state = getIndexer().stop();
        stateReason.set(null);
        // No reason to keep it in the potentially failed state.
        // Since we have called `stop` against the indexer, we have no more fear of triggering again.
        // But, since `doSaveState` is asynchronous, it is best to set the state as STARTED so that another `start` call cannot be
        // executed while we are wrapping up.
        taskState.compareAndSet(TransformTaskState.FAILED, TransformTaskState.STARTED);
        if (state == IndexerState.STOPPED) {
            getIndexer().onStop();
            getIndexer().doSaveState(state, getIndexer().getPosition(), () -> {});
        }
    }

    @Override
    public synchronized void triggered(Event event) {
        // Ignore if event is not for this job
        if (event.getJobName().equals(schedulerJobName()) == false)  {
            return;
        }

        if (getIndexer() == null) {
            logger.warn("[{}] data frame task triggered with an unintialized indexer.", getTransformId());
            return;
        }

        if (taskState.get() == TransformTaskState.FAILED || taskState.get() == TransformTaskState.STOPPED) {
            logger.debug("[{}] schedule was triggered for transform but task is [{}]. Ignoring trigger.",
                getTransformId(),
                taskState.get());
            return;
        }

        // ignore trigger if indexer is running or completely stopped
        IndexerState indexerState = getIndexer().getState();
        if (IndexerState.INDEXING.equals(indexerState) ||
            IndexerState.STOPPING.equals(indexerState) ||
            IndexerState.STOPPED.equals(indexerState)) {
            logger.debug("[{}] indexer for transform has state [{}]. Ignoring trigger.", getTransformId(), indexerState);
            return;
        }

        logger.debug("[{}] data frame indexer schedule has triggered, state: [{}].", event.getJobName(), indexerState);

        // if it runs for the 1st time we just do it, if not we check for changes
        if (currentCheckpoint.get() == 0) {
            logger.debug("[{}] trigger initial run.", getTransformId());
            getIndexer().maybeTriggerAsyncJob(System.currentTimeMillis());
        } else if (getIndexer().isContinuous()) {
            getIndexer().maybeTriggerAsyncJob(System.currentTimeMillis());
        }
    }

    /**
     * Attempt to gracefully cleanup the data frame transform so it can be terminated.
     * This tries to remove the job from the scheduler and completes the persistent task
     */
    synchronized void shutdown() {
        deregisterSchedulerJob();
        markAsCompleted();
    }

    void persistStateToClusterState(TransformState state,
                                    ActionListener<PersistentTasksCustomMetaData.PersistentTask<?>> listener) {
        updatePersistentTaskState(state, ActionListener.wrap(
            success -> {
                logger.debug("[{}] successfully updated state for data frame transform to [{}].", transform.getId(), state.toString());
                listener.onResponse(success);
            },
            failure -> {
                logger.error(new ParameterizedMessage("[{}] failed to update cluster state for data frame transform.",
                    transform.getId()),
                    failure);
                listener.onFailure(failure);
            }
        ));
    }

    synchronized void markAsFailed(String reason, ActionListener<Void> listener) {
        // If we are already flagged as failed, this probably means that a second trigger started firing while we were attempting to
        // flag the previously triggered indexer as failed. Exit early as we are already flagged as failed.
        if (taskState.get() == TransformTaskState.FAILED) {
            logger.warn("[{}] is already failed but encountered new failure; reason [{}].", getTransformId(), reason);
            listener.onResponse(null);
            return;
        }
        // If the indexer is `STOPPING` this means that `DataFrameTransformTask#stop` was called previously, but something caused
        // the indexer to fail. Since `ClientDataFrameIndexer#doSaveState` will persist the state to the index once the indexer stops,
        // it is probably best to NOT change the internal state of the task and allow the normal stopping logic to continue.
        if (getIndexer() != null && getIndexer().getState() == IndexerState.STOPPING) {
            logger.info("[{}] attempt to fail transform with reason [{}] while it was stopping.", getTransformId(), reason);
            listener.onResponse(null);
            return;
        }
        // If we are stopped, this means that between the failure occurring and being handled, somebody called stop
        // We should just allow that stop to continue
        if (getIndexer() != null && getIndexer().getState() == IndexerState.STOPPED) {
            logger.info("[{}] encountered a failure but indexer is STOPPED; reason [{}].", getTransformId(), reason);
            listener.onResponse(null);
            return;
        }
        auditor.error(transform.getId(), reason);
        // We should not keep retrying. Either the task will be stopped, or started
        // If it is started again, it is registered again.
        deregisterSchedulerJob();
        taskState.set(TransformTaskState.FAILED);
        stateReason.set(reason);
        TransformState newState = getState();
        // Even though the indexer information is persisted to an index, we still need DataFrameTransformTaskState in the clusterstate
        // This keeps track of STARTED, FAILED, STOPPED
        // This is because a FAILED state could occur because we failed to read the config from the internal index, which would imply that
        //   we could not read the previous state information from said index.
        persistStateToClusterState(newState, ActionListener.wrap(
            r -> listener.onResponse(null),
            e -> {
                String msg = "Failed to persist to cluster state while marking task as failed with reason [" + reason + "].";
                auditor.warning(transform.getId(),
                    msg + " Failure: " + e.getMessage());
                logger.error(new ParameterizedMessage("[{}] {}", getTransformId(), msg),
                    e);
                listener.onFailure(e);
            }
        ));
    }

    /**
     * This is called when the persistent task signals that the allocated task should be terminated.
     * Termination in the task framework is essentially voluntary, as the allocated task can only be
     * shut down from the inside.
     */
    @Override
    public synchronized void onCancelled() {
        logger.info("[{}] received cancellation request for data frame transform, state: [{}].",
            getTransformId(),
            taskState.get());
        if (getIndexer() != null && getIndexer().abort()) {
            // there is no background transform running, we can shutdown safely
            shutdown();
        }
    }

    DataFrameTransformTask setNumFailureRetries(int numFailureRetries) {
        this.numFailureRetries = numFailureRetries;
        return this;
    }

    int getNumFailureRetries() {
        return numFailureRetries;
    }

    private void registerWithSchedulerJob() {
        schedulerEngine.register(this);
        final SchedulerEngine.Job schedulerJob = new SchedulerEngine.Job(schedulerJobName(), next());
        schedulerEngine.add(schedulerJob);
    }

    private void deregisterSchedulerJob() {
        schedulerEngine.remove(schedulerJobName());
        schedulerEngine.unregister(this);
    }

    private String schedulerJobName() {
        return DataFrameTransformTask.SCHEDULE_NAME + "_" + getTransformId();
    }

    private SchedulerEngine.Schedule next() {
        return (startTime, now) -> {
            TimeValue frequency = transform.getFrequency();
            return now + (frequency == null ? SCHEDULER_NEXT_MILLISECONDS : frequency.getMillis());
        };
    }

    synchronized void initializeIndexer(ClientDataFrameIndexerBuilder indexerBuilder) {
        indexer.set(indexerBuilder.build(this));
    }

    void updateSeqNoPrimaryTermAndIndex(SeqNoPrimaryTermAndIndex expectedValue, SeqNoPrimaryTermAndIndex newValue) {
        boolean updated = seqNoPrimaryTermAndIndex.compareAndSet(expectedValue, newValue);
        // This should never happen. We ONLY ever update this value if at initialization or we just finished updating the document
        // famous last words...
        assert updated :
            "[" + getTransformId() + "] unexpected change to seqNoPrimaryTermAndIndex.";
    }

    @Nullable
    SeqNoPrimaryTermAndIndex getSeqNoPrimaryTermAndIndex() {
        return seqNoPrimaryTermAndIndex.get();
    }

    ThreadPool getThreadPool() {
        return threadPool;
    }

    TransformTaskState getTaskState() {
        return taskState.get();
    }

    void setStateReason(String reason) {
        stateReason.set(reason);
    }

    String getStateReason() {
        return stateReason.get();
    }
}<|MERGE_RESOLUTION|>--- conflicted
+++ resolved
@@ -24,28 +24,15 @@
 import org.elasticsearch.xpack.core.indexing.IndexerState;
 import org.elasticsearch.xpack.core.scheduler.SchedulerEngine;
 import org.elasticsearch.xpack.core.scheduler.SchedulerEngine.Event;
-<<<<<<< HEAD
-import org.elasticsearch.xpack.core.transform.DataFrameField;
-import org.elasticsearch.xpack.core.transform.DataFrameMessages;
-import org.elasticsearch.xpack.core.transform.action.StartDataFrameTransformAction;
-import org.elasticsearch.xpack.core.transform.transforms.DataFrameIndexerPosition;
-import org.elasticsearch.xpack.core.transform.transforms.DataFrameIndexerTransformStats;
-import org.elasticsearch.xpack.core.transform.transforms.DataFrameTransform;
-import org.elasticsearch.xpack.core.transform.transforms.DataFrameTransformCheckpointingInfo;
-import org.elasticsearch.xpack.core.transform.transforms.DataFrameTransformState;
-import org.elasticsearch.xpack.core.transform.transforms.DataFrameTransformTaskState;
-=======
 import org.elasticsearch.xpack.core.transform.TransformField;
 import org.elasticsearch.xpack.core.transform.TransformMessages;
-import org.elasticsearch.xpack.core.transform.action.StartTransformTaskAction;
-import org.elasticsearch.xpack.core.transform.action.StartTransformTaskAction.Response;
+import org.elasticsearch.xpack.core.transform.action.StartTransformAction;
 import org.elasticsearch.xpack.core.transform.transforms.TransformIndexerPosition;
 import org.elasticsearch.xpack.core.transform.transforms.TransformIndexerStats;
 import org.elasticsearch.xpack.core.transform.transforms.Transform;
 import org.elasticsearch.xpack.core.transform.transforms.TransformCheckpointingInfo;
 import org.elasticsearch.xpack.core.transform.transforms.TransformState;
 import org.elasticsearch.xpack.core.transform.transforms.TransformTaskState;
->>>>>>> 0a1cbed7
 import org.elasticsearch.xpack.transform.checkpoint.DataFrameTransformsCheckpointService;
 import org.elasticsearch.xpack.transform.notifications.DataFrameAuditor;
 import org.elasticsearch.xpack.transform.persistence.SeqNoPrimaryTermAndIndex;
@@ -211,24 +198,17 @@
                 ));
     }
 
-<<<<<<< HEAD
     /**
-     * Starts the dataframe transform and schedules it to be triggered in the future.
+     * Starts the transform and schedules it to be triggered in the future.
      *
      * NOTE: This should ONLY be called via {@link DataFrameTransformPersistentTasksExecutor}
      *
      * @param startingCheckpoint The starting checkpoint, could null. Null indicates that there is no starting checkpoint
      * @param listener The listener to alert once started
      */
-    synchronized void start(Long startingCheckpoint, ActionListener<StartDataFrameTransformAction.Response> listener) {
+    synchronized void start(Long startingCheckpoint, ActionListener<StartTransformAction.Response> listener) {
         logger.debug("[{}] start called with state [{}].", getTransformId(), getState());
-        if (taskState.get() == DataFrameTransformTaskState.FAILED) {
-=======
-    // Here `failOnConflict` is usually true, except when the initial start is called when the task is assigned to the node
-    synchronized void start(Long startingCheckpoint, boolean force, boolean failOnConflict, ActionListener<Response> listener) {
-        logger.debug("[{}] start called with force [{}] and state [{}].", getTransformId(), force, getState());
-        if (taskState.get() == TransformTaskState.FAILED && force == false) {
->>>>>>> 0a1cbed7
+        if (taskState.get() == TransformTaskState.FAILED) {
             listener.onFailure(new ElasticsearchStatusException(
                 TransformMessages.getMessage(DATA_FRAME_CANNOT_START_FAILED_TRANSFORM,
                     getTransformId(),
@@ -249,18 +229,6 @@
                 msg));
             return;
         }
-<<<<<<< HEAD
-=======
-        // If we are already in a `STARTED` state, we should not attempt to call `.start` on the indexer again.
-        if (taskState.get() == TransformTaskState.STARTED && failOnConflict) {
-            listener.onFailure(new ElasticsearchStatusException(
-                "Cannot start transform [{}] as it is already STARTED.",
-                RestStatus.CONFLICT,
-                getTransformId()
-            ));
-            return;
-        }
->>>>>>> 0a1cbed7
         final IndexerState newState = getIndexer().start();
         if (Arrays.stream(RUNNING_STATES).noneMatch(newState::equals)) {
             listener.onFailure(new ElasticsearchException("Cannot start task for data frame transform [{}], because state was [{}]",
@@ -294,11 +262,7 @@
                 // kick off the indexer
                 triggered(new Event(schedulerJobName(), now, now));
                 registerWithSchedulerJob();
-<<<<<<< HEAD
-                listener.onResponse(new StartDataFrameTransformAction.Response(true));
-=======
-                listener.onResponse(new StartTransformTaskAction.Response(true));
->>>>>>> 0a1cbed7
+                listener.onResponse(new StartTransformAction.Response(true));
             },
             exc -> {
                 auditor.warning(transform.getId(),
