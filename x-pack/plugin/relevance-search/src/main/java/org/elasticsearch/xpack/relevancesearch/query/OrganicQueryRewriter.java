--- conflicted
+++ resolved
@@ -27,15 +27,11 @@
 
     private final QueryFieldsResolver queryFieldsResolver;
 
-<<<<<<< HEAD
     OrganicQueryRewriter(
         ClusterService clusterService,
         RelevanceSettingsService settingsService,
         QueryFieldsResolver queryFieldsResolver
     ) {
-=======
-    OrganicQueryRewriter(ClusterService clusterService, RelevanceSettingsService settingsService, QueryFieldsResolver queryFieldsResolver) {
->>>>>>> 150f5873
         super(clusterService, settingsService);
         this.queryFieldsResolver = queryFieldsResolver;
     }
