/*
 * Copyright Elasticsearch B.V. and/or licensed to Elasticsearch B.V. under one
 * or more contributor license agreements. Licensed under the Elastic License
 * 2.0; you may not use this file except in compliance with the Elastic License
 * 2.0.
 */
package org.elasticsearch.xpack.esql.core.type;

import org.apache.lucene.util.BytesRef;
import org.elasticsearch.common.io.stream.StreamInput;
import org.elasticsearch.common.io.stream.StreamOutput;
import org.elasticsearch.index.mapper.SourceFieldMapper;

import java.io.IOException;
import java.math.BigInteger;
import java.time.ZonedDateTime;
import java.util.Arrays;
import java.util.Collection;
import java.util.Collections;
import java.util.Comparator;
import java.util.Locale;
import java.util.Map;
import java.util.Set;
import java.util.function.Function;

import static java.util.stream.Collectors.toMap;
import static java.util.stream.Collectors.toUnmodifiableMap;

public enum DataType {
<<<<<<< HEAD
    UNSUPPORTED("UNSUPPORTED", null, 0, false, false, false),
    NULL("null", 0, false, false, false),
    BOOLEAN("boolean", 1, false, false, false),
    BYTE("byte", Byte.BYTES, true, false, true),
    SHORT("short", Short.BYTES, true, false, true),
    INTEGER("integer", Integer.BYTES, true, false, true),
    LONG("long", Long.BYTES, true, false, true),
    UNSIGNED_LONG("unsigned_long", Long.BYTES, true, false, true),
    DOUBLE("double", Double.BYTES, false, true, true),
    FLOAT("float", Float.BYTES, false, true, true),
    HALF_FLOAT("half_float", Float.BYTES, false, true, true),
    SCALED_FLOAT("scaled_float", Long.BYTES, false, true, true),
    KEYWORD("keyword", Integer.MAX_VALUE, false, false, true),
    TEXT("text", Integer.MAX_VALUE, false, false, false),
    DATETIME("DATETIME", "date", Long.BYTES, false, false, true),
    IP("ip", 45, false, false, true),
    VERSION("version", Integer.MAX_VALUE, false, false, true),
    OBJECT("object", 0, false, false, false),
    NESTED("nested", 0, false, false, false),
    SOURCE(SourceFieldMapper.NAME, SourceFieldMapper.NAME, Integer.MAX_VALUE, false, false, false),
    DATE_PERIOD("DATE_PERIOD", null, 3 * Integer.BYTES, false, false, false),
    TIME_DURATION("TIME_DURATION", null, Integer.BYTES + Long.BYTES, false, false, false),
    GEO_POINT("geo_point", Double.BYTES * 2, false, false, true),
    CARTESIAN_POINT("cartesian_point", Double.BYTES * 2, false, false, true),
    CARTESIAN_SHAPE("cartesian_shape", Integer.MAX_VALUE, false, false, true),
    GEO_SHAPE("geo_shape", Integer.MAX_VALUE, false, false, true),
    DENSE_VECTOR("dense_vector", Integer.MAX_VALUE, false, false, true),
=======
    UNSUPPORTED(builder().typeName("UNSUPPORTED")),
    NULL(builder().esType("null")),
    BOOLEAN(builder().esType("boolean").size(1)),
>>>>>>> 3551a31e

    /**
     * These are numeric fields labeled as metric counters in time-series indices. Although stored
     * internally as numeric fields, they represent cumulative metrics and must not be treated as regular
     * numeric fields. Therefore, we define them differently and separately from their parent numeric field.
     * These fields are strictly for use in retrieval from indices, rate aggregation, and casting to their
     * parent numeric type.
     */
    COUNTER_LONG(builder().esType("counter_long").size(Long.BYTES).docValues().counter()),
    COUNTER_INTEGER(builder().esType("counter_integer").size(Integer.BYTES).docValues().counter()),
    COUNTER_DOUBLE(builder().esType("counter_double").size(Double.BYTES).docValues().counter()),

    LONG(builder().esType("long").size(Long.BYTES).integer().docValues().counter(COUNTER_LONG)),
    INTEGER(builder().esType("integer").size(Integer.BYTES).integer().docValues().counter(COUNTER_INTEGER)),
    SHORT(builder().esType("short").size(Short.BYTES).integer().docValues().widenSmallNumeric(INTEGER)),
    BYTE(builder().esType("byte").size(Byte.BYTES).integer().docValues().widenSmallNumeric(INTEGER)),
    UNSIGNED_LONG(builder().esType("unsigned_long").size(Long.BYTES).integer().docValues()),
    DOUBLE(builder().esType("double").size(Double.BYTES).rational().docValues().counter(COUNTER_DOUBLE)),
    FLOAT(builder().esType("float").size(Float.BYTES).rational().docValues().widenSmallNumeric(DOUBLE)),
    HALF_FLOAT(builder().esType("half_float").size(Float.BYTES).rational().docValues().widenSmallNumeric(DOUBLE)),
    SCALED_FLOAT(builder().esType("scaled_float").size(Long.BYTES).rational().docValues().widenSmallNumeric(DOUBLE)),

    KEYWORD(builder().esType("keyword").unknownSize().docValues()),
    TEXT(builder().esType("text").unknownSize()),
    DATETIME(builder().esType("date").typeName("DATETIME").size(Long.BYTES).docValues()),
    IP(builder().esType("ip").size(45).docValues()),
    VERSION(builder().esType("version").unknownSize().docValues()),
    OBJECT(builder().esType("object")),
    NESTED(builder().esType("nested")),
    SOURCE(builder().esType(SourceFieldMapper.NAME).unknownSize()),
    DATE_PERIOD(builder().typeName("DATE_PERIOD").size(3 * Integer.BYTES)),
    TIME_DURATION(builder().typeName("TIME_DURATION").size(Integer.BYTES + Long.BYTES)),
    GEO_POINT(builder().esType("geo_point").size(Double.BYTES * 2).docValues()),
    CARTESIAN_POINT(builder().esType("cartesian_point").size(Double.BYTES * 2).docValues()),
    CARTESIAN_SHAPE(builder().esType("cartesian_shape").unknownSize().docValues()),
    GEO_SHAPE(builder().esType("geo_shape").unknownSize().docValues()),

    DOC_DATA_TYPE(builder().esType("_doc").size(Integer.BYTES * 3)),
    TSID_DATA_TYPE(builder().esType("_tsid").unknownSize().docValues());

    private final String typeName;

    private final String name;

    private final String esType;

    private final int size;

    /**
     * True if the type represents an integer number
     */
    private final boolean isInteger;

    /**
     * True if the type represents a rational number
     */
    private final boolean isRational;

    /**
     * True if the type supports doc values by default
     */
    private final boolean docValues;

    /**
     * {@code true} if this is a TSDB counter, {@code false} otherwise.
     */
    private final boolean isCounter;

    /**
     * If this is a "small" numeric type this contains the type ESQL will
     * widen it into, otherwise this is {@code null}.
     */
    private final DataType widenSmallNumeric;

    /**
     * If this is a representable numeric this will be the counter "version"
     * of this numeric, otherwise this is {@code null}.
     */
    private final DataType counter;

    DataType(Builder builder) {
        String typeString = builder.typeName != null ? builder.typeName : builder.esType;
        this.typeName = typeString.toLowerCase(Locale.ROOT);
        this.name = typeString.toUpperCase(Locale.ROOT);
<<<<<<< HEAD
        this.esType = esType;
        this.size = size;
        this.isInteger = isInteger;
        this.isRational = isRational;
        this.docValues = hasDocValues;
    }

    private static final Collection<DataType> TYPES = Stream.of(
        UNSUPPORTED,
        NULL,
        BOOLEAN,
        BYTE,
        SHORT,
        INTEGER,
        LONG,
        UNSIGNED_LONG,
        DOUBLE,
        FLOAT,
        HALF_FLOAT,
        SCALED_FLOAT,
        KEYWORD,
        TEXT,
        DATETIME,
        IP,
        VERSION,
        OBJECT,
        NESTED,
        SOURCE,
        DATE_PERIOD,
        TIME_DURATION,
        GEO_POINT,
        CARTESIAN_POINT,
        CARTESIAN_SHAPE,
        GEO_SHAPE,
        DENSE_VECTOR,
        COUNTER_LONG,
        COUNTER_INTEGER,
        COUNTER_DOUBLE
    ).sorted(Comparator.comparing(DataType::typeName)).toList();
=======
        this.esType = builder.esType;
        this.size = builder.size;
        this.isInteger = builder.isInteger;
        this.isRational = builder.isRational;
        this.docValues = builder.docValues;
        this.isCounter = builder.isCounter;
        this.widenSmallNumeric = builder.widenSmallNumeric;
        this.counter = builder.counter;
    }

    private static final Collection<DataType> TYPES = Arrays.stream(values())
        .filter(d -> d != DOC_DATA_TYPE && d != TSID_DATA_TYPE)
        .sorted(Comparator.comparing(DataType::typeName))
        .toList();
>>>>>>> 3551a31e

    private static final Map<String, DataType> NAME_TO_TYPE = TYPES.stream().collect(toUnmodifiableMap(DataType::typeName, t -> t));

    private static final Map<String, DataType> ES_TO_TYPE;

    static {
        Map<String, DataType> map = TYPES.stream().filter(e -> e.esType() != null).collect(toMap(DataType::esType, t -> t));
        // TODO: Why don't we use the names ES uses as the esType field for these?
        // ES calls this 'point', but ESQL calls it 'cartesian_point'
        map.put("point", DataType.CARTESIAN_POINT);
        map.put("shape", DataType.CARTESIAN_SHAPE);
        ES_TO_TYPE = Collections.unmodifiableMap(map);
    }

    private static final Map<String, DataType> NAME_OR_ALIAS_TO_TYPE;
    static {
        Map<String, DataType> map = DataType.types().stream().collect(toMap(DataType::typeName, Function.identity()));
        map.put("bool", BOOLEAN);
        map.put("int", INTEGER);
        map.put("string", KEYWORD);
        NAME_OR_ALIAS_TO_TYPE = Collections.unmodifiableMap(map);
    }

    public static Collection<DataType> types() {
        return TYPES;
    }

    public static DataType fromTypeName(String name) {
        return NAME_TO_TYPE.get(name.toLowerCase(Locale.ROOT));
    }

    public static DataType fromEs(String name) {
        DataType type = ES_TO_TYPE.get(name);
        return type != null ? type : UNSUPPORTED;
    }

    public static DataType fromJava(Object value) {
        if (value == null) {
            return NULL;
        }
        if (value instanceof Integer) {
            return INTEGER;
        }
        if (value instanceof Long) {
            return LONG;
        }
        if (value instanceof BigInteger) {
            return UNSIGNED_LONG;
        }
        if (value instanceof Boolean) {
            return BOOLEAN;
        }
        if (value instanceof Double) {
            return DOUBLE;
        }
        if (value instanceof Float) {
            return FLOAT;
        }
        if (value instanceof Byte) {
            return BYTE;
        }
        if (value instanceof Short) {
            return SHORT;
        }
        if (value instanceof ZonedDateTime) {
            return DATETIME;
        }
        if (value instanceof String || value instanceof Character || value instanceof BytesRef) {
            return KEYWORD;
        }

        return null;
    }

    public static boolean isUnsupported(DataType from) {
        return from == UNSUPPORTED;
    }

    public static boolean isString(DataType t) {
        return t == KEYWORD || t == TEXT;
    }

    public static boolean isPrimitive(DataType t) {
        return t != OBJECT && t != NESTED && t != UNSUPPORTED;
    }

    public static boolean isNull(DataType t) {
        return t == NULL;
    }

    public static boolean isNullOrNumeric(DataType t) {
        return t.isNumeric() || isNull(t);
    }

    public static boolean isSigned(DataType t) {
        return t.isNumeric() && t.equals(UNSIGNED_LONG) == false;
    }

    public static boolean isDateTime(DataType type) {
        return type == DATETIME;
    }

    public static boolean areCompatible(DataType left, DataType right) {
        if (left == right) {
            return true;
        } else {
            return (left == NULL || right == NULL)
                || (isString(left) && isString(right))
                || (left.isNumeric() && right.isNumeric())
                || (isDateTime(left) && isDateTime(right));
        }
    }

    public String nameUpper() {
        return name;
    }

    public String typeName() {
        return typeName;
    }

    public String esType() {
        return esType;
    }

    public String outputType() {
        return esType == null ? "unsupported" : esType;
    }

    public boolean isInteger() {
        return isInteger;
    }

    public boolean isRational() {
        return isRational;
    }

    public boolean isNumeric() {
        return isInteger || isRational;
    }

    public int size() {
        return size;
    }

    public boolean hasDocValues() {
        return docValues;
    }

    /**
     * {@code true} if this is a TSDB counter, {@code false} otherwise.
     */
    public boolean isCounter() {
        return isCounter;
    }

    /**
     * If this is a "small" numeric type this contains the type ESQL will
     * widen it into, otherwise this returns {@code this}.
     */
    public DataType widenSmallNumeric() {
        return widenSmallNumeric == null ? this : widenSmallNumeric;
    }

    /**
     * If this is a representable numeric this will be the counter "version"
     * of this numeric, otherwise this is {@code null}.
     */
    public DataType counter() {
        return counter;
    }

    public void writeTo(StreamOutput out) throws IOException {
        out.writeString(typeName);
    }

    public static DataType readFrom(StreamInput in) throws IOException {
        // TODO: Use our normal enum serialization pattern
        String name = in.readString();
        if (name.equalsIgnoreCase(DataType.DOC_DATA_TYPE.nameUpper())) {
            return DataType.DOC_DATA_TYPE;
        }
        DataType dataType = DataType.fromTypeName(name);
        if (dataType == null) {
            throw new IOException("Unknown DataType for type name: " + name);
        }
        return dataType;
    }

    public static Set<String> namesAndAliases() {
        return NAME_OR_ALIAS_TO_TYPE.keySet();
    }

    public static DataType fromNameOrAlias(String typeName) {
        DataType type = NAME_OR_ALIAS_TO_TYPE.get(typeName.toLowerCase(Locale.ROOT));
        return type != null ? type : UNSUPPORTED;
    }

    static Builder builder() {
        return new Builder();
    }

    /**
     * Named parameters with default values. It's just easier to do this with
     * a builder in java....
     */
    private static class Builder {
        private String esType;

        private String typeName;

        private int size;

        /**
         * True if the type represents an integer number
         */
        private boolean isInteger;

        /**
         * True if the type represents a rational number
         */
        private boolean isRational;

        /**
         * True if the type supports doc values by default
         */
        private boolean docValues;

        /**
         * {@code true} if this is a TSDB counter, {@code false} otherwise.
         */
        private boolean isCounter;

        /**
         * If this is a "small" numeric type this contains the type ESQL will
         * widen it into, otherwise this is {@code null}.
         */
        private DataType widenSmallNumeric;

        /**
         * If this is a representable numeric this will be the counter "version"
         * of this numeric, otherwise this is {@code null}.
         */
        private DataType counter;

        Builder() {}

        Builder esType(String esType) {
            this.esType = esType;
            return this;
        }

        Builder typeName(String typeName) {
            this.typeName = typeName;
            return this;
        }

        Builder size(int size) {
            this.size = size;
            return this;
        }

        Builder unknownSize() {
            this.size = Integer.MAX_VALUE;
            return this;
        }

        Builder integer() {
            this.isInteger = true;
            return this;
        }

        Builder rational() {
            this.isRational = true;
            return this;
        }

        Builder docValues() {
            this.docValues = true;
            return this;
        }

        Builder counter() {
            this.isCounter = true;
            return this;
        }

        Builder widenSmallNumeric(DataType widenSmallNumeric) {
            this.widenSmallNumeric = widenSmallNumeric;
            return this;
        }

        Builder counter(DataType counter) {
            assert counter.isCounter;
            this.counter = counter;
            return this;
        }
    }
}<|MERGE_RESOLUTION|>--- conflicted
+++ resolved
@@ -27,47 +27,10 @@
 import static java.util.stream.Collectors.toUnmodifiableMap;
 
 public enum DataType {
-<<<<<<< HEAD
-    UNSUPPORTED("UNSUPPORTED", null, 0, false, false, false),
-    NULL("null", 0, false, false, false),
-    BOOLEAN("boolean", 1, false, false, false),
-    BYTE("byte", Byte.BYTES, true, false, true),
-    SHORT("short", Short.BYTES, true, false, true),
-    INTEGER("integer", Integer.BYTES, true, false, true),
-    LONG("long", Long.BYTES, true, false, true),
-    UNSIGNED_LONG("unsigned_long", Long.BYTES, true, false, true),
-    DOUBLE("double", Double.BYTES, false, true, true),
-    FLOAT("float", Float.BYTES, false, true, true),
-    HALF_FLOAT("half_float", Float.BYTES, false, true, true),
-    SCALED_FLOAT("scaled_float", Long.BYTES, false, true, true),
-    KEYWORD("keyword", Integer.MAX_VALUE, false, false, true),
-    TEXT("text", Integer.MAX_VALUE, false, false, false),
-    DATETIME("DATETIME", "date", Long.BYTES, false, false, true),
-    IP("ip", 45, false, false, true),
-    VERSION("version", Integer.MAX_VALUE, false, false, true),
-    OBJECT("object", 0, false, false, false),
-    NESTED("nested", 0, false, false, false),
-    SOURCE(SourceFieldMapper.NAME, SourceFieldMapper.NAME, Integer.MAX_VALUE, false, false, false),
-    DATE_PERIOD("DATE_PERIOD", null, 3 * Integer.BYTES, false, false, false),
-    TIME_DURATION("TIME_DURATION", null, Integer.BYTES + Long.BYTES, false, false, false),
-    GEO_POINT("geo_point", Double.BYTES * 2, false, false, true),
-    CARTESIAN_POINT("cartesian_point", Double.BYTES * 2, false, false, true),
-    CARTESIAN_SHAPE("cartesian_shape", Integer.MAX_VALUE, false, false, true),
-    GEO_SHAPE("geo_shape", Integer.MAX_VALUE, false, false, true),
-    DENSE_VECTOR("dense_vector", Integer.MAX_VALUE, false, false, true),
-=======
+
     UNSUPPORTED(builder().typeName("UNSUPPORTED")),
     NULL(builder().esType("null")),
     BOOLEAN(builder().esType("boolean").size(1)),
->>>>>>> 3551a31e
-
-    /**
-     * These are numeric fields labeled as metric counters in time-series indices. Although stored
-     * internally as numeric fields, they represent cumulative metrics and must not be treated as regular
-     * numeric fields. Therefore, we define them differently and separately from their parent numeric field.
-     * These fields are strictly for use in retrieval from indices, rate aggregation, and casting to their
-     * parent numeric type.
-     */
     COUNTER_LONG(builder().esType("counter_long").size(Long.BYTES).docValues().counter()),
     COUNTER_INTEGER(builder().esType("counter_integer").size(Integer.BYTES).docValues().counter()),
     COUNTER_DOUBLE(builder().esType("counter_double").size(Double.BYTES).docValues().counter()),
@@ -98,7 +61,17 @@
     GEO_SHAPE(builder().esType("geo_shape").unknownSize().docValues()),
 
     DOC_DATA_TYPE(builder().esType("_doc").size(Integer.BYTES * 3)),
-    TSID_DATA_TYPE(builder().esType("_tsid").unknownSize().docValues());
+    TSID_DATA_TYPE(builder().esType("_tsid").unknownSize().docValues()),
+    DENSE_VECTOR(builder().esType("dense_vector").unknownSize());
+
+    /**
+     * These are numeric fields labeled as metric counters in time-series indices. Although stored
+     * internally as numeric fields, they represent cumulative metrics and must not be treated as regular
+     * numeric fields. Therefore, we define them differently and separately from their parent numeric field.
+     * These fields are strictly for use in retrieval from indices, rate aggregation, and casting to their
+     * parent numeric type.
+     */
+
 
     private final String typeName;
 
@@ -144,47 +117,6 @@
         String typeString = builder.typeName != null ? builder.typeName : builder.esType;
         this.typeName = typeString.toLowerCase(Locale.ROOT);
         this.name = typeString.toUpperCase(Locale.ROOT);
-<<<<<<< HEAD
-        this.esType = esType;
-        this.size = size;
-        this.isInteger = isInteger;
-        this.isRational = isRational;
-        this.docValues = hasDocValues;
-    }
-
-    private static final Collection<DataType> TYPES = Stream.of(
-        UNSUPPORTED,
-        NULL,
-        BOOLEAN,
-        BYTE,
-        SHORT,
-        INTEGER,
-        LONG,
-        UNSIGNED_LONG,
-        DOUBLE,
-        FLOAT,
-        HALF_FLOAT,
-        SCALED_FLOAT,
-        KEYWORD,
-        TEXT,
-        DATETIME,
-        IP,
-        VERSION,
-        OBJECT,
-        NESTED,
-        SOURCE,
-        DATE_PERIOD,
-        TIME_DURATION,
-        GEO_POINT,
-        CARTESIAN_POINT,
-        CARTESIAN_SHAPE,
-        GEO_SHAPE,
-        DENSE_VECTOR,
-        COUNTER_LONG,
-        COUNTER_INTEGER,
-        COUNTER_DOUBLE
-    ).sorted(Comparator.comparing(DataType::typeName)).toList();
-=======
         this.esType = builder.esType;
         this.size = builder.size;
         this.isInteger = builder.isInteger;
@@ -199,7 +131,6 @@
         .filter(d -> d != DOC_DATA_TYPE && d != TSID_DATA_TYPE)
         .sorted(Comparator.comparing(DataType::typeName))
         .toList();
->>>>>>> 3551a31e
 
     private static final Map<String, DataType> NAME_TO_TYPE = TYPES.stream().collect(toUnmodifiableMap(DataType::typeName, t -> t));
 
