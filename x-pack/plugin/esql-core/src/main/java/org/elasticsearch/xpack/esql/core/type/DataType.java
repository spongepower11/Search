--- conflicted
+++ resolved
@@ -141,17 +141,15 @@
      * Millisecond precision date, stored as a 64-bit signed number.
      */
     DATETIME(builder().esType("date").typeName("DATETIME").estimatedSize(Long.BYTES).docValues()),
-<<<<<<< HEAD
+    /**
+     * Nanosecond precision date, stored as a 64-bit signed number.
+     */
+    DATE_NANOS(builder().esType("date_nanos").estimatedSize(Long.BYTES).docValues()),
     /**
      * IP addresses. IPv4 address are always
      * <a href="https://datatracker.ietf.org/doc/html/rfc4291#section-2.5.5">embedded</a>
      * in IPv6. These flow through the compute engine as fixed length, 16 byte
      * {@link BytesRef}s.
-=======
-    DATE_NANOS(builder().esType("date_nanos").estimatedSize(Long.BYTES).docValues()),
-    /**
-     * IP addresses, both IPv4 and IPv6, are encoded using 16 bytes.
->>>>>>> bceac553
      */
     IP(builder().esType("ip").estimatedSize(16).docValues()),
     /**
