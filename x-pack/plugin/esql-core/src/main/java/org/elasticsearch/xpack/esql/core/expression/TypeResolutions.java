--- conflicted
+++ resolved
@@ -132,20 +132,6 @@
         return TypeResolution.TYPE_RESOLVED;
     }
 
-<<<<<<< HEAD
-    public static TypeResolution isNonNullFoldable(Expression e, String operationName, ParamOrdinal paramOrd) {
-        var foldableResolution = isFoldable(e, operationName, paramOrd);
-
-        if (foldableResolution.unresolved()) {
-            return foldableResolution;
-        }
-
-        if (e.fold() == null) {
-            return new TypeResolution(
-                format(
-                    null,
-                    "{}argument of [{}] can't be null, received [{}]",
-=======
     public static TypeResolution isNotNullAndFoldable(Expression e, String operationName, ParamOrdinal paramOrd) {
         TypeResolution resolution = isFoldable(e, operationName, paramOrd);
 
@@ -158,7 +144,6 @@
                 format(
                     null,
                     "{}argument of [{}] cannot be null, received [{}]",
->>>>>>> 5fa92812
                     paramOrd == null || paramOrd == DEFAULT ? "" : paramOrd.name().toLowerCase(Locale.ROOT) + " ",
                     operationName,
                     Expressions.name(e)
@@ -166,11 +151,7 @@
             );
         }
 
-<<<<<<< HEAD
-        return TypeResolution.TYPE_RESOLVED;
-=======
         return resolution;
->>>>>>> 5fa92812
     }
 
     public static TypeResolution isNotFoldable(Expression e, String operationName, ParamOrdinal paramOrd) {
