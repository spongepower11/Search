/*
 * Copyright Elasticsearch B.V. and/or licensed to Elasticsearch B.V. under one
 * or more contributor license agreements. Licensed under the Elastic License
 * 2.0; you may not use this file except in compliance with the Elastic License
 * 2.0.
 */
package org.elasticsearch.xpack.esql.core.expression;

import org.elasticsearch.common.io.stream.NamedWriteableRegistry;
import org.elasticsearch.common.io.stream.StreamInput;
import org.elasticsearch.common.io.stream.StreamOutput;
import org.elasticsearch.xpack.esql.core.tree.NodeInfo;
import org.elasticsearch.xpack.esql.core.tree.Source;
import org.elasticsearch.xpack.esql.core.type.DataType;
import org.elasticsearch.xpack.esql.core.util.PlanStreamInput;
import org.elasticsearch.xpack.esql.core.util.PlanStreamOutput;

import java.io.IOException;

/**
 * Attribute based on a reference to an expression.
 */
public class ReferenceAttribute extends TypedAttribute {
    static final NamedWriteableRegistry.Entry ENTRY = new NamedWriteableRegistry.Entry(
        Attribute.class,
        "ReferenceAttribute",
        ReferenceAttribute::readFrom
    );

    public ReferenceAttribute(Source source, String name, DataType dataType) {
        this(source, name, dataType, Nullability.FALSE, null, false);
    }

    public ReferenceAttribute(Source source, String name, DataType dataType, Nullability nullability, NameId id, boolean synthetic) {
        super(source, name, dataType, nullability, id, synthetic);
    }

    @Deprecated
    /**
     * Old constructor from when this had a qualifier string. Still needed to not break serialization.
     */
    private ReferenceAttribute(
        Source source,
        String name,
        DataType dataType,
        String qualifier,
        Nullability nullability,
        NameId id,
        boolean synthetic
    ) {
        this(source, name, dataType, nullability, id, synthetic);
    }

    @SuppressWarnings("unchecked")
    private ReferenceAttribute(StreamInput in) throws IOException {
        /*
         * The funny casting dance with `(StreamInput & PlanStreamInput) in` is required
         * because we're in esql-core here and the real PlanStreamInput is in
         * esql-proper. And because NamedWriteableRegistry.Entry needs StreamInput,
         * not a PlanStreamInput. And we need PlanStreamInput to handle Source
         * and NameId. This should become a hard cast when we move everything out
         * of esql-core.
         */
        this(
            Source.readFrom((StreamInput & PlanStreamInput) in),
            in.readString(),
            DataType.readFrom(in),
            in.readOptionalString(),
            in.readEnum(Nullability.class),
            NameId.readFrom((StreamInput & PlanStreamInput) in),
            in.readBoolean()
        );
    }

    @Override
    public void writeTo(StreamOutput out) throws IOException {
<<<<<<< HEAD
        Source.EMPTY.writeTo(out);
        out.writeString(name());
        dataType().writeTo(out);
        // We used to write the qualifier here. We can still do if needed in the future.
        out.writeOptionalString(null);
        out.writeEnum(nullable());
        id().writeTo(out);
        out.writeBoolean(synthetic());
=======
        if (((PlanStreamOutput) out).writeAttributeCacheHeader(this)) {
            Source.EMPTY.writeTo(out);
            out.writeString(name());
            dataType().writeTo(out);
            out.writeOptionalString(qualifier());
            out.writeEnum(nullable());
            id().writeTo(out);
            out.writeBoolean(synthetic());
        }
    }

    public static ReferenceAttribute readFrom(StreamInput in) throws IOException {
        return ((PlanStreamInput) in).readAttributeWithCache(ReferenceAttribute::new);
>>>>>>> f02be077
    }

    @Override
    public String getWriteableName() {
        return ENTRY.name;
    }

    @Override
    protected Attribute clone(Source source, String name, DataType dataType, Nullability nullability, NameId id, boolean synthetic) {
        return new ReferenceAttribute(source, name, dataType, null, nullability, id, synthetic);
    }

    @Override
    protected NodeInfo<ReferenceAttribute> info() {
        return NodeInfo.create(
            this,
            (source, name, dataType, qualifier, nullability, id, synthetic) -> new ReferenceAttribute(
                source,
                name,
                dataType,
                qualifier,
                nullability,
                id,
                synthetic
            ),
            name(),
            dataType(),
            (String) null,
            nullable(),
            id(),
            synthetic()
        );
    }

    @Override
    protected String label() {
        return "r";
    }
}<|MERGE_RESOLUTION|>--- conflicted
+++ resolved
@@ -74,21 +74,12 @@
 
     @Override
     public void writeTo(StreamOutput out) throws IOException {
-<<<<<<< HEAD
-        Source.EMPTY.writeTo(out);
-        out.writeString(name());
-        dataType().writeTo(out);
-        // We used to write the qualifier here. We can still do if needed in the future.
-        out.writeOptionalString(null);
-        out.writeEnum(nullable());
-        id().writeTo(out);
-        out.writeBoolean(synthetic());
-=======
         if (((PlanStreamOutput) out).writeAttributeCacheHeader(this)) {
             Source.EMPTY.writeTo(out);
             out.writeString(name());
             dataType().writeTo(out);
-            out.writeOptionalString(qualifier());
+            // We used to write the qualifier here. We can still do if needed in the future.
+            out.writeOptionalString(null);
             out.writeEnum(nullable());
             id().writeTo(out);
             out.writeBoolean(synthetic());
@@ -97,7 +88,6 @@
 
     public static ReferenceAttribute readFrom(StreamInput in) throws IOException {
         return ((PlanStreamInput) in).readAttributeWithCache(ReferenceAttribute::new);
->>>>>>> f02be077
     }
 
     @Override
