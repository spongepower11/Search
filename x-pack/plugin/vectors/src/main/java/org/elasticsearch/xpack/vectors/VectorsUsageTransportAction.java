/*
 * Copyright Elasticsearch B.V. and/or licensed to Elasticsearch B.V. under one
 * or more contributor license agreements. Licensed under the Elastic License;
 * you may not use this file except in compliance with the Elastic License.
 */
package org.elasticsearch.xpack.vectors;

import org.elasticsearch.action.ActionListener;
import org.elasticsearch.action.support.ActionFilters;
import org.elasticsearch.cluster.ClusterState;
import org.elasticsearch.cluster.metadata.IndexMetadata;
import org.elasticsearch.cluster.metadata.IndexNameExpressionResolver;
import org.elasticsearch.cluster.metadata.MappingMetadata;
import org.elasticsearch.cluster.service.ClusterService;
import org.elasticsearch.common.inject.Inject;
import org.elasticsearch.license.XPackLicenseState;
import org.elasticsearch.protocol.xpack.XPackUsageRequest;
import org.elasticsearch.tasks.Task;
import org.elasticsearch.threadpool.ThreadPool;
import org.elasticsearch.transport.TransportService;
import org.elasticsearch.xpack.core.action.XPackUsageFeatureAction;
import org.elasticsearch.xpack.core.action.XPackUsageFeatureResponse;
import org.elasticsearch.xpack.core.action.XPackUsageFeatureTransportAction;
import org.elasticsearch.xpack.core.vectors.VectorsFeatureSetUsage;
import org.elasticsearch.xpack.vectors.mapper.DenseVectorFieldMapper;
import org.elasticsearch.xpack.vectors.mapper.SparseVectorFieldMapper;

import java.util.Map;

public class VectorsUsageTransportAction extends XPackUsageFeatureTransportAction {

    private final XPackLicenseState licenseState;

    @Inject
    public VectorsUsageTransportAction(TransportService transportService, ClusterService clusterService, ThreadPool threadPool,
                                       ActionFilters actionFilters, IndexNameExpressionResolver indexNameExpressionResolver,
                                       XPackLicenseState licenseState) {
        super(XPackUsageFeatureAction.VECTORS.name(), transportService, clusterService,
            threadPool, actionFilters, indexNameExpressionResolver);
        this.licenseState = licenseState;
    }

    @Override
    protected void masterOperation(Task task, XPackUsageRequest request, ClusterState state,
                                   ActionListener<XPackUsageFeatureResponse> listener) {
<<<<<<< HEAD
        boolean vectorsAvailable = licenseState.isVectorsAllowed();
=======
        boolean vectorsAvailable = licenseState.isAllowed(XPackLicenseState.Feature.VECTORS);
        boolean vectorsEnabled = XPackSettings.VECTORS_ENABLED.get(settings);
>>>>>>> 1c80e85a
        int numDenseVectorFields = 0;
        int numSparseVectorFields = 0;
        int avgDenseVectorDims = 0;

        if (vectorsAvailable && state != null) {
            for (IndexMetadata indexMetadata : state.metadata()) {
                MappingMetadata mappingMetadata = indexMetadata.mapping();
                if (mappingMetadata != null) {
                    Map<String, Object> mappings = mappingMetadata.getSourceAsMap();
                    if (mappings.containsKey("properties")) {
                        @SuppressWarnings("unchecked") Map<String, Map<String, Object>> fieldMappings =
                            (Map<String, Map<String, Object>>) mappings.get("properties");
                        for (Map<String, Object> typeDefinition : fieldMappings.values()) {
                            String fieldType = (String) typeDefinition.get("type");
                            if (fieldType != null) {
                                if (fieldType.equals(DenseVectorFieldMapper.CONTENT_TYPE)) {
                                    numDenseVectorFields++;
                                    int dims = (Integer) typeDefinition.get("dims");
                                    avgDenseVectorDims += dims;
                                } else if (fieldType.equals(SparseVectorFieldMapper.CONTENT_TYPE)) {
                                    numSparseVectorFields++;
                                }
                            }
                        }
                    }
                }
            }
            if (numDenseVectorFields > 0) {
                avgDenseVectorDims = avgDenseVectorDims / numDenseVectorFields;
            }
        }
        VectorsFeatureSetUsage usage =
            new VectorsFeatureSetUsage(vectorsAvailable, numDenseVectorFields, avgDenseVectorDims);
        listener.onResponse(new XPackUsageFeatureResponse(usage));
    }
}<|MERGE_RESOLUTION|>--- conflicted
+++ resolved
@@ -43,12 +43,7 @@
     @Override
     protected void masterOperation(Task task, XPackUsageRequest request, ClusterState state,
                                    ActionListener<XPackUsageFeatureResponse> listener) {
-<<<<<<< HEAD
-        boolean vectorsAvailable = licenseState.isVectorsAllowed();
-=======
         boolean vectorsAvailable = licenseState.isAllowed(XPackLicenseState.Feature.VECTORS);
-        boolean vectorsEnabled = XPackSettings.VECTORS_ENABLED.get(settings);
->>>>>>> 1c80e85a
         int numDenseVectorFields = 0;
         int numSparseVectorFields = 0;
         int avgDenseVectorDims = 0;
