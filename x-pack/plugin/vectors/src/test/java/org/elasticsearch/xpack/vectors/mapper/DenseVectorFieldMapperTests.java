--- conflicted
+++ resolved
@@ -204,11 +204,7 @@
             fieldMapping(b -> b.field("type", "dense_vector").field("dims", 3).field("index", true).field("similarity", similarity.name()))
         );
 
-<<<<<<< HEAD
-        float[] vector = { -12.1f, 100.7f, -4 };
-=======
         float[] vector = { -0.5f, 0.5f, 0.7071f };
->>>>>>> 30e15ba8
         ParsedDocument doc1 = mapper.parse(source(b -> b.array("field", vector)));
 
         IndexableField[] fields = doc1.rootDoc().getFields("field");
@@ -435,15 +431,11 @@
         assertThat(codec, instanceOf(PerFieldMapperCodec.class));
         KnnVectorsFormat knnVectorsFormat = ((PerFieldMapperCodec) codec).getKnnVectorsFormatForField("field");
         assertThat(knnVectorsFormat, instanceOf(Lucene90HnswVectorsFormat.class));
-<<<<<<< HEAD
-        // TODO: add more assertions once LUCENE-10178 is implemented
-=======
         String expectedString = "Lucene90HnswVectorsFormat(name = Lucene90HnswVectorsFormat, maxConn = "
             + m
             + ", beamWidth="
             + efConstruction
             + ")";
         assertEquals(expectedString, knnVectorsFormat.toString());
->>>>>>> 30e15ba8
     }
 }