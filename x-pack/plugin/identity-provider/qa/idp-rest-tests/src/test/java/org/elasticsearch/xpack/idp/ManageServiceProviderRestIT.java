--- conflicted
+++ resolved
@@ -36,7 +36,7 @@
     // From SAMLConstants
     private final String REDIRECT_BINDING = "urn:oasis:names:tc:SAML:2.0:bindings:HTTP-Redirect";
 
-<<<<<<< HEAD
+
     @Before
     public void defineApplicationPrivileges() throws IOException {
         super.createApplicationPrivileges("elastic-cloud", Map.ofEntries(
@@ -45,9 +45,7 @@
         ));
     }
 
-=======
     @AwaitsFix(bugUrl = "https://github.com/elastic/elasticsearch/issues/54445")
->>>>>>> 6fcb51da
     public void testCreateAndDeleteServiceProvider() throws Exception {
         final String entityId = "ec:" + randomAlphaOfLength(8) + ":" + randomAlphaOfLength(12);
         final Map<String, Object> request = Map.ofEntries(
