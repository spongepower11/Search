--- conflicted
+++ resolved
@@ -81,10 +81,7 @@
 
     private void writeDocument(SamlServiceProviderDocument document, DocWriteRequest.OpType opType,
                                WriteRequest.RefreshPolicy refreshPolicy, ActionListener<PutSamlServiceProviderResponse> listener) {
-<<<<<<< HEAD
-=======
 
->>>>>>> 2f8fb1fe
         final Instant now = clock.instant();
         if (document.created == null || opType == DocWriteRequest.OpType.CREATE) {
             document.created = now;
