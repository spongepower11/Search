/*
 * Copyright Elasticsearch B.V. and/or licensed to Elasticsearch B.V. under one
 * or more contributor license agreements. Licensed under the Elastic License;
 * you may not use this file except in compliance with the Elastic License.
 */
package org.elasticsearch.xpack.watcher.input.http;


import org.apache.logging.log4j.Logger;
import org.apache.logging.log4j.LogManager;
import org.elasticsearch.ElasticsearchParseException;
import org.elasticsearch.common.xcontent.LoggingDeprecationHandler;
import org.elasticsearch.common.xcontent.NamedXContentRegistry;
import org.elasticsearch.common.xcontent.XContentHelper;
import org.elasticsearch.common.xcontent.XContentParser;
import org.elasticsearch.common.xcontent.XContentType;
import org.elasticsearch.xpack.core.watcher.execution.WatchExecutionContext;
import org.elasticsearch.xpack.core.watcher.input.ExecutableInput;
import org.elasticsearch.xpack.core.watcher.watch.Payload;
import org.elasticsearch.xpack.watcher.common.http.HttpClient;
import org.elasticsearch.xpack.watcher.common.http.HttpRequest;
import org.elasticsearch.xpack.watcher.common.http.HttpResponse;
import org.elasticsearch.xpack.watcher.common.text.TextTemplateEngine;
import org.elasticsearch.xpack.watcher.support.Variables;
import org.elasticsearch.xpack.watcher.support.XContentFilterKeysUtils;

import java.io.InputStream;
import java.util.HashMap;
import java.util.List;
import java.util.Map;

import static org.elasticsearch.xpack.watcher.input.http.HttpInput.TYPE;

public class ExecutableHttpInput extends ExecutableInput<HttpInput, HttpInput.Result> {
    private static final Logger logger = LogManager.getLogger(ExecutableHttpInput.class);

    private final HttpClient client;
    private final TextTemplateEngine templateEngine;

    public ExecutableHttpInput(HttpInput input, HttpClient client, TextTemplateEngine templateEngine) {
        super(input);
        this.client = client;
        this.templateEngine = templateEngine;
    }

    public HttpInput.Result execute(WatchExecutionContext ctx, Payload payload) {
        HttpRequest request = null;
        try {
            Map<String, Object> model = Variables.createCtxParamsMap(ctx, payload);
            request = input.getRequest().render(templateEngine, model);
            return doExecute(ctx, request);
        } catch (Exception e) {
            logger.error("failed to execute [{}] input for watch [{}], reason [{}]", TYPE, ctx.watch().id(), e.getMessage());
            return new HttpInput.Result(request, e);
        }
    }

    HttpInput.Result doExecute(WatchExecutionContext ctx, HttpRequest request) throws Exception {
        HttpResponse response = client.execute(request);
        Map<String, List<String>> headers = response.headers();
        Map<String, Object> payloadMap = new HashMap<>();
        payloadMap.put("_status_code", response.status());
        if (headers.isEmpty() == false) {
            payloadMap.put("_headers", headers);
        }

        if (!response.hasContent()) {
            return new HttpInput.Result(request, response.status(), new Payload.Simple(payloadMap));
        }

        final XContentType contentType;
        XContentType responseContentType = response.xContentType();
        if (input.getExpectedResponseXContentType() == null) {
            //Attempt to auto detect content type, if not set in response
            contentType = responseContentType != null ? responseContentType : XContentHelper.xContentType(response.body());
        } else {
            contentType = input.getExpectedResponseXContentType().contentType();
            if (responseContentType != contentType) {
                logger.warn("[{}] [{}] input expected content type [{}] but read [{}] from headers, using expected one", type(), ctx.id(),
                        input.getExpectedResponseXContentType(), responseContentType);
            }
        }

        if (contentType != null) {
            // EMPTY is safe here because we never use namedObject
            try (InputStream stream = response.body().streamInput();
                 XContentParser parser = contentType.xContent()
                         .createParser(NamedXContentRegistry.EMPTY, LoggingDeprecationHandler.INSTANCE, stream)) {
                if (input.getExtractKeys() != null) {
                    payloadMap.putAll(XContentFilterKeysUtils.filterMapOrdered(input.getExtractKeys(), parser));
                } else {
                    // special handling if a list is returned, i.e. JSON like [ {},{} ]
                    XContentParser.Token token = parser.nextToken();
                    if (token == XContentParser.Token.START_ARRAY) {
                        payloadMap.put("data", parser.listOrderedMap());
                    } else {
                        payloadMap.putAll(parser.mapOrdered());
                    }
                }
            } catch (Exception e) {
                throw new ElasticsearchParseException("could not parse response body [{}] it does not appear to be [{}]", type(), ctx.id(),
<<<<<<< HEAD
                        response.body().utf8ToString(), contentType.formatPathParameter());
=======
                        response.body().utf8ToString(), contentType.queryParameter());
>>>>>>> b908bfeb
            }
        } else {
            payloadMap.put("_value", response.body().utf8ToString());
        }

        return new HttpInput.Result(request, response.status(), new Payload.Simple(payloadMap));
    }
}<|MERGE_RESOLUTION|>--- conflicted
+++ resolved
@@ -99,11 +99,7 @@
                 }
             } catch (Exception e) {
                 throw new ElasticsearchParseException("could not parse response body [{}] it does not appear to be [{}]", type(), ctx.id(),
-<<<<<<< HEAD
-                        response.body().utf8ToString(), contentType.formatPathParameter());
-=======
                         response.body().utf8ToString(), contentType.queryParameter());
->>>>>>> b908bfeb
             }
         } else {
             payloadMap.put("_value", response.body().utf8ToString());
