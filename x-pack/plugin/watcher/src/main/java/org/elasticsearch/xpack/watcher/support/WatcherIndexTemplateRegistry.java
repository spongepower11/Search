/*
 * Copyright Elasticsearch B.V. and/or licensed to Elasticsearch B.V. under one
 * or more contributor license agreements. Licensed under the Elastic License
 * 2.0; you may not use this file except in compliance with the Elastic License
 * 2.0.
 */
package org.elasticsearch.xpack.watcher.support;

import org.elasticsearch.client.Client;
import org.elasticsearch.cluster.ClusterState;
import org.elasticsearch.cluster.metadata.ComposableIndexTemplate;
import org.elasticsearch.cluster.service.ClusterService;
import org.elasticsearch.common.settings.Settings;
import org.elasticsearch.threadpool.ThreadPool;
import org.elasticsearch.xcontent.NamedXContentRegistry;
<<<<<<< HEAD
=======
import org.elasticsearch.xpack.core.ilm.LifecyclePolicy;
>>>>>>> d90fa4eb
import org.elasticsearch.xpack.core.template.IndexTemplateConfig;
import org.elasticsearch.xpack.core.template.IndexTemplateRegistry;
import org.elasticsearch.xpack.core.template.LifecyclePolicyConfig;
import org.elasticsearch.xpack.core.watcher.support.WatcherIndexTemplateRegistryField;
import org.elasticsearch.xpack.watcher.Watcher;

import java.util.Collections;
import java.util.List;
import java.util.Map;

import static org.elasticsearch.xpack.core.ClientHelper.WATCHER_ORIGIN;

public class WatcherIndexTemplateRegistry extends IndexTemplateRegistry {

    public static final String WATCHER_TEMPLATE_VERSION_VARIABLE = "xpack.watcher.template.version";
<<<<<<< HEAD
    public static final IndexTemplateConfig TEMPLATE_CONFIG_WATCH_HISTORY = new IndexTemplateConfig(
        WatcherIndexTemplateRegistryField.HISTORY_TEMPLATE_NAME,
        "/watch-history.json",
        WatcherIndexTemplateRegistryField.INDEX_TEMPLATE_VERSION,
        WATCHER_TEMPLATE_VERSION_VARIABLE
    );
    public static final IndexTemplateConfig TEMPLATE_CONFIG_WATCH_HISTORY_NO_ILM = new IndexTemplateConfig(
        WatcherIndexTemplateRegistryField.HISTORY_TEMPLATE_NAME_NO_ILM,
        "/watch-history-no-ilm.json",
        WatcherIndexTemplateRegistryField.INDEX_TEMPLATE_VERSION,
        WATCHER_TEMPLATE_VERSION_VARIABLE
    );

    public static final LifecyclePolicyConfig POLICY_WATCH_HISTORY = new LifecyclePolicyConfig(
        "watch-history-ilm-policy",
        "/watch-history-ilm-policy.json"
    );
=======
>>>>>>> d90fa4eb

    private final boolean ilmManagementEnabled;

    public WatcherIndexTemplateRegistry(
        Settings nodeSettings,
        ClusterService clusterService,
        ThreadPool threadPool,
        Client client,
        NamedXContentRegistry xContentRegistry
    ) {
        super(nodeSettings, clusterService, threadPool, client, xContentRegistry);
<<<<<<< HEAD
        boolean ilmManagementEnabled = Watcher.USE_ILM_INDEX_MANAGEMENT.get(nodeSettings);
        templatesToUse = Collections.singletonList(
            ilmManagementEnabled ? TEMPLATE_CONFIG_WATCH_HISTORY : TEMPLATE_CONFIG_WATCH_HISTORY_NO_ILM
        );
=======
        ilmManagementEnabled = Watcher.USE_ILM_INDEX_MANAGEMENT.get(nodeSettings);
>>>>>>> d90fa4eb
    }

    private static final Map<String, ComposableIndexTemplate> TEMPLATES_WATCH_HISTORY = parseComposableTemplates(
        new IndexTemplateConfig(
            WatcherIndexTemplateRegistryField.HISTORY_TEMPLATE_NAME,
            "/watch-history.json",
            WatcherIndexTemplateRegistryField.INDEX_TEMPLATE_VERSION,
            WATCHER_TEMPLATE_VERSION_VARIABLE
        )
    );

    private static final Map<String, ComposableIndexTemplate> TEMPLATES_WATCH_HISTORY_NO_ILM = parseComposableTemplates(
        new IndexTemplateConfig(
            WatcherIndexTemplateRegistryField.HISTORY_TEMPLATE_NAME_NO_ILM,
            "/watch-history-no-ilm.json",
            WatcherIndexTemplateRegistryField.INDEX_TEMPLATE_VERSION,
            WATCHER_TEMPLATE_VERSION_VARIABLE
        )
    );

    @Override
    protected Map<String, ComposableIndexTemplate> getComposableTemplateConfigs() {
        return ilmManagementEnabled ? TEMPLATES_WATCH_HISTORY : TEMPLATES_WATCH_HISTORY_NO_ILM;
    }

    private static final List<LifecyclePolicy> LIFECYCLE_POLICIES = List.of(
        new LifecyclePolicyConfig("watch-history-ilm-policy", "/watch-history-ilm-policy.json").load(
            LifecyclePolicyConfig.DEFAULT_X_CONTENT_REGISTRY
        )
    );

    /**
     * If Watcher is configured not to use ILM, we don't return a policy.
     */
    @Override
    protected List<LifecyclePolicy> getPolicyConfigs() {
        return Watcher.USE_ILM_INDEX_MANAGEMENT.get(settings) == false ? Collections.emptyList() : LIFECYCLE_POLICIES;
    }

    @Override
    protected String getOrigin() {
        return WATCHER_ORIGIN;
    }

    public static boolean validate(ClusterState state) {
        return state.getMetadata().templatesV2().containsKey(WatcherIndexTemplateRegistryField.HISTORY_TEMPLATE_NAME)
            || state.getMetadata().templatesV2().containsKey(WatcherIndexTemplateRegistryField.HISTORY_TEMPLATE_NAME_NO_ILM)
            ||
            // Template versions 12 or 13 are also ok to have (no breaking changes). At some point these will be upgraded to version 14.
            state.getMetadata().templatesV2().containsKey(".watch-history-12")
            || state.getMetadata().templatesV2().containsKey(".watch-history-no-ilm-12")
            || state.getMetadata().templatesV2().containsKey(".watch-history-13")
            || state.getMetadata().templatesV2().containsKey(".watch-history-no-ilm-13");
    }

    @Override
    protected boolean requiresMasterNode() {
        // These installs a composable index template which is only supported in early versions of 7.x
        // In mixed cluster without this set to true can result in errors in the logs during rolling upgrades.
        // If these template(s) are only installed via elected master node then composable templates are available.
        return true;
    }
}<|MERGE_RESOLUTION|>--- conflicted
+++ resolved
@@ -13,10 +13,7 @@
 import org.elasticsearch.common.settings.Settings;
 import org.elasticsearch.threadpool.ThreadPool;
 import org.elasticsearch.xcontent.NamedXContentRegistry;
-<<<<<<< HEAD
-=======
 import org.elasticsearch.xpack.core.ilm.LifecyclePolicy;
->>>>>>> d90fa4eb
 import org.elasticsearch.xpack.core.template.IndexTemplateConfig;
 import org.elasticsearch.xpack.core.template.IndexTemplateRegistry;
 import org.elasticsearch.xpack.core.template.LifecyclePolicyConfig;
@@ -32,26 +29,6 @@
 public class WatcherIndexTemplateRegistry extends IndexTemplateRegistry {
 
     public static final String WATCHER_TEMPLATE_VERSION_VARIABLE = "xpack.watcher.template.version";
-<<<<<<< HEAD
-    public static final IndexTemplateConfig TEMPLATE_CONFIG_WATCH_HISTORY = new IndexTemplateConfig(
-        WatcherIndexTemplateRegistryField.HISTORY_TEMPLATE_NAME,
-        "/watch-history.json",
-        WatcherIndexTemplateRegistryField.INDEX_TEMPLATE_VERSION,
-        WATCHER_TEMPLATE_VERSION_VARIABLE
-    );
-    public static final IndexTemplateConfig TEMPLATE_CONFIG_WATCH_HISTORY_NO_ILM = new IndexTemplateConfig(
-        WatcherIndexTemplateRegistryField.HISTORY_TEMPLATE_NAME_NO_ILM,
-        "/watch-history-no-ilm.json",
-        WatcherIndexTemplateRegistryField.INDEX_TEMPLATE_VERSION,
-        WATCHER_TEMPLATE_VERSION_VARIABLE
-    );
-
-    public static final LifecyclePolicyConfig POLICY_WATCH_HISTORY = new LifecyclePolicyConfig(
-        "watch-history-ilm-policy",
-        "/watch-history-ilm-policy.json"
-    );
-=======
->>>>>>> d90fa4eb
 
     private final boolean ilmManagementEnabled;
 
@@ -63,14 +40,7 @@
         NamedXContentRegistry xContentRegistry
     ) {
         super(nodeSettings, clusterService, threadPool, client, xContentRegistry);
-<<<<<<< HEAD
-        boolean ilmManagementEnabled = Watcher.USE_ILM_INDEX_MANAGEMENT.get(nodeSettings);
-        templatesToUse = Collections.singletonList(
-            ilmManagementEnabled ? TEMPLATE_CONFIG_WATCH_HISTORY : TEMPLATE_CONFIG_WATCH_HISTORY_NO_ILM
-        );
-=======
         ilmManagementEnabled = Watcher.USE_ILM_INDEX_MANAGEMENT.get(nodeSettings);
->>>>>>> d90fa4eb
     }
 
     private static final Map<String, ComposableIndexTemplate> TEMPLATES_WATCH_HISTORY = parseComposableTemplates(
