--- conflicted
+++ resolved
@@ -52,18 +52,10 @@
     private final Client client;
 
     @Inject
-<<<<<<< HEAD
-    public TransportAckWatchAction(Settings settings, TransportService transportService, ThreadPool threadPool, ActionFilters actionFilters,
-                                   IndexNameExpressionResolver indexNameExpressionResolver, Clock clock, XPackLicenseState licenseState,
-                                   WatchParser parser, Client client) {
-        super(settings, AckWatchAction.NAME, transportService, threadPool, actionFilters, indexNameExpressionResolver,
-                licenseState, AckWatchRequest::new);
-=======
     public TransportAckWatchAction(Settings settings, TransportService transportService, ActionFilters actionFilters,
-                                   Clock clock, XPackLicenseState licenseState, WatchParser parser, ExecutionService executionService,
+                                   Clock clock, XPackLicenseState licenseState, WatchParser parser,
                                    Client client) {
         super(settings, AckWatchAction.NAME, transportService, actionFilters, licenseState, AckWatchRequest::new);
->>>>>>> 8b698f0b
         this.clock = clock;
         this.parser = parser;
         this.client = client;
