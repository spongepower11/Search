--- conflicted
+++ resolved
@@ -100,10 +100,6 @@
     public EmailService(Settings settings, @Nullable CryptoService cryptoService, ClusterSettings clusterSettings) {
         super(settings, "email", clusterSettings, EmailService.getSettings());
         this.cryptoService = cryptoService;
-<<<<<<< HEAD
-        clusterSettings.addSettingsUpdateConsumer(this::reload, getSettings());
-=======
->>>>>>> 3189ef49
         // ensure logging of setting changes
         clusterSettings.addSettingsUpdateConsumer(SETTING_DEFAULT_ACCOUNT, (s) -> {});
         clusterSettings.addAffixUpdateConsumer(SETTING_PROFILE, (s, o) -> {}, (s, o) -> {});
