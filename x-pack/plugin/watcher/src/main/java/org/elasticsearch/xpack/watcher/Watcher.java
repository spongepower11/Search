/*
 * Copyright Elasticsearch B.V. and/or licensed to Elasticsearch B.V. under one
 * or more contributor license agreements. Licensed under the Elastic License
 * 2.0; you may not use this file except in compliance with the Elastic License
 * 2.0.
 */
package org.elasticsearch.xpack.watcher;

import org.apache.logging.log4j.LogManager;
import org.apache.logging.log4j.Logger;
import org.elasticsearch.Version;
import org.elasticsearch.action.ActionListener;
import org.elasticsearch.action.ActionRequest;
import org.elasticsearch.action.ActionResponse;
import org.elasticsearch.action.bulk.BulkItemResponse;
import org.elasticsearch.action.bulk.BulkProcessor;
import org.elasticsearch.action.bulk.BulkRequest;
import org.elasticsearch.action.bulk.BulkResponse;
import org.elasticsearch.bootstrap.BootstrapCheck;
import org.elasticsearch.client.Client;
import org.elasticsearch.client.OriginSettingClient;
import org.elasticsearch.cluster.metadata.IndexMetadata;
import org.elasticsearch.cluster.metadata.IndexNameExpressionResolver;
import org.elasticsearch.cluster.metadata.IndexTemplateMetadata;
import org.elasticsearch.cluster.node.DiscoveryNode;
import org.elasticsearch.cluster.node.DiscoveryNodes;
import org.elasticsearch.cluster.service.ClusterService;
import org.elasticsearch.common.Strings;
import org.elasticsearch.common.io.stream.NamedWriteableRegistry;
import org.elasticsearch.common.settings.ClusterSettings;
import org.elasticsearch.common.settings.IndexScopedSettings;
import org.elasticsearch.common.settings.Setting;
import org.elasticsearch.common.settings.Settings;
import org.elasticsearch.common.settings.SettingsFilter;
import org.elasticsearch.common.unit.ByteSizeUnit;
import org.elasticsearch.common.unit.ByteSizeValue;
import org.elasticsearch.common.util.concurrent.EsExecutors;
import org.elasticsearch.core.TimeValue;
import org.elasticsearch.core.internal.io.IOUtils;
import org.elasticsearch.env.Environment;
import org.elasticsearch.env.NodeEnvironment;
import org.elasticsearch.index.IndexModule;
import org.elasticsearch.indices.SystemIndexDescriptor;
import org.elasticsearch.license.XPackLicenseState;
import org.elasticsearch.plugins.Plugin;
import org.elasticsearch.plugins.ReloadablePlugin;
import org.elasticsearch.plugins.ScriptPlugin;
import org.elasticsearch.plugins.SystemIndexPlugin;
import org.elasticsearch.repositories.RepositoriesService;
import org.elasticsearch.rest.RestController;
import org.elasticsearch.rest.RestHandler;
import org.elasticsearch.script.ScriptContext;
import org.elasticsearch.script.ScriptService;
import org.elasticsearch.script.TemplateScript;
import org.elasticsearch.threadpool.ExecutorBuilder;
import org.elasticsearch.threadpool.FixedExecutorBuilder;
import org.elasticsearch.threadpool.ThreadPool;
import org.elasticsearch.watcher.ResourceWatcherService;
import org.elasticsearch.xcontent.NamedXContentRegistry;
import org.elasticsearch.xcontent.XContentBuilder;
import org.elasticsearch.xpack.core.XPackPlugin;
import org.elasticsearch.xpack.core.XPackSettings;
import org.elasticsearch.xpack.core.action.XPackInfoFeatureAction;
import org.elasticsearch.xpack.core.action.XPackUsageFeatureAction;
import org.elasticsearch.xpack.core.ssl.SSLService;
import org.elasticsearch.xpack.core.watcher.WatcherField;
import org.elasticsearch.xpack.core.watcher.WatcherMetadata;
import org.elasticsearch.xpack.core.watcher.actions.ActionFactory;
import org.elasticsearch.xpack.core.watcher.actions.ActionRegistry;
import org.elasticsearch.xpack.core.watcher.condition.ConditionRegistry;
import org.elasticsearch.xpack.core.watcher.crypto.CryptoService;
import org.elasticsearch.xpack.core.watcher.execution.TriggeredWatchStoreField;
import org.elasticsearch.xpack.core.watcher.history.HistoryStoreField;
import org.elasticsearch.xpack.core.watcher.input.none.NoneInput;
import org.elasticsearch.xpack.core.watcher.transform.TransformRegistry;
import org.elasticsearch.xpack.core.watcher.transport.actions.QueryWatchesAction;
import org.elasticsearch.xpack.core.watcher.transport.actions.ack.AckWatchAction;
import org.elasticsearch.xpack.core.watcher.transport.actions.activate.ActivateWatchAction;
import org.elasticsearch.xpack.core.watcher.transport.actions.delete.DeleteWatchAction;
import org.elasticsearch.xpack.core.watcher.transport.actions.execute.ExecuteWatchAction;
import org.elasticsearch.xpack.core.watcher.transport.actions.get.GetWatchAction;
import org.elasticsearch.xpack.core.watcher.transport.actions.put.PutWatchAction;
import org.elasticsearch.xpack.core.watcher.transport.actions.service.WatcherServiceAction;
import org.elasticsearch.xpack.core.watcher.transport.actions.service.WatcherServiceRequest;
import org.elasticsearch.xpack.core.watcher.transport.actions.stats.WatcherStatsAction;
import org.elasticsearch.xpack.core.watcher.trigger.TriggerEvent;
import org.elasticsearch.xpack.core.watcher.watch.Watch;
import org.elasticsearch.xpack.watcher.actions.email.EmailAction;
import org.elasticsearch.xpack.watcher.actions.email.EmailActionFactory;
import org.elasticsearch.xpack.watcher.actions.index.IndexAction;
import org.elasticsearch.xpack.watcher.actions.index.IndexActionFactory;
import org.elasticsearch.xpack.watcher.actions.jira.JiraAction;
import org.elasticsearch.xpack.watcher.actions.jira.JiraActionFactory;
import org.elasticsearch.xpack.watcher.actions.logging.LoggingAction;
import org.elasticsearch.xpack.watcher.actions.logging.LoggingActionFactory;
import org.elasticsearch.xpack.watcher.actions.pagerduty.PagerDutyAction;
import org.elasticsearch.xpack.watcher.actions.pagerduty.PagerDutyActionFactory;
import org.elasticsearch.xpack.watcher.actions.slack.SlackAction;
import org.elasticsearch.xpack.watcher.actions.slack.SlackActionFactory;
import org.elasticsearch.xpack.watcher.actions.webhook.WebhookAction;
import org.elasticsearch.xpack.watcher.actions.webhook.WebhookActionFactory;
import org.elasticsearch.xpack.watcher.common.http.HttpClient;
import org.elasticsearch.xpack.watcher.common.http.HttpSettings;
import org.elasticsearch.xpack.watcher.common.text.TextTemplateEngine;
import org.elasticsearch.xpack.watcher.condition.ArrayCompareCondition;
import org.elasticsearch.xpack.watcher.condition.CompareCondition;
import org.elasticsearch.xpack.watcher.condition.InternalAlwaysCondition;
import org.elasticsearch.xpack.watcher.condition.NeverCondition;
import org.elasticsearch.xpack.watcher.condition.ScriptCondition;
import org.elasticsearch.xpack.watcher.condition.WatcherConditionScript;
import org.elasticsearch.xpack.watcher.execution.AsyncTriggerEventConsumer;
import org.elasticsearch.xpack.watcher.execution.ExecutionService;
import org.elasticsearch.xpack.watcher.execution.InternalWatchExecutor;
import org.elasticsearch.xpack.watcher.execution.TriggeredWatch;
import org.elasticsearch.xpack.watcher.execution.TriggeredWatchStore;
import org.elasticsearch.xpack.watcher.execution.WatchExecutor;
import org.elasticsearch.xpack.watcher.history.HistoryStore;
import org.elasticsearch.xpack.watcher.input.InputFactory;
import org.elasticsearch.xpack.watcher.input.InputRegistry;
import org.elasticsearch.xpack.watcher.input.chain.ChainInput;
import org.elasticsearch.xpack.watcher.input.chain.ChainInputFactory;
import org.elasticsearch.xpack.watcher.input.http.HttpInput;
import org.elasticsearch.xpack.watcher.input.http.HttpInputFactory;
import org.elasticsearch.xpack.watcher.input.none.NoneInputFactory;
import org.elasticsearch.xpack.watcher.input.search.SearchInput;
import org.elasticsearch.xpack.watcher.input.search.SearchInputFactory;
import org.elasticsearch.xpack.watcher.input.simple.SimpleInput;
import org.elasticsearch.xpack.watcher.input.simple.SimpleInputFactory;
import org.elasticsearch.xpack.watcher.input.transform.TransformInput;
import org.elasticsearch.xpack.watcher.input.transform.TransformInputFactory;
import org.elasticsearch.xpack.watcher.notification.NotificationService;
import org.elasticsearch.xpack.watcher.notification.email.Account;
import org.elasticsearch.xpack.watcher.notification.email.EmailService;
import org.elasticsearch.xpack.watcher.notification.email.HtmlSanitizer;
import org.elasticsearch.xpack.watcher.notification.email.attachment.DataAttachmentParser;
import org.elasticsearch.xpack.watcher.notification.email.attachment.EmailAttachmentParser;
import org.elasticsearch.xpack.watcher.notification.email.attachment.EmailAttachmentsParser;
import org.elasticsearch.xpack.watcher.notification.email.attachment.HttpEmailAttachementParser;
import org.elasticsearch.xpack.watcher.notification.email.attachment.ReportingAttachmentParser;
import org.elasticsearch.xpack.watcher.notification.email.support.BodyPartSource;
import org.elasticsearch.xpack.watcher.notification.jira.JiraService;
import org.elasticsearch.xpack.watcher.notification.pagerduty.PagerDutyService;
import org.elasticsearch.xpack.watcher.notification.slack.SlackService;
import org.elasticsearch.xpack.watcher.rest.action.RestAckWatchAction;
import org.elasticsearch.xpack.watcher.rest.action.RestActivateWatchAction;
import org.elasticsearch.xpack.watcher.rest.action.RestActivateWatchAction.DeactivateRestHandler;
import org.elasticsearch.xpack.watcher.rest.action.RestDeleteWatchAction;
import org.elasticsearch.xpack.watcher.rest.action.RestExecuteWatchAction;
import org.elasticsearch.xpack.watcher.rest.action.RestGetWatchAction;
import org.elasticsearch.xpack.watcher.rest.action.RestPutWatchAction;
import org.elasticsearch.xpack.watcher.rest.action.RestQueryWatchesAction;
import org.elasticsearch.xpack.watcher.rest.action.RestWatchServiceAction;
import org.elasticsearch.xpack.watcher.rest.action.RestWatcherStatsAction;
import org.elasticsearch.xpack.watcher.support.WatcherIndexTemplateRegistry;
import org.elasticsearch.xpack.watcher.support.search.WatcherSearchTemplateService;
import org.elasticsearch.xpack.watcher.transform.script.ScriptTransform;
import org.elasticsearch.xpack.watcher.transform.script.ScriptTransformFactory;
import org.elasticsearch.xpack.watcher.transform.script.WatcherTransformScript;
import org.elasticsearch.xpack.watcher.transform.search.SearchTransform;
import org.elasticsearch.xpack.watcher.transform.search.SearchTransformFactory;
import org.elasticsearch.xpack.watcher.transport.actions.TransportAckWatchAction;
import org.elasticsearch.xpack.watcher.transport.actions.TransportActivateWatchAction;
import org.elasticsearch.xpack.watcher.transport.actions.TransportDeleteWatchAction;
import org.elasticsearch.xpack.watcher.transport.actions.TransportExecuteWatchAction;
import org.elasticsearch.xpack.watcher.transport.actions.TransportGetWatchAction;
import org.elasticsearch.xpack.watcher.transport.actions.TransportPutWatchAction;
import org.elasticsearch.xpack.watcher.transport.actions.TransportQueryWatchesAction;
import org.elasticsearch.xpack.watcher.transport.actions.TransportWatcherServiceAction;
import org.elasticsearch.xpack.watcher.transport.actions.TransportWatcherStatsAction;
import org.elasticsearch.xpack.watcher.trigger.TriggerEngine;
import org.elasticsearch.xpack.watcher.trigger.TriggerService;
import org.elasticsearch.xpack.watcher.trigger.manual.ManualTriggerEngine;
import org.elasticsearch.xpack.watcher.trigger.schedule.CronSchedule;
import org.elasticsearch.xpack.watcher.trigger.schedule.DailySchedule;
import org.elasticsearch.xpack.watcher.trigger.schedule.HourlySchedule;
import org.elasticsearch.xpack.watcher.trigger.schedule.IntervalSchedule;
import org.elasticsearch.xpack.watcher.trigger.schedule.MonthlySchedule;
import org.elasticsearch.xpack.watcher.trigger.schedule.Schedule;
import org.elasticsearch.xpack.watcher.trigger.schedule.ScheduleRegistry;
import org.elasticsearch.xpack.watcher.trigger.schedule.WeeklySchedule;
import org.elasticsearch.xpack.watcher.trigger.schedule.YearlySchedule;
import org.elasticsearch.xpack.watcher.trigger.schedule.engine.TickerScheduleTriggerEngine;
import org.elasticsearch.xpack.watcher.watch.WatchParser;

import java.io.IOException;
import java.io.UncheckedIOException;
import java.time.Clock;
import java.util.ArrayList;
import java.util.Arrays;
import java.util.Collection;
import java.util.Collections;
import java.util.HashMap;
import java.util.HashSet;
import java.util.List;
import java.util.Map;
import java.util.Optional;
import java.util.Set;
import java.util.concurrent.TimeUnit;
import java.util.function.Consumer;
import java.util.function.Function;
import java.util.function.Supplier;
import java.util.function.UnaryOperator;
import java.util.stream.Collectors;

import static java.util.Collections.emptyList;
import static org.elasticsearch.common.settings.Setting.Property.NodeScope;
import static org.elasticsearch.index.mapper.MapperService.SINGLE_MAPPING_NAME;
import static org.elasticsearch.xcontent.XContentFactory.jsonBuilder;
import static org.elasticsearch.xpack.core.ClientHelper.WATCHER_ORIGIN;

public class Watcher extends Plugin implements SystemIndexPlugin, ScriptPlugin, ReloadablePlugin {

    // This setting is only here for backward compatibility reasons as 6.x indices made use of it. It can be removed in 8.x.
    @Deprecated
    public static final Setting<String> INDEX_WATCHER_TEMPLATE_VERSION_SETTING = new Setting<>(
        "index.xpack.watcher.template.version",
        "",
        Function.identity(),
        Setting.Property.IndexScope
    );
    public static final Setting<Boolean> ENCRYPT_SENSITIVE_DATA_SETTING = Setting.boolSetting(
        "xpack.watcher.encrypt_sensitive_data",
        false,
        Setting.Property.NodeScope
    );
    public static final Setting<TimeValue> MAX_STOP_TIMEOUT_SETTING = Setting.timeSetting(
        "xpack.watcher.stop.timeout",
        TimeValue.timeValueSeconds(30),
        Setting.Property.NodeScope
    );
    public static final Setting<Boolean> USE_ILM_INDEX_MANAGEMENT = Setting.boolSetting(
        "xpack.watcher.use_ilm_index_management",
        true,
        NodeScope
    );
    private static final Setting<Integer> SETTING_BULK_ACTIONS = Setting.intSetting("xpack.watcher.bulk.actions", 1, 1, 10000, NodeScope);
    private static final Setting<Integer> SETTING_BULK_CONCURRENT_REQUESTS = Setting.intSetting(
        "xpack.watcher.bulk.concurrent_requests",
        0,
        0,
        20,
        NodeScope
    );
    private static final Setting<TimeValue> SETTING_BULK_FLUSH_INTERVAL = Setting.timeSetting(
        "xpack.watcher.bulk.flush_interval",
        TimeValue.timeValueSeconds(1),
        NodeScope
    );
    private static final Setting<ByteSizeValue> SETTING_BULK_SIZE = Setting.byteSizeSetting(
        "xpack.watcher.bulk.size",
        new ByteSizeValue(1, ByteSizeUnit.MB),
        new ByteSizeValue(1, ByteSizeUnit.MB),
        new ByteSizeValue(10, ByteSizeUnit.MB),
        NodeScope
    );

    public static final ScriptContext<TemplateScript.Factory> SCRIPT_TEMPLATE_CONTEXT = new ScriptContext<>(
        "xpack_template",
        TemplateScript.Factory.class,
        200,
        TimeValue.timeValueMillis(0),
<<<<<<< HEAD
        ScriptCache.UNLIMITED_COMPILATION_RATE.asTuple(),
=======
        false,
>>>>>>> d90fa4eb
        true
    );

    private static final Logger logger = LogManager.getLogger(Watcher.class);
    private WatcherIndexingListener listener;
    private HttpClient httpClient;
    private BulkProcessor bulkProcessor;

    protected final Settings settings;
    protected final boolean enabled;
    protected List<NotificationService<?>> reloadableServices = new ArrayList<>();

    public Watcher(final Settings settings) {
        this.settings = settings;
        this.enabled = XPackSettings.WATCHER_ENABLED.get(settings);
    }

    // overridable by tests
    protected SSLService getSslService() {
        return XPackPlugin.getSharedSslService();
    }

    protected XPackLicenseState getLicenseState() {
        return XPackPlugin.getSharedLicenseState();
    }

    protected Clock getClock() {
        return Clock.systemUTC();
    }

    @Override
    public Collection<Object> createComponents(
        Client client,
        ClusterService clusterService,
        ThreadPool threadPool,
        ResourceWatcherService resourceWatcherService,
        ScriptService scriptService,
        NamedXContentRegistry xContentRegistry,
        Environment environment,
        NodeEnvironment nodeEnvironment,
        NamedWriteableRegistry namedWriteableRegistry,
        IndexNameExpressionResolver expressionResolver,
        Supplier<RepositoriesService> repositoriesServiceSupplier
    ) {
        if (enabled == false) {
            return Collections.emptyList();
        }

        // only initialize these classes if Watcher is enabled, and only after the plugin security policy for Watcher is in place
        BodyPartSource.init();
        Account.init();

        final CryptoService cryptoService;
        try {
            cryptoService = ENCRYPT_SENSITIVE_DATA_SETTING.get(settings) ? new CryptoService(settings) : null;
        } catch (IOException e) {
            throw new UncheckedIOException(e);
        }

        WatcherIndexTemplateRegistry templateRegistry = new WatcherIndexTemplateRegistry(
            environment.settings(),
            clusterService,
            threadPool,
            client,
            xContentRegistry
        );
        templateRegistry.initialize();

        final SSLService sslService = getSslService();
        // http client
        httpClient = new HttpClient(settings, sslService, cryptoService, clusterService);

        // notification
        EmailService emailService = new EmailService(settings, cryptoService, sslService, clusterService.getClusterSettings());
        JiraService jiraService = new JiraService(settings, httpClient, clusterService.getClusterSettings());
        SlackService slackService = new SlackService(settings, httpClient, clusterService.getClusterSettings());
        PagerDutyService pagerDutyService = new PagerDutyService(settings, httpClient, clusterService.getClusterSettings());

        reloadableServices.add(emailService);
        reloadableServices.add(jiraService);
        reloadableServices.add(slackService);
        reloadableServices.add(pagerDutyService);

        TextTemplateEngine templateEngine = new TextTemplateEngine(scriptService);
        Map<String, EmailAttachmentParser<?>> emailAttachmentParsers = new HashMap<>();
        emailAttachmentParsers.put(HttpEmailAttachementParser.TYPE, new HttpEmailAttachementParser(httpClient, templateEngine));
        emailAttachmentParsers.put(DataAttachmentParser.TYPE, new DataAttachmentParser());
        emailAttachmentParsers.put(
            ReportingAttachmentParser.TYPE,
            new ReportingAttachmentParser(settings, httpClient, templateEngine, clusterService.getClusterSettings())
        );
        EmailAttachmentsParser emailAttachmentsParser = new EmailAttachmentsParser(emailAttachmentParsers);

        // conditions

        final ConditionRegistry conditionRegistry = new ConditionRegistry(
            Map.of(
                InternalAlwaysCondition.TYPE,
                (c, id, p) -> InternalAlwaysCondition.parse(id, p),
                NeverCondition.TYPE,
                (c, id, p) -> NeverCondition.parse(id, p),
                ArrayCompareCondition.TYPE,
                ArrayCompareCondition::parse,
                CompareCondition.TYPE,
                CompareCondition::parse,
                ScriptCondition.TYPE,
                (c, id, p) -> ScriptCondition.parse(scriptService, id, p)
            ),
            getClock()
        );
        final TransformRegistry transformRegistry = new TransformRegistry(
            Map.of(
                ScriptTransform.TYPE,
                new ScriptTransformFactory(scriptService),
                SearchTransform.TYPE,
                new SearchTransformFactory(settings, client, xContentRegistry, scriptService)
            )
        );

        // actions
        final Map<String, ActionFactory> actionFactoryMap = new HashMap<>();
        actionFactoryMap.put(EmailAction.TYPE, new EmailActionFactory(settings, emailService, templateEngine, emailAttachmentsParser));
        actionFactoryMap.put(WebhookAction.TYPE, new WebhookActionFactory(httpClient, templateEngine));
        actionFactoryMap.put(IndexAction.TYPE, new IndexActionFactory(settings, client));
        actionFactoryMap.put(LoggingAction.TYPE, new LoggingActionFactory(templateEngine));
        actionFactoryMap.put(JiraAction.TYPE, new JiraActionFactory(templateEngine, jiraService));
        actionFactoryMap.put(SlackAction.TYPE, new SlackActionFactory(templateEngine, slackService));
        actionFactoryMap.put(PagerDutyAction.TYPE, new PagerDutyActionFactory(templateEngine, pagerDutyService));
        final ActionRegistry registry = new ActionRegistry(
            actionFactoryMap,
            conditionRegistry,
            transformRegistry,
            getClock(),
            getLicenseState()
        );

        // inputs
        final Map<String, InputFactory<?, ?, ?>> inputFactories = new HashMap<>();
        inputFactories.put(SearchInput.TYPE, new SearchInputFactory(settings, client, xContentRegistry, scriptService));
        inputFactories.put(SimpleInput.TYPE, new SimpleInputFactory());
        inputFactories.put(HttpInput.TYPE, new HttpInputFactory(settings, httpClient, templateEngine));
        inputFactories.put(NoneInput.TYPE, new NoneInputFactory());
        inputFactories.put(TransformInput.TYPE, new TransformInputFactory(transformRegistry));
        final InputRegistry inputRegistry = new InputRegistry(inputFactories);
        inputFactories.put(ChainInput.TYPE, new ChainInputFactory(inputRegistry));

        bulkProcessor = BulkProcessor.builder(new OriginSettingClient(client, WATCHER_ORIGIN)::bulk, new BulkProcessor.Listener() {
            @Override
            public void beforeBulk(long executionId, BulkRequest request) {}

            @Override
            public void afterBulk(long executionId, BulkRequest request, BulkResponse response) {
                if (response.hasFailures()) {
                    Map<String, String> triggeredFailures = Arrays.stream(response.getItems())
                        .filter(BulkItemResponse::isFailed)
                        .filter(r -> r.getIndex().startsWith(TriggeredWatchStoreField.INDEX_NAME))
                        .collect(Collectors.toMap(BulkItemResponse::getId, BulkItemResponse::getFailureMessage));
                    Map<String, String> historyFailures = Arrays.stream(response.getItems())
                        .filter(BulkItemResponse::isFailed)
                        .filter(r -> r.getIndex().startsWith(HistoryStoreField.INDEX_PREFIX))
                        .collect(Collectors.toMap(BulkItemResponse::getId, BulkItemResponse::getFailureMessage));
                    if (triggeredFailures.isEmpty() == false) {
                        String failure = triggeredFailures.values().stream().collect(Collectors.joining(", "));
                        logger.error(
                            "triggered watches could not be deleted {}, failure [{}]",
                            triggeredFailures.keySet(),
                            Strings.substring(failure, 0, 2000)
                        );
                    }
                    if (historyFailures.isEmpty() == false) {
                        String failure = historyFailures.values().stream().collect(Collectors.joining(", "));
                        logger.error(
                            "watch history could not be written {}, failure [{}]",
                            historyFailures.keySet(),
                            Strings.substring(failure, 0, 2000)
                        );
                    }

                    Map<String, String> overwrittenIds = Arrays.stream(response.getItems())
                        .filter(BulkItemResponse::isFailed)
                        .filter(r -> r.getIndex().startsWith(HistoryStoreField.INDEX_PREFIX))
                        .filter(r -> r.getVersion() > 1)
                        .collect(Collectors.toMap(BulkItemResponse::getId, BulkItemResponse::getFailureMessage));
                    if (overwrittenIds.isEmpty() == false) {
                        String failure = overwrittenIds.values().stream().collect(Collectors.joining(", "));
                        logger.info(
                            "overwrote watch history entries {}, possible second execution of a triggered watch, failure [{}]",
                            overwrittenIds.keySet(),
                            Strings.substring(failure, 0, 2000)
                        );
                    }
                }
            }

            @Override
            public void afterBulk(long executionId, BulkRequest request, Throwable failure) {
                logger.error("error executing bulk", failure);
            }
        }, "watcher")
            .setFlushInterval(SETTING_BULK_FLUSH_INTERVAL.get(settings))
            .setBulkActions(SETTING_BULK_ACTIONS.get(settings))
            .setBulkSize(SETTING_BULK_SIZE.get(settings))
            .setConcurrentRequests(SETTING_BULK_CONCURRENT_REQUESTS.get(settings))
            .build();

        HistoryStore historyStore = new HistoryStore(bulkProcessor);

        // schedulers
        final Set<Schedule.Parser<?>> scheduleParsers = new HashSet<>();
        scheduleParsers.add(new CronSchedule.Parser());
        scheduleParsers.add(new DailySchedule.Parser());
        scheduleParsers.add(new HourlySchedule.Parser());
        scheduleParsers.add(new IntervalSchedule.Parser());
        scheduleParsers.add(new MonthlySchedule.Parser());
        scheduleParsers.add(new WeeklySchedule.Parser());
        scheduleParsers.add(new YearlySchedule.Parser());
        final ScheduleRegistry scheduleRegistry = new ScheduleRegistry(scheduleParsers);

        TriggerEngine<?, ?> manualTriggerEngine = new ManualTriggerEngine();
        final TriggerEngine<?, ?> configuredTriggerEngine = getTriggerEngine(getClock(), scheduleRegistry);

        final Set<TriggerEngine<?, ?>> triggerEngines = new HashSet<>();
        triggerEngines.add(manualTriggerEngine);
        triggerEngines.add(configuredTriggerEngine);
        final TriggerService triggerService = new TriggerService(triggerEngines);

        final TriggeredWatch.Parser triggeredWatchParser = new TriggeredWatch.Parser(triggerService);
        final TriggeredWatchStore triggeredWatchStore = new TriggeredWatchStore(settings, client, triggeredWatchParser, bulkProcessor);

        final WatcherSearchTemplateService watcherSearchTemplateService = new WatcherSearchTemplateService(scriptService, xContentRegistry);
        final WatchExecutor watchExecutor = getWatchExecutor(threadPool);
        final WatchParser watchParser = new WatchParser(triggerService, registry, inputRegistry, cryptoService, getClock());

        final ExecutionService executionService = new ExecutionService(
            settings,
            historyStore,
            triggeredWatchStore,
            watchExecutor,
            getClock(),
            watchParser,
            clusterService,
            client,
            threadPool.generic()
        );

        final Consumer<Iterable<TriggerEvent>> triggerEngineListener = getTriggerEngineListener(executionService);
        triggerService.register(triggerEngineListener);

        WatcherService watcherService = new WatcherService(
            settings,
            triggerService,
            triggeredWatchStore,
            executionService,
            watchParser,
            client
        );

        final WatcherLifeCycleService watcherLifeCycleService = new WatcherLifeCycleService(clusterService, watcherService);

        listener = new WatcherIndexingListener(watchParser, getClock(), triggerService, watcherLifeCycleService.getState());
        clusterService.addListener(listener);

        // note: clock is needed here until actions can be constructed directly instead of by guice
        return Arrays.asList(
            new ClockHolder(getClock()),
            registry,
            inputRegistry,
            historyStore,
            triggerService,
            triggeredWatchParser,
            watcherLifeCycleService,
            executionService,
            triggerEngineListener,
            watcherService,
            watchParser,
            configuredTriggerEngine,
            triggeredWatchStore,
            watcherSearchTemplateService,
            slackService,
            pagerDutyService
        );
    }

    protected TriggerEngine<?, ?> getTriggerEngine(Clock clock, ScheduleRegistry scheduleRegistry) {
        return new TickerScheduleTriggerEngine(settings, scheduleRegistry, clock);
    }

    protected WatchExecutor getWatchExecutor(ThreadPool threadPool) {
        return new InternalWatchExecutor(threadPool);
    }

    protected Consumer<Iterable<TriggerEvent>> getTriggerEngineListener(ExecutionService executionService) {
        return new AsyncTriggerEventConsumer(executionService);
    }

    @Override
    public List<Setting<?>> getSettings() {
        List<Setting<?>> settings = new ArrayList<>();
        settings.add(INDEX_WATCHER_TEMPLATE_VERSION_SETTING);
        settings.add(MAX_STOP_TIMEOUT_SETTING);
        settings.add(ExecutionService.DEFAULT_THROTTLE_PERIOD_SETTING);
        settings.add(TickerScheduleTriggerEngine.TICKER_INTERVAL_SETTING);
        settings.add(Setting.intSetting("xpack.watcher.execution.scroll.size", 0, Setting.Property.NodeScope));
        settings.add(Setting.intSetting("xpack.watcher.watch.scroll.size", 0, Setting.Property.NodeScope));
        settings.add(ENCRYPT_SENSITIVE_DATA_SETTING);
        settings.add(WatcherField.ENCRYPTION_KEY_SETTING);
        settings.add(USE_ILM_INDEX_MANAGEMENT);

        settings.add(Setting.simpleString("xpack.watcher.internal.ops.search.default_timeout", Setting.Property.NodeScope));
        settings.add(Setting.simpleString("xpack.watcher.internal.ops.bulk.default_timeout", Setting.Property.NodeScope));
        settings.add(Setting.simpleString("xpack.watcher.internal.ops.index.default_timeout", Setting.Property.NodeScope));
        settings.add(Setting.simpleString("xpack.watcher.actions.index.default_timeout", Setting.Property.NodeScope));
        settings.add(Setting.simpleString("xpack.watcher.actions.bulk.default_timeout", Setting.Property.NodeScope));
        settings.add(Setting.simpleString("xpack.watcher.index.rest.direct_access", Setting.Property.NodeScope));
        settings.add(Setting.simpleString("xpack.watcher.input.search.default_timeout", Setting.Property.NodeScope));
        settings.add(Setting.simpleString("xpack.watcher.transform.search.default_timeout", Setting.Property.NodeScope));
        settings.add(Setting.simpleString("xpack.watcher.execution.scroll.timeout", Setting.Property.NodeScope));

        // bulk processor configuration
        settings.add(SETTING_BULK_ACTIONS);
        settings.add(SETTING_BULK_CONCURRENT_REQUESTS);
        settings.add(SETTING_BULK_FLUSH_INTERVAL);
        settings.add(SETTING_BULK_SIZE);

        // notification services
        settings.addAll(SlackService.getSettings());
        settings.addAll(EmailService.getSettings());
        settings.addAll(HtmlSanitizer.getSettings());
        settings.addAll(JiraService.getSettings());
        settings.addAll(PagerDutyService.getSettings());
        settings.addAll(ReportingAttachmentParser.getSettings());

        // http settings
        settings.addAll(HttpSettings.getSettings());

        // encryption settings
        CryptoService.addSettings(settings);
        return settings;
    }

    @Override
    public List<ExecutorBuilder<?>> getExecutorBuilders(final Settings settings) {
        if (enabled) {
            final FixedExecutorBuilder builder = new FixedExecutorBuilder(
                settings,
                InternalWatchExecutor.THREAD_POOL_NAME,
                getWatcherThreadPoolSize(settings),
                1000,
                "xpack.watcher.thread_pool",
                false
            );
            return Collections.singletonList(builder);
        }
        return Collections.emptyList();
    }

    /**
     * A method to indicate the size of the watcher thread pool
     * As watches are primarily bound on I/O waiting and execute
     * synchronously, it makes sense to have a certain minimum of a
     * threadpool size. This means you should start with a fair number
     * of threads which is more than the number of CPUs, but you also need
     * to ensure that this number does not go crazy high if you have really
     * beefy machines. This can still be configured manually.
     *
     * Calculation is as follows:
     * Use five times the number of processors up until 50, then stick with the
     * number of processors.
     *
     * If the node is not a data node, we will never need so much threads, so we
     * just return 1 here, which still allows to execute a watch locally, but
     * there is no need of managing any more threads here
     *
     * @param settings The current settings
     * @return A number between 5 and the number of processors
     */
    static int getWatcherThreadPoolSize(final Settings settings) {
        return getWatcherThreadPoolSize(DiscoveryNode.canContainData(settings), EsExecutors.allocatedProcessors(settings));
    }

    static int getWatcherThreadPoolSize(final boolean isDataNode, final int allocatedProcessors) {
        if (isDataNode) {
            final long size = Math.max(Math.min(5 * allocatedProcessors, 50), allocatedProcessors);
            return Math.toIntExact(size);
        } else {
            return 1;
        }
    }

    @Override
    public List<ActionHandler<? extends ActionRequest, ? extends ActionResponse>> getActions() {
        var usageAction = new ActionHandler<>(XPackUsageFeatureAction.WATCHER, WatcherUsageTransportAction.class);
        var infoAction = new ActionHandler<>(XPackInfoFeatureAction.WATCHER, WatcherInfoTransportAction.class);
        if (false == enabled) {
            return Arrays.asList(usageAction, infoAction);
        }
        return Arrays.asList(
            new ActionHandler<>(PutWatchAction.INSTANCE, TransportPutWatchAction.class),
            new ActionHandler<>(DeleteWatchAction.INSTANCE, TransportDeleteWatchAction.class),
            new ActionHandler<>(GetWatchAction.INSTANCE, TransportGetWatchAction.class),
            new ActionHandler<>(WatcherStatsAction.INSTANCE, TransportWatcherStatsAction.class),
            new ActionHandler<>(AckWatchAction.INSTANCE, TransportAckWatchAction.class),
            new ActionHandler<>(ActivateWatchAction.INSTANCE, TransportActivateWatchAction.class),
            new ActionHandler<>(WatcherServiceAction.INSTANCE, TransportWatcherServiceAction.class),
            new ActionHandler<>(ExecuteWatchAction.INSTANCE, TransportExecuteWatchAction.class),
            new ActionHandler<>(QueryWatchesAction.INSTANCE, TransportQueryWatchesAction.class),
            usageAction,
            infoAction
        );
    }

    @Override
    public List<RestHandler> getRestHandlers(
        Settings settings,
        RestController restController,
        ClusterSettings clusterSettings,
        IndexScopedSettings indexScopedSettings,
        SettingsFilter settingsFilter,
        IndexNameExpressionResolver indexNameExpressionResolver,
        Supplier<DiscoveryNodes> nodesInCluster
    ) {
        if (false == enabled) {
            return emptyList();
        }
        return Arrays.asList(
            new RestPutWatchAction(),
            new RestDeleteWatchAction(),
            new RestWatcherStatsAction(),
            new RestGetWatchAction(),
            new RestWatchServiceAction(),
            new RestWatchServiceAction.StopRestHandler(),
            new RestAckWatchAction(),
            new RestActivateWatchAction(),
            new DeactivateRestHandler(),
            new RestExecuteWatchAction(),
            new RestQueryWatchesAction()
        );
    }

    @Override
    public void onIndexModule(IndexModule module) {
        if (enabled == false) {
            return;
        }

        assert listener != null;
        // Attach a listener to every index so that we can react to alias changes.
        // This listener will be a no-op except on the index pointed to by .watches
        module.addIndexOperationListener(listener);
    }

    // These are all old templates from pre 6.0 era, that need to be deleted
    @Override
    public UnaryOperator<Map<String, IndexTemplateMetadata>> getIndexTemplateMetadataUpgrader() {
        return map -> {
            map.keySet().removeIf(name -> name.startsWith("watch_history_"));
            return map;
        };
    }

    @Override
    public List<BootstrapCheck> getBootstrapChecks() {
        return Collections.singletonList(new EncryptSensitiveDataBootstrapCheck());
    }

    @Override
    public List<ScriptContext<?>> getContexts() {
        return Arrays.asList(WatcherTransformScript.CONTEXT, WatcherConditionScript.CONTEXT, Watcher.SCRIPT_TEMPLATE_CONTEXT);
    }

    @Override
    public void close() throws IOException {
        if (enabled) {
            bulkProcessor.flush();
        }
        IOUtils.closeWhileHandlingException(httpClient);
        try {
            if (enabled && bulkProcessor.awaitClose(10, TimeUnit.SECONDS) == false) {
                logger.warn("failed to properly close watcher bulk processor");
            }
        } catch (InterruptedException e) {
            Thread.currentThread().interrupt();
        }
    }

    /**
     * Reloads all the reloadable services in watcher.
     */
    @Override
    public void reload(Settings settings) {
        if (enabled == false) {
            return;
        }
        reloadableServices.forEach(s -> s.reload(settings));
    }

    @Override
    public Collection<SystemIndexDescriptor> getSystemIndexDescriptors(Settings settings) {
        return List.of(
            SystemIndexDescriptor.builder()
                .setIndexPattern(Watch.INDEX + "*")
                .setPrimaryIndex(Watch.INDEX)
                .setDescription("Contains Watch definitions")
                .setMappings(getWatchesIndexMappings())
                .setSettings(getWatchesIndexSettings())
                .setVersionMetaKey("version")
                .setOrigin(WATCHER_ORIGIN)
                .build(),
            SystemIndexDescriptor.builder()
                .setIndexPattern(TriggeredWatchStoreField.INDEX_NAME + "*")
                .setPrimaryIndex(TriggeredWatchStoreField.INDEX_NAME)
                .setDescription("Used to track current and queued Watch execution")
                .setMappings(getTriggeredWatchesIndexMappings())
                .setSettings(getTriggeredWatchesIndexSettings())
                .setVersionMetaKey("version")
                .setOrigin(WATCHER_ORIGIN)
                .build()
        );
    }

    @Override
    public String getFeatureName() {
        return "watcher";
    }

    @Override
    public void prepareForIndicesMigration(ClusterService clusterService, Client client, ActionListener<Map<String, Object>> listener) {
        Client originClient = new OriginSettingClient(client, WATCHER_ORIGIN);
        boolean manuallyStopped = Optional.ofNullable(clusterService.state().metadata().<WatcherMetadata>custom(WatcherMetadata.TYPE))
            .map(WatcherMetadata::manuallyStopped)
            .orElse(false);

        if (manuallyStopped == false) {
            WatcherServiceRequest serviceRequest = new WatcherServiceRequest();
            serviceRequest.stop();
            originClient.execute(
                WatcherServiceAction.INSTANCE,
                serviceRequest,
                ActionListener.wrap(
                    (response) -> { listener.onResponse(Collections.singletonMap("manually_stopped", manuallyStopped)); },
                    listener::onFailure
                )
            );
        } else {
            // If Watcher is manually stopped, we don't want to stop it AGAIN, so just call the listener.
            listener.onResponse(Collections.singletonMap("manually_stopped", manuallyStopped));
        }
    }

    @Override
    public void indicesMigrationComplete(
        Map<String, Object> preUpgradeMetadata,
        ClusterService clusterService,
        Client client,
        ActionListener<Boolean> listener
    ) {
        Client originClient = new OriginSettingClient(client, WATCHER_ORIGIN);
        boolean manuallyStopped = (boolean) preUpgradeMetadata.getOrDefault("manually_stopped", false);
        if (manuallyStopped == false) {
            WatcherServiceRequest serviceRequest = new WatcherServiceRequest();
            serviceRequest.start();
            originClient.execute(
                WatcherServiceAction.INSTANCE,
                serviceRequest,
                ActionListener.wrap((response) -> { listener.onResponse(response.isAcknowledged()); }, listener::onFailure)
            );
        } else {
            // Watcher was manually stopped before we got there, don't start it.
            listener.onResponse(true);
        }
    }

    @Override
    public String getFeatureDescription() {
        return "Manages Watch definitions and state";
    }

    private Settings getWatchesIndexSettings() {
        return Settings.builder()
            .put("index.number_of_shards", 1)
            .put("index.number_of_replicas", 0)
            .put("index.auto_expand_replicas", "0-1")
            .put(IndexMetadata.INDEX_FORMAT_SETTING.getKey(), 6)
            .put(IndexMetadata.SETTING_PRIORITY, 800)
            .build();
    }

    private XContentBuilder getWatchesIndexMappings() {
        try {
            final XContentBuilder builder = jsonBuilder();

            builder.startObject();
            {
                builder.startObject(SINGLE_MAPPING_NAME);
                builder.field("dynamic", "strict");
                {
                    builder.startObject("_meta");
                    builder.field("version", Version.CURRENT);
                    builder.endObject();
                }
                {
                    builder.startObject("properties");
                    {
                        builder.startObject("status");
                        builder.field("type", "object");
                        builder.field("enabled", false);
                        builder.field("dynamic", true);
                        builder.endObject();

                        builder.startObject("trigger");
                        builder.field("type", "object");
                        builder.field("enabled", false);
                        builder.field("dynamic", true);
                        builder.endObject();

                        builder.startObject("input");
                        builder.field("type", "object");
                        builder.field("enabled", false);
                        builder.field("dynamic", true);
                        builder.endObject();

                        builder.startObject("condition");
                        builder.field("type", "object");
                        builder.field("enabled", false);
                        builder.field("dynamic", true);
                        builder.endObject();

                        builder.startObject("throttle_period");
                        builder.field("type", "keyword");
                        builder.field("index", false);
                        builder.field("doc_values", false);
                        builder.endObject();

                        builder.startObject("throttle_period_in_millis");
                        builder.field("type", "long");
                        builder.field("index", false);
                        builder.field("doc_values", false);
                        builder.endObject();

                        builder.startObject("transform");
                        builder.field("type", "object");
                        builder.field("enabled", false);
                        builder.field("dynamic", true);
                        builder.endObject();

                        builder.startObject("actions");
                        builder.field("type", "object");
                        builder.field("enabled", false);
                        builder.field("dynamic", true);
                        builder.endObject();

                        builder.startObject("metadata");
                        builder.field("type", "object");
                        builder.field("dynamic", true);
                        builder.endObject();
                    }
                    builder.endObject();
                }
                builder.endObject();
            }

            builder.endObject();
            return builder;
        } catch (IOException e) {
            throw new UncheckedIOException("Failed to build " + Watch.INDEX + " index mappings", e);
        }
    }

    private Settings getTriggeredWatchesIndexSettings() {
        return Settings.builder()
            .put("index.number_of_shards", 1)
            .put("index.auto_expand_replicas", "0-1")
            .put("index.refresh_interval", "-1")
            .put(IndexMetadata.INDEX_FORMAT_SETTING.getKey(), 6)
            .put(IndexMetadata.SETTING_PRIORITY, 900)
            .build();
    }

    private XContentBuilder getTriggeredWatchesIndexMappings() {
        try {
            final XContentBuilder builder = jsonBuilder();

            builder.startObject();
            {
                builder.startObject(SINGLE_MAPPING_NAME);
                builder.field("dynamic", "strict");
                {
                    builder.startObject("_meta");
                    builder.field("version", Version.CURRENT);
                    builder.endObject();
                }
                {
                    builder.startObject("properties");
                    {
                        builder.startObject("trigger_event");
                        {
                            builder.field("type", "object");
                            builder.field("dynamic", true);
                            builder.field("enabled", false);
                            builder.startObject("properties");
                            {
                                builder.startObject("schedule");
                                {
                                    builder.field("type", "object");
                                    builder.field("dynamic", true);
                                    builder.startObject("properties");
                                    {
                                        builder.startObject("triggered_time");
                                        builder.field("type", "date");
                                        builder.endObject();

                                        builder.startObject("scheduled_time");
                                        builder.field("type", "date");
                                        builder.endObject();
                                    }
                                    builder.endObject();
                                }
                                builder.endObject();
                            }
                            builder.endObject();
                        }
                        builder.endObject();

                        builder.startObject("state");
                        builder.field("type", "keyword");
                        builder.endObject();
                    }
                    builder.endObject();
                }
                builder.endObject();
            }

            builder.endObject();
            return builder;
        } catch (IOException e) {
            throw new UncheckedIOException("Failed to build " + TriggeredWatchStoreField.INDEX_NAME + " index mappings", e);
        }
    }
}<|MERGE_RESOLUTION|>--- conflicted
+++ resolved
@@ -259,11 +259,7 @@
         TemplateScript.Factory.class,
         200,
         TimeValue.timeValueMillis(0),
-<<<<<<< HEAD
-        ScriptCache.UNLIMITED_COMPILATION_RATE.asTuple(),
-=======
         false,
->>>>>>> d90fa4eb
         true
     );
 
