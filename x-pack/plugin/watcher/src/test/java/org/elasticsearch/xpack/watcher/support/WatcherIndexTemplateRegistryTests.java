/*
 * Copyright Elasticsearch B.V. and/or licensed to Elasticsearch B.V. under one
 * or more contributor license agreements. Licensed under the Elastic License
 * 2.0; you may not use this file except in compliance with the Elastic License
 * 2.0.
 */
package org.elasticsearch.xpack.watcher.support;

import org.elasticsearch.Version;
import org.elasticsearch.action.ActionListener;
import org.elasticsearch.action.admin.indices.template.put.PutComposableIndexTemplateAction;
import org.elasticsearch.action.admin.indices.template.put.PutIndexTemplateRequest;
import org.elasticsearch.action.support.master.AcknowledgedResponse;
import org.elasticsearch.client.AdminClient;
import org.elasticsearch.client.Client;
import org.elasticsearch.client.IndicesAdminClient;
import org.elasticsearch.cluster.ClusterChangedEvent;
import org.elasticsearch.cluster.ClusterModule;
import org.elasticsearch.cluster.ClusterName;
import org.elasticsearch.cluster.ClusterState;
import org.elasticsearch.cluster.block.ClusterBlocks;
import org.elasticsearch.cluster.metadata.ComposableIndexTemplate;
import org.elasticsearch.cluster.metadata.IndexTemplateMetadata;
import org.elasticsearch.cluster.metadata.Metadata;
import org.elasticsearch.cluster.node.DiscoveryNode;
import org.elasticsearch.cluster.node.DiscoveryNodes;
import org.elasticsearch.cluster.service.ClusterService;
import org.elasticsearch.common.collect.ImmutableOpenMap;
import org.elasticsearch.common.settings.Settings;
import org.elasticsearch.common.util.concurrent.EsExecutors;
import org.elasticsearch.common.util.concurrent.ThreadContext;
import org.elasticsearch.common.xcontent.LoggingDeprecationHandler;
import org.elasticsearch.test.ESTestCase;
import org.elasticsearch.threadpool.ThreadPool;
import org.elasticsearch.xcontent.NamedXContentRegistry;
import org.elasticsearch.xcontent.ParseField;
import org.elasticsearch.xcontent.XContentParser;
import org.elasticsearch.xcontent.XContentType;
import org.elasticsearch.xpack.core.ilm.DeleteAction;
import org.elasticsearch.xpack.core.ilm.IndexLifecycleMetadata;
import org.elasticsearch.xpack.core.ilm.LifecycleAction;
import org.elasticsearch.xpack.core.ilm.LifecyclePolicy;
import org.elasticsearch.xpack.core.ilm.LifecyclePolicyMetadata;
import org.elasticsearch.xpack.core.ilm.LifecycleType;
import org.elasticsearch.xpack.core.ilm.OperationMode;
import org.elasticsearch.xpack.core.ilm.TimeseriesLifecycleType;
import org.elasticsearch.xpack.core.ilm.action.PutLifecycleAction;
import org.elasticsearch.xpack.core.watcher.support.WatcherIndexTemplateRegistryField;
import org.elasticsearch.xpack.watcher.Watcher;
import org.junit.Before;
import org.mockito.ArgumentCaptor;

import java.io.IOException;
import java.util.ArrayList;
import java.util.Arrays;
import java.util.Collections;
import java.util.HashMap;
import java.util.List;
import java.util.Map;
import java.util.stream.Collectors;

import static org.elasticsearch.xpack.core.watcher.support.WatcherIndexTemplateRegistryField.INDEX_TEMPLATE_VERSION;
import static org.hamcrest.Matchers.equalTo;
import static org.hamcrest.Matchers.hasSize;
import static org.hamcrest.Matchers.is;
import static org.mockito.ArgumentMatchers.any;
import static org.mockito.ArgumentMatchers.eq;
import static org.mockito.ArgumentMatchers.same;
import static org.mockito.Mockito.doAnswer;
import static org.mockito.Mockito.mock;
import static org.mockito.Mockito.spy;
import static org.mockito.Mockito.times;
import static org.mockito.Mockito.verify;
import static org.mockito.Mockito.verifyNoMoreInteractions;
import static org.mockito.Mockito.when;

public class WatcherIndexTemplateRegistryTests extends ESTestCase {

    private WatcherIndexTemplateRegistry registry;
    private NamedXContentRegistry xContentRegistry;
    private ClusterService clusterService;
    private ThreadPool threadPool;
    private Client client;

    @SuppressWarnings("unchecked")
    @Before
    public void createRegistryAndClient() {
        threadPool = mock(ThreadPool.class);
        when(threadPool.getThreadContext()).thenReturn(new ThreadContext(Settings.EMPTY));
        when(threadPool.generic()).thenReturn(EsExecutors.DIRECT_EXECUTOR_SERVICE);

        client = mock(Client.class);
        when(client.threadPool()).thenReturn(threadPool);
        AdminClient adminClient = mock(AdminClient.class);
        IndicesAdminClient indicesAdminClient = mock(IndicesAdminClient.class);
        when(adminClient.indices()).thenReturn(indicesAdminClient);
        when(client.admin()).thenReturn(adminClient);
        doAnswer(invocationOnMock -> {
            ActionListener<AcknowledgedResponse> listener = (ActionListener<AcknowledgedResponse>) invocationOnMock.getArguments()[1];
            listener.onResponse(new TestPutIndexTemplateResponse(true));
            return null;
        }).when(indicesAdminClient).putTemplate(any(PutIndexTemplateRequest.class), any(ActionListener.class));

        clusterService = mock(ClusterService.class);
        List<NamedXContentRegistry.Entry> entries = new ArrayList<>(ClusterModule.getNamedXWriteables());
        entries.addAll(
            Arrays.asList(
                new NamedXContentRegistry.Entry(
                    LifecycleType.class,
                    new ParseField(TimeseriesLifecycleType.TYPE),
                    (p) -> TimeseriesLifecycleType.INSTANCE
                ),
                new NamedXContentRegistry.Entry(LifecycleAction.class, new ParseField(DeleteAction.NAME), DeleteAction::parse)
            )
        );
        xContentRegistry = new NamedXContentRegistry(entries);
        registry = new WatcherIndexTemplateRegistry(Settings.EMPTY, clusterService, threadPool, client, xContentRegistry);
    }

    public void testThatNonExistingTemplatesAreAddedImmediately() {
        DiscoveryNode node = new DiscoveryNode("node", ESTestCase.buildNewFakeTransportAddress(), Version.CURRENT);
        DiscoveryNodes nodes = DiscoveryNodes.builder().localNodeId("node").masterNodeId("node").add(node).build();

        ClusterChangedEvent event = createClusterChangedEvent(Collections.emptyMap(), nodes);
        registry.clusterChanged(event);
        ArgumentCaptor<PutComposableIndexTemplateAction.Request> argumentCaptor = ArgumentCaptor.forClass(
            PutComposableIndexTemplateAction.Request.class
        );
<<<<<<< HEAD
        verify(client, times(1)).execute(same(PutComposableIndexTemplateAction.INSTANCE), argumentCaptor.capture(), anyObject());
=======
        verify(client, times(1)).execute(same(PutComposableIndexTemplateAction.INSTANCE), argumentCaptor.capture(), any());
>>>>>>> d90fa4eb

        // now delete one template from the cluster state and lets retry
        Map<String, Integer> existingTemplates = new HashMap<>();
        existingTemplates.put(WatcherIndexTemplateRegistryField.HISTORY_TEMPLATE_NAME, INDEX_TEMPLATE_VERSION);
        ClusterChangedEvent newEvent = createClusterChangedEvent(existingTemplates, nodes);
        registry.clusterChanged(newEvent);
        argumentCaptor = ArgumentCaptor.forClass(PutComposableIndexTemplateAction.Request.class);
<<<<<<< HEAD
        verify(client, times(1)).execute(same(PutComposableIndexTemplateAction.INSTANCE), argumentCaptor.capture(), anyObject());
=======
        verify(client, times(1)).execute(same(PutComposableIndexTemplateAction.INSTANCE), argumentCaptor.capture(), any());
>>>>>>> d90fa4eb
        PutComposableIndexTemplateAction.Request req = argumentCaptor.getAllValues()
            .stream()
            .filter(r -> r.name().equals(WatcherIndexTemplateRegistryField.HISTORY_TEMPLATE_NAME))
            .findFirst()
            .orElseThrow(() -> new AssertionError("expected the watch history template to be put"));
        assertThat(req.indexTemplate().template().settings().get("index.lifecycle.name"), equalTo("watch-history-ilm-policy"));
    }

    public void testThatNonExistingTemplatesAreAddedEvenWithILMUsageDisabled() {
        DiscoveryNode node = new DiscoveryNode("node", ESTestCase.buildNewFakeTransportAddress(), Version.CURRENT);
        DiscoveryNodes nodes = DiscoveryNodes.builder().localNodeId("node").masterNodeId("node").add(node).build();

        registry = new WatcherIndexTemplateRegistry(
            Settings.builder().put(Watcher.USE_ILM_INDEX_MANAGEMENT.getKey(), false).build(),
            clusterService,
            threadPool,
            client,
            xContentRegistry
        );
        ClusterChangedEvent event = createClusterChangedEvent(Settings.EMPTY, Collections.emptyMap(), Collections.emptyMap(), nodes);
        registry.clusterChanged(event);
        ArgumentCaptor<PutComposableIndexTemplateAction.Request> argumentCaptor = ArgumentCaptor.forClass(
            PutComposableIndexTemplateAction.Request.class
        );
<<<<<<< HEAD
        verify(client, times(1)).execute(same(PutComposableIndexTemplateAction.INSTANCE), argumentCaptor.capture(), anyObject());
=======
        verify(client, times(1)).execute(same(PutComposableIndexTemplateAction.INSTANCE), argumentCaptor.capture(), any());
>>>>>>> d90fa4eb

        // now delete one template from the cluster state and lets retry
        Map<String, Integer> existingTemplates = new HashMap<>();
        existingTemplates.put(WatcherIndexTemplateRegistryField.HISTORY_TEMPLATE_NAME, INDEX_TEMPLATE_VERSION);
        ClusterChangedEvent newEvent = createClusterChangedEvent(existingTemplates, nodes);
        registry.clusterChanged(newEvent);
        ArgumentCaptor<PutIndexTemplateRequest> captor = ArgumentCaptor.forClass(PutIndexTemplateRequest.class);
        verify(client, times(1)).execute(same(PutComposableIndexTemplateAction.INSTANCE), argumentCaptor.capture(), any());
        captor.getAllValues().forEach(req -> assertNull(req.settings().get("index.lifecycle.name")));
        verify(client, times(0)).execute(eq(PutLifecycleAction.INSTANCE), any(), any());
    }

    public void testThatNonExistingPoliciesAreAddedImmediately() {
        DiscoveryNode node = new DiscoveryNode("node", ESTestCase.buildNewFakeTransportAddress(), Version.CURRENT);
        DiscoveryNodes nodes = DiscoveryNodes.builder().localNodeId("node").masterNodeId("node").add(node).build();

        ClusterChangedEvent event = createClusterChangedEvent(Collections.emptyMap(), nodes);
        registry.clusterChanged(event);
        verify(client, times(1)).execute(eq(PutLifecycleAction.INSTANCE), any(), any());
    }

    public void testPolicyAlreadyExists() {
        DiscoveryNode node = new DiscoveryNode("node", ESTestCase.buildNewFakeTransportAddress(), Version.CURRENT);
        DiscoveryNodes nodes = DiscoveryNodes.builder().localNodeId("node").masterNodeId("node").add(node).build();

        Map<String, LifecyclePolicy> policyMap = new HashMap<>();
<<<<<<< HEAD
        List<LifecyclePolicy> policies = registry.getPolicyConfigs()
            .stream()
            .map(policyConfig -> policyConfig.load(xContentRegistry))
            .collect(Collectors.toList());
=======
        List<LifecyclePolicy> policies = registry.getPolicyConfigs();
>>>>>>> d90fa4eb
        assertThat(policies, hasSize(1));
        LifecyclePolicy policy = policies.get(0);
        policyMap.put(policy.getName(), policy);
        ClusterChangedEvent event = createClusterChangedEvent(Collections.emptyMap(), policyMap, nodes);
        registry.clusterChanged(event);
        verify(client, times(0)).execute(eq(PutLifecycleAction.INSTANCE), any(), any());
    }

    public void testNoPolicyButILMDisabled() {
        DiscoveryNode node = new DiscoveryNode("node", ESTestCase.buildNewFakeTransportAddress(), Version.CURRENT);
        DiscoveryNodes nodes = DiscoveryNodes.builder().localNodeId("node").masterNodeId("node").add(node).build();

        registry = new WatcherIndexTemplateRegistry(
            Settings.builder().put(Watcher.USE_ILM_INDEX_MANAGEMENT.getKey(), false).build(),
            clusterService,
            threadPool,
            client,
            xContentRegistry
        );
        ClusterChangedEvent event = createClusterChangedEvent(Settings.EMPTY, Collections.emptyMap(), Collections.emptyMap(), nodes);
        registry.clusterChanged(event);
        verify(client, times(0)).execute(eq(PutLifecycleAction.INSTANCE), any(), any());
    }

    public void testPolicyAlreadyExistsButDiffers() throws IOException {
        DiscoveryNode node = new DiscoveryNode("node", ESTestCase.buildNewFakeTransportAddress(), Version.CURRENT);
        DiscoveryNodes nodes = DiscoveryNodes.builder().localNodeId("node").masterNodeId("node").add(node).build();

        Map<String, LifecyclePolicy> policyMap = new HashMap<>();
        String policyStr = "{\"phases\":{\"delete\":{\"min_age\":\"1m\",\"actions\":{\"delete\":{}}}}}";
<<<<<<< HEAD
        List<LifecyclePolicy> policies = registry.getPolicyConfigs()
            .stream()
            .map(policyConfig -> policyConfig.load(xContentRegistry))
            .collect(Collectors.toList());
=======
        List<LifecyclePolicy> policies = registry.getPolicyConfigs();
>>>>>>> d90fa4eb
        assertThat(policies, hasSize(1));
        LifecyclePolicy policy = policies.get(0);
        try (
            XContentParser parser = XContentType.JSON.xContent()
                .createParser(xContentRegistry, LoggingDeprecationHandler.THROW_UNSUPPORTED_OPERATION, policyStr)
        ) {
            LifecyclePolicy different = LifecyclePolicy.parse(parser, policy.getName());
            policyMap.put(policy.getName(), different);
            ClusterChangedEvent event = createClusterChangedEvent(Collections.emptyMap(), policyMap, nodes);
            registry.clusterChanged(event);
            verify(client, times(0)).execute(eq(PutLifecycleAction.INSTANCE), any(), any());
        }
    }

    public void testThatTemplatesExist() {
        {
            Map<String, Integer> existingTemplates = new HashMap<>();
            existingTemplates.put(".watch-history", INDEX_TEMPLATE_VERSION);
            assertThat(WatcherIndexTemplateRegistry.validate(createClusterState(existingTemplates)), is(false));
        }

        {
            Map<String, Integer> existingTemplates = new HashMap<>();
            existingTemplates.put(".watch-history", INDEX_TEMPLATE_VERSION);
            existingTemplates.put(".triggered_watches", INDEX_TEMPLATE_VERSION);
            existingTemplates.put(".watches", INDEX_TEMPLATE_VERSION);
            assertThat(WatcherIndexTemplateRegistry.validate(createClusterState(existingTemplates)), is(false));
        }

        {
            Map<String, Integer> existingTemplates = new HashMap<>();
            existingTemplates.put(WatcherIndexTemplateRegistryField.HISTORY_TEMPLATE_NAME, INDEX_TEMPLATE_VERSION);
            existingTemplates.put(".triggered_watches", INDEX_TEMPLATE_VERSION);
            existingTemplates.put(".watches", INDEX_TEMPLATE_VERSION);
            assertThat(WatcherIndexTemplateRegistry.validate(createClusterState(existingTemplates)), is(true));
        }
        {
            Map<String, Integer> existingTemplates = new HashMap<>();
            existingTemplates.put(WatcherIndexTemplateRegistryField.HISTORY_TEMPLATE_NAME, INDEX_TEMPLATE_VERSION);
            existingTemplates.put(".triggered_watches", INDEX_TEMPLATE_VERSION);
            existingTemplates.put(".watches", INDEX_TEMPLATE_VERSION);
            existingTemplates.put("whatever", null);
            existingTemplates.put("else", null);

            assertThat(WatcherIndexTemplateRegistry.validate(createClusterState(existingTemplates)), is(true));
        }
    }

    public void testThatTemplatesAreNotAppliedOnSameVersionNodes() {
        DiscoveryNode localNode = new DiscoveryNode("node", ESTestCase.buildNewFakeTransportAddress(), Version.CURRENT);
        DiscoveryNode masterNode = new DiscoveryNode("master", ESTestCase.buildNewFakeTransportAddress(), Version.CURRENT);
        DiscoveryNodes nodes = DiscoveryNodes.builder().localNodeId("node").masterNodeId("master").add(localNode).add(masterNode).build();

        Map<String, Integer> existingTemplates = new HashMap<>();
        existingTemplates.put(".watch-history-6", null);
        ClusterChangedEvent event = createClusterChangedEvent(existingTemplates, nodes);
        registry.clusterChanged(event);

        verifyNoMoreInteractions(client);
    }

    public void testThatMissingMasterNodeDoesNothing() {
        DiscoveryNode localNode = new DiscoveryNode("node", ESTestCase.buildNewFakeTransportAddress(), Version.CURRENT);
        DiscoveryNodes nodes = DiscoveryNodes.builder().localNodeId("node").add(localNode).build();

        Map<String, Integer> existingTemplates = new HashMap<>();
        existingTemplates.put(".watch-history-6", null);
        ClusterChangedEvent event = createClusterChangedEvent(existingTemplates, nodes);
        registry.clusterChanged(event);

        verifyNoMoreInteractions(client);
    }

    private ClusterChangedEvent createClusterChangedEvent(Map<String, Integer> existingTemplateNames, DiscoveryNodes nodes) {
        return createClusterChangedEvent(existingTemplateNames, Collections.emptyMap(), nodes);
    }

    private ClusterState createClusterState(
        Settings nodeSettings,
        Map<String, Integer> existingTemplates,
        Map<String, LifecyclePolicy> existingPolicies,
        DiscoveryNodes nodes
    ) {
        ImmutableOpenMap.Builder<String, IndexTemplateMetadata> indexTemplates = ImmutableOpenMap.builder();
        for (Map.Entry<String, Integer> template : existingTemplates.entrySet()) {
            final IndexTemplateMetadata mockTemplate = mock(IndexTemplateMetadata.class);
            when(mockTemplate.version()).thenReturn(template.getValue());
            when(mockTemplate.getVersion()).thenReturn(template.getValue());
            indexTemplates.put(template.getKey(), mockTemplate);
        }

        Map<String, LifecyclePolicyMetadata> existingILMMeta = existingPolicies.entrySet()
            .stream()
            .collect(Collectors.toMap(Map.Entry::getKey, e -> new LifecyclePolicyMetadata(e.getValue(), Collections.emptyMap(), 1, 1)));
        IndexLifecycleMetadata ilmMeta = new IndexLifecycleMetadata(existingILMMeta, OperationMode.RUNNING);

        return ClusterState.builder(new ClusterName("test"))
            .metadata(
                Metadata.builder()
                    .templates(indexTemplates.build())
                    .transientSettings(nodeSettings)
                    .putCustom(IndexLifecycleMetadata.TYPE, ilmMeta)
                    .build()
            )
            .blocks(new ClusterBlocks.Builder().build())
            .nodes(nodes)
            .build();
    }

    private ClusterChangedEvent createClusterChangedEvent(
        Map<String, Integer> existingTemplateNames,
        Map<String, LifecyclePolicy> existingPolicies,
        DiscoveryNodes nodes
    ) {
        return createClusterChangedEvent(Settings.EMPTY, existingTemplateNames, existingPolicies, nodes);
    }

    private ClusterChangedEvent createClusterChangedEvent(
        Settings nodeSettings,
        Map<String, Integer> existingTemplates,
        Map<String, LifecyclePolicy> existingPolicies,
        DiscoveryNodes nodes
    ) {
        ClusterState cs = createClusterState(nodeSettings, existingTemplates, existingPolicies, nodes);
        ClusterChangedEvent realEvent = new ClusterChangedEvent(
            "created-from-test",
            cs,
            ClusterState.builder(new ClusterName("test")).build()
        );
        ClusterChangedEvent event = spy(realEvent);
        when(event.localNodeMaster()).thenReturn(nodes.isLocalNodeElectedMaster());

        return event;
    }

    private ClusterState createClusterState(Map<String, Integer> existingTemplates) {
        Metadata.Builder metadataBuilder = Metadata.builder();
        HashMap<String, ComposableIndexTemplate> templates = new HashMap<>();
        for (Map.Entry<String, Integer> template : existingTemplates.entrySet()) {
            ComposableIndexTemplate indexTemplate = mock(ComposableIndexTemplate.class);
            when(indexTemplate.version()).thenReturn(template.getValue() == null ? null : (long) template.getValue());
            when(indexTemplate.indexPatterns()).thenReturn(Arrays.asList(generateRandomStringArray(10, 100, false, false)));
            templates.put(template.getKey(), indexTemplate);
        }
        metadataBuilder.indexTemplates(templates);

        return ClusterState.builder(new ClusterName("foo")).metadata(metadataBuilder.build()).build();
    }

    private static class TestPutIndexTemplateResponse extends AcknowledgedResponse {
        TestPutIndexTemplateResponse(boolean acknowledged) {
            super(acknowledged);
        }
    }
}<|MERGE_RESOLUTION|>--- conflicted
+++ resolved
@@ -126,11 +126,7 @@
         ArgumentCaptor<PutComposableIndexTemplateAction.Request> argumentCaptor = ArgumentCaptor.forClass(
             PutComposableIndexTemplateAction.Request.class
         );
-<<<<<<< HEAD
-        verify(client, times(1)).execute(same(PutComposableIndexTemplateAction.INSTANCE), argumentCaptor.capture(), anyObject());
-=======
         verify(client, times(1)).execute(same(PutComposableIndexTemplateAction.INSTANCE), argumentCaptor.capture(), any());
->>>>>>> d90fa4eb
 
         // now delete one template from the cluster state and lets retry
         Map<String, Integer> existingTemplates = new HashMap<>();
@@ -138,11 +134,7 @@
         ClusterChangedEvent newEvent = createClusterChangedEvent(existingTemplates, nodes);
         registry.clusterChanged(newEvent);
         argumentCaptor = ArgumentCaptor.forClass(PutComposableIndexTemplateAction.Request.class);
-<<<<<<< HEAD
-        verify(client, times(1)).execute(same(PutComposableIndexTemplateAction.INSTANCE), argumentCaptor.capture(), anyObject());
-=======
         verify(client, times(1)).execute(same(PutComposableIndexTemplateAction.INSTANCE), argumentCaptor.capture(), any());
->>>>>>> d90fa4eb
         PutComposableIndexTemplateAction.Request req = argumentCaptor.getAllValues()
             .stream()
             .filter(r -> r.name().equals(WatcherIndexTemplateRegistryField.HISTORY_TEMPLATE_NAME))
@@ -167,11 +159,7 @@
         ArgumentCaptor<PutComposableIndexTemplateAction.Request> argumentCaptor = ArgumentCaptor.forClass(
             PutComposableIndexTemplateAction.Request.class
         );
-<<<<<<< HEAD
-        verify(client, times(1)).execute(same(PutComposableIndexTemplateAction.INSTANCE), argumentCaptor.capture(), anyObject());
-=======
         verify(client, times(1)).execute(same(PutComposableIndexTemplateAction.INSTANCE), argumentCaptor.capture(), any());
->>>>>>> d90fa4eb
 
         // now delete one template from the cluster state and lets retry
         Map<String, Integer> existingTemplates = new HashMap<>();
@@ -198,14 +186,7 @@
         DiscoveryNodes nodes = DiscoveryNodes.builder().localNodeId("node").masterNodeId("node").add(node).build();
 
         Map<String, LifecyclePolicy> policyMap = new HashMap<>();
-<<<<<<< HEAD
-        List<LifecyclePolicy> policies = registry.getPolicyConfigs()
-            .stream()
-            .map(policyConfig -> policyConfig.load(xContentRegistry))
-            .collect(Collectors.toList());
-=======
         List<LifecyclePolicy> policies = registry.getPolicyConfigs();
->>>>>>> d90fa4eb
         assertThat(policies, hasSize(1));
         LifecyclePolicy policy = policies.get(0);
         policyMap.put(policy.getName(), policy);
@@ -236,14 +217,7 @@
 
         Map<String, LifecyclePolicy> policyMap = new HashMap<>();
         String policyStr = "{\"phases\":{\"delete\":{\"min_age\":\"1m\",\"actions\":{\"delete\":{}}}}}";
-<<<<<<< HEAD
-        List<LifecyclePolicy> policies = registry.getPolicyConfigs()
-            .stream()
-            .map(policyConfig -> policyConfig.load(xContentRegistry))
-            .collect(Collectors.toList());
-=======
         List<LifecyclePolicy> policies = registry.getPolicyConfigs();
->>>>>>> d90fa4eb
         assertThat(policies, hasSize(1));
         LifecyclePolicy policy = policies.get(0);
         try (
