/*
 * Copyright Elasticsearch B.V. and/or licensed to Elasticsearch B.V. under one
 * or more contributor license agreements. Licensed under the Elastic License
 * 2.0; you may not use this file except in compliance with the Elastic License
 * 2.0.
 */
package org.elasticsearch.xpack.watcher.support;

import com.fasterxml.jackson.core.io.JsonStringEncoder;

import org.elasticsearch.common.settings.Settings;
import org.elasticsearch.core.Nullable;
import org.elasticsearch.script.ScriptContext;
import org.elasticsearch.script.ScriptEngine;
import org.elasticsearch.script.ScriptService;
import org.elasticsearch.script.mustache.MustacheScriptEngine;
import org.elasticsearch.test.ESTestCase;
import org.elasticsearch.xcontent.XContentType;
import org.elasticsearch.xpack.watcher.Watcher;
import org.elasticsearch.xpack.watcher.common.text.TextTemplate;
import org.elasticsearch.xpack.watcher.common.text.TextTemplateEngine;
import org.junit.Before;

import java.io.IOException;
import java.io.StringWriter;
import java.io.Writer;
import java.util.Collections;
import java.util.HashMap;
import java.util.Locale;
import java.util.Map;

import static org.hamcrest.Matchers.equalTo;
import static org.hamcrest.Matchers.notNullValue;

public class WatcherTemplateTests extends ESTestCase {

    private TextTemplateEngine textTemplateEngine;

    @Before
    public void init() throws Exception {
        MustacheScriptEngine engine = new MustacheScriptEngine();
        Map<String, ScriptEngine> engines = Collections.singletonMap(engine.getType(), engine);
        Map<String, ScriptContext<?>> contexts = Collections.singletonMap(
            Watcher.SCRIPT_TEMPLATE_CONTEXT.name,
            Watcher.SCRIPT_TEMPLATE_CONTEXT
        );
<<<<<<< HEAD
        ScriptService scriptService = new ScriptService(Settings.EMPTY, engines, contexts);
=======
        ScriptService scriptService = new ScriptService(Settings.EMPTY, engines, contexts, () -> 1L);
>>>>>>> 30e15ba8
        textTemplateEngine = new TextTemplateEngine(scriptService);
    }

    public void testEscaping() throws Exception {
        XContentType contentType = randomFrom(XContentType.values()).canonical();
        if (rarely()) {
            contentType = null;
        }
        Character[] specialChars = new Character[] { '\f', '\n', '\r', '"', '\\', (char) 11, '\t', '\b' };
        int iters = scaledRandomIntBetween(100, 1000);
        for (int i = 0; i < iters; i++) {
            int rounds = scaledRandomIntBetween(1, 20);
            StringWriter escaped = new StringWriter(); // This will be escaped as it is constructed
            StringWriter unescaped = new StringWriter(); // This will be escaped at the end

            for (int j = 0; j < rounds; j++) {
                String s = getChars();
                unescaped.write(s);
                if (contentType == XContentType.JSON) {
                    escaped.write(JsonStringEncoder.getInstance().quoteAsString(s));
                } else {
                    escaped.write(s);
                }

                char c = randomFrom(specialChars);
                unescaped.append(c);

                if (contentType == XContentType.JSON) {
                    escaped.write(JsonStringEncoder.getInstance().quoteAsString("" + c));
                } else {
                    escaped.append(c);
                }
            }

            if (contentType == XContentType.JSON) {
                assertThat(escaped.toString(), equalTo(new String(JsonStringEncoder.getInstance().quoteAsString(unescaped.toString()))));
            } else {
                assertThat(escaped.toString(), equalTo(unescaped.toString()));
            }

            String template = prepareTemplate("{{data}}", contentType);

            Map<String, Object> dataMap = new HashMap<>();
            dataMap.put("data", unescaped.toString());
            String renderedTemplate = textTemplateEngine.render(new TextTemplate(template), dataMap);
            assertThat(renderedTemplate, notNullValue());

            if (contentType == XContentType.JSON) {
                if (escaped.toString().equals(renderedTemplate) == false) {
                    String escapedString = escaped.toString();
                    for (int l = 0; l < renderedTemplate.length() && l < escapedString.length(); ++l) {
                        if (renderedTemplate.charAt(l) != escapedString.charAt(l)) {
                            logger.error("at [{}] expected [{}] but got [{}]", l, renderedTemplate.charAt(l), escapedString.charAt(l));
                        }
                    }
                }
                assertThat(escaped.toString(), equalTo(renderedTemplate));
            } else {
                assertThat(unescaped.toString(), equalTo(renderedTemplate));
            }
        }
    }

    public void testSimpleParameterReplace() {
        {
            String template = "__json__::GET _search {\"query\": "
                + "{\"boosting\": {"
                + "\"positive\": {\"match\": {\"body\": \"gift\"}},"
                + "\"negative\": {\"term\": {\"body\": {\"value\": \"solr\"}"
                + "}}, \"negative_boost\": {{boost_val}} } }}";
            Map<String, Object> vars = new HashMap<>();
            vars.put("boost_val", "0.3");
            String result = textTemplateEngine.render(new TextTemplate(template), vars);
            assertEquals(
                "GET _search {\"query\": {\"boosting\": {\"positive\": {\"match\": {\"body\": \"gift\"}},"
                    + "\"negative\": {\"term\": {\"body\": {\"value\": \"solr\"}}}, \"negative_boost\": 0.3 } }}",
                result
            );
        }
        {
            String template = "__json__::GET _search {\"query\": "
                + "{\"boosting\": {"
                + "\"positive\": {\"match\": {\"body\": \"gift\"}},"
                + "\"negative\": {\"term\": {\"body\": {\"value\": \"{{body_val}}\"}"
                + "}}, \"negative_boost\": {{boost_val}} } }}";
            Map<String, Object> vars = new HashMap<>();
            vars.put("boost_val", "0.3");
            vars.put("body_val", "\"quick brown\"");
            String result = textTemplateEngine.render(new TextTemplate(template), vars);
            assertEquals(
                "GET _search {\"query\": {\"boosting\": {\"positive\": {\"match\": {\"body\": \"gift\"}},"
                    + "\"negative\": {\"term\": {\"body\": {\"value\": \"\\\"quick brown\\\"\"}}}, \"negative_boost\": 0.3 } }}",
                result
            );
        }
    }

    public void testInvalidPrefixes() throws Exception {
        String[] specialStrings = new String[] { "\f", "\n", "\r", "\"", "\\", "\t", "\b", "__::", "__" };
        String prefix = randomFrom("", "__", "____::", "___::", "____", "::", "++json__::", "__json__", "+_json__::", "__json__:");
        String template = prefix + " {{test_var1}} {{test_var2}}";
        Map<String, Object> vars = new HashMap<>();
        Writer var1Writer = new StringWriter();
        Writer var2Writer = new StringWriter();

        for (int i = 0; i < scaledRandomIntBetween(10, 1000); ++i) {
            var1Writer.write(randomRealisticUnicodeOfCodepointLengthBetween(0, 10));
            var2Writer.write(randomRealisticUnicodeOfCodepointLengthBetween(0, 10));
            var1Writer.append(randomFrom(specialStrings));
            var2Writer.append(randomFrom(specialStrings));
        }

        vars.put("test_var1", var1Writer.toString());
        vars.put("test_var2", var2Writer.toString());
        String s1 = textTemplateEngine.render(new TextTemplate(template), vars);
        String s2 = prefix + " " + var1Writer.toString() + " " + var2Writer.toString();
        assertThat(s1, equalTo(s2));
    }

    static String getChars() throws IOException {
        return randomRealisticUnicodeOfCodepointLengthBetween(0, 10);
    }

    static String prepareTemplate(String template, @Nullable XContentType contentType) {
        if (contentType == null) {
            return template;
        }
        return new StringBuilder("__").append(contentType.queryParameter().toLowerCase(Locale.ROOT))
            .append("__::")
            .append(template)
            .toString();
    }

}<|MERGE_RESOLUTION|>--- conflicted
+++ resolved
@@ -44,11 +44,7 @@
             Watcher.SCRIPT_TEMPLATE_CONTEXT.name,
             Watcher.SCRIPT_TEMPLATE_CONTEXT
         );
-<<<<<<< HEAD
-        ScriptService scriptService = new ScriptService(Settings.EMPTY, engines, contexts);
-=======
         ScriptService scriptService = new ScriptService(Settings.EMPTY, engines, contexts, () -> 1L);
->>>>>>> 30e15ba8
         textTemplateEngine = new TextTemplateEngine(scriptService);
     }
 
