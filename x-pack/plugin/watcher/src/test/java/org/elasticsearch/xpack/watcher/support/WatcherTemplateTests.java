/*
 * Copyright Elasticsearch B.V. and/or licensed to Elasticsearch B.V. under one
 * or more contributor license agreements. Licensed under the Elastic License
 * 2.0; you may not use this file except in compliance with the Elastic License
 * 2.0.
 */
package org.elasticsearch.xpack.watcher.support;

import com.fasterxml.jackson.core.io.JsonStringEncoder;

import org.elasticsearch.common.settings.Settings;
import org.elasticsearch.core.Nullable;
import org.elasticsearch.script.ScriptContext;
import org.elasticsearch.script.ScriptEngine;
import org.elasticsearch.script.ScriptService;
import org.elasticsearch.script.mustache.MustacheScriptEngine;
import org.elasticsearch.test.ESTestCase;
import org.elasticsearch.xcontent.XContentType;
import org.elasticsearch.xpack.watcher.Watcher;
import org.elasticsearch.xpack.watcher.common.text.TextTemplate;
import org.elasticsearch.xpack.watcher.common.text.TextTemplateEngine;
import org.junit.Before;

import java.io.IOException;
import java.io.StringWriter;
import java.io.Writer;
import java.util.Collections;
import java.util.HashMap;
import java.util.Locale;
import java.util.Map;

import static org.hamcrest.Matchers.equalTo;
import static org.hamcrest.Matchers.notNullValue;

public class WatcherTemplateTests extends ESTestCase {

    private TextTemplateEngine textTemplateEngine;

    @Before
    public void init() throws Exception {
        MustacheScriptEngine engine = new MustacheScriptEngine();
        Map<String, ScriptEngine> engines = Collections.singletonMap(engine.getType(), engine);
<<<<<<< HEAD
        Map<String, ScriptContext<?>> contexts =
            Collections.singletonMap(Watcher.SCRIPT_TEMPLATE_CONTEXT.name, Watcher.SCRIPT_TEMPLATE_CONTEXT);
        ScriptService scriptService = new ScriptService(Settings.EMPTY, engines, contexts, () -> 1L);
=======
        Map<String, ScriptContext<?>> contexts = Collections.singletonMap(
            Watcher.SCRIPT_TEMPLATE_CONTEXT.name,
            Watcher.SCRIPT_TEMPLATE_CONTEXT
        );
        ScriptService scriptService = new ScriptService(Settings.EMPTY, engines, contexts);
>>>>>>> 6e99cdc7
        textTemplateEngine = new TextTemplateEngine(scriptService);
    }

    public void testEscaping() throws Exception {
        XContentType contentType = randomFrom(XContentType.values()).canonical();
        if (rarely()) {
            contentType = null;
        }
        Character[] specialChars = new Character[] { '\f', '\n', '\r', '"', '\\', (char) 11, '\t', '\b' };
        int iters = scaledRandomIntBetween(100, 1000);
        for (int i = 0; i < iters; i++) {
            int rounds = scaledRandomIntBetween(1, 20);
            StringWriter escaped = new StringWriter(); // This will be escaped as it is constructed
            StringWriter unescaped = new StringWriter(); // This will be escaped at the end

            for (int j = 0; j < rounds; j++) {
                String s = getChars();
                unescaped.write(s);
                if (contentType == XContentType.JSON) {
                    escaped.write(JsonStringEncoder.getInstance().quoteAsString(s));
                } else {
                    escaped.write(s);
                }

                char c = randomFrom(specialChars);
                unescaped.append(c);

                if (contentType == XContentType.JSON) {
                    escaped.write(JsonStringEncoder.getInstance().quoteAsString("" + c));
                } else {
                    escaped.append(c);
                }
            }

            if (contentType == XContentType.JSON) {
                assertThat(escaped.toString(), equalTo(new String(JsonStringEncoder.getInstance().quoteAsString(unescaped.toString()))));
            } else {
                assertThat(escaped.toString(), equalTo(unescaped.toString()));
            }

            String template = prepareTemplate("{{data}}", contentType);

            Map<String, Object> dataMap = new HashMap<>();
            dataMap.put("data", unescaped.toString());
            String renderedTemplate = textTemplateEngine.render(new TextTemplate(template), dataMap);
            assertThat(renderedTemplate, notNullValue());

            if (contentType == XContentType.JSON) {
                if (escaped.toString().equals(renderedTemplate) == false) {
                    String escapedString = escaped.toString();
                    for (int l = 0; l < renderedTemplate.length() && l < escapedString.length(); ++l) {
                        if (renderedTemplate.charAt(l) != escapedString.charAt(l)) {
                            logger.error("at [{}] expected [{}] but got [{}]", l, renderedTemplate.charAt(l), escapedString.charAt(l));
                        }
                    }
                }
                assertThat(escaped.toString(), equalTo(renderedTemplate));
            } else {
                assertThat(unescaped.toString(), equalTo(renderedTemplate));
            }
        }
    }

    public void testSimpleParameterReplace() {
        {
            String template = "__json__::GET _search {\"query\": "
                + "{\"boosting\": {"
                + "\"positive\": {\"match\": {\"body\": \"gift\"}},"
                + "\"negative\": {\"term\": {\"body\": {\"value\": \"solr\"}"
                + "}}, \"negative_boost\": {{boost_val}} } }}";
            Map<String, Object> vars = new HashMap<>();
            vars.put("boost_val", "0.3");
            String result = textTemplateEngine.render(new TextTemplate(template), vars);
            assertEquals(
                "GET _search {\"query\": {\"boosting\": {\"positive\": {\"match\": {\"body\": \"gift\"}},"
                    + "\"negative\": {\"term\": {\"body\": {\"value\": \"solr\"}}}, \"negative_boost\": 0.3 } }}",
                result
            );
        }
        {
            String template = "__json__::GET _search {\"query\": "
                + "{\"boosting\": {"
                + "\"positive\": {\"match\": {\"body\": \"gift\"}},"
                + "\"negative\": {\"term\": {\"body\": {\"value\": \"{{body_val}}\"}"
                + "}}, \"negative_boost\": {{boost_val}} } }}";
            Map<String, Object> vars = new HashMap<>();
            vars.put("boost_val", "0.3");
            vars.put("body_val", "\"quick brown\"");
            String result = textTemplateEngine.render(new TextTemplate(template), vars);
            assertEquals(
                "GET _search {\"query\": {\"boosting\": {\"positive\": {\"match\": {\"body\": \"gift\"}},"
                    + "\"negative\": {\"term\": {\"body\": {\"value\": \"\\\"quick brown\\\"\"}}}, \"negative_boost\": 0.3 } }}",
                result
            );
        }
    }

    public void testInvalidPrefixes() throws Exception {
        String[] specialStrings = new String[] { "\f", "\n", "\r", "\"", "\\", "\t", "\b", "__::", "__" };
        String prefix = randomFrom("", "__", "____::", "___::", "____", "::", "++json__::", "__json__", "+_json__::", "__json__:");
        String template = prefix + " {{test_var1}} {{test_var2}}";
        Map<String, Object> vars = new HashMap<>();
        Writer var1Writer = new StringWriter();
        Writer var2Writer = new StringWriter();

        for (int i = 0; i < scaledRandomIntBetween(10, 1000); ++i) {
            var1Writer.write(randomRealisticUnicodeOfCodepointLengthBetween(0, 10));
            var2Writer.write(randomRealisticUnicodeOfCodepointLengthBetween(0, 10));
            var1Writer.append(randomFrom(specialStrings));
            var2Writer.append(randomFrom(specialStrings));
        }

        vars.put("test_var1", var1Writer.toString());
        vars.put("test_var2", var2Writer.toString());
        String s1 = textTemplateEngine.render(new TextTemplate(template), vars);
        String s2 = prefix + " " + var1Writer.toString() + " " + var2Writer.toString();
        assertThat(s1, equalTo(s2));
    }

    static String getChars() throws IOException {
        return randomRealisticUnicodeOfCodepointLengthBetween(0, 10);
    }

    static String prepareTemplate(String template, @Nullable XContentType contentType) {
        if (contentType == null) {
            return template;
        }
        return new StringBuilder("__").append(contentType.queryParameter().toLowerCase(Locale.ROOT))
            .append("__::")
            .append(template)
            .toString();
    }

}<|MERGE_RESOLUTION|>--- conflicted
+++ resolved
@@ -40,17 +40,11 @@
     public void init() throws Exception {
         MustacheScriptEngine engine = new MustacheScriptEngine();
         Map<String, ScriptEngine> engines = Collections.singletonMap(engine.getType(), engine);
-<<<<<<< HEAD
-        Map<String, ScriptContext<?>> contexts =
-            Collections.singletonMap(Watcher.SCRIPT_TEMPLATE_CONTEXT.name, Watcher.SCRIPT_TEMPLATE_CONTEXT);
-        ScriptService scriptService = new ScriptService(Settings.EMPTY, engines, contexts, () -> 1L);
-=======
         Map<String, ScriptContext<?>> contexts = Collections.singletonMap(
             Watcher.SCRIPT_TEMPLATE_CONTEXT.name,
             Watcher.SCRIPT_TEMPLATE_CONTEXT
         );
-        ScriptService scriptService = new ScriptService(Settings.EMPTY, engines, contexts);
->>>>>>> 6e99cdc7
+        ScriptService scriptService = new ScriptService(Settings.EMPTY, engines, contexts, () -> 1L);
         textTemplateEngine = new TextTemplateEngine(scriptService);
     }
 
