/*
 * Copyright Elasticsearch B.V. and/or licensed to Elasticsearch B.V. under one
 * or more contributor license agreements. Licensed under the Elastic License
 * 2.0; you may not use this file except in compliance with the Elastic License
 * 2.0.
 */

package org.elasticsearch.xpack.slm;

import org.apache.logging.log4j.LogManager;
import org.apache.logging.log4j.Logger;
import org.elasticsearch.action.ActionListener;
import org.elasticsearch.action.ActionRequest;
import org.elasticsearch.action.ActionRequestValidationException;
import org.elasticsearch.action.ActionResponse;
import org.elasticsearch.action.ActionRunnable;
import org.elasticsearch.action.ActionType;
import org.elasticsearch.action.support.ActionFilters;
import org.elasticsearch.action.support.RefCountingRunnable;
import org.elasticsearch.action.support.SubscribableListener;
import org.elasticsearch.action.support.ThreadedActionListener;
import org.elasticsearch.action.support.TransportAction;
import org.elasticsearch.common.Strings;
import org.elasticsearch.common.inject.Inject;
import org.elasticsearch.common.io.stream.StreamOutput;
import org.elasticsearch.common.util.concurrent.ConcurrentCollections;
import org.elasticsearch.core.Tuple;
import org.elasticsearch.repositories.GetSnapshotInfoContext;
import org.elasticsearch.repositories.RepositoriesService;
import org.elasticsearch.repositories.Repository;
import org.elasticsearch.repositories.RepositoryData;
import org.elasticsearch.repositories.RepositoryMissingException;
import org.elasticsearch.snapshots.SnapshotId;
import org.elasticsearch.snapshots.SnapshotState;
import org.elasticsearch.tasks.Task;
import org.elasticsearch.threadpool.ThreadPool;
import org.elasticsearch.transport.TransportService;
import org.elasticsearch.xpack.core.slm.SnapshotLifecyclePolicy;
import org.elasticsearch.xpack.core.slm.SnapshotRetentionConfiguration;

import java.util.ArrayList;
import java.util.Collection;
import java.util.EnumSet;
import java.util.HashMap;
import java.util.List;
import java.util.Map;
import java.util.Objects;
import java.util.Set;
import java.util.concurrent.Executor;
import java.util.function.BiFunction;
import java.util.stream.Stream;

/**
 * Computes the expired snapshots for SLM. Called by {@link SnapshotRetentionTask}, but made into a separate (local-only) transport action
 * so that it can access the {@link RepositoriesService} directly.
 */
public class SLMGetExpiredSnapshotsAction extends TransportAction<
    SLMGetExpiredSnapshotsAction.Request,
    SLMGetExpiredSnapshotsAction.Response> {

    public static final ActionType<Response> INSTANCE = ActionType.localOnly("cluster:admin/slm/execute/get_expired_snapshots");

    private static final Logger logger = LogManager.getLogger(SLMGetExpiredSnapshotsAction.class);

    private final RepositoriesService repositoriesService;
    private final Executor retentionExecutor;

<<<<<<< HEAD
    @Inject
    public SLMGetExpiredSnapshotsAction(
        TransportService transportService,
        RepositoriesService repositoriesService,
        ActionFilters actionFilters
    ) {
        super(INSTANCE.name(), actionFilters, transportService.getTaskManager());
        this.repositoriesService = repositoriesService;
        this.retentionExecutor = transportService.getThreadPool().executor(ThreadPool.Names.MANAGEMENT);
    }
=======
    public static class LocalAction extends TransportAction<Request, Response> {
        private final RepositoriesService repositoriesService;
        private final Executor retentionExecutor;
>>>>>>> 469b5b7d

    private static class ResultsBuilder {
        private final Map<String, List<Tuple<SnapshotId, String>>> resultsByRepository = ConcurrentCollections.newConcurrentMap();

<<<<<<< HEAD
        Response getResponse() {
            // copyOf just so we aren't returning the CHM
            return new Response(Map.copyOf(resultsByRepository));
=======
        @Inject
        public LocalAction(TransportService transportService, RepositoriesService repositoriesService, ActionFilters actionFilters) {
            super(INSTANCE.name(), actionFilters, transportService.getTaskManager());
            this.repositoriesService = repositoriesService;
            this.retentionExecutor = transportService.getThreadPool().executor(ThreadPool.Names.MANAGEMENT);
>>>>>>> 469b5b7d
        }

        void addResult(String repository, List<Tuple<SnapshotId, String>> snapshotsToDelete) {
            // snapshotsToDelete is immutable because it comes from a Stream#toList() so no further copying needed
            if (snapshotsToDelete.isEmpty()) {
                assert resultsByRepository.containsKey(repository) == false;
            } else {
                final var previousValue = resultsByRepository.put(repository, snapshotsToDelete);
                assert previousValue == null : repository + ": " + previousValue + " vs " + snapshotsToDelete;
            }
        }
    }

    @Override
    protected void doExecute(Task task, Request request, ActionListener<Response> listener) {
        final var resultsBuilder = new ResultsBuilder();
        try (var refs = new RefCountingRunnable(() -> listener.onResponse(resultsBuilder.getResponse()))) {
            for (final var repositoryName : request.repositories()) {

                final Repository repository;
                try {
                    repository = repositoriesService.repository(repositoryName);
                } catch (RepositoryMissingException e) {
                    logger.debug("[{}]: repository not found", repositoryName);
                    continue;
                }

<<<<<<< HEAD
                if (repository.isReadOnly()) {
                    logger.debug("[{}]: skipping readonly repository", repositoryName);
                    continue;
=======
        @Override
        protected void doExecute(Task task, Request request, ActionListener<Response> listener) {
            final var resultsBuilder = new ResultsBuilder();
            try (var refs = new RefCountingRunnable(() -> listener.onResponse(resultsBuilder.getResponse()))) {
                for (final var repositoryName : request.repositories()) {

                    final Repository repository;
                    try {
                        repository = repositoriesService.repository(repositoryName);
                    } catch (RepositoryMissingException e) {
                        logger.debug("[{}]: repository not found", repositoryName);
                        continue;
                    }

                    if (repository.isReadOnly()) {
                        logger.debug("[{}]: skipping readonly repository", repositoryName);
                        continue;
                    }

                    retentionExecutor.execute(ActionRunnable.wrap(ActionListener.releaseAfter(new ActionListener<Void>() {
                        @Override
                        public void onResponse(Void unused) {}

                        @Override
                        public void onFailure(Exception e) {
                            logger.debug(Strings.format("[%s]: could not compute expired snapshots", repositoryName), e);
                        }
                    }, refs.acquire()),
                        perRepositoryListener -> SubscribableListener

                            // Get repository data
                            .<RepositoryData>newForked(l -> repository.getRepositoryData(retentionExecutor, l))

                            // Collect snapshot details by policy, and get any missing details by reading SnapshotInfo
                            .<SnapshotDetailsByPolicy>andThen(
                                (l, repositoryData) -> getSnapshotDetailsByPolicy(retentionExecutor, repository, repositoryData, l)
                            )

                            // Compute snapshots to delete for each (relevant) policy
                            .andThenAccept(snapshotDetailsByPolicy -> {
                                resultsBuilder.addResult(
                                    repositoryName,
                                    getSnapshotsToDelete(repositoryName, request.policies(), snapshotDetailsByPolicy)
                                );
                            })

                            // And notify this repository's listener on completion
                            .addListener(perRepositoryListener)
                    ));
>>>>>>> 469b5b7d
                }

                retentionExecutor.execute(
                    ActionRunnable.wrap(
                        refs.acquireListener(),
                        perRepositoryListener -> SubscribableListener

                            // Get repository data
                            .<RepositoryData>newForked(l -> repository.getRepositoryData(retentionExecutor, l))

                            // Collect snapshot details by policy, and get any missing details by reading SnapshotInfo
                            .<SnapshotDetailsByPolicy>andThen(
                                (l, repositoryData) -> getSnapshotDetailsByPolicy(retentionExecutor, repository, repositoryData, l)
                            )

                            // Compute snapshots to delete for each (relevant) policy
                            .andThenAccept(snapshotDetailsByPolicy -> {
                                resultsBuilder.addResult(
                                    repositoryName,
                                    getSnapshotsToDelete(repositoryName, request.policies(), snapshotDetailsByPolicy)
                                );
                            })

                            // And notify this repository's listener on completion
                            .addListener(perRepositoryListener.delegateResponse((l, e) -> {
                                logger.debug(Strings.format("[%s]: could not compute expired snapshots", repositoryName), e);
                                l.onResponse(null);
                            }))
                    )
                );
            }
        }
    }

    static class SnapshotDetailsByPolicy {
        private final Map<String, Map<SnapshotId, RepositoryData.SnapshotDetails>> snapshotsByPolicy = new HashMap<>();

        synchronized void add(SnapshotId snapshotId, RepositoryData.SnapshotDetails snapshotDetails) {
            assert RETAINABLE_STATES.contains(snapshotDetails.getSnapshotState());
            final var slmPolicy = snapshotDetails.getSlmPolicy();
            if (Strings.hasLength(slmPolicy)) {
                snapshotsByPolicy.computeIfAbsent(slmPolicy, ignored -> new HashMap<>()).put(snapshotId, snapshotDetails);
            }
        }

        <T> Stream<T> flatMap(BiFunction<String, Map<SnapshotId, RepositoryData.SnapshotDetails>, Stream<T>> fn) {
            // no need for synchronized here, building the map entirely happens-before reading it
            return snapshotsByPolicy.entrySet().stream().flatMap(entry -> fn.apply(entry.getKey(), entry.getValue()));
        }
    }

    // Exposed for testing
    static void getSnapshotDetailsByPolicy(
        Executor executor,
        Repository repository,
        RepositoryData repositoryData,
        ActionListener<SnapshotDetailsByPolicy> listener
    ) {
        assert ThreadPool.assertCurrentThreadPool(ThreadPool.Names.MANAGEMENT);
        final var snapshotDetailsByPolicy = new SnapshotDetailsByPolicy();
        final var snapshotsWithMissingDetails = new ArrayList<SnapshotId>();

        for (final var snapshotId : repositoryData.getSnapshotIds()) {
            if (repositoryData.hasMissingDetails(snapshotId)) {
                snapshotsWithMissingDetails.add(snapshotId);
            } else {
                snapshotDetailsByPolicy.add(snapshotId, Objects.requireNonNull(repositoryData.getSnapshotDetails(snapshotId)));
            }
        }

        if (snapshotsWithMissingDetails.isEmpty()) {
            listener.onResponse(snapshotDetailsByPolicy);
        } else {
            // rare bwc path, older repositories might not have snapshot details fully populated yet
            logger.debug(
                "[{}]: retrieving snapshot details from snapshot info for {}",
                repository.getMetadata().name(),
                snapshotsWithMissingDetails
            );
            repository.getSnapshotInfo(
                new GetSnapshotInfoContext(
                    snapshotsWithMissingDetails,
                    false,
                    () -> false,
                    (ignored, snapshotInfo) -> snapshotDetailsByPolicy.add(
                        snapshotInfo.snapshotId(),
                        RepositoryData.SnapshotDetails.fromSnapshotInfo(snapshotInfo)
                    ),
                    new ThreadedActionListener<>(executor, listener.map(ignored -> snapshotDetailsByPolicy))
                )
            );
        }
    }

    // Exposed for testing
    static List<Tuple<SnapshotId, String>> getSnapshotsToDelete(
        String repositoryName,
        Map<String, SnapshotLifecyclePolicy> policies,
        SnapshotDetailsByPolicy snapshotDetailsByPolicy
    ) {
        assert ThreadPool.assertCurrentThreadPool(ThreadPool.Names.MANAGEMENT);
        return snapshotDetailsByPolicy.flatMap((policyName, snapshotsForPolicy) -> {
            final var policy = policies.get(policyName);
            if (policy == null) {
                // These snapshots were taken by a policy that doesn't exist, so cannot be deleted
                logger.debug("[{}]: unknown policy [{}]", repositoryName, policyName);
                return Stream.of();
            }

            final var retention = policy.getRetentionPolicy();
            if (retention == null || retention.equals(SnapshotRetentionConfiguration.EMPTY)) {
                // Retention is not configured in this policy, nothing to delete
                logger.debug("[{}]: policy [{}] has no retention configuration", repositoryName, policyName);
                return Stream.of();
            }

            if (Objects.equals(policy.getRepository(), repositoryName) == false) {
                // This policy applies to a different repository, nothing to delete
                logger.debug("[{}]: policy [{}] applies to repository [{}]", repositoryName, policyName, policy.getRepository());
                return Stream.of();
            }

            logger.trace("[{}]: policy [{}] covers [{}] snapshots", repositoryName, policyName, snapshotsForPolicy.size());
            return snapshotsForPolicy.entrySet().stream().filter(e -> {
                final var eligibleForDeletion = retention.isSnapshotEligibleForDeletion(e.getKey(), e.getValue(), snapshotsForPolicy);
                logger.debug(
                    "[{}]: testing snapshot [{}] deletion eligibility with policy [{}]: {}",
                    repositoryName,
                    e.getKey(),
                    policyName,
                    eligibleForDeletion ? "ELIGIBLE" : "INELIGIBLE"
                );
                return eligibleForDeletion;
            }).map(e -> Tuple.tuple(e.getKey(), policyName));
        }).toList();
    }

    public static final class Request extends ActionRequest {
        private final Collection<String> repositories;
        private final Map<String, SnapshotLifecyclePolicy> policies;

        public Request(Collection<String> repositories, Map<String, SnapshotLifecyclePolicy> policies) {
            this.repositories = repositories;
            this.policies = policies;
        }

        public Collection<String> repositories() {
            return repositories;
        }

        public Map<String, SnapshotLifecyclePolicy> policies() {
            return policies;
        }

        @Override
        public ActionRequestValidationException validate() {
            return null;
        }

        @Override
        public void writeTo(StreamOutput out) {
            TransportAction.localOnly();
        }
    }

    public static final class Response extends ActionResponse {
        private final Map<String, List<Tuple<SnapshotId, String>>> snapshotsToDelete;

        public Response(Map<String, List<Tuple<SnapshotId, String>>> snapshotsToDelete) {
            this.snapshotsToDelete = snapshotsToDelete;
        }

        public Map<String, List<Tuple<SnapshotId, String>>> snapshotsToDelete() {
            return snapshotsToDelete;
        }

        @Override
        public void writeTo(StreamOutput out) {
            TransportAction.localOnly();
        }
    }

    private static final Set<SnapshotState> RETAINABLE_STATES = EnumSet.of(
        SnapshotState.SUCCESS,
        SnapshotState.FAILED,
        SnapshotState.PARTIAL
    );
}<|MERGE_RESOLUTION|>--- conflicted
+++ resolved
@@ -65,7 +65,6 @@
     private final RepositoriesService repositoriesService;
     private final Executor retentionExecutor;
 
-<<<<<<< HEAD
     @Inject
     public SLMGetExpiredSnapshotsAction(
         TransportService transportService,
@@ -76,26 +75,13 @@
         this.repositoriesService = repositoriesService;
         this.retentionExecutor = transportService.getThreadPool().executor(ThreadPool.Names.MANAGEMENT);
     }
-=======
-    public static class LocalAction extends TransportAction<Request, Response> {
-        private final RepositoriesService repositoriesService;
-        private final Executor retentionExecutor;
->>>>>>> 469b5b7d
 
     private static class ResultsBuilder {
         private final Map<String, List<Tuple<SnapshotId, String>>> resultsByRepository = ConcurrentCollections.newConcurrentMap();
 
-<<<<<<< HEAD
         Response getResponse() {
             // copyOf just so we aren't returning the CHM
             return new Response(Map.copyOf(resultsByRepository));
-=======
-        @Inject
-        public LocalAction(TransportService transportService, RepositoriesService repositoriesService, ActionFilters actionFilters) {
-            super(INSTANCE.name(), actionFilters, transportService.getTaskManager());
-            this.repositoriesService = repositoriesService;
-            this.retentionExecutor = transportService.getThreadPool().executor(ThreadPool.Names.MANAGEMENT);
->>>>>>> 469b5b7d
         }
 
         void addResult(String repository, List<Tuple<SnapshotId, String>> snapshotsToDelete) {
@@ -123,91 +109,41 @@
                     continue;
                 }
 
-<<<<<<< HEAD
                 if (repository.isReadOnly()) {
                     logger.debug("[{}]: skipping readonly repository", repositoryName);
                     continue;
-=======
-        @Override
-        protected void doExecute(Task task, Request request, ActionListener<Response> listener) {
-            final var resultsBuilder = new ResultsBuilder();
-            try (var refs = new RefCountingRunnable(() -> listener.onResponse(resultsBuilder.getResponse()))) {
-                for (final var repositoryName : request.repositories()) {
-
-                    final Repository repository;
-                    try {
-                        repository = repositoriesService.repository(repositoryName);
-                    } catch (RepositoryMissingException e) {
-                        logger.debug("[{}]: repository not found", repositoryName);
-                        continue;
+                }
+
+                retentionExecutor.execute(ActionRunnable.wrap(ActionListener.releaseAfter(new ActionListener<Void>() {
+                    @Override
+                    public void onResponse(Void unused) {}
+
+                    @Override
+                    public void onFailure(Exception e) {
+                        logger.debug(Strings.format("[%s]: could not compute expired snapshots", repositoryName), e);
                     }
-
-                    if (repository.isReadOnly()) {
-                        logger.debug("[{}]: skipping readonly repository", repositoryName);
-                        continue;
-                    }
-
-                    retentionExecutor.execute(ActionRunnable.wrap(ActionListener.releaseAfter(new ActionListener<Void>() {
-                        @Override
-                        public void onResponse(Void unused) {}
-
-                        @Override
-                        public void onFailure(Exception e) {
-                            logger.debug(Strings.format("[%s]: could not compute expired snapshots", repositoryName), e);
-                        }
-                    }, refs.acquire()),
-                        perRepositoryListener -> SubscribableListener
-
-                            // Get repository data
-                            .<RepositoryData>newForked(l -> repository.getRepositoryData(retentionExecutor, l))
-
-                            // Collect snapshot details by policy, and get any missing details by reading SnapshotInfo
-                            .<SnapshotDetailsByPolicy>andThen(
-                                (l, repositoryData) -> getSnapshotDetailsByPolicy(retentionExecutor, repository, repositoryData, l)
-                            )
-
-                            // Compute snapshots to delete for each (relevant) policy
-                            .andThenAccept(snapshotDetailsByPolicy -> {
-                                resultsBuilder.addResult(
-                                    repositoryName,
-                                    getSnapshotsToDelete(repositoryName, request.policies(), snapshotDetailsByPolicy)
-                                );
-                            })
-
-                            // And notify this repository's listener on completion
-                            .addListener(perRepositoryListener)
-                    ));
->>>>>>> 469b5b7d
-                }
-
-                retentionExecutor.execute(
-                    ActionRunnable.wrap(
-                        refs.acquireListener(),
-                        perRepositoryListener -> SubscribableListener
-
-                            // Get repository data
-                            .<RepositoryData>newForked(l -> repository.getRepositoryData(retentionExecutor, l))
-
-                            // Collect snapshot details by policy, and get any missing details by reading SnapshotInfo
-                            .<SnapshotDetailsByPolicy>andThen(
-                                (l, repositoryData) -> getSnapshotDetailsByPolicy(retentionExecutor, repository, repositoryData, l)
-                            )
-
-                            // Compute snapshots to delete for each (relevant) policy
-                            .andThenAccept(snapshotDetailsByPolicy -> {
-                                resultsBuilder.addResult(
-                                    repositoryName,
-                                    getSnapshotsToDelete(repositoryName, request.policies(), snapshotDetailsByPolicy)
-                                );
-                            })
-
-                            // And notify this repository's listener on completion
-                            .addListener(perRepositoryListener.delegateResponse((l, e) -> {
-                                logger.debug(Strings.format("[%s]: could not compute expired snapshots", repositoryName), e);
-                                l.onResponse(null);
-                            }))
-                    )
-                );
+                }, refs.acquire()),
+                    perRepositoryListener -> SubscribableListener
+
+                        // Get repository data
+                        .<RepositoryData>newForked(l -> repository.getRepositoryData(retentionExecutor, l))
+
+                        // Collect snapshot details by policy, and get any missing details by reading SnapshotInfo
+                        .<SnapshotDetailsByPolicy>andThen(
+                            (l, repositoryData) -> getSnapshotDetailsByPolicy(retentionExecutor, repository, repositoryData, l)
+                        )
+
+                        // Compute snapshots to delete for each (relevant) policy
+                        .andThenAccept(snapshotDetailsByPolicy -> {
+                            resultsBuilder.addResult(
+                                repositoryName,
+                                getSnapshotsToDelete(repositoryName, request.policies(), snapshotDetailsByPolicy)
+                            );
+                        })
+
+                        // And notify this repository's listener on completion
+                        .addListener(perRepositoryListener)
+                ));
             }
         }
     }
