/*
 * Copyright Elasticsearch B.V. and/or licensed to Elasticsearch B.V. under one
 * or more contributor license agreements. Licensed under the Elastic License
 * 2.0; you may not use this file except in compliance with the Elastic License
 * 2.0.
 */

package org.elasticsearch.xpack.searchablesnapshots.cache;

import org.elasticsearch.cluster.coordination.DeterministicTaskQueue;
import org.elasticsearch.common.settings.Settings;
import org.elasticsearch.common.unit.ByteSizeValue;
import org.elasticsearch.env.Environment;
import org.elasticsearch.env.TestEnvironment;
import org.elasticsearch.index.shard.ShardId;
import org.elasticsearch.index.store.cache.CacheKey;
<<<<<<< HEAD
import org.elasticsearch.snapshots.SharedCacheConfiguration;
=======
>>>>>>> 36683a45
import org.elasticsearch.test.ESTestCase;
import org.elasticsearch.xpack.searchablesnapshots.cache.FrozenCacheService.CacheFileRegion;

import java.io.IOException;
import java.nio.file.Files;
import java.nio.file.Path;

import static org.elasticsearch.node.Node.NODE_NAME_SETTING;
import static org.elasticsearch.snapshots.SnapshotsService.SNAPSHOT_CACHE_REGION_SIZE_SETTING;
import static org.elasticsearch.snapshots.SnapshotsService.SNAPSHOT_CACHE_SIZE_SETTING;
import static org.elasticsearch.snapshots.SnapshotsService.SNAPSHOT_CACHE_SMALL_REGION_SIZE_SHARE;
import static org.elasticsearch.snapshots.SnapshotsService.SNAPSHOT_CACHE_TINY_REGION_SIZE_SHARE;

public class FrozenCacheServiceTests extends ESTestCase {

    public void testBasicEviction() throws IOException {
        final ByteSizeValue cacheSize = ByteSizeValue.ofBytes(10 * SharedCacheConfiguration.SMALL_REGION_SIZE);
        final ByteSizeValue largeRegionSize = ByteSizeValue.ofBytes(2 * SharedCacheConfiguration.SMALL_REGION_SIZE);
        Settings settings = Settings.builder()
            .put(NODE_NAME_SETTING.getKey(), "node")
<<<<<<< HEAD
            .put(SNAPSHOT_CACHE_SIZE_SETTING.getKey(), cacheSize)
            .put(SNAPSHOT_CACHE_REGION_SIZE_SETTING.getKey(), largeRegionSize)
            .put(SNAPSHOT_CACHE_SMALL_REGION_SIZE_SHARE.getKey(), 0.2f)
            .put(SNAPSHOT_CACHE_TINY_REGION_SIZE_SHARE.getKey(), 0.001f)
=======
            .put(FrozenCacheService.SNAPSHOT_CACHE_SIZE_SETTING.getKey(), "500b")
            .put(FrozenCacheService.SNAPSHOT_CACHE_REGION_SIZE_SETTING.getKey(), "100b")
>>>>>>> 36683a45
            .put("path.home", createTempDir())
            .build();
        final DeterministicTaskQueue taskQueue = new DeterministicTaskQueue(settings, random());
        final Environment environment = TestEnvironment.newEnvironment(settings);
        for (Path path : environment.dataFiles()) {
            Files.createDirectories(path);
        }
        final long cacheHeaderRange = 0L;
        final long footerCacheRange = 0L;
        final long fileSize = 5 * largeRegionSize.getBytes() / 2;
        try (FrozenCacheService cacheService = new FrozenCacheService(environment, taskQueue.getThreadPool())) {
            final CacheKey cacheKey = generateCacheKey();
            assertEquals(4, cacheService.freeLargeRegionCount());
            assertEquals(2, cacheService.freeSmallRegionCount());
            final CacheFileRegion region0 = cacheService.get(cacheKey, fileSize, 0, cacheHeaderRange, footerCacheRange);
            assertEquals(largeRegionSize.getBytes(), region0.tracker.getLength());
            assertEquals(3, cacheService.freeLargeRegionCount());
            assertEquals(2, cacheService.freeSmallRegionCount());
            final CacheFileRegion region1 = cacheService.get(cacheKey, fileSize, 1, cacheHeaderRange, footerCacheRange);
            assertEquals(largeRegionSize.getBytes(), region1.tracker.getLength());
            assertEquals(2, cacheService.freeLargeRegionCount());
            assertEquals(2, cacheService.freeSmallRegionCount());
            final CacheFileRegion region2 = cacheService.get(cacheKey, fileSize, 2, cacheHeaderRange, footerCacheRange);
            assertEquals(largeRegionSize.getBytes() / 2, region2.tracker.getLength());
            assertEquals(1, cacheService.freeLargeRegionCount());
            assertEquals(2, cacheService.freeSmallRegionCount());

            assertTrue(region1.tryEvict());
            assertEquals(2, cacheService.freeLargeRegionCount());
            assertEquals(2, cacheService.freeSmallRegionCount());
            assertFalse(region1.tryEvict());
            assertEquals(2, cacheService.freeLargeRegionCount());
            assertEquals(2, cacheService.freeSmallRegionCount());
            /*
            TODO: rework this
            region0.populateAndRead(
                ByteRange.of(0L, 1L),
                ByteRange.of(0L, 1L),
                (channel, channelPos, relativePos, length) -> 1,
                (channel, channelPos, relativePos, length, progressUpdater) -> progressUpdater.accept(length),
                taskQueue.getThreadPool().executor(ThreadPool.Names.GENERIC)
            );
            assertFalse(region0.tryEvict());
            assertEquals(2, cacheService.freeLargeRegionCount());
            assertEquals(2, cacheService.freeSmallRegionCount());
            taskQueue.runAllRunnableTasks();
            assertTrue(region0.tryEvict());
            assertEquals(3, cacheService.freeLargeRegionCount());
            assertEquals(2, cacheService.freeSmallRegionCount());
            assertTrue(region2.tryEvict());
            assertEquals(4, cacheService.freeLargeRegionCount());
            assertEquals(2, cacheService.freeSmallRegionCount());
            */
        }
    }

    public void testHeaderOnlyFile() throws Exception {
        final ByteSizeValue cacheSize = ByteSizeValue.ofBytes(10 * SharedCacheConfiguration.SMALL_REGION_SIZE);
        Settings settings = Settings.builder()
            .put(NODE_NAME_SETTING.getKey(), "node")
            .put(SNAPSHOT_CACHE_SIZE_SETTING.getKey(), cacheSize)
            .put(SNAPSHOT_CACHE_REGION_SIZE_SETTING.getKey(), ByteSizeValue.ofBytes(2 * SharedCacheConfiguration.SMALL_REGION_SIZE))
            .put(SNAPSHOT_CACHE_SMALL_REGION_SIZE_SHARE.getKey(), 0.2f)
            .put(SNAPSHOT_CACHE_TINY_REGION_SIZE_SHARE.getKey(), 0.001f)
            .put("path.home", createTempDir())
            .build();
        final DeterministicTaskQueue taskQueue = new DeterministicTaskQueue(settings, random());
        final Environment environment = TestEnvironment.newEnvironment(settings);
        for (Path path : environment.dataFiles()) {
            Files.createDirectories(path);
        }
        final long cacheHeaderRange = SharedCacheConfiguration.TINY_REGION_SIZE;
        final long footerCacheRange = SharedCacheConfiguration.TINY_REGION_SIZE;
        try (FrozenCacheService cacheService = new FrozenCacheService(environment, taskQueue.getThreadPool())) {
            assertEquals(4, cacheService.freeLargeRegionCount());
            assertEquals(2, cacheService.freeSmallRegionCount());
            assertEquals(1, cacheService.freeTinyRegionCount());
            final long fileLength1 = SharedCacheConfiguration.TINY_REGION_SIZE - 2;
            final CacheFileRegion region0 = cacheService.get(generateCacheKey(), fileLength1, 0, cacheHeaderRange, footerCacheRange);
            assertEquals(fileLength1, region0.tracker.getLength());
            assertEquals(0, cacheService.freeTinyRegionCount());
            assertFalse(region0.isEvicted());

            final CacheFileRegion region1 = cacheService.get(
                generateCacheKey(),
                SharedCacheConfiguration.TINY_REGION_SIZE,
                0,
                cacheHeaderRange,
                footerCacheRange
            );
            assertEquals(SharedCacheConfiguration.TINY_REGION_SIZE, region1.tracker.getLength());
            assertTrue(region0.isEvicted());

            final CacheFileRegion region2 = cacheService.get(generateCacheKey(), 7, 0, cacheHeaderRange, footerCacheRange);
            assertEquals(7L, region2.tracker.getLength());
            assertEquals(0, cacheService.freeTinyRegionCount());
            assertTrue(region0.isEvicted());
            assertTrue(region1.isEvicted());

            final long file3Length = SharedCacheConfiguration.TINY_REGION_SIZE + 1;
            final CacheFileRegion region3 = cacheService.get(generateCacheKey(), file3Length, 1, cacheHeaderRange, footerCacheRange);
            assertEquals(1L, region3.tracker.getLength());
            assertEquals(0, cacheService.freeTinyRegionCount());
            assertTrue(region0.isEvicted());
            assertTrue(region1.isEvicted());
            assertTrue(region2.isEvicted());
        }
    }

    public void testAutoEviction() throws IOException {
        final ByteSizeValue largeRegionSize = ByteSizeValue.ofBytes(SharedCacheConfiguration.SMALL_REGION_SIZE * 2);
        Settings settings = Settings.builder()
            .put(NODE_NAME_SETTING.getKey(), "node")
<<<<<<< HEAD
            .put(SNAPSHOT_CACHE_SIZE_SETTING.getKey(), ByteSizeValue.ofBytes(largeRegionSize.getBytes() * 5))
            .put(SNAPSHOT_CACHE_REGION_SIZE_SETTING.getKey(), largeRegionSize)
=======
            .put(FrozenCacheService.SNAPSHOT_CACHE_SIZE_SETTING.getKey(), "200b")
            .put(FrozenCacheService.SNAPSHOT_CACHE_REGION_SIZE_SETTING.getKey(), "100b")
>>>>>>> 36683a45
            .put("path.home", createTempDir())
            .build();
        final DeterministicTaskQueue taskQueue = new DeterministicTaskQueue(settings, random());
        final Environment environment = TestEnvironment.newEnvironment(settings);
        for (Path path : environment.dataFiles()) {
            Files.createDirectories(path);
        }
        final long cacheHeaderRange = 0;
        final long footerCacheRange = 0L;
        final long fileSize = 5 * largeRegionSize.getBytes();
        try (FrozenCacheService cacheService = new FrozenCacheService(environment, taskQueue.getThreadPool())) {
            final CacheKey cacheKey = generateCacheKey();
            assertEquals(4, cacheService.freeLargeRegionCount());
            assertEquals(1, cacheService.freeSmallRegionCount());
            final CacheFileRegion region0 = cacheService.get(cacheKey, fileSize, 0, cacheHeaderRange, footerCacheRange);
            assertEquals(largeRegionSize.getBytes(), region0.tracker.getLength());
            assertEquals(3, cacheService.freeLargeRegionCount());
            assertEquals(1, cacheService.freeSmallRegionCount());
            final CacheFileRegion region1 = cacheService.get(cacheKey, fileSize, 1, cacheHeaderRange, footerCacheRange);
            assertEquals(largeRegionSize.getBytes(), region1.tracker.getLength());
            assertEquals(2, cacheService.freeLargeRegionCount());
            assertEquals(1, cacheService.freeSmallRegionCount());
            final CacheFileRegion region2 = cacheService.get(cacheKey, fileSize, 2, cacheHeaderRange, footerCacheRange);
            assertEquals(largeRegionSize.getBytes(), region1.tracker.getLength());
            assertEquals(1, cacheService.freeLargeRegionCount());
            assertEquals(1, cacheService.freeSmallRegionCount());
            final CacheFileRegion region3 = cacheService.get(cacheKey, fileSize, 3, cacheHeaderRange, footerCacheRange);
            assertEquals(largeRegionSize.getBytes(), region1.tracker.getLength());
            assertEquals(0, cacheService.freeLargeRegionCount());
            assertEquals(1, cacheService.freeSmallRegionCount());
            assertFalse(region0.isEvicted());
            assertFalse(region1.isEvicted());
            assertFalse(region2.isEvicted());
            assertFalse(region3.isEvicted());

            // acquire region 4, which should evict region 0 (oldest)
            final CacheFileRegion region4 = cacheService.get(cacheKey, fileSize, 4, cacheHeaderRange, footerCacheRange);
            assertEquals(largeRegionSize.getBytes(), region4.tracker.getLength());
            assertEquals(0, cacheService.freeLargeRegionCount());
            assertEquals(1, cacheService.freeSmallRegionCount());
            assertTrue(region0.isEvicted());
            assertFalse(region2.isEvicted());
            assertFalse(region3.isEvicted());
            assertFalse(region4.isEvicted());

            // explicitly evict region 1
            assertTrue(region1.tryEvict());
            assertEquals(1, cacheService.freeLargeRegionCount());
            assertEquals(1, cacheService.freeSmallRegionCount());
        }
    }

    public void testAutoEvictionMixedSmallAndLargeRegions() throws IOException {
        final ByteSizeValue largeRegionSize = ByteSizeValue.ofBytes(SharedCacheConfiguration.SMALL_REGION_SIZE * 2);
        Settings settings = Settings.builder()
            .put(NODE_NAME_SETTING.getKey(), "node")
            .put(SNAPSHOT_CACHE_SIZE_SETTING.getKey(), ByteSizeValue.ofBytes(SharedCacheConfiguration.SMALL_REGION_SIZE * 10))
            .put(SNAPSHOT_CACHE_REGION_SIZE_SETTING.getKey(), largeRegionSize)
            .put(SNAPSHOT_CACHE_SMALL_REGION_SIZE_SHARE.getKey(), 0.2f)
            .put("path.home", createTempDir())
            .build();
        final DeterministicTaskQueue taskQueue = new DeterministicTaskQueue(settings, random());
        final Environment environment = TestEnvironment.newEnvironment(settings);
        for (Path path : environment.dataFiles()) {
            Files.createDirectories(path);
        }
        final long cacheHeaderRange = SharedCacheConfiguration.TINY_REGION_SIZE;
        final long footerCacheRange = 0L;
        try (FrozenCacheService cacheService = new FrozenCacheService(environment, taskQueue.getThreadPool())) {
            final CacheKey cacheKey = generateCacheKey();
            assertEquals(4, cacheService.freeLargeRegionCount());
            assertEquals(2, cacheService.freeSmallRegionCount());
            assertEquals(6, cacheService.freeTinyRegionCount());

            final long fileSize = 5 * largeRegionSize.getBytes();
            final CacheFileRegion region0 = cacheService.get(cacheKey, fileSize, 0, cacheHeaderRange, footerCacheRange);
            assertEquals(cacheHeaderRange, region0.tracker.getLength());
            assertEquals(4, cacheService.freeLargeRegionCount());
            assertEquals(2, cacheService.freeSmallRegionCount());
            assertEquals(5, cacheService.freeTinyRegionCount());

            final CacheFileRegion region1 = cacheService.get(cacheKey, fileSize, 1, cacheHeaderRange, footerCacheRange);
            assertEquals(largeRegionSize.getBytes(), region1.tracker.getLength());
            assertEquals(3, cacheService.freeLargeRegionCount());
            assertEquals(2, cacheService.freeSmallRegionCount());
            assertEquals(5, cacheService.freeTinyRegionCount());

            final CacheFileRegion region2 = cacheService.get(cacheKey, fileSize, 2, cacheHeaderRange, footerCacheRange);
            assertEquals(largeRegionSize.getBytes(), region2.tracker.getLength());
            assertEquals(2, cacheService.freeLargeRegionCount());
            assertEquals(2, cacheService.freeSmallRegionCount());
            assertEquals(5, cacheService.freeTinyRegionCount());

            final CacheFileRegion region3 = cacheService.get(cacheKey, fileSize, 3, cacheHeaderRange, footerCacheRange);
            assertEquals(largeRegionSize.getBytes(), region3.tracker.getLength());
            assertEquals(1, cacheService.freeLargeRegionCount());
            assertEquals(2, cacheService.freeSmallRegionCount());
            assertEquals(5, cacheService.freeTinyRegionCount());

            assertFalse(region0.isEvicted());
            assertFalse(region1.isEvicted());
            assertFalse(region2.isEvicted());
            assertFalse(region3.isEvicted());

            final CacheFileRegion region4 = cacheService.get(cacheKey, fileSize, 4, cacheHeaderRange, footerCacheRange);
            assertEquals(largeRegionSize.getBytes(), region4.tracker.getLength());
            assertEquals(5, cacheService.freeTinyRegionCount());

            // acquire region 5 which should evict region 1 (oldest large region)
            final CacheFileRegion region5 = cacheService.get(cacheKey, fileSize, 5, cacheHeaderRange, footerCacheRange);
            assertEquals(largeRegionSize.getBytes() - SharedCacheConfiguration.TINY_REGION_SIZE, region5.tracker.getLength());
            assertEquals(0, cacheService.freeLargeRegionCount());
            assertEquals(2, cacheService.freeSmallRegionCount());
            assertEquals(5, cacheService.freeTinyRegionCount());

            assertTrue(region1.isEvicted());

            final CacheKey otherKey = generateCacheKey();
            final CacheFileRegion otherRegion0 = cacheService.get(otherKey, 49, 0, cacheHeaderRange, footerCacheRange);
            assertEquals(49, otherRegion0.tracker.getLength());
            assertEquals(0, cacheService.freeLargeRegionCount());
            assertEquals(2, cacheService.freeSmallRegionCount());
            assertEquals(4, cacheService.freeTinyRegionCount());

            assertFalse(region2.isEvicted());

            // acquire region 1 of second file which should evict region 2 (oldest large region)
            final CacheFileRegion otherRegion1 = cacheService.get(
                otherKey,
                SharedCacheConfiguration.TINY_REGION_SIZE + 49,
                1,
                cacheHeaderRange,
                footerCacheRange
            );
            assertEquals(49L, otherRegion1.tracker.getLength());
            assertEquals(0, cacheService.freeLargeRegionCount());
            assertEquals(2, cacheService.freeSmallRegionCount());

            assertFalse(region0.isEvicted());
            assertFalse(region3.isEvicted());
            assertTrue(region2.isEvicted());
            assertTrue(region1.isEvicted());

            // explicitly evict region 3
            assertTrue(region3.tryEvict());
            assertEquals(1, cacheService.freeLargeRegionCount());
            assertEquals(2, cacheService.freeSmallRegionCount());

            // explicitly evict region 0 (tiny) in the second file
            assertTrue(otherRegion0.tryEvict());
            assertEquals(1, cacheService.freeLargeRegionCount());
            assertEquals(2, cacheService.freeSmallRegionCount());
            assertEquals(5, cacheService.freeTinyRegionCount());
        }
    }

    public void testForceEviction() throws IOException {
        final ByteSizeValue largeRegionSize = ByteSizeValue.ofBytes(SharedCacheConfiguration.SMALL_REGION_SIZE * 2);
        Settings settings = Settings.builder()
            .put(NODE_NAME_SETTING.getKey(), "node")
<<<<<<< HEAD
            .put(SNAPSHOT_CACHE_SIZE_SETTING.getKey(), ByteSizeValue.ofBytes(largeRegionSize.getBytes() * 5))
            .put(SNAPSHOT_CACHE_REGION_SIZE_SETTING.getKey(), largeRegionSize)
=======
            .put(FrozenCacheService.SNAPSHOT_CACHE_SIZE_SETTING.getKey(), "500b")
            .put(FrozenCacheService.SNAPSHOT_CACHE_REGION_SIZE_SETTING.getKey(), "100b")
>>>>>>> 36683a45
            .put("path.home", createTempDir())
            .build();
        final DeterministicTaskQueue taskQueue = new DeterministicTaskQueue(settings, random());
        final Environment environment = TestEnvironment.newEnvironment(settings);
        for (Path path : environment.dataFiles()) {
            Files.createDirectories(path);
        }
        final long cacheHeaderRange = 0;
        final long footerCacheRange = 0L;
        final long fileSize = (largeRegionSize.getBytes() / 2) * 5;
        try (FrozenCacheService cacheService = new FrozenCacheService(environment, taskQueue.getThreadPool())) {
            final CacheKey cacheKey1 = generateCacheKey();
            final CacheKey cacheKey2 = generateCacheKey();
            assertEquals(4, cacheService.freeLargeRegionCount());
            final CacheFileRegion region0 = cacheService.get(cacheKey1, fileSize, 0, cacheHeaderRange, footerCacheRange);
            assertEquals(3, cacheService.freeLargeRegionCount());
            final CacheFileRegion region1 = cacheService.get(cacheKey2, fileSize, 1, cacheHeaderRange, footerCacheRange);
            assertEquals(2, cacheService.freeLargeRegionCount());
            assertFalse(region0.isEvicted());
            assertFalse(region1.isEvicted());
            cacheService.removeFromCache(cacheKey1);
            assertTrue(region0.isEvicted());
            assertFalse(region1.isEvicted());
            assertEquals(3, cacheService.freeLargeRegionCount());
        }
    }

    public void testDecay() throws IOException {
        final ByteSizeValue largeRegionSize = ByteSizeValue.ofBytes(SharedCacheConfiguration.SMALL_REGION_SIZE * 2);
        Settings settings = Settings.builder()
            .put(NODE_NAME_SETTING.getKey(), "node")
<<<<<<< HEAD
            .put(SNAPSHOT_CACHE_SIZE_SETTING.getKey(), ByteSizeValue.ofBytes(largeRegionSize.getBytes() * 5))
            .put(SNAPSHOT_CACHE_REGION_SIZE_SETTING.getKey(), largeRegionSize)
            .put(SNAPSHOT_CACHE_SMALL_REGION_SIZE_SHARE.getKey(), 0.2f)
=======
            .put(FrozenCacheService.SNAPSHOT_CACHE_SIZE_SETTING.getKey(), "500b")
            .put(FrozenCacheService.SNAPSHOT_CACHE_REGION_SIZE_SETTING.getKey(), "100b")
>>>>>>> 36683a45
            .put("path.home", createTempDir())
            .build();
        final DeterministicTaskQueue taskQueue = new DeterministicTaskQueue(settings, random());
        final Environment environment = TestEnvironment.newEnvironment(settings);
        for (Path path : environment.dataFiles()) {
            Files.createDirectories(path);
        }
        final long cacheHeaderRange = 0L;
        final long footerCacheRange = 0L;
        final long fileSize = (largeRegionSize.getBytes() / 2) * 5;
        try (FrozenCacheService cacheService = new FrozenCacheService(environment, taskQueue.getThreadPool())) {
            final CacheKey cacheKey1 = generateCacheKey();
            final CacheKey cacheKey2 = generateCacheKey();
            final CacheKey cacheKey3 = generateCacheKey();
            assertEquals(4, cacheService.freeLargeRegionCount());
            assertEquals(2, cacheService.freeSmallRegionCount());
            final CacheFileRegion region0 = cacheService.get(cacheKey1, fileSize, 0, cacheHeaderRange, footerCacheRange);
            assertEquals(3, cacheService.freeLargeRegionCount());
            final CacheFileRegion region1 = cacheService.get(cacheKey2, fileSize, 1, cacheHeaderRange, footerCacheRange);
            assertEquals(2, cacheService.freeLargeRegionCount());
            final CacheFileRegion region2 = cacheService.get(cacheKey3, fileSize, 2, cacheHeaderRange, footerCacheRange);
            assertEquals(1, cacheService.freeLargeRegionCount());
            assertEquals(2, cacheService.freeSmallRegionCount());

            assertEquals(0, cacheService.getFreq(region0));
            assertEquals(0, cacheService.getFreq(region1));
            assertEquals(0, cacheService.getFreq(region2));

            taskQueue.advanceTime();
            taskQueue.runAllRunnableTasks();

            final CacheFileRegion region0Again = cacheService.get(cacheKey1, fileSize, 0, cacheHeaderRange, footerCacheRange);
            assertSame(region0Again, region0);
            assertEquals(1, cacheService.getFreq(region0));
            assertEquals(0, cacheService.getFreq(region1));
            assertEquals(0, cacheService.getFreq(region2));

            final CacheFileRegion region2Again = cacheService.get(cacheKey3, fileSize, 2, cacheHeaderRange, footerCacheRange);
            assertSame(region2Again, region2);
            assertEquals(1, cacheService.getFreq(region0));
            assertEquals(0, cacheService.getFreq(region1));
            assertEquals(1, cacheService.getFreq(region2));

            taskQueue.advanceTime();
            taskQueue.runAllRunnableTasks();
            cacheService.get(cacheKey1, fileSize, 0, cacheHeaderRange, footerCacheRange);
            assertEquals(2, cacheService.getFreq(region0));
            cacheService.get(cacheKey1, fileSize, 0, cacheHeaderRange, footerCacheRange);
            assertEquals(2, cacheService.getFreq(region0));
            cacheService.get(cacheKey3, fileSize, 2, cacheHeaderRange, footerCacheRange);
            assertEquals(2, cacheService.getFreq(region2));
            cacheService.get(cacheKey3, fileSize, 2, cacheHeaderRange, footerCacheRange);
            assertEquals(2, cacheService.getFreq(region2));

            // advance 2 ticks (decay only starts after 2 ticks)
            taskQueue.advanceTime();
            taskQueue.runAllRunnableTasks();
            taskQueue.advanceTime();
            taskQueue.runAllRunnableTasks();
            assertEquals(1, cacheService.getFreq(region0));
            assertEquals(0, cacheService.getFreq(region1));
            assertEquals(2, cacheService.getFreq(region2));

            // advance another tick
            taskQueue.advanceTime();
            taskQueue.runAllRunnableTasks();
            assertEquals(0, cacheService.getFreq(region0));
            assertEquals(0, cacheService.getFreq(region1));
            assertEquals(1, cacheService.getFreq(region2));

            // advance another tick
            taskQueue.advanceTime();
            taskQueue.runAllRunnableTasks();
            assertEquals(0, cacheService.getFreq(region0));
            assertEquals(0, cacheService.getFreq(region1));
            assertEquals(0, cacheService.getFreq(region2));
        }
    }

    public void testFooterCachedSeparately() throws Exception {
        final ByteSizeValue largeRegionSize = ByteSizeValue.ofBytes(SharedCacheConfiguration.SMALL_REGION_SIZE * 2);
        Settings settings = Settings.builder()
            .put(NODE_NAME_SETTING.getKey(), "node")
            .put(SNAPSHOT_CACHE_SIZE_SETTING.getKey(), ByteSizeValue.ofBytes(SharedCacheConfiguration.SMALL_REGION_SIZE * 10))
            .put(SNAPSHOT_CACHE_REGION_SIZE_SETTING.getKey(), largeRegionSize)
            .put(SNAPSHOT_CACHE_SMALL_REGION_SIZE_SHARE.getKey(), 0.2f)
            .put("path.home", createTempDir())
            .build();
        final DeterministicTaskQueue taskQueue = new DeterministicTaskQueue(settings, random());
        final Environment environment = TestEnvironment.newEnvironment(settings);
        for (Path path : environment.dataFiles()) {
            Files.createDirectories(path);
        }
        final long cacheHeaderRange = SharedCacheConfiguration.TINY_REGION_SIZE;
        final long footerCacheRange = SharedCacheConfiguration.TINY_REGION_SIZE;
        final long fileLength = ByteSizeValue.ofKb(330L).getBytes();
        // should be cached as 1k - 128k - 128k - 128k (72k) - 1k
        try (FrozenCacheService cacheService = new FrozenCacheService(environment, taskQueue.getThreadPool())) {
            final CacheKey cacheKey = generateCacheKey();
            assertEquals(4, cacheService.freeLargeRegionCount());
            assertEquals(2, cacheService.freeSmallRegionCount());
            assertEquals(6, cacheService.freeTinyRegionCount());

            final CacheFileRegion region0 = cacheService.get(cacheKey, fileLength, 0, cacheHeaderRange, footerCacheRange);
            assertEquals(SharedCacheConfiguration.TINY_REGION_SIZE, region0.tracker.getLength());
            assertEquals(4, cacheService.freeLargeRegionCount());
            assertEquals(2, cacheService.freeSmallRegionCount());
            assertEquals(5, cacheService.freeTinyRegionCount());

            final CacheFileRegion region1 = cacheService.get(cacheKey, fileLength, 1, cacheHeaderRange, footerCacheRange);
            assertEquals(largeRegionSize.getBytes(), region1.tracker.getLength());
            assertEquals(3, cacheService.freeLargeRegionCount());
            assertEquals(2, cacheService.freeSmallRegionCount());
            assertEquals(5, cacheService.freeTinyRegionCount());

            final CacheFileRegion region2 = cacheService.get(cacheKey, fileLength, 2, cacheHeaderRange, footerCacheRange);
            assertEquals(largeRegionSize.getBytes(), region2.tracker.getLength());
            assertEquals(2, cacheService.freeLargeRegionCount());
            assertEquals(2, cacheService.freeSmallRegionCount());
            assertEquals(5, cacheService.freeTinyRegionCount());

            final CacheFileRegion region3 = cacheService.get(cacheKey, fileLength, 3, cacheHeaderRange, footerCacheRange);
            assertEquals(
                fileLength - largeRegionSize.getBytes() * 2 - SharedCacheConfiguration.TINY_REGION_SIZE * 2,
                region3.tracker.getLength()
            );
            assertEquals(1, cacheService.freeLargeRegionCount());
            assertEquals(2, cacheService.freeSmallRegionCount());
            assertEquals(5, cacheService.freeTinyRegionCount());

            final CacheFileRegion region4 = cacheService.get(cacheKey, fileLength, 4, cacheHeaderRange, footerCacheRange);
            assertEquals(SharedCacheConfiguration.TINY_REGION_SIZE, region4.tracker.getLength());
            assertEquals(1, cacheService.freeLargeRegionCount());
            assertEquals(2, cacheService.freeSmallRegionCount());
            assertEquals(4, cacheService.freeTinyRegionCount());
        }
    }

    private static CacheKey generateCacheKey() {
        return new CacheKey(
            randomAlphaOfLength(10),
            randomAlphaOfLength(10),
            new ShardId(randomAlphaOfLength(10), randomAlphaOfLength(10), randomInt(10)),
            randomAlphaOfLength(10)
        );
    }
}<|MERGE_RESOLUTION|>--- conflicted
+++ resolved
@@ -14,10 +14,6 @@
 import org.elasticsearch.env.TestEnvironment;
 import org.elasticsearch.index.shard.ShardId;
 import org.elasticsearch.index.store.cache.CacheKey;
-<<<<<<< HEAD
-import org.elasticsearch.snapshots.SharedCacheConfiguration;
-=======
->>>>>>> 36683a45
 import org.elasticsearch.test.ESTestCase;
 import org.elasticsearch.xpack.searchablesnapshots.cache.FrozenCacheService.CacheFileRegion;
 
@@ -26,10 +22,10 @@
 import java.nio.file.Path;
 
 import static org.elasticsearch.node.Node.NODE_NAME_SETTING;
-import static org.elasticsearch.snapshots.SnapshotsService.SNAPSHOT_CACHE_REGION_SIZE_SETTING;
-import static org.elasticsearch.snapshots.SnapshotsService.SNAPSHOT_CACHE_SIZE_SETTING;
-import static org.elasticsearch.snapshots.SnapshotsService.SNAPSHOT_CACHE_SMALL_REGION_SIZE_SHARE;
-import static org.elasticsearch.snapshots.SnapshotsService.SNAPSHOT_CACHE_TINY_REGION_SIZE_SHARE;
+import static org.elasticsearch.xpack.searchablesnapshots.cache.FrozenCacheService.SNAPSHOT_CACHE_REGION_SIZE_SETTING;
+import static org.elasticsearch.xpack.searchablesnapshots.cache.FrozenCacheService.SNAPSHOT_CACHE_SIZE_SETTING;
+import static org.elasticsearch.xpack.searchablesnapshots.cache.SharedCacheConfiguration.SNAPSHOT_CACHE_SMALL_REGION_SIZE_SHARE;
+import static org.elasticsearch.xpack.searchablesnapshots.cache.SharedCacheConfiguration.SNAPSHOT_CACHE_TINY_REGION_SIZE_SHARE;
 
 public class FrozenCacheServiceTests extends ESTestCase {
 
@@ -38,15 +34,10 @@
         final ByteSizeValue largeRegionSize = ByteSizeValue.ofBytes(2 * SharedCacheConfiguration.SMALL_REGION_SIZE);
         Settings settings = Settings.builder()
             .put(NODE_NAME_SETTING.getKey(), "node")
-<<<<<<< HEAD
             .put(SNAPSHOT_CACHE_SIZE_SETTING.getKey(), cacheSize)
             .put(SNAPSHOT_CACHE_REGION_SIZE_SETTING.getKey(), largeRegionSize)
             .put(SNAPSHOT_CACHE_SMALL_REGION_SIZE_SHARE.getKey(), 0.2f)
             .put(SNAPSHOT_CACHE_TINY_REGION_SIZE_SHARE.getKey(), 0.001f)
-=======
-            .put(FrozenCacheService.SNAPSHOT_CACHE_SIZE_SETTING.getKey(), "500b")
-            .put(FrozenCacheService.SNAPSHOT_CACHE_REGION_SIZE_SETTING.getKey(), "100b")
->>>>>>> 36683a45
             .put("path.home", createTempDir())
             .build();
         final DeterministicTaskQueue taskQueue = new DeterministicTaskQueue(settings, random());
@@ -160,13 +151,8 @@
         final ByteSizeValue largeRegionSize = ByteSizeValue.ofBytes(SharedCacheConfiguration.SMALL_REGION_SIZE * 2);
         Settings settings = Settings.builder()
             .put(NODE_NAME_SETTING.getKey(), "node")
-<<<<<<< HEAD
             .put(SNAPSHOT_CACHE_SIZE_SETTING.getKey(), ByteSizeValue.ofBytes(largeRegionSize.getBytes() * 5))
             .put(SNAPSHOT_CACHE_REGION_SIZE_SETTING.getKey(), largeRegionSize)
-=======
-            .put(FrozenCacheService.SNAPSHOT_CACHE_SIZE_SETTING.getKey(), "200b")
-            .put(FrozenCacheService.SNAPSHOT_CACHE_REGION_SIZE_SETTING.getKey(), "100b")
->>>>>>> 36683a45
             .put("path.home", createTempDir())
             .build();
         final DeterministicTaskQueue taskQueue = new DeterministicTaskQueue(settings, random());
@@ -327,13 +313,8 @@
         final ByteSizeValue largeRegionSize = ByteSizeValue.ofBytes(SharedCacheConfiguration.SMALL_REGION_SIZE * 2);
         Settings settings = Settings.builder()
             .put(NODE_NAME_SETTING.getKey(), "node")
-<<<<<<< HEAD
             .put(SNAPSHOT_CACHE_SIZE_SETTING.getKey(), ByteSizeValue.ofBytes(largeRegionSize.getBytes() * 5))
             .put(SNAPSHOT_CACHE_REGION_SIZE_SETTING.getKey(), largeRegionSize)
-=======
-            .put(FrozenCacheService.SNAPSHOT_CACHE_SIZE_SETTING.getKey(), "500b")
-            .put(FrozenCacheService.SNAPSHOT_CACHE_REGION_SIZE_SETTING.getKey(), "100b")
->>>>>>> 36683a45
             .put("path.home", createTempDir())
             .build();
         final DeterministicTaskQueue taskQueue = new DeterministicTaskQueue(settings, random());
@@ -365,14 +346,9 @@
         final ByteSizeValue largeRegionSize = ByteSizeValue.ofBytes(SharedCacheConfiguration.SMALL_REGION_SIZE * 2);
         Settings settings = Settings.builder()
             .put(NODE_NAME_SETTING.getKey(), "node")
-<<<<<<< HEAD
             .put(SNAPSHOT_CACHE_SIZE_SETTING.getKey(), ByteSizeValue.ofBytes(largeRegionSize.getBytes() * 5))
             .put(SNAPSHOT_CACHE_REGION_SIZE_SETTING.getKey(), largeRegionSize)
             .put(SNAPSHOT_CACHE_SMALL_REGION_SIZE_SHARE.getKey(), 0.2f)
-=======
-            .put(FrozenCacheService.SNAPSHOT_CACHE_SIZE_SETTING.getKey(), "500b")
-            .put(FrozenCacheService.SNAPSHOT_CACHE_REGION_SIZE_SETTING.getKey(), "100b")
->>>>>>> 36683a45
             .put("path.home", createTempDir())
             .build();
         final DeterministicTaskQueue taskQueue = new DeterministicTaskQueue(settings, random());
