/*
 * Copyright Elasticsearch B.V. and/or licensed to Elasticsearch B.V. under one
 * or more contributor license agreements. Licensed under the Elastic License
 * 2.0; you may not use this file except in compliance with the Elastic License
 * 2.0.
 */
package org.elasticsearch.xpack.searchablesnapshots;

import org.apache.lucene.store.BufferedIndexInput;
import org.apache.lucene.util.SetOnce;
import org.elasticsearch.Version;
import org.elasticsearch.action.ActionListener;
import org.elasticsearch.action.ActionRequest;
import org.elasticsearch.action.ActionResponse;
import org.elasticsearch.client.Client;
import org.elasticsearch.cluster.ClusterChangedEvent;
import org.elasticsearch.cluster.ClusterStateListener;
import org.elasticsearch.cluster.metadata.IndexMetadata;
import org.elasticsearch.cluster.metadata.IndexNameExpressionResolver;
import org.elasticsearch.cluster.metadata.RepositoriesMetadata;
import org.elasticsearch.cluster.metadata.RepositoryMetadata;
import org.elasticsearch.cluster.node.DiscoveryNode;
import org.elasticsearch.cluster.node.DiscoveryNodes;
import org.elasticsearch.cluster.routing.RerouteService;
import org.elasticsearch.cluster.routing.allocation.ExistingShardsAllocator;
import org.elasticsearch.cluster.routing.allocation.decider.AllocationDecider;
import org.elasticsearch.cluster.service.ClusterService;
import org.elasticsearch.common.Priority;
import org.elasticsearch.common.io.stream.NamedWriteableRegistry;
import org.elasticsearch.common.settings.ClusterSettings;
import org.elasticsearch.common.settings.IndexScopedSettings;
import org.elasticsearch.common.settings.Setting;
import org.elasticsearch.common.settings.Settings;
import org.elasticsearch.common.settings.SettingsFilter;
import org.elasticsearch.common.unit.ByteSizeUnit;
import org.elasticsearch.common.unit.ByteSizeValue;
import org.elasticsearch.common.util.concurrent.EsExecutors;
import org.elasticsearch.common.xcontent.NamedXContentRegistry;
import org.elasticsearch.common.xcontent.XContentBuilder;
import org.elasticsearch.core.Nullable;
import org.elasticsearch.core.Releasables;
import org.elasticsearch.core.TimeValue;
import org.elasticsearch.env.Environment;
import org.elasticsearch.env.NodeEnvironment;
import org.elasticsearch.index.IndexModule;
import org.elasticsearch.index.IndexSettings;
import org.elasticsearch.index.engine.Engine;
import org.elasticsearch.index.engine.EngineFactory;
import org.elasticsearch.index.engine.ReadOnlyEngine;
import org.elasticsearch.index.engine.frozen.FrozenEngine;
import org.elasticsearch.index.store.Store;
import org.elasticsearch.index.translog.Translog;
import org.elasticsearch.index.translog.TranslogStats;
import org.elasticsearch.indices.SystemIndexDescriptor;
import org.elasticsearch.license.LicenseUtils;
import org.elasticsearch.license.XPackLicenseState;
import org.elasticsearch.plugins.ActionPlugin;
import org.elasticsearch.plugins.ClusterPlugin;
import org.elasticsearch.plugins.EnginePlugin;
import org.elasticsearch.plugins.IndexStorePlugin;
import org.elasticsearch.plugins.Plugin;
import org.elasticsearch.plugins.SystemIndexPlugin;
import org.elasticsearch.repositories.RepositoriesService;
import org.elasticsearch.repositories.Repository;
import org.elasticsearch.repositories.RepositoryData;
import org.elasticsearch.repositories.blobstore.BlobStoreRepository;
import org.elasticsearch.rest.RestController;
import org.elasticsearch.rest.RestHandler;
import org.elasticsearch.script.ScriptService;
import org.elasticsearch.snapshots.SearchableSnapshotsSettings;
import org.elasticsearch.snapshots.sourceonly.SourceOnlySnapshotRepository;
import org.elasticsearch.threadpool.ExecutorBuilder;
import org.elasticsearch.threadpool.ScalingExecutorBuilder;
import org.elasticsearch.threadpool.ThreadPool;
import org.elasticsearch.watcher.ResourceWatcherService;
import org.elasticsearch.xpack.cluster.routing.allocation.DataTierAllocationDecider;
import org.elasticsearch.xpack.core.DataTier;
import org.elasticsearch.xpack.core.XPackPlugin;
import org.elasticsearch.xpack.core.action.XPackInfoFeatureAction;
import org.elasticsearch.xpack.core.action.XPackUsageFeatureAction;
import org.elasticsearch.xpack.core.searchablesnapshots.MountSearchableSnapshotAction;
import org.elasticsearch.xpack.core.searchablesnapshots.SearchableSnapshotsConstants;
import org.elasticsearch.xpack.searchablesnapshots.action.ClearSearchableSnapshotsCacheAction;
import org.elasticsearch.xpack.searchablesnapshots.action.SearchableSnapshotsInfoTransportAction;
import org.elasticsearch.xpack.searchablesnapshots.action.SearchableSnapshotsStatsAction;
import org.elasticsearch.xpack.searchablesnapshots.action.SearchableSnapshotsUsageTransportAction;
import org.elasticsearch.xpack.searchablesnapshots.action.TransportClearSearchableSnapshotsCacheAction;
import org.elasticsearch.xpack.searchablesnapshots.action.TransportMountSearchableSnapshotAction;
import org.elasticsearch.xpack.searchablesnapshots.action.TransportSearchableSnapshotsStatsAction;
import org.elasticsearch.xpack.searchablesnapshots.action.cache.FrozenCacheInfoAction;
import org.elasticsearch.xpack.searchablesnapshots.action.cache.FrozenCacheInfoNodeAction;
import org.elasticsearch.xpack.searchablesnapshots.action.cache.TransportSearchableSnapshotCacheStoresAction;
import org.elasticsearch.xpack.searchablesnapshots.action.cache.TransportSearchableSnapshotsNodeCachesStatsAction;
import org.elasticsearch.xpack.searchablesnapshots.allocation.FailShardsOnInvalidLicenseClusterListener;
import org.elasticsearch.xpack.searchablesnapshots.allocation.SearchableSnapshotAllocator;
import org.elasticsearch.xpack.searchablesnapshots.allocation.SearchableSnapshotIndexEventListener;
import org.elasticsearch.xpack.searchablesnapshots.allocation.SearchableSnapshotIndexFoldersDeletionListener;
import org.elasticsearch.xpack.searchablesnapshots.allocation.decider.DedicatedFrozenNodeAllocationDecider;
import org.elasticsearch.xpack.searchablesnapshots.allocation.decider.HasFrozenCacheAllocationDecider;
import org.elasticsearch.xpack.searchablesnapshots.allocation.decider.SearchableSnapshotAllocationDecider;
import org.elasticsearch.xpack.searchablesnapshots.allocation.decider.SearchableSnapshotEnableAllocationDecider;
import org.elasticsearch.xpack.searchablesnapshots.allocation.decider.SearchableSnapshotRepositoryExistsAllocationDecider;
import org.elasticsearch.xpack.searchablesnapshots.cache.blob.BlobStoreCacheService;
import org.elasticsearch.xpack.searchablesnapshots.cache.full.CacheService;
import org.elasticsearch.xpack.searchablesnapshots.cache.full.PersistentCache;
import org.elasticsearch.xpack.searchablesnapshots.cache.shared.FrozenCacheInfoService;
import org.elasticsearch.xpack.searchablesnapshots.cache.shared.FrozenCacheService;
import org.elasticsearch.xpack.searchablesnapshots.recovery.SearchableSnapshotRecoveryState;
import org.elasticsearch.xpack.searchablesnapshots.rest.RestClearSearchableSnapshotsCacheAction;
import org.elasticsearch.xpack.searchablesnapshots.rest.RestMountSearchableSnapshotAction;
import org.elasticsearch.xpack.searchablesnapshots.rest.RestSearchableSnapshotsNodeCachesStatsAction;
import org.elasticsearch.xpack.searchablesnapshots.rest.RestSearchableSnapshotsStatsAction;
import org.elasticsearch.xpack.searchablesnapshots.store.SearchableSnapshotDirectory;
import org.elasticsearch.xpack.searchablesnapshots.upgrade.SearchableSnapshotIndexMetadataUpgrader;

import java.io.IOException;
import java.io.UncheckedIOException;
import java.util.ArrayList;
import java.util.Collection;
import java.util.Collections;
import java.util.HashSet;
import java.util.List;
import java.util.Locale;
import java.util.Map;
import java.util.Optional;
import java.util.Set;
import java.util.function.Function;
import java.util.function.Supplier;
import java.util.stream.Collectors;

import static org.elasticsearch.common.xcontent.XContentFactory.jsonBuilder;
import static org.elasticsearch.index.mapper.MapperService.SINGLE_MAPPING_NAME;
<<<<<<< HEAD
import static org.elasticsearch.repositories.RepositoriesService.SEARCHABLE_SNAPSHOTS_DELETE_SNAPSHOT_ON_INDEX_DELETION;
import static org.elasticsearch.repositories.RepositoriesService.SEARCHABLE_SNAPSHOTS_SNAPSHOT_UUID_SETTING_KEY;
=======
import static org.elasticsearch.snapshots.SearchableSnapshotsSettings.SEARCHABLE_SNAPSHOT_STORE_TYPE;
import static org.elasticsearch.snapshots.SearchableSnapshotsSettings.isPartialSearchableSnapshotIndex;
import static org.elasticsearch.snapshots.SearchableSnapshotsSettings.isSearchableSnapshotStore;
>>>>>>> 2320a388
import static org.elasticsearch.xpack.core.ClientHelper.SEARCHABLE_SNAPSHOTS_ORIGIN;
import static org.elasticsearch.xpack.searchablesnapshots.SearchableSnapshotsUtils.emptyIndexCommit;

/**
 * Plugin for Searchable Snapshots feature
 */
public class SearchableSnapshots extends Plugin implements IndexStorePlugin, EnginePlugin, ActionPlugin, ClusterPlugin, SystemIndexPlugin {

    public static final Setting<String> SNAPSHOT_REPOSITORY_NAME_SETTING = Setting.simpleString(
        SearchableSnapshotsSettings.SEARCHABLE_SNAPSHOTS_REPOSITORY_NAME_SETTING_KEY,
        Setting.Property.IndexScope,
        Setting.Property.PrivateIndex,
        Setting.Property.NotCopyableOnResize
    );
    public static final Setting<String> SNAPSHOT_REPOSITORY_UUID_SETTING = Setting.simpleString(
        SearchableSnapshotsSettings.SEARCHABLE_SNAPSHOTS_REPOSITORY_UUID_SETTING_KEY,
        Setting.Property.IndexScope,
        Setting.Property.PrivateIndex,
        Setting.Property.NotCopyableOnResize
    );
    public static final Setting<String> SNAPSHOT_SNAPSHOT_NAME_SETTING = Setting.simpleString(
        "index.store.snapshot.snapshot_name",
        Setting.Property.IndexScope,
        Setting.Property.PrivateIndex,
        Setting.Property.NotCopyableOnResize
    );
    public static final Setting<String> SNAPSHOT_SNAPSHOT_ID_SETTING = Setting.simpleString(
        SEARCHABLE_SNAPSHOTS_SNAPSHOT_UUID_SETTING_KEY,
        Setting.Property.IndexScope,
        Setting.Property.PrivateIndex,
        Setting.Property.NotCopyableOnResize
    );
    public static final Setting<String> SNAPSHOT_INDEX_NAME_SETTING = Setting.simpleString(
        "index.store.snapshot.index_name",
        Setting.Property.IndexScope,
        Setting.Property.PrivateIndex,
        Setting.Property.NotCopyableOnResize
    );
    public static final Setting<String> SNAPSHOT_INDEX_ID_SETTING = Setting.simpleString(
        "index.store.snapshot.index_uuid",
        Setting.Property.IndexScope,
        Setting.Property.PrivateIndex,
        Setting.Property.NotCopyableOnResize
    );
    public static final Setting<Boolean> SNAPSHOT_CACHE_ENABLED_SETTING = Setting.boolSetting(
        "index.store.snapshot.cache.enabled",
        true,
        Setting.Property.IndexScope,
        Setting.Property.NotCopyableOnResize
    );
    public static final Setting<Boolean> SNAPSHOT_CACHE_PREWARM_ENABLED_SETTING = Setting.boolSetting(
        "index.store.snapshot.cache.prewarm.enabled",
        true,
        Setting.Property.IndexScope,
        Setting.Property.NotCopyableOnResize
    );
    // The file extensions that are excluded from the cache
    public static final Setting<List<String>> SNAPSHOT_CACHE_EXCLUDED_FILE_TYPES_SETTING = Setting.listSetting(
        "index.store.snapshot.cache.excluded_file_types",
        Collections.emptyList(),
        Function.identity(),
        Setting.Property.IndexScope,
        Setting.Property.NodeScope,
        Setting.Property.NotCopyableOnResize
    );
    public static final Setting<ByteSizeValue> SNAPSHOT_UNCACHED_CHUNK_SIZE_SETTING = Setting.byteSizeSetting(
        "index.store.snapshot.uncached_chunk_size",
        new ByteSizeValue(-1, ByteSizeUnit.BYTES),
        Setting.Property.IndexScope,
        Setting.Property.NodeScope,
        Setting.Property.NotCopyableOnResize
    );

    public static final String SNAPSHOT_BLOB_CACHE_INDEX = ".snapshot-blob-cache";
    public static final String SNAPSHOT_BLOB_CACHE_METADATA_FILES_MAX_LENGTH = "index.store.snapshot.blob_cache.metadata_files.max_length";
    public static final Setting<ByteSizeValue> SNAPSHOT_BLOB_CACHE_METADATA_FILES_MAX_LENGTH_SETTING = new Setting<>(
        new Setting.SimpleKey(SNAPSHOT_BLOB_CACHE_METADATA_FILES_MAX_LENGTH),
        s -> new ByteSizeValue(64L, ByteSizeUnit.KB).getStringRep(),
        s -> Setting.parseByteSize(
            s,
            new ByteSizeValue(1L, ByteSizeUnit.KB),
            new ByteSizeValue(Long.MAX_VALUE),
            SNAPSHOT_BLOB_CACHE_METADATA_FILES_MAX_LENGTH
        ),
        value -> {
            if (value.getBytes() % BufferedIndexInput.BUFFER_SIZE != 0L) {
                final String message = String.format(
                    Locale.ROOT,
                    "failed to parse value [%s] for setting [%s], must be a multiple of [%s] bytes",
                    value.getStringRep(),
                    SNAPSHOT_BLOB_CACHE_METADATA_FILES_MAX_LENGTH,
                    BufferedIndexInput.BUFFER_SIZE
                );
                throw new IllegalArgumentException(message);
            }
        },
        Setting.Property.IndexScope,
        Setting.Property.NotCopyableOnResize
    );

    /**
     * Index setting used to indicate if the snapshot that is mounted as an index should be deleted when the index is deleted. This setting
     * is only set for indices mounted in clusters on or after 8.0.0. Once set this setting cannot be updated.
     */
    public static final Setting<Boolean> DELETE_SEARCHABLE_SNAPSHOT_ON_INDEX_DELETION = Setting.boolSetting(
        SEARCHABLE_SNAPSHOTS_DELETE_SNAPSHOT_ON_INDEX_DELETION,
        false,
        Setting.Property.Final,
        Setting.Property.IndexScope,
        Setting.Property.PrivateIndex,
        Setting.Property.NotCopyableOnResize
    );

    /**
     * Prefer to allocate to the data content tier and then the hot tier.
     * This affects the system searchable snapshot cache index (not the searchable snapshot index itself)
     */
    public static final String DATA_TIERS_CACHE_INDEX_PREFERENCE = String.join(",", DataTier.DATA_CONTENT, DataTier.DATA_HOT);

    private volatile Supplier<RepositoriesService> repositoriesServiceSupplier;
    private final SetOnce<BlobStoreCacheService> blobStoreCacheService = new SetOnce<>();
    private final SetOnce<CacheService> cacheService = new SetOnce<>();
    private final SetOnce<FrozenCacheService> frozenCacheService = new SetOnce<>();
    private final SetOnce<ThreadPool> threadPool = new SetOnce<>();
    private final SetOnce<FailShardsOnInvalidLicenseClusterListener> failShardsListener = new SetOnce<>();
    private final SetOnce<SearchableSnapshotAllocator> allocator = new SetOnce<>();
    private final Settings settings;
    private final FrozenCacheInfoService frozenCacheInfoService = new FrozenCacheInfoService();

    public SearchableSnapshots(final Settings settings) {
        this.settings = settings;
    }

    public static void ensureValidLicense(XPackLicenseState licenseState) {
        if (licenseState.isAllowed(XPackLicenseState.Feature.SEARCHABLE_SNAPSHOTS) == false) {
            throw LicenseUtils.newComplianceException("searchable-snapshots");
        }
    }

    public static BlobStoreRepository getSearchableRepository(Repository repository) {
        if (repository instanceof SourceOnlySnapshotRepository) {
            repository = ((SourceOnlySnapshotRepository) repository).getDelegate();
        }
        if (repository instanceof BlobStoreRepository == false) {
            throw new IllegalArgumentException("Repository [" + repository + "] is not searchable");
        }
        return (BlobStoreRepository) repository;
    }

    @Override
    public List<Setting<?>> getSettings() {
        return List.of(
            SNAPSHOT_REPOSITORY_UUID_SETTING,
            SNAPSHOT_REPOSITORY_NAME_SETTING,
            SNAPSHOT_SNAPSHOT_NAME_SETTING,
            SNAPSHOT_SNAPSHOT_ID_SETTING,
            SNAPSHOT_INDEX_NAME_SETTING,
            SNAPSHOT_INDEX_ID_SETTING,
            SNAPSHOT_CACHE_ENABLED_SETTING,
            SNAPSHOT_CACHE_PREWARM_ENABLED_SETTING,
            SNAPSHOT_CACHE_EXCLUDED_FILE_TYPES_SETTING,
            SNAPSHOT_UNCACHED_CHUNK_SIZE_SETTING,
            DELETE_SEARCHABLE_SNAPSHOT_ON_INDEX_DELETION,
            SearchableSnapshotsConstants.SNAPSHOT_PARTIAL_SETTING,
            SNAPSHOT_BLOB_CACHE_METADATA_FILES_MAX_LENGTH_SETTING,
            CacheService.SNAPSHOT_CACHE_RANGE_SIZE_SETTING,
            CacheService.SNAPSHOT_CACHE_RECOVERY_RANGE_SIZE_SETTING,
            CacheService.SNAPSHOT_CACHE_SYNC_INTERVAL_SETTING,
            CacheService.SNAPSHOT_CACHE_MAX_FILES_TO_SYNC_AT_ONCE_SETTING,
            CacheService.SNAPSHOT_CACHE_SYNC_SHUTDOWN_TIMEOUT,
            SearchableSnapshotEnableAllocationDecider.SEARCHABLE_SNAPSHOTS_ALLOCATE_ON_ROLLING_RESTART,
            FrozenCacheService.SNAPSHOT_CACHE_SIZE_SETTING,
            FrozenCacheService.SNAPSHOT_CACHE_SIZE_MAX_HEADROOM_SETTING,
            FrozenCacheService.SNAPSHOT_CACHE_REGION_SIZE_SETTING,
            FrozenCacheService.SHARED_CACHE_RANGE_SIZE_SETTING,
            FrozenCacheService.FROZEN_CACHE_RECOVERY_RANGE_SIZE_SETTING,
            FrozenCacheService.SNAPSHOT_CACHE_MAX_FREQ_SETTING,
            FrozenCacheService.SNAPSHOT_CACHE_DECAY_INTERVAL_SETTING,
            FrozenCacheService.SNAPSHOT_CACHE_MIN_TIME_DELTA_SETTING
        );
    }

    @Override
    public Collection<Object> createComponents(
        final Client client,
        final ClusterService clusterService,
        final ThreadPool threadPool,
        final ResourceWatcherService resourceWatcherService,
        final ScriptService scriptService,
        final NamedXContentRegistry xContentRegistry,
        final Environment environment,
        final NodeEnvironment nodeEnvironment,
        final NamedWriteableRegistry registry,
        final IndexNameExpressionResolver resolver,
        final Supplier<RepositoriesService> repositoriesServiceSupplier
    ) {
        final List<Object> components = new ArrayList<>();
        this.repositoriesServiceSupplier = repositoriesServiceSupplier;
        this.threadPool.set(threadPool);
        this.failShardsListener.set(new FailShardsOnInvalidLicenseClusterListener(getLicenseState(), clusterService.getRerouteService()));
        if (DiscoveryNode.canContainData(settings)) {
            final CacheService cacheService = new CacheService(settings, clusterService, threadPool, new PersistentCache(nodeEnvironment));
            this.cacheService.set(cacheService);
            final FrozenCacheService frozenCacheService = new FrozenCacheService(nodeEnvironment, settings, threadPool);
            this.frozenCacheService.set(frozenCacheService);
            components.add(cacheService);
            final BlobStoreCacheService blobStoreCacheService = new BlobStoreCacheService(
                clusterService,
                client,
                SNAPSHOT_BLOB_CACHE_INDEX,
                threadPool::absoluteTimeInMillis
            );
            this.blobStoreCacheService.set(blobStoreCacheService);
            components.add(blobStoreCacheService);
        } else {
            PersistentCache.cleanUp(settings, nodeEnvironment);
        }
        this.allocator.set(new SearchableSnapshotAllocator(client, clusterService.getRerouteService(), frozenCacheInfoService));
        components.add(new FrozenCacheServiceSupplier(frozenCacheService.get()));
        components.add(new CacheServiceSupplier(cacheService.get()));
        if (DiscoveryNode.isMasterNode(settings)) {
            new SearchableSnapshotIndexMetadataUpgrader(clusterService, threadPool).initialize();
            clusterService.addListener(new RepositoryUuidWatcher(clusterService.getRerouteService()));
        }
        return Collections.unmodifiableList(components);
    }

    @Override
    public void onIndexModule(IndexModule indexModule) {
        if (isSearchableSnapshotStore(indexModule.getSettings())) {
            indexModule.addIndexEventListener(
                new SearchableSnapshotIndexEventListener(settings, cacheService.get(), frozenCacheService.get())
            );
            indexModule.addIndexEventListener(failShardsListener.get());

            indexModule.addSettingsUpdateConsumer(IndexMetadata.INDEX_BLOCKS_WRITE_SETTING, s -> {}, write -> {
                if (write == false) {
                    throw new IllegalArgumentException("Cannot remove write block from searchable snapshot index");
                }
            });
        }
    }

    @Override
    public List<IndexFoldersDeletionListener> getIndexFoldersDeletionListeners() {
        if (DiscoveryNode.canContainData(settings)) {
            return List.of(new SearchableSnapshotIndexFoldersDeletionListener(cacheService::get, frozenCacheService::get));
        }
        return List.of();
    }

    @Override
    public Collection<SystemIndexDescriptor> getSystemIndexDescriptors(Settings settings) {
        return List.of(
            SystemIndexDescriptor.builder()
                .setIndexPattern(SNAPSHOT_BLOB_CACHE_INDEX)
                .setDescription("Contains cached data of blob store repositories")
                .setPrimaryIndex(SNAPSHOT_BLOB_CACHE_INDEX)
                .setMappings(getIndexMappings())
                .setSettings(getIndexSettings())
                .setOrigin(SEARCHABLE_SNAPSHOTS_ORIGIN)
                .setVersionMetaKey("version")
                .build()
        );
    }

    @Override
    public String getFeatureName() {
        return "searchable_snapshots";
    }

    @Override
    public String getFeatureDescription() {
        return "Manages caches and configuration for searchable snapshots";
    }

    @Override
    public Map<String, DirectoryFactory> getDirectoryFactories() {
        return Map.of(SEARCHABLE_SNAPSHOT_STORE_TYPE, (indexSettings, shardPath) -> {
            final RepositoriesService repositories = repositoriesServiceSupplier.get();
            assert repositories != null;
            final CacheService cache = cacheService.get();
            assert cache != null;
            final ThreadPool threadPool = this.threadPool.get();
            assert threadPool != null;
            final BlobStoreCacheService blobCache = blobStoreCacheService.get();
            assert blobCache != null;
            return SearchableSnapshotDirectory.create(
                repositories,
                cache,
                indexSettings,
                shardPath,
                System::nanoTime,
                threadPool,
                blobCache,
                frozenCacheService.get()
            );
        });
    }

    @Override
    public Optional<EngineFactory> getEngineFactory(IndexSettings indexSettings) {
        if (isSearchableSnapshotStore(indexSettings.getSettings())) {
            final Boolean frozen = indexSettings.getSettings().getAsBoolean("index.frozen", null);
            final boolean useFrozenEngine = isPartialSearchableSnapshotIndex(indexSettings.getSettings())
                && (frozen == null || frozen.equals(Boolean.TRUE));

            if (useFrozenEngine) {
                return Optional.of(
                    engineConfig -> new FrozenEngine(
                        engineConfig,
                        null,
                        new TranslogStats(),
                        false,
                        indexSettings.getValue(SourceOnlySnapshotRepository.SOURCE_ONLY)
                            ? SourceOnlySnapshotRepository.readerWrapper(engineConfig)
                            : Function.identity(),
                        false,
                        true
                    )
                );
            } else {
                return Optional.of(
                    engineConfig -> new ReadOnlyEngine(
                        engineConfig,
                        null,
                        new TranslogStats(),
                        false,
                        indexSettings.getValue(SourceOnlySnapshotRepository.SOURCE_ONLY)
                            ? SourceOnlySnapshotRepository.readerWrapper(engineConfig)
                            : Function.identity(),
                        false,
                        true
                    )
                );
            }
        }
        return Optional.empty();
    }

    @Override
    public Map<String, SnapshotCommitSupplier> getSnapshotCommitSuppliers() {
        return Map.of(SEARCHABLE_SNAPSHOT_STORE_TYPE, e -> {
            final Store store = e.config().getStore();
            store.incRef();
            return new Engine.IndexCommitRef(emptyIndexCommit(store.directory()), store::decRef);
        });
    }

    @Override
    public List<ActionHandler<? extends ActionRequest, ? extends ActionResponse>> getActions() {
        return List.of(
            new ActionHandler<>(SearchableSnapshotsStatsAction.INSTANCE, TransportSearchableSnapshotsStatsAction.class),
            new ActionHandler<>(ClearSearchableSnapshotsCacheAction.INSTANCE, TransportClearSearchableSnapshotsCacheAction.class),
            new ActionHandler<>(MountSearchableSnapshotAction.INSTANCE, TransportMountSearchableSnapshotAction.class),
            new ActionHandler<>(XPackUsageFeatureAction.SEARCHABLE_SNAPSHOTS, SearchableSnapshotsUsageTransportAction.class),
            new ActionHandler<>(XPackInfoFeatureAction.SEARCHABLE_SNAPSHOTS, SearchableSnapshotsInfoTransportAction.class),
            new ActionHandler<>(TransportSearchableSnapshotCacheStoresAction.TYPE, TransportSearchableSnapshotCacheStoresAction.class),
            new ActionHandler<>(FrozenCacheInfoAction.INSTANCE, FrozenCacheInfoAction.TransportAction.class),
            new ActionHandler<>(FrozenCacheInfoNodeAction.INSTANCE, FrozenCacheInfoNodeAction.TransportAction.class),
            new ActionHandler<>(
                TransportSearchableSnapshotsNodeCachesStatsAction.TYPE,
                TransportSearchableSnapshotsNodeCachesStatsAction.class
            )
        );
    }

    public List<RestHandler> getRestHandlers(
        Settings settings,
        RestController restController,
        ClusterSettings clusterSettings,
        IndexScopedSettings indexScopedSettings,
        SettingsFilter settingsFilter,
        IndexNameExpressionResolver indexNameExpressionResolver,
        Supplier<DiscoveryNodes> nodesInCluster
    ) {
        return List.of(
            new RestSearchableSnapshotsStatsAction(),
            new RestClearSearchableSnapshotsCacheAction(),
            new RestMountSearchableSnapshotAction(),
            new RestSearchableSnapshotsNodeCachesStatsAction()
        );
    }

    @Override
    public Map<String, ExistingShardsAllocator> getExistingShardsAllocators() {
        return Map.of(SearchableSnapshotAllocator.ALLOCATOR_NAME, allocator.get());
    }

    // overridable by tests
    protected XPackLicenseState getLicenseState() {
        return XPackPlugin.getSharedLicenseState();
    }

    @Override
    public Collection<AllocationDecider> createAllocationDeciders(Settings settings, ClusterSettings clusterSettings) {
        return List.of(
            new SearchableSnapshotAllocationDecider(() -> getLicenseState().isAllowed(XPackLicenseState.Feature.SEARCHABLE_SNAPSHOTS)),
            new SearchableSnapshotRepositoryExistsAllocationDecider(),
            new SearchableSnapshotEnableAllocationDecider(settings, clusterSettings),
            new HasFrozenCacheAllocationDecider(frozenCacheInfoService),
            new DedicatedFrozenNodeAllocationDecider()
        );
    }

    public List<ExecutorBuilder<?>> getExecutorBuilders(Settings settings) {
        return List.of(executorBuilders(settings));
    }

    public static final String SNAPSHOT_RECOVERY_STATE_FACTORY_KEY = "snapshot_prewarm";

    @Override
    public Map<String, RecoveryStateFactory> getRecoveryStateFactories() {
        return Map.of(SNAPSHOT_RECOVERY_STATE_FACTORY_KEY, SearchableSnapshotRecoveryState::new);
    }

    public static final String CACHE_FETCH_ASYNC_THREAD_POOL_NAME = "searchable_snapshots_cache_fetch_async";
    public static final String CACHE_FETCH_ASYNC_THREAD_POOL_SETTING = "xpack.searchable_snapshots.cache_fetch_async_thread_pool";
    public static final String CACHE_PREWARMING_THREAD_POOL_NAME = "searchable_snapshots_cache_prewarming";
    public static final String CACHE_PREWARMING_THREAD_POOL_SETTING = "xpack.searchable_snapshots.cache_prewarming_thread_pool";

    public static ScalingExecutorBuilder[] executorBuilders(Settings settings) {
        final int processors = EsExecutors.allocatedProcessors(settings);
        return new ScalingExecutorBuilder[] {
            new ScalingExecutorBuilder(
                CACHE_FETCH_ASYNC_THREAD_POOL_NAME,
                0,
                Math.min(processors * 3, 50),
                TimeValue.timeValueSeconds(30L),
                CACHE_FETCH_ASYNC_THREAD_POOL_SETTING
            ),
            new ScalingExecutorBuilder(
                CACHE_PREWARMING_THREAD_POOL_NAME,
                0,
                16,
                TimeValue.timeValueSeconds(30L),
                CACHE_PREWARMING_THREAD_POOL_SETTING
            ) };
    }

    private Settings getIndexSettings() {
        return Settings.builder()
            .put(IndexMetadata.SETTING_NUMBER_OF_SHARDS, 1)
            .put(IndexMetadata.SETTING_AUTO_EXPAND_REPLICAS, "0-1")
            .put(IndexMetadata.SETTING_PRIORITY, "900")
            .put(IndexSettings.INDEX_TRANSLOG_DURABILITY_SETTING.getKey(), Translog.Durability.ASYNC)
            .put(DataTierAllocationDecider.INDEX_ROUTING_PREFER, DATA_TIERS_CACHE_INDEX_PREFERENCE)
            .build();
    }

    private XContentBuilder getIndexMappings() {
        try {
            final XContentBuilder builder = jsonBuilder();
            {
                builder.startObject();
                {
                    builder.startObject(SINGLE_MAPPING_NAME);
                    builder.field("dynamic", "strict");
                    {
                        builder.startObject("_meta");
                        builder.field("version", Version.CURRENT);
                        builder.endObject();
                    }
                    {
                        builder.startObject("properties");
                        {
                            builder.startObject("type");
                            builder.field("type", "keyword");
                            builder.endObject();
                        }
                        {
                            builder.startObject("creation_time");
                            builder.field("type", "date");
                            builder.field("format", "epoch_millis");
                            builder.endObject();
                        }
                        {
                            builder.startObject("version");
                            builder.field("type", "integer");
                            builder.endObject();
                        }
                        {
                            builder.startObject("repository");
                            builder.field("type", "keyword");
                            builder.endObject();
                        }
                        {
                            builder.startObject("blob");
                            builder.field("type", "object");
                            {
                                builder.startObject("properties");
                                {
                                    builder.startObject("name");
                                    builder.field("type", "keyword");
                                    builder.endObject();
                                    builder.startObject("path");
                                    builder.field("type", "keyword");
                                    builder.endObject();
                                }
                                builder.endObject();
                            }
                            builder.endObject();
                        }
                        {
                            builder.startObject("data");
                            builder.field("type", "object");
                            {
                                builder.startObject("properties");
                                {
                                    builder.startObject("content");
                                    builder.field("type", "binary");
                                    builder.endObject();
                                }
                                {
                                    builder.startObject("length");
                                    builder.field("type", "long");
                                    builder.endObject();
                                }
                                {
                                    builder.startObject("from");
                                    builder.field("type", "long");
                                    builder.endObject();
                                }
                                {
                                    builder.startObject("to");
                                    builder.field("type", "long");
                                    builder.endObject();
                                }
                                builder.endObject();
                            }
                            builder.endObject();
                        }
                        builder.endObject();
                    }
                    builder.endObject();
                }
                builder.endObject();
            }
            return builder;
        } catch (IOException e) {
            throw new UncheckedIOException("Failed to build " + SNAPSHOT_BLOB_CACHE_INDEX + " index mappings", e);
        }
    }

    @Override
    public void close() throws IOException {
        Releasables.close(frozenCacheService.get());
    }

    /**
     * Allows to inject the {@link CacheService} instance to transport actions
     */
    public static final class CacheServiceSupplier implements Supplier<CacheService> {

        @Nullable
        private final CacheService cacheService;

        CacheServiceSupplier(@Nullable CacheService cacheService) {
            this.cacheService = cacheService;
        }

        @Override
        public CacheService get() {
            return cacheService;
        }
    }

    /**
     * Allows to inject the {@link FrozenCacheService} instance to transport actions
     */
    public static final class FrozenCacheServiceSupplier implements Supplier<FrozenCacheService> {

        @Nullable
        private final FrozenCacheService frozenCacheService;

        FrozenCacheServiceSupplier(@Nullable FrozenCacheService frozenCacheService) {
            this.frozenCacheService = frozenCacheService;
        }

        @Override
        public FrozenCacheService get() {
            return frozenCacheService;
        }
    }

    private static final class RepositoryUuidWatcher implements ClusterStateListener {

        private final RerouteService rerouteService;
        private final HashSet<String> knownUuids = new HashSet<>();

        RepositoryUuidWatcher(RerouteService rerouteService) {
            this.rerouteService = rerouteService;
        }

        @Override
        public void clusterChanged(ClusterChangedEvent event) {
            final RepositoriesMetadata repositoriesMetadata = event.state().metadata().custom(RepositoriesMetadata.TYPE);
            if (repositoriesMetadata == null) {
                knownUuids.clear();
                return;
            }

            final Set<String> newUuids = repositoriesMetadata.repositories()
                .stream()
                .map(RepositoryMetadata::uuid)
                .filter(s -> s.equals(RepositoryData.MISSING_UUID) == false)
                .collect(Collectors.toSet());
            if (knownUuids.addAll(newUuids)) {
                rerouteService.reroute("repository UUIDs changed", Priority.NORMAL, ActionListener.wrap((() -> {})));
            }
            knownUuids.retainAll(newUuids);
            assert knownUuids.equals(newUuids) : knownUuids + " vs " + newUuids;
        }
    }
}<|MERGE_RESOLUTION|>--- conflicted
+++ resolved
@@ -130,14 +130,9 @@
 
 import static org.elasticsearch.common.xcontent.XContentFactory.jsonBuilder;
 import static org.elasticsearch.index.mapper.MapperService.SINGLE_MAPPING_NAME;
-<<<<<<< HEAD
-import static org.elasticsearch.repositories.RepositoriesService.SEARCHABLE_SNAPSHOTS_DELETE_SNAPSHOT_ON_INDEX_DELETION;
-import static org.elasticsearch.repositories.RepositoriesService.SEARCHABLE_SNAPSHOTS_SNAPSHOT_UUID_SETTING_KEY;
-=======
 import static org.elasticsearch.snapshots.SearchableSnapshotsSettings.SEARCHABLE_SNAPSHOT_STORE_TYPE;
 import static org.elasticsearch.snapshots.SearchableSnapshotsSettings.isPartialSearchableSnapshotIndex;
 import static org.elasticsearch.snapshots.SearchableSnapshotsSettings.isSearchableSnapshotStore;
->>>>>>> 2320a388
 import static org.elasticsearch.xpack.core.ClientHelper.SEARCHABLE_SNAPSHOTS_ORIGIN;
 import static org.elasticsearch.xpack.searchablesnapshots.SearchableSnapshotsUtils.emptyIndexCommit;
 
@@ -159,13 +154,13 @@
         Setting.Property.NotCopyableOnResize
     );
     public static final Setting<String> SNAPSHOT_SNAPSHOT_NAME_SETTING = Setting.simpleString(
-        "index.store.snapshot.snapshot_name",
+        SearchableSnapshotsSettings.SEARCHABLE_SNAPSHOTS_SNAPSHOT_NAME_SETTING_KEY,
         Setting.Property.IndexScope,
         Setting.Property.PrivateIndex,
         Setting.Property.NotCopyableOnResize
     );
     public static final Setting<String> SNAPSHOT_SNAPSHOT_ID_SETTING = Setting.simpleString(
-        SEARCHABLE_SNAPSHOTS_SNAPSHOT_UUID_SETTING_KEY,
+        SearchableSnapshotsSettings.SEARCHABLE_SNAPSHOTS_SNAPSHOT_UUID_SETTING_KEY,
         Setting.Property.IndexScope,
         Setting.Property.PrivateIndex,
         Setting.Property.NotCopyableOnResize
@@ -243,7 +238,7 @@
      * is only set for indices mounted in clusters on or after 8.0.0. Once set this setting cannot be updated.
      */
     public static final Setting<Boolean> DELETE_SEARCHABLE_SNAPSHOT_ON_INDEX_DELETION = Setting.boolSetting(
-        SEARCHABLE_SNAPSHOTS_DELETE_SNAPSHOT_ON_INDEX_DELETION,
+        SearchableSnapshotsSettings.SEARCHABLE_SNAPSHOTS_DELETE_SNAPSHOT_ON_INDEX_DELETION,
         false,
         Setting.Property.Final,
         Setting.Property.IndexScope,
