/*
 * Copyright Elasticsearch B.V. and/or licensed to Elasticsearch B.V. under one
 * or more contributor license agreements. Licensed under the Elastic License;
 * you may not use this file except in compliance with the Elastic License.
 */
package org.elasticsearch.xpack.searchablesnapshots;

import org.apache.lucene.util.SetOnce;
import org.elasticsearch.Version;
import org.elasticsearch.action.ActionRequest;
import org.elasticsearch.action.ActionResponse;
import org.elasticsearch.blobstore.cache.BlobStoreCacheService;
import org.elasticsearch.client.Client;
import org.elasticsearch.cluster.metadata.IndexMetadata;
import org.elasticsearch.cluster.metadata.IndexNameExpressionResolver;
import org.elasticsearch.cluster.node.DiscoveryNode;
import org.elasticsearch.cluster.node.DiscoveryNodes;
import org.elasticsearch.cluster.routing.allocation.ExistingShardsAllocator;
import org.elasticsearch.cluster.routing.allocation.decider.AllocationDecider;
import org.elasticsearch.cluster.service.ClusterService;
import org.elasticsearch.common.io.stream.NamedWriteableRegistry;
import org.elasticsearch.common.settings.ClusterSettings;
import org.elasticsearch.common.settings.IndexScopedSettings;
import org.elasticsearch.common.settings.Setting;
import org.elasticsearch.common.settings.Settings;
import org.elasticsearch.common.settings.SettingsFilter;
import org.elasticsearch.common.unit.ByteSizeUnit;
import org.elasticsearch.common.unit.ByteSizeValue;
import org.elasticsearch.common.unit.TimeValue;
import org.elasticsearch.common.xcontent.NamedXContentRegistry;
import org.elasticsearch.common.xcontent.XContentBuilder;
import org.elasticsearch.env.Environment;
import org.elasticsearch.env.NodeEnvironment;
import org.elasticsearch.index.IndexModule;
import org.elasticsearch.index.IndexSettings;
import org.elasticsearch.index.engine.EngineFactory;
import org.elasticsearch.index.engine.ReadOnlyEngine;
import org.elasticsearch.index.store.SearchableSnapshotDirectory;
import org.elasticsearch.index.translog.TranslogStats;
import org.elasticsearch.indices.SystemIndexDescriptor;
import org.elasticsearch.indices.recovery.SearchableSnapshotRecoveryState;
import org.elasticsearch.license.LicenseUtils;
import org.elasticsearch.license.XPackLicenseState;
import org.elasticsearch.plugins.ActionPlugin;
import org.elasticsearch.plugins.ClusterPlugin;
import org.elasticsearch.plugins.EnginePlugin;
import org.elasticsearch.plugins.IndexStorePlugin;
import org.elasticsearch.plugins.Plugin;
import org.elasticsearch.plugins.SystemIndexPlugin;
import org.elasticsearch.repositories.RepositoriesService;
import org.elasticsearch.rest.RestController;
import org.elasticsearch.rest.RestHandler;
import org.elasticsearch.script.ScriptService;
import org.elasticsearch.threadpool.ExecutorBuilder;
import org.elasticsearch.threadpool.ScalingExecutorBuilder;
import org.elasticsearch.threadpool.ThreadPool;
import org.elasticsearch.watcher.ResourceWatcherService;
import org.elasticsearch.xpack.cluster.routing.allocation.DataTierAllocationDecider;
import org.elasticsearch.xpack.core.DataTier;
import org.elasticsearch.xpack.core.XPackPlugin;
import org.elasticsearch.xpack.core.action.XPackInfoFeatureAction;
import org.elasticsearch.xpack.core.action.XPackUsageFeatureAction;
import org.elasticsearch.xpack.core.searchablesnapshots.MountSearchableSnapshotAction;
import org.elasticsearch.xpack.searchablesnapshots.action.ClearSearchableSnapshotsCacheAction;
import org.elasticsearch.xpack.searchablesnapshots.action.SearchableSnapshotsStatsAction;
import org.elasticsearch.xpack.searchablesnapshots.action.TransportClearSearchableSnapshotsCacheAction;
import org.elasticsearch.xpack.searchablesnapshots.action.TransportMountSearchableSnapshotAction;
import org.elasticsearch.xpack.searchablesnapshots.action.TransportSearchableSnapshotsStatsAction;
import org.elasticsearch.xpack.searchablesnapshots.cache.CacheService;
import org.elasticsearch.xpack.searchablesnapshots.cache.NodeEnvironmentCacheCleaner;
import org.elasticsearch.xpack.searchablesnapshots.rest.RestClearSearchableSnapshotsCacheAction;
import org.elasticsearch.xpack.searchablesnapshots.rest.RestMountSearchableSnapshotAction;
import org.elasticsearch.xpack.searchablesnapshots.rest.RestSearchableSnapshotsStatsAction;

<<<<<<< HEAD
import java.io.IOException;
import java.io.UncheckedIOException;
=======
import java.util.ArrayList;
>>>>>>> a065b6d8
import java.util.Collection;
import java.util.Collections;
import java.util.List;
import java.util.Map;
import java.util.Optional;
import java.util.function.Function;
import java.util.function.Supplier;

import static org.elasticsearch.common.xcontent.XContentFactory.jsonBuilder;
import static org.elasticsearch.index.mapper.MapperService.SINGLE_MAPPING_NAME;
import static org.elasticsearch.xpack.searchablesnapshots.SearchableSnapshotsConstants.CACHE_FETCH_ASYNC_THREAD_POOL_NAME;
import static org.elasticsearch.xpack.searchablesnapshots.SearchableSnapshotsConstants.CACHE_FETCH_ASYNC_THREAD_POOL_SETTING;
import static org.elasticsearch.xpack.searchablesnapshots.SearchableSnapshotsConstants.CACHE_PREWARMING_THREAD_POOL_NAME;
import static org.elasticsearch.xpack.searchablesnapshots.SearchableSnapshotsConstants.CACHE_PREWARMING_THREAD_POOL_SETTING;
import static org.elasticsearch.xpack.searchablesnapshots.SearchableSnapshotsConstants.SNAPSHOT_BLOB_CACHE_INDEX;
import static org.elasticsearch.xpack.searchablesnapshots.SearchableSnapshotsConstants.SNAPSHOT_DIRECTORY_FACTORY_KEY;
import static org.elasticsearch.xpack.searchablesnapshots.SearchableSnapshotsConstants.SNAPSHOT_RECOVERY_STATE_FACTORY_KEY;

/**
 * Plugin for Searchable Snapshots feature
 */
public class SearchableSnapshots extends Plugin implements IndexStorePlugin, EnginePlugin, ActionPlugin, ClusterPlugin, SystemIndexPlugin {

    public static final Setting<String> SNAPSHOT_REPOSITORY_SETTING = Setting.simpleString(
        "index.store.snapshot.repository_name",
        Setting.Property.IndexScope,
        Setting.Property.PrivateIndex,
        Setting.Property.NotCopyableOnResize
    );
    public static final Setting<String> SNAPSHOT_SNAPSHOT_NAME_SETTING = Setting.simpleString(
        "index.store.snapshot.snapshot_name",
        Setting.Property.IndexScope,
        Setting.Property.PrivateIndex,
        Setting.Property.NotCopyableOnResize
    );
    public static final Setting<String> SNAPSHOT_SNAPSHOT_ID_SETTING = Setting.simpleString(
        "index.store.snapshot.snapshot_uuid",
        Setting.Property.IndexScope,
        Setting.Property.PrivateIndex,
        Setting.Property.NotCopyableOnResize
    );
    public static final Setting<String> SNAPSHOT_INDEX_NAME_SETTING = Setting.simpleString(
        "index.store.snapshot.index_name",
        Setting.Property.IndexScope,
        Setting.Property.PrivateIndex,
        Setting.Property.NotCopyableOnResize
    );
    public static final Setting<String> SNAPSHOT_INDEX_ID_SETTING = Setting.simpleString(
        "index.store.snapshot.index_uuid",
        Setting.Property.IndexScope,
        Setting.Property.PrivateIndex,
        Setting.Property.NotCopyableOnResize
    );
    public static final Setting<Boolean> SNAPSHOT_CACHE_ENABLED_SETTING = Setting.boolSetting(
        "index.store.snapshot.cache.enabled",
        true,
        Setting.Property.IndexScope,
        Setting.Property.NotCopyableOnResize
    );
    public static final Setting<Boolean> SNAPSHOT_CACHE_PREWARM_ENABLED_SETTING = Setting.boolSetting(
        "index.store.snapshot.cache.prewarm.enabled",
        true,
        Setting.Property.IndexScope,
        Setting.Property.NotCopyableOnResize
    );
    // The file extensions that are excluded from the cache
    public static final Setting<List<String>> SNAPSHOT_CACHE_EXCLUDED_FILE_TYPES_SETTING = Setting.listSetting(
        "index.store.snapshot.cache.excluded_file_types",
        Collections.emptyList(),
        Function.identity(),
        Setting.Property.IndexScope,
        Setting.Property.NodeScope,
        Setting.Property.NotCopyableOnResize
    );
    public static final Setting<ByteSizeValue> SNAPSHOT_UNCACHED_CHUNK_SIZE_SETTING = Setting.byteSizeSetting(
        "index.store.snapshot.uncached_chunk_size",
        new ByteSizeValue(-1, ByteSizeUnit.BYTES),
        Setting.Property.IndexScope,
        Setting.Property.NodeScope,
        Setting.Property.NotCopyableOnResize
    );

    /**
     * Prefer to allocate to the cold tier, then the warm tier, then the hot tier
     */
    public static final String DATA_TIERS_PREFERENCE = String.join(",", DataTier.DATA_COLD, DataTier.DATA_WARM, DataTier.DATA_HOT);

    private volatile Supplier<RepositoriesService> repositoriesServiceSupplier;
    private final SetOnce<BlobStoreCacheService> blobStoreCacheService = new SetOnce<>();
    private final SetOnce<CacheService> cacheService = new SetOnce<>();
    private final SetOnce<ThreadPool> threadPool = new SetOnce<>();
    private final SetOnce<FailShardsOnInvalidLicenseClusterListener> failShardsListener = new SetOnce<>();
    private final Settings settings;

    public SearchableSnapshots(final Settings settings) {
        this.settings = settings;
    }

    public static void ensureValidLicense(XPackLicenseState licenseState) {
        if (licenseState.isAllowed(XPackLicenseState.Feature.SEARCHABLE_SNAPSHOTS) == false) {
            throw LicenseUtils.newComplianceException("searchable-snapshots");
        }
    }

    @Override
    public List<Setting<?>> getSettings() {
        return List.of(
            SNAPSHOT_REPOSITORY_SETTING,
            SNAPSHOT_SNAPSHOT_NAME_SETTING,
            SNAPSHOT_SNAPSHOT_ID_SETTING,
            SNAPSHOT_INDEX_NAME_SETTING,
            SNAPSHOT_INDEX_ID_SETTING,
            SNAPSHOT_CACHE_ENABLED_SETTING,
            SNAPSHOT_CACHE_PREWARM_ENABLED_SETTING,
            SNAPSHOT_CACHE_EXCLUDED_FILE_TYPES_SETTING,
            SNAPSHOT_UNCACHED_CHUNK_SIZE_SETTING,
            CacheService.SNAPSHOT_CACHE_SIZE_SETTING,
            CacheService.SNAPSHOT_CACHE_RANGE_SIZE_SETTING,
            CacheService.SNAPSHOT_CACHE_SYNC_INTERVAL_SETTING,
            CacheService.SNAPSHOT_CACHE_MAX_FILES_TO_SYNC_AT_ONCE_SETTING,
            CacheService.SNAPSHOT_CACHE_SYNC_SHUTDOWN_TIMEOUT
        );
    }

    @Override
    public Collection<Object> createComponents(
        final Client client,
        final ClusterService clusterService,
        final ThreadPool threadPool,
        final ResourceWatcherService resourceWatcherService,
        final ScriptService scriptService,
        final NamedXContentRegistry xContentRegistry,
        final Environment environment,
        final NodeEnvironment nodeEnvironment,
        final NamedWriteableRegistry registry,
        final IndexNameExpressionResolver resolver,
        final Supplier<RepositoriesService> repositoriesServiceSupplier
    ) {
        final List<Object> components = new ArrayList<>();
        this.repositoriesServiceSupplier = repositoriesServiceSupplier;
        this.threadPool.set(threadPool);
<<<<<<< HEAD
        final BlobStoreCacheService blobStoreCacheService = new BlobStoreCacheService(threadPool, client, SNAPSHOT_BLOB_CACHE_INDEX);
        this.blobStoreCacheService.set(blobStoreCacheService);
=======
>>>>>>> a065b6d8
        this.failShardsListener.set(new FailShardsOnInvalidLicenseClusterListener(getLicenseState(), clusterService.getRerouteService()));
        if (DiscoveryNode.isDataNode(settings)) {
            final CacheService cacheService = new CacheService(
                settings,
                clusterService,
                threadPool,
                new NodeEnvironmentCacheCleaner(nodeEnvironment)
            );
            this.cacheService.set(cacheService);
            components.add(cacheService);
            final BlobStoreCacheService blobStoreCacheService = new BlobStoreCacheService(
                clusterService,
                threadPool,
                client,
                SNAPSHOT_BLOB_CACHE_INDEX
            );
            this.blobStoreCacheService.set(blobStoreCacheService);
            components.add(blobStoreCacheService);
        }
        return Collections.unmodifiableList(components);
    }

    @Override
    public void onIndexModule(IndexModule indexModule) {
        if (SearchableSnapshotsConstants.isSearchableSnapshotStore(indexModule.getSettings())) {
            indexModule.addIndexEventListener(new SearchableSnapshotIndexEventListener());
            indexModule.addIndexEventListener(failShardsListener.get());
        }
    }

    @Override
    public Collection<SystemIndexDescriptor> getSystemIndexDescriptors(Settings settings) {
        return List.of(
            SystemIndexDescriptor.builder()
                .setIndexPattern(SNAPSHOT_BLOB_CACHE_INDEX)
                .setDescription("Contains cached data of blob store repositories")
                .setMappings(getIndexMappings())
                .setSettings(getIndexSettings())
                .build()
        );
    }

    @Override
    public Map<String, DirectoryFactory> getDirectoryFactories() {
        return Map.of(SNAPSHOT_DIRECTORY_FACTORY_KEY, (indexSettings, shardPath) -> {
            final RepositoriesService repositories = repositoriesServiceSupplier.get();
            assert repositories != null;
            final CacheService cache = cacheService.get();
            assert cache != null;
            final ThreadPool threadPool = this.threadPool.get();
            assert threadPool != null;
            final BlobStoreCacheService blobCache = blobStoreCacheService.get();
            assert blobCache != null;
            return SearchableSnapshotDirectory.create(
                repositories,
                cache,
                indexSettings,
                shardPath,
                System::nanoTime,
                threadPool,
                blobCache
            );
        });
    }

    @Override
    public Optional<EngineFactory> getEngineFactory(IndexSettings indexSettings) {
        if (SearchableSnapshotsConstants.isSearchableSnapshotStore(indexSettings.getSettings())
            && indexSettings.getSettings().getAsBoolean("index.frozen", false) == false) {
            return Optional.of(
                engineConfig -> new ReadOnlyEngine(engineConfig, null, new TranslogStats(), false, Function.identity(), false)
            );
        }
        return Optional.empty();
    }

    @Override
    public List<ActionHandler<? extends ActionRequest, ? extends ActionResponse>> getActions() {
        return List.of(
            new ActionHandler<>(SearchableSnapshotsStatsAction.INSTANCE, TransportSearchableSnapshotsStatsAction.class),
            new ActionHandler<>(ClearSearchableSnapshotsCacheAction.INSTANCE, TransportClearSearchableSnapshotsCacheAction.class),
            new ActionHandler<>(MountSearchableSnapshotAction.INSTANCE, TransportMountSearchableSnapshotAction.class),
            new ActionHandler<>(XPackUsageFeatureAction.SEARCHABLE_SNAPSHOTS, SearchableSnapshotsUsageTransportAction.class),
            new ActionHandler<>(XPackInfoFeatureAction.SEARCHABLE_SNAPSHOTS, SearchableSnapshotsInfoTransportAction.class)
        );
    }

    public List<RestHandler> getRestHandlers(
        Settings settings,
        RestController restController,
        ClusterSettings clusterSettings,
        IndexScopedSettings indexScopedSettings,
        SettingsFilter settingsFilter,
        IndexNameExpressionResolver indexNameExpressionResolver,
        Supplier<DiscoveryNodes> nodesInCluster
    ) {
        return List.of(
            new RestSearchableSnapshotsStatsAction(),
            new RestClearSearchableSnapshotsCacheAction(),
            new RestMountSearchableSnapshotAction()
        );
    }

    @Override
    public Map<String, ExistingShardsAllocator> getExistingShardsAllocators() {
        return Map.of(SearchableSnapshotAllocator.ALLOCATOR_NAME, new SearchableSnapshotAllocator());
    }

    // overridable by tests
    protected XPackLicenseState getLicenseState() {
        return XPackPlugin.getSharedLicenseState();
    }

    @Override
    public Collection<AllocationDecider> createAllocationDeciders(Settings settings, ClusterSettings clusterSettings) {
        return List.of(
            new SearchableSnapshotAllocationDecider(() -> getLicenseState().isAllowed(XPackLicenseState.Feature.SEARCHABLE_SNAPSHOTS))
        );
    }

    public List<ExecutorBuilder<?>> getExecutorBuilders(Settings settings) {
        return List.of(executorBuilders());
    }

    @Override
    public Map<String, RecoveryStateFactory> getRecoveryStateFactories() {
        return Map.of(SNAPSHOT_RECOVERY_STATE_FACTORY_KEY, SearchableSnapshotRecoveryState::new);
    }

    public static ScalingExecutorBuilder[] executorBuilders() {
        return new ScalingExecutorBuilder[] {
            new ScalingExecutorBuilder(
                CACHE_FETCH_ASYNC_THREAD_POOL_NAME,
                0,
                32,
                TimeValue.timeValueSeconds(30L),
                CACHE_FETCH_ASYNC_THREAD_POOL_SETTING
            ),
            new ScalingExecutorBuilder(
                CACHE_PREWARMING_THREAD_POOL_NAME,
                0,
                32,
                TimeValue.timeValueSeconds(30L),
                CACHE_PREWARMING_THREAD_POOL_SETTING
            ) };
    }

    private Settings getIndexSettings() {
        return Settings.builder()
            .put(IndexMetadata.SETTING_NUMBER_OF_SHARDS, 1)
            .put(IndexMetadata.SETTING_AUTO_EXPAND_REPLICAS, "0-1")
            .put(IndexMetadata.SETTING_PRIORITY, "900")
            .put(DataTierAllocationDecider.INDEX_ROUTING_PREFER, DATA_TIERS_PREFERENCE)
            .build();
    }

    private XContentBuilder getIndexMappings() {
        try {
            final XContentBuilder builder = jsonBuilder();
            {
                builder.startObject();
                {
                    builder.startObject(SINGLE_MAPPING_NAME);
                    builder.field("dynamic", "strict");
                    {
                        builder.startObject("_meta");
                        builder.field("version", Version.CURRENT);
                        builder.endObject();
                    }
                    {
                        builder.startObject("properties");
                        {
                            builder.startObject("type");
                            builder.field("type", "keyword");
                            builder.endObject();
                        }
                        {
                            builder.startObject("creation_time");
                            builder.field("type", "date");
                            builder.field("format", "epoch_millis");
                            builder.endObject();
                        }
                        {
                            builder.startObject("version");
                            builder.field("type", "integer");
                            builder.endObject();
                        }
                        {
                            builder.startObject("repository");
                            builder.field("type", "keyword");
                            builder.endObject();
                        }
                        {
                            builder.startObject("blob");
                            builder.field("type", "object");
                            {
                                builder.startObject("properties");
                                {
                                    builder.startObject("name");
                                    builder.field("type", "keyword");
                                    builder.endObject();
                                    builder.startObject("path");
                                    builder.field("type", "keyword");
                                    builder.endObject();
                                }
                                builder.endObject();
                            }
                            builder.endObject();
                        }
                        {
                            builder.startObject("data");
                            builder.field("type", "object");
                            {
                                builder.startObject("properties");
                                {
                                    builder.startObject("content");
                                    builder.field("type", "binary");
                                    builder.endObject();
                                }
                                {
                                    builder.startObject("length");
                                    builder.field("type", "long");
                                    builder.endObject();
                                }
                                {
                                    builder.startObject("from");
                                    builder.field("type", "long");
                                    builder.endObject();
                                }
                                {
                                    builder.startObject("to");
                                    builder.field("type", "long");
                                    builder.endObject();
                                }
                                builder.endObject();
                            }
                            builder.endObject();
                        }
                        builder.endObject();
                    }
                    builder.endObject();
                }
                builder.endObject();
            }
            return builder;
        } catch (IOException e) {
            throw new UncheckedIOException("Failed to build " + SNAPSHOT_BLOB_CACHE_INDEX + " index mappings", e);
        }
    }
}<|MERGE_RESOLUTION|>--- conflicted
+++ resolved
@@ -72,12 +72,9 @@
 import org.elasticsearch.xpack.searchablesnapshots.rest.RestMountSearchableSnapshotAction;
 import org.elasticsearch.xpack.searchablesnapshots.rest.RestSearchableSnapshotsStatsAction;
 
-<<<<<<< HEAD
 import java.io.IOException;
 import java.io.UncheckedIOException;
-=======
 import java.util.ArrayList;
->>>>>>> a065b6d8
 import java.util.Collection;
 import java.util.Collections;
 import java.util.List;
@@ -219,11 +216,6 @@
         final List<Object> components = new ArrayList<>();
         this.repositoriesServiceSupplier = repositoriesServiceSupplier;
         this.threadPool.set(threadPool);
-<<<<<<< HEAD
-        final BlobStoreCacheService blobStoreCacheService = new BlobStoreCacheService(threadPool, client, SNAPSHOT_BLOB_CACHE_INDEX);
-        this.blobStoreCacheService.set(blobStoreCacheService);
-=======
->>>>>>> a065b6d8
         this.failShardsListener.set(new FailShardsOnInvalidLicenseClusterListener(getLicenseState(), clusterService.getRerouteService()));
         if (DiscoveryNode.isDataNode(settings)) {
             final CacheService cacheService = new CacheService(
@@ -234,12 +226,7 @@
             );
             this.cacheService.set(cacheService);
             components.add(cacheService);
-            final BlobStoreCacheService blobStoreCacheService = new BlobStoreCacheService(
-                clusterService,
-                threadPool,
-                client,
-                SNAPSHOT_BLOB_CACHE_INDEX
-            );
+            final BlobStoreCacheService blobStoreCacheService = new BlobStoreCacheService(threadPool, client, SNAPSHOT_BLOB_CACHE_INDEX);
             this.blobStoreCacheService.set(blobStoreCacheService);
             components.add(blobStoreCacheService);
         }
