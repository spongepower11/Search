--- conflicted
+++ resolved
@@ -99,9 +99,6 @@
         };
     }
 
-<<<<<<< HEAD
-    public static final Setting<RelativeByteSizeValue> SHARED_CACHE_SIZE_SETTING = new Setting<>(
-=======
     private static Setting.Validator<ByteSizeValue> getPositivePageSizeAlignedByteSizeValueValidator(String settingName) {
         return value -> {
             if (value.getBytes() <= 0L) {
@@ -112,7 +109,6 @@
     }
 
     public static final Setting<RelativeByteSizeValue> SNAPSHOT_CACHE_SIZE_SETTING = new Setting<>(
->>>>>>> 47ebdf2c
         new Setting.SimpleKey(SHARED_CACHE_SETTINGS_PREFIX + "size"),
         (settings) -> {
             if (DiscoveryNode.isDedicatedFrozenNode(settings)) {
