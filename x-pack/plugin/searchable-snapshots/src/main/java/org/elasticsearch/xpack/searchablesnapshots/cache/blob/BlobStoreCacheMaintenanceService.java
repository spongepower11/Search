/*
 * Copyright Elasticsearch B.V. and/or licensed to Elasticsearch B.V. under one
 * or more contributor license agreements. Licensed under the Elastic License
 * 2.0; you may not use this file except in compliance with the Elastic License
 * 2.0.
 */

package org.elasticsearch.xpack.searchablesnapshots.cache.blob;

import org.apache.logging.log4j.LogManager;
import org.apache.logging.log4j.Logger;
import org.elasticsearch.action.ActionListener;
import org.elasticsearch.action.bulk.BulkAction;
import org.elasticsearch.action.bulk.BulkItemResponse;
import org.elasticsearch.action.bulk.BulkRequest;
import org.elasticsearch.action.bulk.BulkResponse;
import org.elasticsearch.action.delete.DeleteRequest;
import org.elasticsearch.action.delete.DeleteResponse;
import org.elasticsearch.action.search.ClosePointInTimeRequest;
import org.elasticsearch.action.search.ClosePointInTimeResponse;
import org.elasticsearch.action.search.OpenPointInTimeRequest;
import org.elasticsearch.action.search.OpenPointInTimeResponse;
import org.elasticsearch.action.search.SearchRequest;
import org.elasticsearch.action.search.SearchResponse;
import org.elasticsearch.action.search.TransportClosePointInTimeAction;
import org.elasticsearch.action.search.TransportOpenPointInTimeAction;
import org.elasticsearch.action.search.TransportSearchAction;
import org.elasticsearch.action.support.TransportActions;
import org.elasticsearch.client.internal.Client;
import org.elasticsearch.client.internal.OriginSettingClient;
import org.elasticsearch.cluster.ClusterChangedEvent;
import org.elasticsearch.cluster.ClusterState;
import org.elasticsearch.cluster.ClusterStateListener;
import org.elasticsearch.cluster.metadata.IndexMetadata;
import org.elasticsearch.cluster.metadata.RepositoriesMetadata;
import org.elasticsearch.cluster.metadata.RepositoryMetadata;
import org.elasticsearch.cluster.routing.IndexRoutingTable;
import org.elasticsearch.cluster.routing.ShardRouting;
import org.elasticsearch.cluster.service.ClusterService;
import org.elasticsearch.common.Strings;
import org.elasticsearch.common.document.DocumentField;
import org.elasticsearch.common.settings.ClusterSettings;
import org.elasticsearch.common.settings.Setting;
import org.elasticsearch.common.settings.Settings;
import org.elasticsearch.common.util.concurrent.AbstractRunnable;
import org.elasticsearch.common.util.concurrent.EsRejectedExecutionException;
import org.elasticsearch.core.Nullable;
import org.elasticsearch.core.Releasable;
import org.elasticsearch.core.Releasables;
import org.elasticsearch.core.TimeValue;
import org.elasticsearch.core.Tuple;
import org.elasticsearch.index.Index;
import org.elasticsearch.index.query.QueryBuilder;
import org.elasticsearch.index.query.QueryBuilders;
import org.elasticsearch.index.reindex.BulkByScrollResponse;
import org.elasticsearch.index.reindex.DeleteByQueryAction;
import org.elasticsearch.index.reindex.DeleteByQueryRequest;
import org.elasticsearch.search.SearchHit;
import org.elasticsearch.search.builder.PointInTimeBuilder;
import org.elasticsearch.search.builder.SearchSourceBuilder;
import org.elasticsearch.search.fetch.subphase.FieldAndFormat;
import org.elasticsearch.search.sort.ShardDocSortField;
import org.elasticsearch.threadpool.Scheduler;
import org.elasticsearch.threadpool.ThreadPool;

import java.time.Instant;
import java.util.Arrays;
import java.util.Collections;
import java.util.HashMap;
import java.util.HashSet;
import java.util.LinkedList;
import java.util.Map;
import java.util.Objects;
import java.util.Queue;
import java.util.Set;
import java.util.concurrent.atomic.AtomicBoolean;
import java.util.concurrent.atomic.AtomicLong;
import java.util.concurrent.atomic.AtomicReference;
import java.util.stream.Collectors;
import java.util.stream.IntStream;

import static org.elasticsearch.core.Strings.format;
import static org.elasticsearch.gateway.GatewayService.STATE_NOT_RECOVERED_BLOCK;
import static org.elasticsearch.xpack.core.ClientHelper.SEARCHABLE_SNAPSHOTS_ORIGIN;
import static org.elasticsearch.xpack.searchablesnapshots.SearchableSnapshots.SNAPSHOT_BLOB_CACHE_INDEX;
import static org.elasticsearch.xpack.searchablesnapshots.SearchableSnapshots.SNAPSHOT_INDEX_ID_SETTING;
import static org.elasticsearch.xpack.searchablesnapshots.SearchableSnapshots.SNAPSHOT_SNAPSHOT_ID_SETTING;

/**
 * A service that delete documents in the snapshot blob cache index when they are not required anymore.
 *
 * This service runs on the data node that contains the snapshot blob cache primary shard. It listens to cluster state updates to find
 * searchable snapshot indices that are deleted and checks if the index snapshot is still used by other searchable snapshot indices. If the
 * index snapshot is not used anymore then i triggers the deletion of corresponding cached blobs in the snapshot blob cache index using a
 * delete-by-query.
 */
public class BlobStoreCacheMaintenanceService implements ClusterStateListener {

    private static final Logger logger = LogManager.getLogger(BlobStoreCacheMaintenanceService.class);

    /**
     * The interval at which the periodic cleanup of the blob store cache index is scheduled.
     */
    public static final Setting<TimeValue> SNAPSHOT_SNAPSHOT_CLEANUP_INTERVAL_SETTING = Setting.timeSetting(
        "searchable_snapshots.blob_cache.periodic_cleanup.interval",
        TimeValue.timeValueHours(1),
        TimeValue.ZERO,
        Setting.Property.NodeScope,
        Setting.Property.Dynamic
    );
    /**
     * The keep alive value for the internal point-in-time requests executed during the periodic cleanup.
     */
    public static final Setting<TimeValue> SNAPSHOT_SNAPSHOT_CLEANUP_KEEP_ALIVE_SETTING = Setting.timeSetting(
        "searchable_snapshots.blob_cache.periodic_cleanup.pit_keep_alive",
        TimeValue.timeValueMinutes(10L),
        TimeValue.timeValueSeconds(30L),
        Setting.Property.NodeScope,
        Setting.Property.Dynamic
    );
    /**
     * The number of documents that are searched for and bulk-deleted at once during the periodic cleanup.
     */
    public static final Setting<Integer> SNAPSHOT_SNAPSHOT_CLEANUP_BATCH_SIZE_SETTING = Setting.intSetting(
        "searchable_snapshots.blob_cache.periodic_cleanup.batch_size",
        100,
        Setting.Property.NodeScope,
        Setting.Property.Dynamic
    );

    /**
     * The retention period to keep obsolete documents in the blob store cache index. This duration is used during the periodic cleanup in
     * order to avoid deleting documents belonging to concurrently mounted searchable snapshots. Defaults to 1h.
     */
    public static final Setting<TimeValue> SNAPSHOT_SNAPSHOT_CLEANUP_RETENTION_PERIOD = Setting.timeSetting(
        "searchable_snapshots.blob_cache.periodic_cleanup.retention_period",
        TimeValue.timeValueHours(1L),
        TimeValue.ZERO,
        Setting.Property.NodeScope,
        Setting.Property.Dynamic
    );

    private final ClusterService clusterService;
    private final Client clientWithOrigin;
    private final String systemIndexName;
    private final ThreadPool threadPool;

    private volatile Scheduler.Cancellable periodicTask;
    private volatile TimeValue periodicTaskInterval;
    private volatile TimeValue periodicTaskKeepAlive;
    private volatile TimeValue periodicTaskRetention;
    private volatile int periodicTaskBatchSize;
    private volatile boolean schedulePeriodic;

    public BlobStoreCacheMaintenanceService(
        Settings settings,
        ClusterService clusterService,
        ThreadPool threadPool,
        Client client,
        String systemIndexName
    ) {
        this.clientWithOrigin = new OriginSettingClient(Objects.requireNonNull(client), SEARCHABLE_SNAPSHOTS_ORIGIN);
        this.systemIndexName = Objects.requireNonNull(systemIndexName);
        this.clusterService = Objects.requireNonNull(clusterService);
        this.threadPool = Objects.requireNonNull(threadPool);
        this.periodicTaskInterval = SNAPSHOT_SNAPSHOT_CLEANUP_INTERVAL_SETTING.get(settings);
        this.periodicTaskKeepAlive = SNAPSHOT_SNAPSHOT_CLEANUP_KEEP_ALIVE_SETTING.get(settings);
        this.periodicTaskBatchSize = SNAPSHOT_SNAPSHOT_CLEANUP_BATCH_SIZE_SETTING.get(settings);
        this.periodicTaskRetention = SNAPSHOT_SNAPSHOT_CLEANUP_RETENTION_PERIOD.get(settings);
        final ClusterSettings clusterSettings = clusterService.getClusterSettings();
        clusterSettings.addSettingsUpdateConsumer(SNAPSHOT_SNAPSHOT_CLEANUP_INTERVAL_SETTING, this::setPeriodicTaskInterval);
        clusterSettings.addSettingsUpdateConsumer(SNAPSHOT_SNAPSHOT_CLEANUP_KEEP_ALIVE_SETTING, this::setPeriodicTaskKeepAlive);
        clusterSettings.addSettingsUpdateConsumer(SNAPSHOT_SNAPSHOT_CLEANUP_BATCH_SIZE_SETTING, this::setPeriodicTaskBatchSize);
        clusterSettings.addSettingsUpdateConsumer(SNAPSHOT_SNAPSHOT_CLEANUP_RETENTION_PERIOD, this::setPeriodicTaskRetention);
    }

    @Override
    public void clusterChanged(ClusterChangedEvent event) {
        final ClusterState state = event.state();
        if (state.getBlocks().hasGlobalBlock(STATE_NOT_RECOVERED_BLOCK)) {
            return; // state not fully recovered
        }
        final ShardRouting primary = systemIndexPrimaryShard(state);
        if (primary == null
            || primary.active() == false
            || Objects.equals(state.nodes().getLocalNodeId(), primary.currentNodeId()) == false) {
            // system index primary shard does not exist or is not assigned to this data node
            stopPeriodicTask();
            return;
        }
        if (event.indicesDeleted().isEmpty() == false) {
            threadPool.generic().execute(new DeletedIndicesMaintenanceTask(event));
        }
        if (periodicTask == null || periodicTask.isCancelled()) {
            schedulePeriodic = true;
            startPeriodicTask();
        }
    }

    private synchronized void setPeriodicTaskInterval(TimeValue interval) {
        this.periodicTaskInterval = interval;
    }

    private void setPeriodicTaskKeepAlive(TimeValue keepAlive) {
        this.periodicTaskKeepAlive = keepAlive;
    }

    public void setPeriodicTaskRetention(TimeValue retention) {
        this.periodicTaskRetention = retention;
    }

    public void setPeriodicTaskBatchSize(int batchSize) {
        this.periodicTaskBatchSize = batchSize;
    }

    private synchronized void startPeriodicTask() {
        if (schedulePeriodic) {
            try {
                final TimeValue delay = periodicTaskInterval;
                if (delay.getMillis() > 0L) {
                    final PeriodicMaintenanceTask task = new PeriodicMaintenanceTask(periodicTaskKeepAlive, periodicTaskBatchSize);
                    periodicTask = threadPool.schedule(task, delay, threadPool.generic());
                } else {
                    periodicTask = null;
                }
            } catch (EsRejectedExecutionException e) {
                if (e.isExecutorShutdown()) {
                    logger.debug("failed to schedule next periodic maintenance task for blob store cache, node is shutting down", e);
                } else {
                    throw e;
                }
            }
        }
    }

    private synchronized void stopPeriodicTask() {
        schedulePeriodic = false;
        if (periodicTask != null && periodicTask.isCancelled() == false) {
            periodicTask.cancel();
            periodicTask = null;
        }
    }

    @Nullable
    private ShardRouting systemIndexPrimaryShard(final ClusterState state) {
        final IndexMetadata indexMetadata = state.metadata().index(systemIndexName);
        if (indexMetadata != null) {
            final IndexRoutingTable indexRoutingTable = state.routingTable().index(indexMetadata.getIndex());
            if (indexRoutingTable != null) {
                return indexRoutingTable.shard(0).primaryShard();
            }
        }
        return null;
    }

    private static boolean hasSearchableSnapshotWith(final ClusterState state, final String snapshotId, final String indexId) {
        for (IndexMetadata indexMetadata : state.metadata()) {
            if (indexMetadata.isSearchableSnapshot()) {
                final Settings indexSettings = indexMetadata.getSettings();
                if (Objects.equals(snapshotId, SNAPSHOT_SNAPSHOT_ID_SETTING.get(indexSettings))
                    && Objects.equals(indexId, SNAPSHOT_INDEX_ID_SETTING.get(indexSettings))) {
                    return true;
                }
            }
        }
        return false;
    }

    private static Map<String, Set<String>> listSearchableSnapshots(final ClusterState state) {
        Map<String, Set<String>> snapshots = null;
        for (IndexMetadata indexMetadata : state.metadata()) {
            if (indexMetadata.isSearchableSnapshot()) {
                final Settings indexSettings = indexMetadata.getSettings();
                if (snapshots == null) {
                    snapshots = new HashMap<>();
                }
                snapshots.computeIfAbsent(SNAPSHOT_SNAPSHOT_ID_SETTING.get(indexSettings), s -> new HashSet<>())
                    .add(SNAPSHOT_INDEX_ID_SETTING.get(indexSettings));
            }
        }
        return snapshots != null ? Collections.unmodifiableMap(snapshots) : Collections.emptyMap();
    }

    static QueryBuilder buildDeleteByQuery(int numberOfShards, String snapshotUuid, String indexUuid) {
        final Set<String> paths = IntStream.range(0, numberOfShards)
            .mapToObj(shard -> String.join("/", snapshotUuid, indexUuid, String.valueOf(shard)))
            .collect(Collectors.toSet());
        assert paths.isEmpty() == false;
        return QueryBuilders.termsQuery("blob.path", paths);
    }

    /**
     * A maintenance task that cleans up the blob store cache index after searchable snapshot indices are deleted
     */
    private class DeletedIndicesMaintenanceTask extends AbstractRunnable {

        private final ClusterChangedEvent event;

        DeletedIndicesMaintenanceTask(ClusterChangedEvent event) {
            assert event.indicesDeleted().isEmpty() == false;
            this.event = Objects.requireNonNull(event);
        }

        @Override
        protected void doRun() {
            final Queue<Tuple<DeleteByQueryRequest, ActionListener<BulkByScrollResponse>>> queue = new LinkedList<>();
            final ClusterState state = event.state();

            for (Index deletedIndex : event.indicesDeleted()) {
                final IndexMetadata indexMetadata = event.previousState().metadata().index(deletedIndex);
                assert indexMetadata != null || state.metadata().indexGraveyard().containsIndex(deletedIndex)
                    : "no previous metadata found for " + deletedIndex;
                if (indexMetadata != null) {
                    if (indexMetadata.isSearchableSnapshot()) {
                        assert state.metadata().hasIndex(deletedIndex) == false;

                        final Settings indexSetting = indexMetadata.getSettings();
                        final String snapshotId = SNAPSHOT_SNAPSHOT_ID_SETTING.get(indexSetting);
                        final String indexId = SNAPSHOT_INDEX_ID_SETTING.get(indexSetting);

                        // we should do nothing if the current cluster state contains another
                        // searchable snapshot index that uses the same index snapshot
                        if (hasSearchableSnapshotWith(state, snapshotId, indexId)) {
                            logger.debug(
                                "snapshot [{}] of index {} is in use, skipping maintenance of snapshot blob cache entries",
                                snapshotId,
                                indexId
                            );
                            continue;
                        }

                        final DeleteByQueryRequest request = new DeleteByQueryRequest(systemIndexName);
                        request.setQuery(buildDeleteByQuery(indexMetadata.getNumberOfShards(), snapshotId, indexId));
                        request.setRefresh(queue.isEmpty());

                        queue.add(Tuple.tuple(request, new ActionListener<>() {
                            @Override
                            public void onResponse(BulkByScrollResponse response) {
                                logger.debug(
                                    "blob cache maintenance task deleted [{}] entries after deletion of {} (snapshot:{}, index:{})",
                                    response.getDeleted(),
                                    deletedIndex,
                                    snapshotId,
                                    indexId
                                );
                            }

                            @Override
                            public void onFailure(Exception e) {
                                logger.debug(
                                    () -> format(
                                        "exception when executing blob cache maintenance task after deletion of %s (snapshot:%s, index:%s)",
                                        deletedIndex,
                                        snapshotId,
                                        indexId
                                    ),
                                    e
                                );
                            }
                        }));
                    }
                }
            }

            if (queue.isEmpty() == false) {
                executeNextCleanUp(queue);
            }
        }

        void executeNextCleanUp(final Queue<Tuple<DeleteByQueryRequest, ActionListener<BulkByScrollResponse>>> queue) {
            assert ThreadPool.assertCurrentThreadPool(ThreadPool.Names.GENERIC);
            final Tuple<DeleteByQueryRequest, ActionListener<BulkByScrollResponse>> next = queue.poll();
            if (next != null) {
                cleanUp(next.v1(), next.v2(), queue);
            }
        }

        void cleanUp(
            final DeleteByQueryRequest request,
            final ActionListener<BulkByScrollResponse> listener,
            final Queue<Tuple<DeleteByQueryRequest, ActionListener<BulkByScrollResponse>>> queue
        ) {
            assert ThreadPool.assertCurrentThreadPool(ThreadPool.Names.GENERIC);
            clientWithOrigin.execute(DeleteByQueryAction.INSTANCE, request, ActionListener.runAfter(listener, () -> {
                if (queue.isEmpty() == false) {
                    threadPool.generic().execute(() -> executeNextCleanUp(queue));
                }
            }));
        }

        @Override
        public void onFailure(Exception e) {
            logger.warn(() -> "snapshot blob cache maintenance task failed for cluster state update [" + event.source() + "]", e);
        }
    }

    /**
     * A maintenance task that periodically cleans up unused cache entries from the blob store cache index.
     *
     * This task first opens a point-in-time context on the blob store cache system index and uses it to search all documents. For each
     * document found the task verifies if it belongs to an existing searchable snapshot index. If the doc does not belong to any
     * index then it is deleted as part of a bulk request. Once the bulk is executed the next batch of documents is searched for. Once
     * all documents from the PIT have been verified the task closes the PIT and completes itself.
     *
     * The task executes every step (PIT opening, searches, bulk deletes, PIT closing) using the generic thread pool.
     * The same task instance is used for all the steps and makes sure that a closed instance is not executed again.
     */
    private class PeriodicMaintenanceTask implements Runnable, Releasable {

        private final TimeValue keepAlive;
        private final int batchSize;

        private final AtomicReference<Exception> error = new AtomicReference<>();
        private final AtomicBoolean closed = new AtomicBoolean();
        private final AtomicLong deletes = new AtomicLong();
        private final AtomicLong total = new AtomicLong();

        private volatile Map<String, Set<String>> existingSnapshots;
        private volatile Set<String> existingRepositories;
        private final AtomicReference<SearchResponse> searchResponse = new AtomicReference<>();
        private volatile Instant expirationTime;
        private volatile String pointIntTimeId;
        private volatile Object[] searchAfter;

        PeriodicMaintenanceTask(TimeValue keepAlive, int batchSize) {
            this.keepAlive = keepAlive;
            this.batchSize = batchSize;
        }

        @Override
        public void run() {
            assert ThreadPool.assertCurrentThreadPool(ThreadPool.Names.GENERIC);
            try {
                ensureOpen();
                if (pointIntTimeId == null) {
                    final OpenPointInTimeRequest openRequest = new OpenPointInTimeRequest(SNAPSHOT_BLOB_CACHE_INDEX);
                    openRequest.keepAlive(keepAlive);
                    clientWithOrigin.execute(TransportOpenPointInTimeAction.TYPE, openRequest, new ActionListener<>() {
                        @Override
                        public void onResponse(OpenPointInTimeResponse response) {
                            logger.trace("periodic maintenance task initialized with point-in-time id [{}]", response.getPointInTimeId());
                            PeriodicMaintenanceTask.this.pointIntTimeId = response.getPointInTimeId();
                            executeNext(PeriodicMaintenanceTask.this);
                        }

                        @Override
                        public void onFailure(Exception e) {
                            if (TransportActions.isShardNotAvailableException(e)) {
                                complete(null);
                            } else {
                                complete(e);
                            }
                        }
                    });
                    return;
                }

                final String pitId = pointIntTimeId;
                assert Strings.hasLength(pitId);

<<<<<<< HEAD
                if (searchResponse.get() == null) {
                    final SearchSourceBuilder searchSource = new SearchSourceBuilder();
                    searchSource.fetchField(new FieldAndFormat(CachedBlob.CREATION_TIME_FIELD, "epoch_millis"));
                    searchSource.fetchSource(false);
                    searchSource.trackScores(false);
                    searchSource.sort(ShardDocSortField.NAME);
                    searchSource.size(batchSize);
                    if (searchAfter != null) {
                        searchSource.searchAfter(searchAfter);
                        searchSource.trackTotalHits(false);
                    } else {
                        searchSource.trackTotalHits(true);
                    }
                    final PointInTimeBuilder pointInTime = new PointInTimeBuilder(pitId);
                    pointInTime.setKeepAlive(keepAlive);
                    searchSource.pointInTimeBuilder(pointInTime);
                    final SearchRequest searchRequest = new SearchRequest();
                    searchRequest.source(searchSource);
                    clientWithOrigin.execute(TransportSearchAction.TYPE, searchRequest, new ActionListener<>() {
                        @Override
                        public void onResponse(SearchResponse response) {
                            if (searchAfter == null) {
                                assert PeriodicMaintenanceTask.this.total.get() == 0L;
                                PeriodicMaintenanceTask.this.total.set(response.getHits().getTotalHits().value);
                            }
                            response.incRef();
                            var existing = PeriodicMaintenanceTask.this.searchResponse.getAndSet(response);
                            if (existing != null) {
                                existing.decRef();
                            }
                            PeriodicMaintenanceTask.this.searchAfter = null;
                            executeNext(PeriodicMaintenanceTask.this);
                        }

                        @Override
                        public void onFailure(Exception e) {
                            complete(e);
                        }
                    });
                    return;
=======
                SearchResponse searchResponseRef;
                do {
                    searchResponseRef = searchResponse.get();
                    if (searchResponseRef == null) {
                        handleMissingSearchResponse(pitId);
                        return;
                    }
                } while (searchResponseRef.tryIncRef() == false);
                try {
                    var searchHits = searchResponseRef.getHits().getHits();
                    if (searchHits != null && searchHits.length > 0) {
                        updateWithSearchHits(searchHits);
                        return;
                    }
                } finally {
                    searchResponseRef.decRef();
>>>>>>> a4d34714
                }
                // we're done, complete the task
                complete(null);
            } catch (Exception e) {
                complete(e);
            }
        }

<<<<<<< HEAD
                // TODO: this isn't quite good enough, we need to retry if the response is concurrently released
                final SearchHit[] searchHits = searchResponse.get().getHits().getHits();
                if (searchHits != null && searchHits.length > 0) {
                    if (expirationTime == null) {
                        final TimeValue retention = periodicTaskRetention;
                        expirationTime = Instant.ofEpochMilli(threadPool.absoluteTimeInMillis())
                            .minus(retention.duration(), retention.timeUnit().toChronoUnit());

                        final ClusterState state = clusterService.state();
                        // compute the list of existing searchable snapshots and repositories once
                        existingSnapshots = listSearchableSnapshots(state);
                        existingRepositories = RepositoriesMetadata.get(state)
                            .repositories()
                            .stream()
                            .map(RepositoryMetadata::name)
                            .collect(Collectors.toSet());
=======
        private void handleMissingSearchResponse(String pitId) {
            final SearchSourceBuilder searchSource = new SearchSourceBuilder();
            searchSource.fetchField(new FieldAndFormat(CachedBlob.CREATION_TIME_FIELD, "epoch_millis"));
            searchSource.fetchSource(false);
            searchSource.trackScores(false);
            searchSource.sort(ShardDocSortField.NAME);
            searchSource.size(batchSize);
            if (searchAfter != null) {
                searchSource.searchAfter(searchAfter);
                searchSource.trackTotalHits(false);
            } else {
                searchSource.trackTotalHits(true);
            }
            final PointInTimeBuilder pointInTime = new PointInTimeBuilder(pitId);
            pointInTime.setKeepAlive(keepAlive);
            searchSource.pointInTimeBuilder(pointInTime);
            final SearchRequest searchRequest = new SearchRequest();
            searchRequest.source(searchSource);
            clientWithOrigin.execute(TransportSearchAction.TYPE, searchRequest, new ActionListener<>() {
                @Override
                public void onResponse(SearchResponse response) {
                    if (searchAfter == null) {
                        assert PeriodicMaintenanceTask.this.total.get() == 0L;
                        PeriodicMaintenanceTask.this.total.set(response.getHits().getTotalHits().value);
>>>>>>> a4d34714
                    }
                    PeriodicMaintenanceTask.this.setCurrentResponse(response);
                    PeriodicMaintenanceTask.this.searchAfter = null;
                    executeNext(PeriodicMaintenanceTask.this);
                }

                @Override
                public void onFailure(Exception e) {
                    complete(e);
                }
            });
        }

        private void updateWithSearchHits(SearchHit[] searchHits) {
            if (expirationTime == null) {
                final TimeValue retention = periodicTaskRetention;
                expirationTime = Instant.ofEpochMilli(threadPool.absoluteTimeInMillis())
                    .minus(retention.duration(), retention.timeUnit().toChronoUnit());

                final ClusterState state = clusterService.state();
                // compute the list of existing searchable snapshots and repositories once
                existingSnapshots = listSearchableSnapshots(state);
                existingRepositories = RepositoriesMetadata.get(state)
                    .repositories()
                    .stream()
                    .map(RepositoryMetadata::name)
                    .collect(Collectors.toSet());
            }

            final BulkRequest bulkRequest = new BulkRequest();
            final Map<String, Set<String>> knownSnapshots = existingSnapshots;
            assert knownSnapshots != null;
            final Set<String> knownRepositories = existingRepositories;
            assert knownRepositories != null;
            final Instant expirationTimeCopy = this.expirationTime;
            assert expirationTimeCopy != null;

            Object[] lastSortValues = null;
            for (SearchHit searchHit : searchHits) {
                lastSortValues = searchHit.getSortValues();
                assert searchHit.getId() != null;
                try {
                    boolean delete = false;

                    // See {@link BlobStoreCacheService#generateId}
                    // doc id = {repository name}/{snapshot id}/{snapshot index id}/{shard id}/{file name}/@{file offset}
                    final String[] parts = Objects.requireNonNull(searchHit.getId()).split("/");
                    assert parts.length == 6 : Arrays.toString(parts) + " vs " + searchHit.getId();

                    final String repositoryName = parts[0];
                    if (knownRepositories.contains(repositoryName) == false) {
                        logger.trace("deleting blob store cache entry with id [{}]: repository does not exist", searchHit.getId());
                        delete = true;
                    } else {
                        final Set<String> knownIndexIds = knownSnapshots.get(parts[1]);
                        if (knownIndexIds == null || knownIndexIds.contains(parts[2]) == false) {
                            logger.trace("deleting blob store cache entry with id [{}]: not used", searchHit.getId());
                            delete = true;
                        }
                    }
<<<<<<< HEAD

                    assert lastSortValues != null;
                    if (bulkRequest.numberOfActions() == 0) {
                        var previous = PeriodicMaintenanceTask.this.searchResponse.getAndSet(null);
                        if (previous != null) {
                            previous.decRef();
                        }
                        this.searchAfter = lastSortValues;
                        executeNext(this);
                        return;
=======
                    if (delete) {
                        final Instant creationTime = getCreationTime(searchHit);
                        if (creationTime.isAfter(expirationTimeCopy)) {
                            logger.trace("blob store cache entry with id [{}] was created recently, skipping deletion", searchHit.getId());
                            continue;
                        }
                        bulkRequest.add(new DeleteRequest().index(searchHit.getIndex()).id(searchHit.getId()));
>>>>>>> a4d34714
                    }
                } catch (Exception e) {
                    logger.warn(() -> format("exception when parsing blob store cache entry with id [%s], skipping", searchHit.getId()), e);
                }
            }

<<<<<<< HEAD
                    final Object[] finalSearchAfter = lastSortValues;
                    clientWithOrigin.execute(BulkAction.INSTANCE, bulkRequest, new ActionListener<>() {
                        @Override
                        public void onResponse(BulkResponse response) {
                            for (BulkItemResponse itemResponse : response.getItems()) {
                                if (itemResponse.isFailed() == false) {
                                    assert itemResponse.getResponse() instanceof DeleteResponse;
                                    PeriodicMaintenanceTask.this.deletes.incrementAndGet();
                                }
                            }
                            var previous = PeriodicMaintenanceTask.this.searchResponse.getAndSet(null);
                            if (previous != null) {
                                previous.decRef();
                            }
                            PeriodicMaintenanceTask.this.searchAfter = finalSearchAfter;
                            executeNext(PeriodicMaintenanceTask.this);
                        }
=======
            assert lastSortValues != null;
            if (bulkRequest.numberOfActions() == 0) {
                setCurrentResponse(null);
                this.searchAfter = lastSortValues;
                executeNext(this);
                return;
            }
>>>>>>> a4d34714

            final Object[] finalSearchAfter = lastSortValues;
            clientWithOrigin.execute(BulkAction.INSTANCE, bulkRequest, new ActionListener<>() {
                @Override
                public void onResponse(BulkResponse response) {
                    for (BulkItemResponse itemResponse : response.getItems()) {
                        if (itemResponse.isFailed() == false) {
                            assert itemResponse.getResponse() instanceof DeleteResponse;
                            deletes.incrementAndGet();
                        }
                    }
                    PeriodicMaintenanceTask.this.setCurrentResponse(null);
                    PeriodicMaintenanceTask.this.searchAfter = finalSearchAfter;
                    executeNext(PeriodicMaintenanceTask.this);
                }

                @Override
                public void onFailure(Exception e) {
                    complete(e);
                }
            });
        }

        public boolean isClosed() {
            return closed.get();
        }

        private void ensureOpen() {
            if (isClosed()) {
                assert false : "should not use periodic task after close";
                throw new IllegalStateException("Periodic maintenance task is closed");
            }
        }

        @Override
        public void close() {
            if (closed.compareAndSet(false, true)) {
<<<<<<< HEAD
                var existing = searchResponse.getAndSet(null);
                if (existing != null) {
                    existing.decRef();
                }
=======
                setCurrentResponse(null);
>>>>>>> a4d34714
                final Exception e = error.get();
                if (e != null) {
                    logger.warn(
                        () -> format(
                            "periodic maintenance task completed with failure (%s deleted documents out of a total of %s)",
                            deletes.get(),
                            total.get()
                        ),
                        e
                    );
                } else {
                    logger.info(
                        () -> format(
                            "periodic maintenance task completed (%s deleted documents out of a total of %s)",
                            deletes.get(),
                            total.get()
                        )
                    );
                }
            }
        }

        private void complete(@Nullable Exception failure) {
            assert isClosed() == false;
            final Releasable releasable = () -> {
                try {
                    final Exception previous = error.getAndSet(failure);
                    assert previous == null : "periodic maintenance task already failed: " + previous;
                    close();
                } finally {
                    startPeriodicTask();
                }
            };
            boolean waitForRelease = false;
            try {
                final String pitId = pointIntTimeId;
                if (Strings.hasLength(pitId)) {
                    final ClosePointInTimeRequest closeRequest = new ClosePointInTimeRequest(pitId);
                    clientWithOrigin.execute(
                        TransportClosePointInTimeAction.TYPE,
                        closeRequest,
                        ActionListener.runAfter(new ActionListener<>() {
                            @Override
                            public void onResponse(ClosePointInTimeResponse response) {
                                if (response.isSucceeded()) {
                                    logger.debug("periodic maintenance task successfully closed point-in-time id [{}]", pitId);
                                } else {
                                    logger.debug("point-in-time id [{}] not found", pitId);
                                }
                            }

                            @Override
                            public void onFailure(Exception e) {
                                logger.warn(() -> "failed to close point-in-time id [" + pitId + "]", e);
                            }
                        }, () -> Releasables.close(releasable))
                    );
                    waitForRelease = true;
                }
            } finally {
                if (waitForRelease == false) {
                    Releasables.close(releasable);
                }
            }
        }

        private void setCurrentResponse(SearchResponse response) {
            if (response != null) {
                response.mustIncRef();
            }
            var previous = searchResponse.getAndSet(response);
            if (previous != null) {
                previous.decRef();
            }
        }
    }

    private void executeNext(PeriodicMaintenanceTask maintenanceTask) {
        threadPool.generic().execute(maintenanceTask);
    }

    private static Instant getCreationTime(SearchHit searchHit) {
        final DocumentField creationTimeField = searchHit.field(CachedBlob.CREATION_TIME_FIELD);
        assert creationTimeField != null;
        final Object creationTimeValue = creationTimeField.getValue();
        assert creationTimeValue != null;
        assert creationTimeValue instanceof String : "expect a java.lang.String but got " + creationTimeValue.getClass();
        return Instant.ofEpochMilli(Long.parseLong(creationTimeField.getValue()));
    }
}<|MERGE_RESOLUTION|>--- conflicted
+++ resolved
@@ -458,48 +458,6 @@
                 final String pitId = pointIntTimeId;
                 assert Strings.hasLength(pitId);
 
-<<<<<<< HEAD
-                if (searchResponse.get() == null) {
-                    final SearchSourceBuilder searchSource = new SearchSourceBuilder();
-                    searchSource.fetchField(new FieldAndFormat(CachedBlob.CREATION_TIME_FIELD, "epoch_millis"));
-                    searchSource.fetchSource(false);
-                    searchSource.trackScores(false);
-                    searchSource.sort(ShardDocSortField.NAME);
-                    searchSource.size(batchSize);
-                    if (searchAfter != null) {
-                        searchSource.searchAfter(searchAfter);
-                        searchSource.trackTotalHits(false);
-                    } else {
-                        searchSource.trackTotalHits(true);
-                    }
-                    final PointInTimeBuilder pointInTime = new PointInTimeBuilder(pitId);
-                    pointInTime.setKeepAlive(keepAlive);
-                    searchSource.pointInTimeBuilder(pointInTime);
-                    final SearchRequest searchRequest = new SearchRequest();
-                    searchRequest.source(searchSource);
-                    clientWithOrigin.execute(TransportSearchAction.TYPE, searchRequest, new ActionListener<>() {
-                        @Override
-                        public void onResponse(SearchResponse response) {
-                            if (searchAfter == null) {
-                                assert PeriodicMaintenanceTask.this.total.get() == 0L;
-                                PeriodicMaintenanceTask.this.total.set(response.getHits().getTotalHits().value);
-                            }
-                            response.incRef();
-                            var existing = PeriodicMaintenanceTask.this.searchResponse.getAndSet(response);
-                            if (existing != null) {
-                                existing.decRef();
-                            }
-                            PeriodicMaintenanceTask.this.searchAfter = null;
-                            executeNext(PeriodicMaintenanceTask.this);
-                        }
-
-                        @Override
-                        public void onFailure(Exception e) {
-                            complete(e);
-                        }
-                    });
-                    return;
-=======
                 SearchResponse searchResponseRef;
                 do {
                     searchResponseRef = searchResponse.get();
@@ -516,7 +474,6 @@
                     }
                 } finally {
                     searchResponseRef.decRef();
->>>>>>> a4d34714
                 }
                 // we're done, complete the task
                 complete(null);
@@ -525,24 +482,6 @@
             }
         }
 
-<<<<<<< HEAD
-                // TODO: this isn't quite good enough, we need to retry if the response is concurrently released
-                final SearchHit[] searchHits = searchResponse.get().getHits().getHits();
-                if (searchHits != null && searchHits.length > 0) {
-                    if (expirationTime == null) {
-                        final TimeValue retention = periodicTaskRetention;
-                        expirationTime = Instant.ofEpochMilli(threadPool.absoluteTimeInMillis())
-                            .minus(retention.duration(), retention.timeUnit().toChronoUnit());
-
-                        final ClusterState state = clusterService.state();
-                        // compute the list of existing searchable snapshots and repositories once
-                        existingSnapshots = listSearchableSnapshots(state);
-                        existingRepositories = RepositoriesMetadata.get(state)
-                            .repositories()
-                            .stream()
-                            .map(RepositoryMetadata::name)
-                            .collect(Collectors.toSet());
-=======
         private void handleMissingSearchResponse(String pitId) {
             final SearchSourceBuilder searchSource = new SearchSourceBuilder();
             searchSource.fetchField(new FieldAndFormat(CachedBlob.CREATION_TIME_FIELD, "epoch_millis"));
@@ -567,7 +506,6 @@
                     if (searchAfter == null) {
                         assert PeriodicMaintenanceTask.this.total.get() == 0L;
                         PeriodicMaintenanceTask.this.total.set(response.getHits().getTotalHits().value);
->>>>>>> a4d34714
                     }
                     PeriodicMaintenanceTask.this.setCurrentResponse(response);
                     PeriodicMaintenanceTask.this.searchAfter = null;
@@ -628,18 +566,6 @@
                             delete = true;
                         }
                     }
-<<<<<<< HEAD
-
-                    assert lastSortValues != null;
-                    if (bulkRequest.numberOfActions() == 0) {
-                        var previous = PeriodicMaintenanceTask.this.searchResponse.getAndSet(null);
-                        if (previous != null) {
-                            previous.decRef();
-                        }
-                        this.searchAfter = lastSortValues;
-                        executeNext(this);
-                        return;
-=======
                     if (delete) {
                         final Instant creationTime = getCreationTime(searchHit);
                         if (creationTime.isAfter(expirationTimeCopy)) {
@@ -647,32 +573,12 @@
                             continue;
                         }
                         bulkRequest.add(new DeleteRequest().index(searchHit.getIndex()).id(searchHit.getId()));
->>>>>>> a4d34714
                     }
                 } catch (Exception e) {
                     logger.warn(() -> format("exception when parsing blob store cache entry with id [%s], skipping", searchHit.getId()), e);
                 }
             }
 
-<<<<<<< HEAD
-                    final Object[] finalSearchAfter = lastSortValues;
-                    clientWithOrigin.execute(BulkAction.INSTANCE, bulkRequest, new ActionListener<>() {
-                        @Override
-                        public void onResponse(BulkResponse response) {
-                            for (BulkItemResponse itemResponse : response.getItems()) {
-                                if (itemResponse.isFailed() == false) {
-                                    assert itemResponse.getResponse() instanceof DeleteResponse;
-                                    PeriodicMaintenanceTask.this.deletes.incrementAndGet();
-                                }
-                            }
-                            var previous = PeriodicMaintenanceTask.this.searchResponse.getAndSet(null);
-                            if (previous != null) {
-                                previous.decRef();
-                            }
-                            PeriodicMaintenanceTask.this.searchAfter = finalSearchAfter;
-                            executeNext(PeriodicMaintenanceTask.this);
-                        }
-=======
             assert lastSortValues != null;
             if (bulkRequest.numberOfActions() == 0) {
                 setCurrentResponse(null);
@@ -680,7 +586,6 @@
                 executeNext(this);
                 return;
             }
->>>>>>> a4d34714
 
             final Object[] finalSearchAfter = lastSortValues;
             clientWithOrigin.execute(BulkAction.INSTANCE, bulkRequest, new ActionListener<>() {
@@ -718,14 +623,7 @@
         @Override
         public void close() {
             if (closed.compareAndSet(false, true)) {
-<<<<<<< HEAD
-                var existing = searchResponse.getAndSet(null);
-                if (existing != null) {
-                    existing.decRef();
-                }
-=======
                 setCurrentResponse(null);
->>>>>>> a4d34714
                 final Exception e = error.get();
                 if (e != null) {
                     logger.warn(
