--- conflicted
+++ resolved
@@ -159,15 +159,11 @@
         return directBytesRead;
     }
 
-<<<<<<< HEAD
     LongAdder getDirectReadNanoseconds() {
         return directReadNanoseconds;
     }
 
-    Counter getCachedBytesRead() {
-=======
     public Counter getCachedBytesRead() {
->>>>>>> e620d574
         return cachedBytesRead;
     }
 
