/*
 * Copyright Elasticsearch B.V. and/or licensed to Elasticsearch B.V. under one
 * or more contributor license agreements. Licensed under the Elastic License;
 * you may not use this file except in compliance with the Elastic License.
 */
package org.elasticsearch.index.store;

import org.apache.logging.log4j.LogManager;
import org.apache.logging.log4j.Logger;
import org.apache.logging.log4j.message.ParameterizedMessage;
import org.apache.lucene.index.IndexFileNames;
import org.apache.lucene.store.BaseDirectory;
import org.apache.lucene.store.Directory;
import org.apache.lucene.store.FilterDirectory;
import org.apache.lucene.store.IOContext;
import org.apache.lucene.store.IndexInput;
import org.apache.lucene.store.IndexOutput;
import org.apache.lucene.store.SingleInstanceLockFactory;
import org.apache.lucene.util.BytesRef;
import org.elasticsearch.action.ActionListener;
import org.elasticsearch.action.ActionRunnable;
import org.elasticsearch.action.StepListener;
import org.elasticsearch.action.support.GroupedActionListener;
import org.elasticsearch.blobstore.cache.BlobStoreCacheService;
import org.elasticsearch.blobstore.cache.CachedBlob;
import org.elasticsearch.cluster.metadata.IndexMetadata;
import org.elasticsearch.cluster.routing.RecoverySource;
import org.elasticsearch.common.CheckedRunnable;
import org.elasticsearch.common.Nullable;
import org.elasticsearch.common.blobstore.BlobContainer;
import org.elasticsearch.common.blobstore.support.FilterBlobContainer;
import org.elasticsearch.common.bytes.BytesReference;
import org.elasticsearch.common.collect.Tuple;
import org.elasticsearch.common.lucene.store.ByteArrayIndexInput;
import org.elasticsearch.common.settings.Settings;
import org.elasticsearch.common.unit.TimeValue;
import org.elasticsearch.common.util.LazyInitializable;
import org.elasticsearch.common.util.concurrent.ConcurrentCollections;
import org.elasticsearch.core.internal.io.IOUtils;
import org.elasticsearch.index.IndexSettings;
import org.elasticsearch.index.shard.ShardId;
import org.elasticsearch.index.shard.ShardPath;
import org.elasticsearch.index.snapshots.blobstore.BlobStoreIndexShardSnapshot;
import org.elasticsearch.index.store.cache.CacheFile;
import org.elasticsearch.index.store.cache.CacheKey;
import org.elasticsearch.index.store.cache.CachedBlobContainerIndexInput;
import org.elasticsearch.index.store.cache.SharedCachedBlobContainerIndexInput;
import org.elasticsearch.index.store.checksum.ChecksumBlobContainerIndexInput;
import org.elasticsearch.index.store.direct.DirectBlobContainerIndexInput;
import org.elasticsearch.indices.recovery.RecoveryState;
import org.elasticsearch.indices.recovery.SearchableSnapshotRecoveryState;
import org.elasticsearch.repositories.IndexId;
import org.elasticsearch.repositories.RepositoriesService;
import org.elasticsearch.repositories.Repository;
import org.elasticsearch.repositories.RepositoryMissingException;
import org.elasticsearch.repositories.blobstore.BlobStoreRepository;
import org.elasticsearch.snapshots.SnapshotId;
import org.elasticsearch.snapshots.SourceOnlySnapshotRepository;
import org.elasticsearch.threadpool.ThreadPool;
import org.elasticsearch.xpack.searchablesnapshots.SearchableSnapshotsConstants;
import org.elasticsearch.xpack.searchablesnapshots.cache.CacheService;
import org.elasticsearch.xpack.searchablesnapshots.cache.SearchableSnapshotsLFUCache;
import org.elasticsearch.xpack.searchablesnapshots.cache.SearchableSnapshotsLFUCache.SharedCacheFile;

import java.io.FileNotFoundException;
import java.io.IOException;
import java.io.InputStream;
import java.io.UncheckedIOException;
import java.nio.file.Files;
import java.nio.file.Path;
import java.util.Collection;
import java.util.Collections;
import java.util.HashSet;
import java.util.List;
import java.util.Map;
import java.util.Objects;
import java.util.Set;
import java.util.concurrent.BlockingQueue;
import java.util.concurrent.Executor;
import java.util.concurrent.LinkedBlockingQueue;
import java.util.concurrent.TimeUnit;
import java.util.concurrent.atomic.AtomicBoolean;
import java.util.function.LongSupplier;
import java.util.function.Supplier;

import static org.apache.lucene.store.BufferedIndexInput.bufferSize;
import static org.elasticsearch.index.IndexModule.INDEX_STORE_TYPE_SETTING;
import static org.elasticsearch.xpack.searchablesnapshots.SearchableSnapshots.SNAPSHOT_CACHE_ENABLED_SETTING;
import static org.elasticsearch.xpack.searchablesnapshots.SearchableSnapshots.SNAPSHOT_CACHE_EXCLUDED_FILE_TYPES_SETTING;
import static org.elasticsearch.xpack.searchablesnapshots.SearchableSnapshots.SNAPSHOT_CACHE_PREWARM_ENABLED_SETTING;
import static org.elasticsearch.xpack.searchablesnapshots.SearchableSnapshots.SNAPSHOT_INDEX_ID_SETTING;
import static org.elasticsearch.xpack.searchablesnapshots.SearchableSnapshots.SNAPSHOT_INDEX_NAME_SETTING;
<<<<<<< HEAD
import static org.elasticsearch.xpack.searchablesnapshots.SearchableSnapshots.SNAPSHOT_PARTIAL_SETTING;
import static org.elasticsearch.xpack.searchablesnapshots.SearchableSnapshots.SNAPSHOT_REPOSITORY_SETTING;
=======
import static org.elasticsearch.xpack.searchablesnapshots.SearchableSnapshots.SNAPSHOT_REPOSITORY_NAME_SETTING;
import static org.elasticsearch.xpack.searchablesnapshots.SearchableSnapshots.SNAPSHOT_REPOSITORY_UUID_SETTING;
>>>>>>> 06c213f2
import static org.elasticsearch.xpack.searchablesnapshots.SearchableSnapshots.SNAPSHOT_SNAPSHOT_ID_SETTING;
import static org.elasticsearch.xpack.searchablesnapshots.SearchableSnapshots.SNAPSHOT_SNAPSHOT_NAME_SETTING;
import static org.elasticsearch.xpack.searchablesnapshots.SearchableSnapshots.SNAPSHOT_UNCACHED_CHUNK_SIZE_SETTING;
import static org.elasticsearch.xpack.searchablesnapshots.SearchableSnapshotsConstants.CACHE_PREWARMING_THREAD_POOL_NAME;
import static org.elasticsearch.xpack.searchablesnapshots.SearchableSnapshotsConstants.SNAPSHOT_DIRECTORY_FACTORY_KEY;

/**
 * Implementation of {@link Directory} that exposes files from a snapshot as a Lucene directory. Because snapshot are immutable this
 * implementation does not allow modification of the directory files and only supports {@link #listAll()}, {@link #fileLength(String)} and
 * {@link #openInput(String, IOContext)} methods.
 *
 * To create a {@link SearchableSnapshotDirectory} both the list of the snapshot files and a {@link BlobContainer} to read these files must
 * be provided. The definition of the snapshot files are provided using a {@link BlobStoreIndexShardSnapshot} object which contains the name
 * of the snapshot and all the files it contains along with their metadata. Because there is no one-to-one relationship between the original
 * shard files and what it stored in the snapshot the {@link BlobStoreIndexShardSnapshot} is used to map a physical file name as expected by
 * Lucene with the one (or the ones) corresponding blob(s) in the snapshot.
 */
public class SearchableSnapshotDirectory extends BaseDirectory {

    private static final Logger logger = LogManager.getLogger(SearchableSnapshotDirectory.class);

    private final Supplier<BlobContainer> blobContainerSupplier;
    private final Supplier<BlobStoreIndexShardSnapshot> snapshotSupplier;
    private final BlobStoreCacheService blobStoreCacheService;
    private final String blobStoreCachePath;
    private final String repository;
    private final SnapshotId snapshotId;
    private final IndexId indexId;
    private final ShardId shardId;
    private final LongSupplier statsCurrentTimeNanosSupplier;
    private final Map<String, IndexInputStats> stats;
    private final ThreadPool threadPool;
    private final CacheService cacheService;
    private final boolean useCache;
    private final boolean prewarmCache;
    private final Set<String> excludedFileTypes;
    private final long uncachedChunkSize; // if negative use BlobContainer#readBlobPreferredLength, see #getUncachedChunkSize()
    private final Path cacheDir;
    private final ShardPath shardPath;
    private final AtomicBoolean closed;
    private final boolean partial;
    private final SearchableSnapshotsLFUCache sharedLfuCache;

    // volatile fields are updated once under `this` lock, all together, iff loaded is not true.
    private volatile BlobStoreIndexShardSnapshot snapshot;
    private volatile BlobContainer blobContainer;
    private volatile boolean loaded;
    private volatile SearchableSnapshotRecoveryState recoveryState;

    public SearchableSnapshotDirectory(
        Supplier<BlobContainer> blobContainer,
        Supplier<BlobStoreIndexShardSnapshot> snapshot,
        BlobStoreCacheService blobStoreCacheService,
        String repository,
        SnapshotId snapshotId,
        IndexId indexId,
        ShardId shardId,
        Settings indexSettings,
        LongSupplier currentTimeNanosSupplier,
        CacheService cacheService,
        Path cacheDir,
        ShardPath shardPath,
        ThreadPool threadPool,
        SearchableSnapshotsLFUCache sharedLfuCache
    ) {
        super(new SingleInstanceLockFactory());
        this.snapshotSupplier = Objects.requireNonNull(snapshot);
        this.blobContainerSupplier = Objects.requireNonNull(blobContainer);
        this.blobStoreCacheService = Objects.requireNonNull(blobStoreCacheService);
        this.repository = Objects.requireNonNull(repository);
        this.snapshotId = Objects.requireNonNull(snapshotId);
        this.indexId = Objects.requireNonNull(indexId);
        this.shardId = Objects.requireNonNull(shardId);
        this.stats = ConcurrentCollections.newConcurrentMapWithAggressiveConcurrency();
        this.statsCurrentTimeNanosSupplier = Objects.requireNonNull(currentTimeNanosSupplier);
        this.cacheService = Objects.requireNonNull(cacheService);
        this.cacheDir = Objects.requireNonNull(cacheDir);
        this.shardPath = Objects.requireNonNull(shardPath);
        this.closed = new AtomicBoolean(false);
        this.useCache = SNAPSHOT_CACHE_ENABLED_SETTING.get(indexSettings);
        this.partial = SNAPSHOT_PARTIAL_SETTING.get(indexSettings);
        this.prewarmCache = partial == false && useCache ? SNAPSHOT_CACHE_PREWARM_ENABLED_SETTING.get(indexSettings) : false;
        this.excludedFileTypes = new HashSet<>(SNAPSHOT_CACHE_EXCLUDED_FILE_TYPES_SETTING.get(indexSettings));
        this.uncachedChunkSize = SNAPSHOT_UNCACHED_CHUNK_SIZE_SETTING.get(indexSettings).getBytes();
        this.blobStoreCachePath = String.join("/", snapshotId.getUUID(), indexId.getId(), String.valueOf(shardId.id()));
        this.threadPool = threadPool;
        this.loaded = false;
        this.sharedLfuCache = sharedLfuCache;
        assert invariant();
    }

    private synchronized boolean invariant() {
        assert loaded != (snapshot == null);
        assert loaded != (blobContainer == null);
        assert loaded != (recoveryState == null);
        return true;
    }

    protected final boolean assertCurrentThreadMayLoadSnapshot() {
        final String threadName = Thread.currentThread().getName();
        assert threadName.contains('[' + ThreadPool.Names.GENERIC + ']')
            // Unit tests access the blob store on the main test thread; simplest just to permit this rather than have them override this
            // method somehow.
            || threadName.startsWith("TEST-") : "current thread [" + Thread.currentThread() + "] may not load " + snapshotId;
        return true;
    }

    /**
     * Loads the snapshot if and only if it the snapshot is not loaded yet.
     *
     * @return true if the snapshot was loaded by executing this method, false otherwise
     */
    public boolean loadSnapshot(RecoveryState recoveryState, ActionListener<Void> preWarmListener) {
        assert recoveryState != null;
        assert recoveryState instanceof SearchableSnapshotRecoveryState;
        assert recoveryState.getRecoverySource().getType() == RecoverySource.Type.SNAPSHOT
            || recoveryState.getRecoverySource().getType() == RecoverySource.Type.PEER : recoveryState.getRecoverySource().getType();
        assert assertCurrentThreadMayLoadSnapshot();
        // noinspection ConstantConditions in case assertions are disabled
        if (recoveryState instanceof SearchableSnapshotRecoveryState == false) {
            throw new IllegalArgumentException("A SearchableSnapshotRecoveryState instance was expected");
        }
        boolean alreadyLoaded = this.loaded;
        if (alreadyLoaded == false) {
            synchronized (this) {
                alreadyLoaded = this.loaded;
                if (alreadyLoaded == false) {
                    this.blobContainer = blobContainerSupplier.get();
                    this.snapshot = snapshotSupplier.get();
                    this.loaded = true;
                    cleanExistingRegularShardFiles();
                    waitForPendingEvictions();
                    this.recoveryState = (SearchableSnapshotRecoveryState) recoveryState;
                    prewarmCache(preWarmListener);
                }
            }
        }
        assert invariant();
        return alreadyLoaded == false;
    }

    @Nullable
    public BlobContainer blobContainer() {
        final BlobContainer blobContainer = this.blobContainer;
        assert blobContainer != null;
        return blobContainer;
    }

    @Nullable
    public BlobStoreIndexShardSnapshot snapshot() {
        final BlobStoreIndexShardSnapshot snapshot = this.snapshot;
        assert snapshot != null;
        return snapshot;
    }

    private List<BlobStoreIndexShardSnapshot.FileInfo> files() {
        if (loaded == false) {
            return List.of();
        }
        final List<BlobStoreIndexShardSnapshot.FileInfo> files = snapshot().indexFiles();
        assert files != null;
        assert files.size() > 0;
        return files;
    }

    public SnapshotId getSnapshotId() {
        return snapshotId;
    }

    public IndexId getIndexId() {
        return indexId;
    }

    public ShardId getShardId() {
        return shardId;
    }

    public Map<String, IndexInputStats> getStats() {
        return Collections.unmodifiableMap(stats);
    }

    @Nullable
    public IndexInputStats getStats(String fileName) {
        return stats.get(fileName);
    }

    private BlobStoreIndexShardSnapshot.FileInfo fileInfo(final String name) throws FileNotFoundException {
        return files().stream()
            .filter(fileInfo -> fileInfo.physicalName().equals(name))
            .findFirst()
            .orElseThrow(() -> new FileNotFoundException(name));
    }

    @Override
    public final String[] listAll() {
        ensureOpen();
        return files().stream().map(BlobStoreIndexShardSnapshot.FileInfo::physicalName).sorted(String::compareTo).toArray(String[]::new);
    }

    @Override
    public final long fileLength(final String name) throws IOException {
        ensureOpen();
        return fileInfo(name).length();
    }

    @Override
    public Set<String> getPendingDeletions() {
        throw unsupportedException();
    }

    @Override
    public void sync(Collection<String> names) {
        throw unsupportedException();
    }

    @Override
    public void syncMetaData() {
        throw unsupportedException();
    }

    @Override
    public void deleteFile(String name) {
        throw unsupportedException();
    }

    @Override
    public IndexOutput createOutput(String name, IOContext context) {
        throw unsupportedException();
    }

    @Override
    public IndexOutput createTempOutput(String prefix, String suffix, IOContext context) {
        throw unsupportedException();
    }

    @Override
    public void rename(String source, String dest) {
        throw unsupportedException();
    }

    private static UnsupportedOperationException unsupportedException() {
        assert false : "this operation is not supported and should have not be called";
        return new UnsupportedOperationException("Searchable snapshot directory does not support this operation");
    }

    @Override
    public final void close() {
        if (closed.compareAndSet(false, true)) {
            isOpen = false;
        }
    }

    public void clearCache() {
        for (BlobStoreIndexShardSnapshot.FileInfo file : files()) {
            cacheService.removeFromCache(createCacheKey(file.physicalName()));
        }
    }

    protected IndexInputStats createIndexInputStats(final long fileLength) {
        return new IndexInputStats(fileLength, statsCurrentTimeNanosSupplier);
    }

    public CacheKey createCacheKey(String fileName) {
        return new CacheKey(snapshotId.getUUID(), indexId.getName(), shardId, fileName);
    }

    public CacheFile getCacheFile(CacheKey cacheKey, long fileLength) throws Exception {
        return cacheService.get(cacheKey, fileLength, cacheDir);
    }

    public Executor cacheFetchAsyncExecutor() {
        return threadPool.executor(SearchableSnapshotsConstants.CACHE_FETCH_ASYNC_THREAD_POOL_NAME);
    }

    public Executor prewarmExecutor() {
        return threadPool.executor(SearchableSnapshotsConstants.CACHE_PREWARMING_THREAD_POOL_NAME);
    }

    @Override
    public IndexInput openInput(final String name, final IOContext context) throws IOException {
        ensureOpen();

        final BlobStoreIndexShardSnapshot.FileInfo fileInfo = fileInfo(name);
        if (fileInfo.metadata().hashEqualsContents()) {
            final BytesRef content = fileInfo.metadata().hash();
            return new ByteArrayIndexInput("ByteArrayIndexInput(" + name + ')', content.bytes, content.offset, content.length);
        }
        if (context == Store.READONCE_CHECKSUM) {
            return ChecksumBlobContainerIndexInput.create(fileInfo.physicalName(), fileInfo.length(), fileInfo.checksum(), context);
        }

        final IndexInputStats inputStats = stats.computeIfAbsent(name, n -> createIndexInputStats(fileInfo.length()));
        if (useCache && isExcludedFromCache(name) == false) {
            if (partial) {
                return new SharedCachedBlobContainerIndexInput(
                    this,
                    fileInfo,
                    context,
                    inputStats,
                    cacheService.getRangeSize(),
                    cacheService.getRecoveryRangeSize()
                );
            } else {
                return new CachedBlobContainerIndexInput(
                    this,
                    fileInfo,
                    context,
                    inputStats,
                    cacheService.getRangeSize(),
                    cacheService.getRecoveryRangeSize()
                );
            }
        } else {
            return new DirectBlobContainerIndexInput(
                blobContainer(),
                fileInfo,
                context,
                inputStats,
                getUncachedChunkSize(),
                bufferSize(context)
            );
        }
    }

    private long getUncachedChunkSize() {
        if (uncachedChunkSize < 0) {
            return blobContainer().readBlobPreferredLength();
        } else {
            return uncachedChunkSize;
        }
    }

    private boolean isExcludedFromCache(String name) {
        final String ext = IndexFileNames.getExtension(name);
        return ext != null && excludedFileTypes.contains(ext);
    }

    public boolean isRecoveryFinalized() {
        SearchableSnapshotRecoveryState recoveryState = this.recoveryState;
        if (recoveryState == null) return false;
        RecoveryState.Stage stage = recoveryState.getStage();
        return stage == RecoveryState.Stage.DONE || stage == RecoveryState.Stage.FINALIZE;
    }

    @Override
    public String toString() {
        return this.getClass().getSimpleName() + "@snapshotId=" + snapshotId + " lockFactory=" + lockFactory + " shard=" + shardId;
    }

    private void cleanExistingRegularShardFiles() {
        try {
            IOUtils.rm(shardPath.resolveIndex(), shardPath.resolveTranslog());
        } catch (IOException e) {
            throw new UncheckedIOException(e);
        }
    }

    /**
     * Waits for the eviction of cache files associated with the current searchable snapshot shard to be processed in case a
     * previous instance of that same shard has been marked as evicted on this node.
     */
    private void waitForPendingEvictions() {
        assert Thread.holdsLock(this);
        cacheService.waitForCacheFilesEvictionIfNeeded(snapshotId.getUUID(), indexId.getName(), shardId);
    }

    private void prewarmCache(ActionListener<Void> listener) {
        if (prewarmCache == false) {
            recoveryState.setPreWarmComplete();
            listener.onResponse(null);
            return;
        }

        final BlockingQueue<Tuple<ActionListener<Void>, CheckedRunnable<Exception>>> queue = new LinkedBlockingQueue<>();
        final Executor executor = prewarmExecutor();

        final GroupedActionListener<Void> completionListener = new GroupedActionListener<>(ActionListener.wrap(voids -> {
            recoveryState.setPreWarmComplete();
            listener.onResponse(null);
        }, listener::onFailure), snapshot().totalFileCount());

        for (BlobStoreIndexShardSnapshot.FileInfo file : snapshot().indexFiles()) {
            if (file.metadata().hashEqualsContents() || isExcludedFromCache(file.physicalName())) {
                if (file.metadata().hashEqualsContents()) {
                    recoveryState.getIndex().addFileDetail(file.physicalName(), file.length(), true);
                } else {
                    recoveryState.ignoreFile(file.physicalName());
                }
                completionListener.onResponse(null);
                continue;
            }
            recoveryState.getIndex().addFileDetail(file.physicalName(), file.length(), false);
            try {
                final IndexInput input = openInput(file.physicalName(), CachedBlobContainerIndexInput.CACHE_WARMING_CONTEXT);
                assert input instanceof CachedBlobContainerIndexInput : "expected cached index input but got " + input.getClass();

                final int numberOfParts = file.numberOfParts();
                final StepListener<Collection<Void>> fileCompletionListener = new StepListener<>();
                fileCompletionListener.whenComplete(voids -> input.close(), e -> IOUtils.closeWhileHandlingException(input));
                fileCompletionListener.whenComplete(voids -> completionListener.onResponse(null), completionListener::onFailure);

                final GroupedActionListener<Void> partsListener = new GroupedActionListener<>(fileCompletionListener, numberOfParts);

                for (int p = 0; p < numberOfParts; p++) {
                    final int part = p;
                    queue.add(Tuple.tuple(partsListener, () -> {
                        ensureOpen();

                        logger.trace("{} warming cache for [{}] part [{}/{}]", shardId, file.physicalName(), part + 1, numberOfParts);
                        final long startTimeInNanos = statsCurrentTimeNanosSupplier.getAsLong();
                        final long persistentCacheLength = ((CachedBlobContainerIndexInput) input).prefetchPart(part).v1();
                        if (persistentCacheLength == file.length()) {
                            recoveryState.markIndexFileAsReused(file.physicalName());
                        } else {
                            recoveryState.getIndex().addRecoveredBytesToFile(file.physicalName(), file.partBytes(part));
                        }

                        logger.trace(
                            () -> new ParameterizedMessage(
                                "{} part [{}/{}] of [{}] warmed in [{}] ms",
                                shardId,
                                part + 1,
                                numberOfParts,
                                file.physicalName(),
                                TimeValue.timeValueNanos(statsCurrentTimeNanosSupplier.getAsLong() - startTimeInNanos).millis()
                            )
                        );
                    }));
                }
            } catch (IOException e) {
                logger.warn(() -> new ParameterizedMessage("{} unable to prewarm file [{}]", shardId, file.physicalName()), e);
            }
        }

        logger.debug("{} warming shard cache for [{}] files", shardId, queue.size());

        // Start as many workers as fit into the prewarming pool at once at the most
        final int workers = Math.min(threadPool.info(CACHE_PREWARMING_THREAD_POOL_NAME).getMax(), queue.size());
        for (int i = 0; i < workers; ++i) {
            prewarmNext(executor, queue);
        }
    }

    private void prewarmNext(final Executor executor, final BlockingQueue<Tuple<ActionListener<Void>, CheckedRunnable<Exception>>> queue) {
        try {
            final Tuple<ActionListener<Void>, CheckedRunnable<Exception>> next = queue.poll(0L, TimeUnit.MILLISECONDS);
            if (next == null) {
                return;
            }
            executor.execute(ActionRunnable.run(ActionListener.runAfter(next.v1(), () -> prewarmNext(executor, queue)), next.v2()));
        } catch (InterruptedException e) {
            Thread.currentThread().interrupt();
            logger.warn(() -> new ParameterizedMessage("{} prewarming worker has been interrupted", shardId), e);
        }
    }

    public static Directory create(
        RepositoriesService repositories,
        CacheService cache,
        IndexSettings indexSettings,
        ShardPath shardPath,
        LongSupplier currentTimeNanosSupplier,
        ThreadPool threadPool,
        BlobStoreCacheService blobStoreCacheService,
        SearchableSnapshotsLFUCache sharedLfuCache
    ) throws IOException {

        if (SNAPSHOT_REPOSITORY_NAME_SETTING.exists(indexSettings.getSettings()) == false
            || SNAPSHOT_INDEX_NAME_SETTING.exists(indexSettings.getSettings()) == false
            || SNAPSHOT_INDEX_ID_SETTING.exists(indexSettings.getSettings()) == false
            || SNAPSHOT_SNAPSHOT_NAME_SETTING.exists(indexSettings.getSettings()) == false
            || SNAPSHOT_SNAPSHOT_ID_SETTING.exists(indexSettings.getSettings()) == false) {

            throw new IllegalArgumentException(
                "directly setting ["
                    + INDEX_STORE_TYPE_SETTING.getKey()
                    + "] to ["
                    + SNAPSHOT_DIRECTORY_FACTORY_KEY
                    + "] is not permitted; use the mount snapshot API instead"
            );
        }

        if (indexSettings.hasCustomDataPath()) {
            // cache management requires the shard data path to be in a non-custom location
            throw new IllegalArgumentException(
                "setting ["
                    + IndexMetadata.INDEX_DATA_PATH_SETTING.getKey()
                    + "] is not permitted on searchable snapshots, but was ["
                    + IndexMetadata.INDEX_DATA_PATH_SETTING.get(indexSettings.getSettings())
                    + "]"
            );
        }

        Repository repository;
        final String repositoryName;
        if (SNAPSHOT_REPOSITORY_UUID_SETTING.exists(indexSettings.getSettings())) {
            repository = repositoryByUuid(
                repositories.getRepositories(),
                SNAPSHOT_REPOSITORY_UUID_SETTING.get(indexSettings.getSettings()),
                SNAPSHOT_REPOSITORY_NAME_SETTING.get(indexSettings.getSettings())
            );
            repositoryName = repository.getMetadata().name();
        } else {
            // repository containing pre-7.12 snapshots has no UUID so we assume it matches by name
            repositoryName = SNAPSHOT_REPOSITORY_NAME_SETTING.get(indexSettings.getSettings());
            repository = repositories.repository(repositoryName);
            assert repository.getMetadata().name().equals(repositoryName) : repository.getMetadata().name() + " vs " + repositoryName;
        }

        if (repository instanceof SourceOnlySnapshotRepository) {
            repository = ((SourceOnlySnapshotRepository) repository).getDelegate();
        }
        if (repository instanceof BlobStoreRepository == false) {
            throw new IllegalArgumentException("Repository [" + repository + "] is not searchable");
        }
        final BlobStoreRepository blobStoreRepository = (BlobStoreRepository) repository;

        final IndexId indexId = new IndexId(
            SNAPSHOT_INDEX_NAME_SETTING.get(indexSettings.getSettings()),
            SNAPSHOT_INDEX_ID_SETTING.get(indexSettings.getSettings())
        );
        final SnapshotId snapshotId = new SnapshotId(
            SNAPSHOT_SNAPSHOT_NAME_SETTING.get(indexSettings.getSettings()),
            SNAPSHOT_SNAPSHOT_ID_SETTING.get(indexSettings.getSettings())
        );

        final LazyInitializable<BlobContainer, RuntimeException> lazyBlobContainer = new LazyInitializable<>(
            () -> new RateLimitingBlobContainer(
                blobStoreRepository,
                blobStoreRepository.shardContainer(indexId, shardPath.getShardId().id())
            )
        );
        final LazyInitializable<BlobStoreIndexShardSnapshot, RuntimeException> lazySnapshot = new LazyInitializable<>(
            () -> blobStoreRepository.loadShardSnapshot(lazyBlobContainer.getOrCompute(), snapshotId)
        );

        final Path cacheDir = CacheService.getShardCachePath(shardPath).resolve(snapshotId.getUUID());
        Files.createDirectories(cacheDir);

        return new InMemoryNoOpCommitDirectory(
            new SearchableSnapshotDirectory(
                lazyBlobContainer::getOrCompute,
                lazySnapshot::getOrCompute,
                blobStoreCacheService,
                repositoryName,
                snapshotId,
                indexId,
                shardPath.getShardId(),
                indexSettings.getSettings(),
                currentTimeNanosSupplier,
                cache,
                cacheDir,
                shardPath,
                threadPool,
                sharedLfuCache
            )
        );
    }

    public static SearchableSnapshotDirectory unwrapDirectory(Directory dir) {
        while (dir != null) {
            if (dir instanceof SearchableSnapshotDirectory) {
                return (SearchableSnapshotDirectory) dir;
            } else if (dir instanceof InMemoryNoOpCommitDirectory) {
                dir = ((InMemoryNoOpCommitDirectory) dir).getRealDirectory();
            } else if (dir instanceof FilterDirectory) {
                dir = ((FilterDirectory) dir).getDelegate();
            } else {
                dir = null;
            }
        }
        return null;
    }

    public CachedBlob getCachedBlob(String name, long offset, int length) {
        final CachedBlob cachedBlob = blobStoreCacheService.get(repository, name, blobStoreCachePath, offset);
        assert cachedBlob == CachedBlob.CACHE_MISS || cachedBlob == CachedBlob.CACHE_NOT_READY || cachedBlob.from() <= offset;
        assert cachedBlob == CachedBlob.CACHE_MISS || cachedBlob == CachedBlob.CACHE_NOT_READY || offset + length <= cachedBlob.to();
        return cachedBlob;
    }

    public void putCachedBlob(String name, long offset, BytesReference content, ActionListener<Void> listener) {
        blobStoreCacheService.putAsync(repository, name, blobStoreCachePath, offset, content, listener);
    }

<<<<<<< HEAD
    public SharedCacheFile getSharedCacheFile(String fileName, long length) {
        return sharedLfuCache.getSharedCacheFile(createCacheKey(fileName), length);
=======
    private static Repository repositoryByUuid(Map<String, Repository> repositories, String repositoryUuid, String originalName) {
        for (Repository repository : repositories.values()) {
            if (repository.getMetadata().uuid().equals(repositoryUuid)) {
                return repository;
            }
        }
        throw new RepositoryMissingException("uuid [" + repositoryUuid + "], original name [" + originalName + "]");
>>>>>>> 06c213f2
    }

    /**
     * A {@link FilterBlobContainer} that uses {@link BlobStoreRepository#maybeRateLimitRestores(InputStream)} to limit the rate at which
     * blobs are read from the repository.
     */
    private static class RateLimitingBlobContainer extends FilterBlobContainer {

        private final BlobStoreRepository blobStoreRepository;

        RateLimitingBlobContainer(BlobStoreRepository blobStoreRepository, BlobContainer blobContainer) {
            super(blobContainer);
            this.blobStoreRepository = blobStoreRepository;
        }

        @Override
        protected BlobContainer wrapChild(BlobContainer child) {
            return new RateLimitingBlobContainer(blobStoreRepository, child);
        }

        @Override
        public InputStream readBlob(String blobName) throws IOException {
            return blobStoreRepository.maybeRateLimitRestores(super.readBlob(blobName));
        }

        @Override
        public InputStream readBlob(String blobName, long position, long length) throws IOException {
            return blobStoreRepository.maybeRateLimitRestores(super.readBlob(blobName, position, length));
        }
    }
}<|MERGE_RESOLUTION|>--- conflicted
+++ resolved
@@ -90,13 +90,10 @@
 import static org.elasticsearch.xpack.searchablesnapshots.SearchableSnapshots.SNAPSHOT_CACHE_PREWARM_ENABLED_SETTING;
 import static org.elasticsearch.xpack.searchablesnapshots.SearchableSnapshots.SNAPSHOT_INDEX_ID_SETTING;
 import static org.elasticsearch.xpack.searchablesnapshots.SearchableSnapshots.SNAPSHOT_INDEX_NAME_SETTING;
-<<<<<<< HEAD
 import static org.elasticsearch.xpack.searchablesnapshots.SearchableSnapshots.SNAPSHOT_PARTIAL_SETTING;
 import static org.elasticsearch.xpack.searchablesnapshots.SearchableSnapshots.SNAPSHOT_REPOSITORY_SETTING;
-=======
 import static org.elasticsearch.xpack.searchablesnapshots.SearchableSnapshots.SNAPSHOT_REPOSITORY_NAME_SETTING;
 import static org.elasticsearch.xpack.searchablesnapshots.SearchableSnapshots.SNAPSHOT_REPOSITORY_UUID_SETTING;
->>>>>>> 06c213f2
 import static org.elasticsearch.xpack.searchablesnapshots.SearchableSnapshots.SNAPSHOT_SNAPSHOT_ID_SETTING;
 import static org.elasticsearch.xpack.searchablesnapshots.SearchableSnapshots.SNAPSHOT_SNAPSHOT_NAME_SETTING;
 import static org.elasticsearch.xpack.searchablesnapshots.SearchableSnapshots.SNAPSHOT_UNCACHED_CHUNK_SIZE_SETTING;
@@ -681,11 +678,11 @@
     public void putCachedBlob(String name, long offset, BytesReference content, ActionListener<Void> listener) {
         blobStoreCacheService.putAsync(repository, name, blobStoreCachePath, offset, content, listener);
     }
-
-<<<<<<< HEAD
+    
     public SharedCacheFile getSharedCacheFile(String fileName, long length) {
         return sharedLfuCache.getSharedCacheFile(createCacheKey(fileName), length);
-=======
+    }
+
     private static Repository repositoryByUuid(Map<String, Repository> repositories, String repositoryUuid, String originalName) {
         for (Repository repository : repositories.values()) {
             if (repository.getMetadata().uuid().equals(repositoryUuid)) {
@@ -693,7 +690,6 @@
             }
         }
         throw new RepositoryMissingException("uuid [" + repositoryUuid + "], original name [" + originalName + "]");
->>>>>>> 06c213f2
     }
 
     /**
