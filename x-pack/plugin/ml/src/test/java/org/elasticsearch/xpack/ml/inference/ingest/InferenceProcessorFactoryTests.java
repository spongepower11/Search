--- conflicted
+++ resolved
@@ -191,15 +191,11 @@
         );
         assertThat(
             ex.getMessage(),
-<<<<<<< HEAD
-            equalTo("unrecognized inference configuration type [unknown_type]. Supported types [classification, regression]")
-=======
             equalTo(
                 "unrecognized inference configuration type [unknown_type]."
                     + " Supported types [classification, regression, fill_mask, ner, pass_through, "
                     + "text_classification, text_embedding, zero_shot_classification]"
             )
->>>>>>> 30e15ba8
         );
 
         Map<String, Object> config2 = new HashMap<>() {
