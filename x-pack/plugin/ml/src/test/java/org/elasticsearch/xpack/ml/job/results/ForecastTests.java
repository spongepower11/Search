/*
 * Copyright Elasticsearch B.V. and/or licensed to Elasticsearch B.V. under one
 * or more contributor license agreements. Licensed under the Elastic License;
 * you may not use this file except in compliance with the Elastic License.
 */
package org.elasticsearch.xpack.ml.job.results;

import org.elasticsearch.common.io.stream.Writeable.Reader;
import org.elasticsearch.common.xcontent.XContentParser;
import org.elasticsearch.common.xcontent.json.JsonXContent;
import org.elasticsearch.test.AbstractSerializingTestCase;
import org.elasticsearch.xpack.core.ml.job.results.Forecast;

import java.io.IOException;
import java.util.Date;
import java.util.Objects;

import static org.hamcrest.Matchers.containsString;

public class ForecastTests extends AbstractSerializingTestCase<Forecast> {

    @Override
    protected Forecast createTestInstance() {
        return createTestInstance("ForecastTest");
    }

    public Forecast createTestInstance(String jobId) {
        Forecast forecast =
<<<<<<< HEAD
                new Forecast(jobId, randomAlphaOfLength(20), new Date(randomLongBetween(0, 3000000000000L)),
=======
                new Forecast(jobId, randomAlphaOfLength(20), randomDate(),
>>>>>>> 170d7413
                        randomNonNegativeLong(), randomInt());

        if (randomBoolean()) {
            forecast.setByFieldName(randomAlphaOfLengthBetween(1, 20));
        }
        if (randomBoolean()) {
            forecast.setByFieldValue(randomAlphaOfLengthBetween(1, 20));
        }
        if (randomBoolean()) {
            forecast.setPartitionFieldName(randomAlphaOfLengthBetween(1, 20));
        }
        if (randomBoolean()) {
            forecast.setPartitionFieldValue(randomAlphaOfLengthBetween(1, 20));
        }
        if (randomBoolean()) {
            forecast.setModelFeature(randomAlphaOfLengthBetween(1, 20));
        }
        if (randomBoolean()) {
            forecast.setForecastLower(randomDouble());
        }
        if (randomBoolean()) {
            forecast.setForecastUpper(randomDouble());
        }
        if (randomBoolean()) {
            forecast.setForecastPrediction(randomDouble());
        }

        return forecast;
    }

    @Override
    protected Reader<Forecast> instanceReader() {
        return Forecast::new;
    }

    @Override
    protected Forecast doParseInstance(XContentParser parser) {
        return Forecast.STRICT_PARSER.apply(parser, null);
    }

    public void testId() {
        Forecast forecast = new Forecast("job-foo", "222", new Date(100L), 60L, 2);
        String byFieldValue = null;
        String partitionFieldValue = null;

        int valuesHash = Objects.hash(byFieldValue, partitionFieldValue);
        assertEquals("job-foo_model_forecast_222_100_60_2_" + valuesHash + "_0", forecast.getId());

        int length = 0;
        if (randomBoolean()) {
            byFieldValue = randomAlphaOfLength(10);
            length += byFieldValue.length();
            forecast.setByFieldValue(byFieldValue);
        }
        if (randomBoolean()) {
            partitionFieldValue = randomAlphaOfLength(10);
            length += partitionFieldValue.length();
            forecast.setPartitionFieldValue(partitionFieldValue);
        }

        valuesHash = Objects.hash(byFieldValue, partitionFieldValue);
        assertEquals("job-foo_model_forecast_222_100_60_2_" + valuesHash + "_" + length, forecast.getId());
    }

    public void testStrictParser() throws IOException {
        String json = "{\"job_id\":\"job_1\", \"forecast_id\":\"forecast_1\", \"timestamp\":12354667, \"bucket_span\": 3600," +
                "\"detector_index\":3, \"foo\":\"bar\"}";
        try (XContentParser parser = createParser(JsonXContent.jsonXContent, json)) {
            IllegalArgumentException e = expectThrows(IllegalArgumentException.class,
                    () -> Forecast.STRICT_PARSER.apply(parser, null));

            assertThat(e.getMessage(), containsString("unknown field [foo]"));
        }
    }
}<|MERGE_RESOLUTION|>--- conflicted
+++ resolved
@@ -26,11 +26,7 @@
 
     public Forecast createTestInstance(String jobId) {
         Forecast forecast =
-<<<<<<< HEAD
-                new Forecast(jobId, randomAlphaOfLength(20), new Date(randomLongBetween(0, 3000000000000L)),
-=======
                 new Forecast(jobId, randomAlphaOfLength(20), randomDate(),
->>>>>>> 170d7413
                         randomNonNegativeLong(), randomInt());
 
         if (randomBoolean()) {
