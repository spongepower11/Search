--- conflicted
+++ resolved
@@ -152,11 +152,7 @@
         AutodetectProcess process = mockAutodetectProcessWithOutputStream();
         AutodetectResultProcessor autodetectResultProcessor = mock(AutodetectResultProcessor.class);
         FlushAcknowledgement flushAcknowledgement = mock(FlushAcknowledgement.class);
-<<<<<<< HEAD
-        when(autodetectResultProcessor.waitForFlushAcknowledgement(anyString(), eq(Duration.ofSeconds(1)))).thenReturn(null)
-=======
         when(autodetectResultProcessor.waitForFlushAcknowledgement(nullable(String.class), eq(Duration.ofSeconds(1)))).thenReturn(null)
->>>>>>> 30e15ba8
             .thenReturn(flushAcknowledgement);
         FlushJobParams params = FlushJobParams.builder().build();
 
