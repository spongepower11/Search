/*
 * Copyright Elasticsearch B.V. and/or licensed to Elasticsearch B.V. under one
 * or more contributor license agreements. Licensed under the Elastic License;
 * you may not use this file except in compliance with the Elastic License.
 */

package org.elasticsearch.xpack.ml.action;

import org.elasticsearch.Version;
import org.elasticsearch.cluster.node.DiscoveryNode;
import org.elasticsearch.cluster.node.DiscoveryNodes;
import org.elasticsearch.common.settings.ClusterSettings;
import org.elasticsearch.common.settings.Settings;
import org.elasticsearch.common.transport.TransportAddress;
import org.elasticsearch.common.unit.ByteSizeValue;
import org.elasticsearch.common.util.set.Sets;
import org.elasticsearch.test.ESTestCase;
import org.elasticsearch.xpack.core.ml.dataframe.DataFrameAnalyticsConfig;
import org.elasticsearch.xpack.core.ml.job.config.Job;
import org.elasticsearch.xpack.ml.MachineLearning;

import java.net.InetAddress;
import java.util.Collections;

import static org.elasticsearch.xpack.ml.MachineLearning.MAX_MACHINE_MEMORY_PERCENT;
<<<<<<< HEAD
=======
import static org.elasticsearch.xpack.ml.MachineLearning.USE_AUTO_MACHINE_MEMORY_PERCENT;
>>>>>>> 165e063b
import static org.hamcrest.Matchers.lessThanOrEqualTo;
import static org.hamcrest.Matchers.notNullValue;
import static org.hamcrest.Matchers.nullValue;

public class TransportMlInfoActionTests extends ESTestCase {

    public void testCalculateEffectiveMaxModelMemoryLimit() {

        int mlMemoryPercent = randomIntBetween(5, 90);
        ClusterSettings clusterSettings = new ClusterSettings(
            Settings.builder().put(MAX_MACHINE_MEMORY_PERCENT.getKey(), mlMemoryPercent).build(),
<<<<<<< HEAD
            Collections.singleton(MAX_MACHINE_MEMORY_PERCENT));
=======
            Sets.newHashSet(MAX_MACHINE_MEMORY_PERCENT, USE_AUTO_MACHINE_MEMORY_PERCENT));
>>>>>>> 165e063b
        long highestMlMachineMemory = -1;

        DiscoveryNodes.Builder builder = DiscoveryNodes.builder();
        for (int i = randomIntBetween(1, 10); i > 0; --i) {
            String nodeName = "_node_name" + i;
            String nodeId = "_node_id" + i;
            TransportAddress ta = new TransportAddress(InetAddress.getLoopbackAddress(), 9300 + i);
            if (randomBoolean()) {
                // Not an ML node
                builder.add(new DiscoveryNode(nodeName, nodeId, ta, Collections.emptyMap(), Collections.emptySet(), Version.CURRENT));
            } else {
                // ML node
                long machineMemory = randomLongBetween(2000000000L, 100000000000L);
                highestMlMachineMemory = Math.max(machineMemory, highestMlMachineMemory);
                builder.add(new DiscoveryNode(nodeName, nodeId, ta,
                    Collections.singletonMap(MachineLearning.MACHINE_MEMORY_NODE_ATTR, String.valueOf(machineMemory)),
                    Collections.emptySet(), Version.CURRENT));
            }
        }
        DiscoveryNodes nodes = builder.build();

        ByteSizeValue effectiveMaxModelMemoryLimit = TransportMlInfoAction.calculateEffectiveMaxModelMemoryLimit(clusterSettings, nodes);

        if (highestMlMachineMemory < 0) {
            assertThat(effectiveMaxModelMemoryLimit, nullValue());
        } else {
            assertThat(effectiveMaxModelMemoryLimit, notNullValue());
            assertThat(effectiveMaxModelMemoryLimit.getBytes()
                    + Math.max(Job.PROCESS_MEMORY_OVERHEAD.getBytes(), DataFrameAnalyticsConfig.PROCESS_MEMORY_OVERHEAD.getBytes())
                    + MachineLearning.NATIVE_EXECUTABLE_CODE_OVERHEAD.getBytes(),
                lessThanOrEqualTo(highestMlMachineMemory * mlMemoryPercent / 100));
        }
    }
}<|MERGE_RESOLUTION|>--- conflicted
+++ resolved
@@ -23,10 +23,7 @@
 import java.util.Collections;
 
 import static org.elasticsearch.xpack.ml.MachineLearning.MAX_MACHINE_MEMORY_PERCENT;
-<<<<<<< HEAD
-=======
 import static org.elasticsearch.xpack.ml.MachineLearning.USE_AUTO_MACHINE_MEMORY_PERCENT;
->>>>>>> 165e063b
 import static org.hamcrest.Matchers.lessThanOrEqualTo;
 import static org.hamcrest.Matchers.notNullValue;
 import static org.hamcrest.Matchers.nullValue;
@@ -38,11 +35,7 @@
         int mlMemoryPercent = randomIntBetween(5, 90);
         ClusterSettings clusterSettings = new ClusterSettings(
             Settings.builder().put(MAX_MACHINE_MEMORY_PERCENT.getKey(), mlMemoryPercent).build(),
-<<<<<<< HEAD
-            Collections.singleton(MAX_MACHINE_MEMORY_PERCENT));
-=======
             Sets.newHashSet(MAX_MACHINE_MEMORY_PERCENT, USE_AUTO_MACHINE_MEMORY_PERCENT));
->>>>>>> 165e063b
         long highestMlMachineMemory = -1;
 
         DiscoveryNodes.Builder builder = DiscoveryNodes.builder();
