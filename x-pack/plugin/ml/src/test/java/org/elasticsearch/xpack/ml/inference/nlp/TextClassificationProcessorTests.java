/*
 * Copyright Elasticsearch B.V. and/or licensed to Elasticsearch B.V. under one
 * or more contributor license agreements. Licensed under the Elastic License
 * 2.0; you may not use this file except in compliance with the Elastic License
 * 2.0.
 */

package org.elasticsearch.xpack.ml.inference.nlp;

import org.elasticsearch.common.xcontent.XContentHelper;
import org.elasticsearch.test.ESTestCase;
import org.elasticsearch.xcontent.XContentType;
import org.elasticsearch.xpack.core.ml.inference.results.InferenceResults;
import org.elasticsearch.xpack.core.ml.inference.results.WarningInferenceResults;
import org.elasticsearch.xpack.core.ml.inference.trainedmodel.BertTokenization;
import org.elasticsearch.xpack.core.ml.inference.trainedmodel.TextClassificationConfig;
import org.elasticsearch.xpack.core.ml.inference.trainedmodel.Tokenization;
import org.elasticsearch.xpack.core.ml.inference.trainedmodel.VocabularyConfig;
import org.elasticsearch.xpack.ml.inference.deployment.PyTorchResult;
import org.elasticsearch.xpack.ml.inference.nlp.tokenizers.BertTokenizer;
import org.elasticsearch.xpack.ml.inference.nlp.tokenizers.NlpTokenizer;

import java.io.IOException;
import java.util.Arrays;
import java.util.List;
import java.util.Map;

import static org.hamcrest.Matchers.hasSize;
import static org.hamcrest.Matchers.instanceOf;

public class TextClassificationProcessorTests extends ESTestCase {

    public void testInvalidResult() {
        {
            PyTorchResult torchResult = new PyTorchResult("foo", new double[][][] {}, 0L, null);
            InferenceResults inferenceResults = TextClassificationProcessor.processResult(
                null,
                torchResult,
                randomInt(),
                List.of("a", "b"),
                randomAlphaOfLength(10)
            );
            assertThat(inferenceResults, instanceOf(WarningInferenceResults.class));
            assertEquals("Text classification result has no data", ((WarningInferenceResults) inferenceResults).getWarning());
        }
        {
            PyTorchResult torchResult = new PyTorchResult("foo", new double[][][] { { { 1.0 } } }, 0L, null);
            InferenceResults inferenceResults = TextClassificationProcessor.processResult(
                null,
                torchResult,
                randomInt(),
                List.of("a", "b"),
                randomAlphaOfLength(10)
            );
            assertThat(inferenceResults, instanceOf(WarningInferenceResults.class));
            assertEquals(
                "Expected exactly [2] values in text classification result; got [1]",
                ((WarningInferenceResults) inferenceResults).getWarning()
            );
        }
    }

    @SuppressWarnings("unchecked")
    public void testBuildRequest() throws IOException {
        NlpTokenizer tokenizer = NlpTokenizer.build(
            new Vocabulary(
                Arrays.asList(
                    "Elastic",
                    "##search",
                    "fun",
                    BertTokenizer.CLASS_TOKEN,
                    BertTokenizer.SEPARATOR_TOKEN,
                    BertTokenizer.PAD_TOKEN
                ),
                randomAlphaOfLength(10)
            ),
<<<<<<< HEAD
            new BertTokenization(null, null, 512)
=======
            new BertTokenization(null, null, 512, Tokenization.Truncate.NONE)
>>>>>>> d90fa4eb
        );

        TextClassificationConfig config = new TextClassificationConfig(
            new VocabularyConfig("test-index"),
            null,
            List.of("a", "b"),
            null,
            null
        );

        TextClassificationProcessor processor = new TextClassificationProcessor(tokenizer, config);

        NlpTask.Request request = processor.getRequestBuilder(config)
            .buildRequest(List.of("Elasticsearch fun"), "request1", Tokenization.Truncate.NONE);

        Map<String, Object> jsonDocAsMap = XContentHelper.convertToMap(request.processInput, true, XContentType.JSON).v2();

        assertThat(jsonDocAsMap.keySet(), hasSize(5));
        assertEquals("request1", jsonDocAsMap.get("request_id"));
        assertEquals(Arrays.asList(3, 0, 1, 2, 4), ((List<List<Integer>>) jsonDocAsMap.get("tokens")).get(0));
        assertEquals(Arrays.asList(1, 1, 1, 1, 1), ((List<List<Integer>>) jsonDocAsMap.get("arg_1")).get(0));
    }
}<|MERGE_RESOLUTION|>--- conflicted
+++ resolved
@@ -74,11 +74,7 @@
                 ),
                 randomAlphaOfLength(10)
             ),
-<<<<<<< HEAD
-            new BertTokenization(null, null, 512)
-=======
             new BertTokenization(null, null, 512, Tokenization.Truncate.NONE)
->>>>>>> d90fa4eb
         );
 
         TextClassificationConfig config = new TextClassificationConfig(
