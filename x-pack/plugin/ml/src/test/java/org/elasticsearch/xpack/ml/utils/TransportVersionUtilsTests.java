/*
 * Copyright Elasticsearch B.V. and/or licensed to Elasticsearch B.V. under one
 * or more contributor license agreements. Licensed under the Elastic License
 * 2.0; you may not use this file except in compliance with the Elastic License
 * 2.0.
 */
package org.elasticsearch.xpack.ml.utils;

import org.elasticsearch.TransportVersion;
import org.elasticsearch.cluster.ClusterName;
import org.elasticsearch.cluster.ClusterState;
import org.elasticsearch.cluster.block.ClusterBlocks;
import org.elasticsearch.cluster.version.CompatibilityVersions;
import org.elasticsearch.test.ESTestCase;
import org.elasticsearch.xpack.core.ml.utils.TransportVersionUtils;

import java.util.Map;

import static org.hamcrest.Matchers.equalTo;

public class TransportVersionUtilsTests extends ESTestCase {

    private static final Map<String, CompatibilityVersions> transportVersions = Map.of(
        "Alfredo",
        new CompatibilityVersions(TransportVersion.V_7_0_0),
        "Bertram",
        new CompatibilityVersions(TransportVersion.V_7_0_1),
        "Charles",
<<<<<<< HEAD
        new CompatibilityVersions(TransportVersion.V_8_500_010),
=======
        TransportVersion.V_8_500_020,
>>>>>>> d47abd9f
        "Dominic",
        new CompatibilityVersions(TransportVersion.V_8_0_0)
    );

    private static final ClusterState state = new ClusterState(
        new ClusterName("fred"),
        0L,
        "EC7C0637-1644-43AB-AEAB-D8B7970CAECA",
        null,
        null,
        null,
        transportVersions,
        ClusterBlocks.EMPTY_CLUSTER_BLOCK,
        null,
        false,
        null
    );

    public void testGetMinTransportVersion() {
        assertThat(TransportVersionUtils.getMinTransportVersion(state), equalTo(TransportVersion.V_7_0_0));
    }

    public void testIsMinTransformVersionSameAsCurrent() {
        assertThat(TransportVersionUtils.isMinTransportVersionSameAsCurrent(state), equalTo(false));

        Map<String, CompatibilityVersions> transportVersions1 = Map.of("Eugene", new CompatibilityVersions(TransportVersion.current()));

        ClusterState state1 = new ClusterState(
            new ClusterName("harry"),
            0L,
            "20F833F2-7C48-4522-BA78-6821C9DCD5D8",
            null,
            null,
            null,
            transportVersions1,
            ClusterBlocks.EMPTY_CLUSTER_BLOCK,
            null,
            false,
            null
        );

        assertThat(TransportVersionUtils.isMinTransportVersionSameAsCurrent(state1), equalTo(true));
    }

    public void testIsMinTransportVersionOnOrAfter() {
        assertThat(TransportVersionUtils.isMinTransportVersionOnOrAfter(state, TransportVersion.V_7_0_0), equalTo(true));
        assertThat(TransportVersionUtils.isMinTransportVersionOnOrAfter(state, TransportVersion.V_8_500_020), equalTo(false));
    }
}<|MERGE_RESOLUTION|>--- conflicted
+++ resolved
@@ -26,11 +26,7 @@
         "Bertram",
         new CompatibilityVersions(TransportVersion.V_7_0_1),
         "Charles",
-<<<<<<< HEAD
-        new CompatibilityVersions(TransportVersion.V_8_500_010),
-=======
-        TransportVersion.V_8_500_020,
->>>>>>> d47abd9f
+        new CompatibilityVersions(TransportVersion.V_8_500_020),
         "Dominic",
         new CompatibilityVersions(TransportVersion.V_8_0_0)
     );
