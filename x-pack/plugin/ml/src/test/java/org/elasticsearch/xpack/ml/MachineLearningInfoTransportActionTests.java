/*
 * Copyright Elasticsearch B.V. and/or licensed to Elasticsearch B.V. under one
 * or more contributor license agreements. Licensed under the Elastic License
 * 2.0; you may not use this file except in compliance with the Elastic License
 * 2.0.
 */
package org.elasticsearch.xpack.ml;

import org.elasticsearch.Version;
import org.elasticsearch.action.ActionListener;
import org.elasticsearch.action.admin.cluster.node.stats.NodeStats;
import org.elasticsearch.action.admin.cluster.node.stats.NodesStatsAction;
import org.elasticsearch.action.admin.cluster.node.stats.NodesStatsResponse;
import org.elasticsearch.action.support.ActionFilters;
import org.elasticsearch.action.support.PlainActionFuture;
import org.elasticsearch.client.Client;
import org.elasticsearch.cluster.ClusterName;
import org.elasticsearch.cluster.ClusterState;
import org.elasticsearch.cluster.metadata.IndexNameExpressionResolver;
import org.elasticsearch.cluster.metadata.Metadata;
import org.elasticsearch.cluster.node.DiscoveryNode;
import org.elasticsearch.cluster.node.DiscoveryNodeRole;
import org.elasticsearch.cluster.node.DiscoveryNodes;
import org.elasticsearch.cluster.service.ClusterService;
import org.elasticsearch.common.io.stream.BytesStreamOutput;
import org.elasticsearch.common.settings.Settings;
import org.elasticsearch.common.transport.TransportAddress;
<<<<<<< HEAD
=======
import org.elasticsearch.common.unit.ByteSizeValue;
>>>>>>> d90fa4eb
import org.elasticsearch.core.Nullable;
import org.elasticsearch.env.Environment;
import org.elasticsearch.env.TestEnvironment;
import org.elasticsearch.ingest.IngestStats;
import org.elasticsearch.license.MockLicenseState;
import org.elasticsearch.test.ESTestCase;
import org.elasticsearch.threadpool.TestThreadPool;
import org.elasticsearch.threadpool.ThreadPool;
import org.elasticsearch.transport.TransportService;
import org.elasticsearch.xcontent.ToXContent;
import org.elasticsearch.xcontent.XContentBuilder;
import org.elasticsearch.xcontent.XContentFactory;
import org.elasticsearch.xpack.core.XPackFeatureSet;
import org.elasticsearch.xpack.core.XPackField;
import org.elasticsearch.xpack.core.action.XPackUsageFeatureResponse;
import org.elasticsearch.xpack.core.action.util.QueryPage;
import org.elasticsearch.xpack.core.ml.MachineLearningFeatureSetUsage;
import org.elasticsearch.xpack.core.ml.MachineLearningField;
import org.elasticsearch.xpack.core.ml.action.GetDataFrameAnalyticsAction;
import org.elasticsearch.xpack.core.ml.action.GetDataFrameAnalyticsStatsAction;
import org.elasticsearch.xpack.core.ml.action.GetDatafeedsStatsAction;
import org.elasticsearch.xpack.core.ml.action.GetDeploymentStatsAction;
import org.elasticsearch.xpack.core.ml.action.GetJobsStatsAction;
import org.elasticsearch.xpack.core.ml.action.GetTrainedModelsAction;
import org.elasticsearch.xpack.core.ml.datafeed.DatafeedConfig;
import org.elasticsearch.xpack.core.ml.datafeed.DatafeedState;
import org.elasticsearch.xpack.core.ml.dataframe.DataFrameAnalyticsConfig;
import org.elasticsearch.xpack.core.ml.dataframe.DataFrameAnalyticsConfigTests;
import org.elasticsearch.xpack.core.ml.dataframe.DataFrameAnalyticsState;
import org.elasticsearch.xpack.core.ml.dataframe.stats.common.MemoryUsage;
import org.elasticsearch.xpack.core.ml.inference.TrainedModelConfig;
import org.elasticsearch.xpack.core.ml.inference.TrainedModelConfigTests;
import org.elasticsearch.xpack.core.ml.inference.allocation.AllocationState;
import org.elasticsearch.xpack.core.ml.inference.allocation.AllocationStatus;
import org.elasticsearch.xpack.core.ml.inference.trainedmodel.ClassificationConfig;
import org.elasticsearch.xpack.core.ml.inference.trainedmodel.NerConfig;
import org.elasticsearch.xpack.core.ml.inference.trainedmodel.RegressionConfig;
import org.elasticsearch.xpack.core.ml.job.config.AnalysisConfig;
import org.elasticsearch.xpack.core.ml.job.config.DataDescription;
import org.elasticsearch.xpack.core.ml.job.config.Detector;
import org.elasticsearch.xpack.core.ml.job.config.Job;
import org.elasticsearch.xpack.core.ml.job.config.JobState;
import org.elasticsearch.xpack.core.ml.job.process.autodetect.state.ModelSizeStats;
import org.elasticsearch.xpack.core.ml.stats.ForecastStats;
import org.elasticsearch.xpack.core.ml.stats.ForecastStatsTests;
import org.elasticsearch.xpack.core.watcher.support.xcontent.XContentSource;
import org.elasticsearch.xpack.ml.inference.ingest.InferenceProcessor;
import org.elasticsearch.xpack.ml.job.JobManager;
import org.elasticsearch.xpack.ml.job.JobManagerHolder;
import org.junit.After;
import org.junit.Before;

import java.time.Instant;
import java.util.Arrays;
import java.util.Collections;
import java.util.Date;
import java.util.HashMap;
import java.util.HashSet;
import java.util.List;
import java.util.Map;
import java.util.Set;
import java.util.stream.Collectors;
import java.util.stream.IntStream;

import static org.hamcrest.Matchers.closeTo;
import static org.hamcrest.Matchers.equalTo;
import static org.hamcrest.Matchers.notNullValue;
import static org.hamcrest.Matchers.nullValue;
import static org.hamcrest.core.Is.is;
import static org.mockito.ArgumentMatchers.any;
import static org.mockito.ArgumentMatchers.eq;
import static org.mockito.ArgumentMatchers.same;
import static org.mockito.Mockito.doAnswer;
import static org.mockito.Mockito.mock;
import static org.mockito.Mockito.when;

public class MachineLearningInfoTransportActionTests extends ESTestCase {

    private Settings commonSettings;
    private ClusterService clusterService;
    private Client client;
    private JobManager jobManager;
    private JobManagerHolder jobManagerHolder;
    private MockLicenseState licenseState;

    @Before
    public void init() {
        ThreadPool threadpool = new TestThreadPool("test");
        commonSettings = Settings.builder()
            .put(Environment.PATH_HOME_SETTING.getKey(), createTempDir().toAbsolutePath())
            .put(MachineLearningField.AUTODETECT_PROCESS.getKey(), false)
            .build();
        clusterService = mock(ClusterService.class);
        client = mock(Client.class);
        when(client.threadPool()).thenReturn(threadpool);
        jobManager = mock(JobManager.class);
        jobManagerHolder = new JobManagerHolder(jobManager);
        licenseState = mock(MockLicenseState.class);
        ClusterState clusterState = new ClusterState.Builder(ClusterState.EMPTY_STATE).build();
        when(clusterService.state()).thenReturn(clusterState);
        givenJobs(Collections.emptyList(), Collections.emptyList());
        givenDatafeeds(Collections.emptyList());
        givenDataFrameAnalytics(Collections.emptyList(), Collections.emptyList());
        givenProcessorStats(Collections.emptyList());
        givenTrainedModels(Collections.emptyList());
        givenDeploymentStats(new GetDeploymentStatsAction.Response(List.of(), List.of(), List.of(), 0L));
    }

    @After
    public void close() {
        client.threadPool().shutdown();
    }

    private MachineLearningUsageTransportAction newUsageAction(Settings settings) {
        return new MachineLearningUsageTransportAction(
            mock(TransportService.class),
            clusterService,
            null,
            mock(ActionFilters.class),
            mock(IndexNameExpressionResolver.class),
            TestEnvironment.newEnvironment(settings),
            client,
            licenseState,
            jobManagerHolder
        );
    }

    public void testAvailable() throws Exception {
        MachineLearningInfoTransportAction featureSet = new MachineLearningInfoTransportAction(
            mock(TransportService.class),
            mock(ActionFilters.class),
            commonSettings,
            licenseState
        );
        boolean available = randomBoolean();
        when(licenseState.isAllowed(MachineLearningField.ML_API_FEATURE)).thenReturn(available);
        assertThat(featureSet.available(), is(available));
        var usageAction = newUsageAction(commonSettings);
        PlainActionFuture<XPackUsageFeatureResponse> future = new PlainActionFuture<>();
        usageAction.masterOperation(null, null, ClusterState.EMPTY_STATE, future);
        XPackFeatureSet.Usage usage = future.get().getUsage();
        assertThat(usage.available(), is(available));

        BytesStreamOutput out = new BytesStreamOutput();
        usage.writeTo(out);
        XPackFeatureSet.Usage serializedUsage = new MachineLearningFeatureSetUsage(out.bytes().streamInput());
        assertThat(serializedUsage.available(), is(available));
    }

    public void testEnabled() throws Exception {
        boolean useDefault = randomBoolean();
        boolean enabled = true;
        Settings.Builder settings = Settings.builder().put(commonSettings);
        if (useDefault == false) {
            enabled = randomBoolean();
            settings.put("xpack.ml.enabled", enabled);
        }
        boolean expected = enabled || useDefault;
        MachineLearningInfoTransportAction featureSet = new MachineLearningInfoTransportAction(
            mock(TransportService.class),
            mock(ActionFilters.class),
            settings.build(),
            licenseState
        );
        assertThat(featureSet.enabled(), is(expected));
        var usageAction = newUsageAction(settings.build());
        PlainActionFuture<XPackUsageFeatureResponse> future = new PlainActionFuture<>();
        usageAction.masterOperation(null, null, ClusterState.EMPTY_STATE, future);
        XPackFeatureSet.Usage usage = future.get().getUsage();
        assertThat(usage.enabled(), is(expected));

        BytesStreamOutput out = new BytesStreamOutput();
        usage.writeTo(out);
        XPackFeatureSet.Usage serializedUsage = new MachineLearningFeatureSetUsage(out.bytes().streamInput());
        assertThat(serializedUsage.enabled(), is(expected));
    }

    public void testUsage() throws Exception {
        when(licenseState.isAllowed(MachineLearningField.ML_API_FEATURE)).thenReturn(true);
        Settings.Builder settings = Settings.builder().put(commonSettings);
        settings.put("xpack.ml.enabled", true);

        Job opened1 = buildJob(
            "opened1",
            Collections.singletonList(buildMinDetector("foo")),
            Collections.singletonMap("created_by", randomFrom("a-cool-module", "a_cool_module", "a cool module"))
        );
        GetJobsStatsAction.Response.JobStats opened1JobStats = buildJobStats("opened1", JobState.OPENED, 100L, 3L);
        Job opened2 = buildJob("opened2", Arrays.asList(buildMinDetector("foo"), buildMinDetector("bar")));
        GetJobsStatsAction.Response.JobStats opened2JobStats = buildJobStats("opened2", JobState.OPENED, 200L, 8L);
        Job closed1 = buildJob("closed1", Arrays.asList(buildMinDetector("foo"), buildMinDetector("bar"), buildMinDetector("foobar")));
        GetJobsStatsAction.Response.JobStats closed1JobStats = buildJobStats("closed1", JobState.CLOSED, 300L, 0);
        givenJobs(Arrays.asList(opened1, opened2, closed1), Arrays.asList(opened1JobStats, opened2JobStats, closed1JobStats));

        givenDatafeeds(
            Arrays.asList(
                buildDatafeedStats(DatafeedState.STARTED),
                buildDatafeedStats(DatafeedState.STARTED),
                buildDatafeedStats(DatafeedState.STOPPED)
            )
        );

        DataFrameAnalyticsConfig dfa1 = DataFrameAnalyticsConfigTests.createRandom("dfa_1");
        DataFrameAnalyticsConfig dfa2 = DataFrameAnalyticsConfigTests.createRandom("dfa_2");
        DataFrameAnalyticsConfig dfa3 = DataFrameAnalyticsConfigTests.createRandom("dfa_3");

        List<DataFrameAnalyticsConfig> dataFrameAnalytics = Arrays.asList(dfa1, dfa2, dfa3);
        givenDataFrameAnalytics(
            dataFrameAnalytics,
            Arrays.asList(
                buildDataFrameAnalyticsStats(dfa1.getId(), DataFrameAnalyticsState.STOPPED, null),
                buildDataFrameAnalyticsStats(dfa2.getId(), DataFrameAnalyticsState.STOPPED, 100L),
                buildDataFrameAnalyticsStats(dfa3.getId(), DataFrameAnalyticsState.STARTED, 200L)
            )
        );

        Map<String, Integer> expectedDfaCountByAnalysis = new HashMap<>();
        dataFrameAnalytics.forEach(dfa -> {
            String analysisName = dfa.getAnalysis().getWriteableName();
            Integer analysisCount = expectedDfaCountByAnalysis.computeIfAbsent(analysisName, c -> 0);
            expectedDfaCountByAnalysis.put(analysisName, ++analysisCount);
        });

        givenProcessorStats(
            Arrays.asList(
                buildNodeStats(
                    Arrays.asList("pipeline1", "pipeline2", "pipeline3"),
                    Arrays.asList(
                        Arrays.asList(
                            new IngestStats.ProcessorStat(
                                InferenceProcessor.TYPE,
                                InferenceProcessor.TYPE,
                                new IngestStats.Stats(10, 1, 0, 0)
                            ),
                            new IngestStats.ProcessorStat("grok", "grok", new IngestStats.Stats(10, 1, 0, 0)),
                            new IngestStats.ProcessorStat(
                                InferenceProcessor.TYPE,
                                InferenceProcessor.TYPE,
                                new IngestStats.Stats(100, 10, 0, 1)
                            )
                        ),
                        Arrays.asList(
                            new IngestStats.ProcessorStat(
                                InferenceProcessor.TYPE,
                                InferenceProcessor.TYPE,
                                new IngestStats.Stats(5, 1, 0, 0)
                            ),
                            new IngestStats.ProcessorStat("grok", "grok", new IngestStats.Stats(10, 1, 0, 0))
                        ),
                        Arrays.asList(new IngestStats.ProcessorStat("grok", "grok", new IngestStats.Stats(10, 1, 0, 0)))
                    )
                ),
                buildNodeStats(
                    Arrays.asList("pipeline1", "pipeline2", "pipeline3"),
                    Arrays.asList(
                        Arrays.asList(
                            new IngestStats.ProcessorStat(
                                InferenceProcessor.TYPE,
                                InferenceProcessor.TYPE,
                                new IngestStats.Stats(0, 0, 0, 0)
                            ),
                            new IngestStats.ProcessorStat("grok", "grok", new IngestStats.Stats(0, 0, 0, 0)),
                            new IngestStats.ProcessorStat(
                                InferenceProcessor.TYPE,
                                InferenceProcessor.TYPE,
                                new IngestStats.Stats(10, 1, 0, 0)
                            )
                        ),
                        Arrays.asList(
                            new IngestStats.ProcessorStat(
                                InferenceProcessor.TYPE,
                                InferenceProcessor.TYPE,
                                new IngestStats.Stats(5, 1, 0, 0)
                            ),
                            new IngestStats.ProcessorStat("grok", "grok", new IngestStats.Stats(10, 1, 0, 0))
                        ),
                        Arrays.asList(new IngestStats.ProcessorStat("grok", "grok", new IngestStats.Stats(10, 1, 0, 0)))
                    )
                )
            )
        );

        TrainedModelConfig trainedModel1 = TrainedModelConfigTests.createTestInstance("model_1")
            .setEstimatedHeapMemory(100)
            .setEstimatedOperations(200)
            .setMetadata(Collections.singletonMap("analytics_config", "anything"))
            .setInferenceConfig(ClassificationConfig.EMPTY_PARAMS)
            .build();
        TrainedModelConfig trainedModel2 = TrainedModelConfigTests.createTestInstance("model_2")
            .setEstimatedHeapMemory(200)
            .setEstimatedOperations(400)
            .setMetadata(Collections.singletonMap("analytics_config", "anything"))
            .setInferenceConfig(RegressionConfig.EMPTY_PARAMS)
            .build();
        TrainedModelConfig trainedModel3 = TrainedModelConfigTests.createTestInstance("model_3")
            .setEstimatedHeapMemory(300)
            .setEstimatedOperations(600)
            .setInferenceConfig(new NerConfig(null, null, null, null))
            .build();
        TrainedModelConfig trainedModel4 = TrainedModelConfigTests.createTestInstance("model_4")
            .setTags(Collections.singletonList("prepackaged"))
            .setEstimatedHeapMemory(1000)
            .setEstimatedOperations(2000)
            .build();
        givenTrainedModels(Arrays.asList(trainedModel1, trainedModel2, trainedModel3, trainedModel4));

        Map<String, Integer> trainedModelsCountByAnalysis = Map.of("classification", 1, "regression", 1, "ner", 1);

        givenDeploymentStats(
            new GetDeploymentStatsAction.Response(
                List.of(),
                List.of(),
                List.of(
                    new GetDeploymentStatsAction.Response.AllocationStats(
                        "model_3",
                        ByteSizeValue.ofMb(100),
                        null,
                        null,
                        null,
                        Instant.now(),
                        List.of()
                    ).setState(AllocationState.STOPPING),
                    new GetDeploymentStatsAction.Response.AllocationStats(
                        "model_4",
                        ByteSizeValue.ofMb(200),
                        2,
                        2,
                        1000,
                        Instant.now(),
                        List.of(
                            GetDeploymentStatsAction.Response.AllocationStats.NodeStats.forStartedState(
                                new DiscoveryNode("foo", new TransportAddress(TransportAddress.META_ADDRESS, 2), Version.CURRENT),
                                5,
                                42.0,
                                0,
                                Instant.now(),
                                Instant.now()
                            ),
                            GetDeploymentStatsAction.Response.AllocationStats.NodeStats.forStartedState(
                                new DiscoveryNode("bar", new TransportAddress(TransportAddress.META_ADDRESS, 3), Version.CURRENT),
                                4,
                                50.0,
                                0,
                                Instant.now(),
                                Instant.now()
                            )
                        )
                    ).setState(AllocationState.STARTED).setAllocationStatus(new AllocationStatus(2, 2))
                ),
                2
            )
        );

        var usageAction = newUsageAction(settings.build());
        PlainActionFuture<XPackUsageFeatureResponse> future = new PlainActionFuture<>();
        usageAction.masterOperation(null, null, ClusterState.EMPTY_STATE, future);
        XPackFeatureSet.Usage mlUsage = future.get().getUsage();

        BytesStreamOutput out = new BytesStreamOutput();
        mlUsage.writeTo(out);
        XPackFeatureSet.Usage serializedUsage = new MachineLearningFeatureSetUsage(out.bytes().streamInput());

        for (XPackFeatureSet.Usage usage : Arrays.asList(mlUsage, serializedUsage)) {
            assertThat(usage, is(notNullValue()));
            assertThat(usage.name(), is(XPackField.MACHINE_LEARNING));
            assertThat(usage.enabled(), is(true));
            assertThat(usage.available(), is(true));
            XContentSource source;
            try (XContentBuilder builder = XContentFactory.jsonBuilder()) {
                usage.toXContent(builder, ToXContent.EMPTY_PARAMS);
                source = new XContentSource(builder);
            }

            assertThat(source.getValue("jobs._all.count"), equalTo(3));
            assertThat(source.getValue("jobs._all.detectors.min"), equalTo(1.0));
            assertThat(source.getValue("jobs._all.detectors.max"), equalTo(3.0));
            assertThat(source.getValue("jobs._all.detectors.total"), equalTo(6.0));
            assertThat(source.getValue("jobs._all.detectors.avg"), equalTo(2.0));
            assertThat(source.getValue("jobs._all.model_size.min"), equalTo(100.0));
            assertThat(source.getValue("jobs._all.model_size.max"), equalTo(300.0));
            assertThat(source.getValue("jobs._all.model_size.total"), equalTo(600.0));
            assertThat(source.getValue("jobs._all.model_size.avg"), equalTo(200.0));
            assertThat(source.getValue("jobs._all.created_by.a_cool_module"), equalTo(1));
            assertThat(source.getValue("jobs._all.created_by.unknown"), equalTo(2));

            assertThat(source.getValue("jobs.opened.count"), equalTo(2));
            assertThat(source.getValue("jobs.opened.detectors.min"), equalTo(1.0));
            assertThat(source.getValue("jobs.opened.detectors.max"), equalTo(2.0));
            assertThat(source.getValue("jobs.opened.detectors.total"), equalTo(3.0));
            assertThat(source.getValue("jobs.opened.detectors.avg"), equalTo(1.5));
            assertThat(source.getValue("jobs.opened.model_size.min"), equalTo(100.0));
            assertThat(source.getValue("jobs.opened.model_size.max"), equalTo(200.0));
            assertThat(source.getValue("jobs.opened.model_size.total"), equalTo(300.0));
            assertThat(source.getValue("jobs.opened.model_size.avg"), equalTo(150.0));
            assertThat(source.getValue("jobs.opened.created_by.a_cool_module"), equalTo(1));
            assertThat(source.getValue("jobs.opened.created_by.unknown"), equalTo(1));

            assertThat(source.getValue("jobs.closed.count"), equalTo(1));
            assertThat(source.getValue("jobs.closed.detectors.min"), equalTo(3.0));
            assertThat(source.getValue("jobs.closed.detectors.max"), equalTo(3.0));
            assertThat(source.getValue("jobs.closed.detectors.total"), equalTo(3.0));
            assertThat(source.getValue("jobs.closed.detectors.avg"), equalTo(3.0));
            assertThat(source.getValue("jobs.closed.model_size.min"), equalTo(300.0));
            assertThat(source.getValue("jobs.closed.model_size.max"), equalTo(300.0));
            assertThat(source.getValue("jobs.closed.model_size.total"), equalTo(300.0));
            assertThat(source.getValue("jobs.closed.model_size.avg"), equalTo(300.0));
            assertThat(source.getValue("jobs.closed.created_by.a_cool_module"), is(nullValue()));
            assertThat(source.getValue("jobs.closed.created_by.unknown"), equalTo(1));

            assertThat(source.getValue("jobs.opening"), is(nullValue()));
            assertThat(source.getValue("jobs.closing"), is(nullValue()));
            assertThat(source.getValue("jobs.failed"), is(nullValue()));

            assertThat(source.getValue("datafeeds._all.count"), equalTo(3));
            assertThat(source.getValue("datafeeds.started.count"), equalTo(2));
            assertThat(source.getValue("datafeeds.stopped.count"), equalTo(1));

            assertThat(source.getValue("data_frame_analytics_jobs._all.count"), equalTo(3));
            assertThat(source.getValue("data_frame_analytics_jobs.started.count"), equalTo(1));
            assertThat(source.getValue("data_frame_analytics_jobs.stopped.count"), equalTo(2));
            assertThat(source.getValue("data_frame_analytics_jobs.analysis_counts"), equalTo(expectedDfaCountByAnalysis));
            assertThat(source.getValue("data_frame_analytics_jobs.memory_usage.peak_usage_bytes.min"), equalTo(100.0));
            assertThat(source.getValue("data_frame_analytics_jobs.memory_usage.peak_usage_bytes.max"), equalTo(200.0));
            assertThat(source.getValue("data_frame_analytics_jobs.memory_usage.peak_usage_bytes.total"), equalTo(300.0));
            assertThat(source.getValue("data_frame_analytics_jobs.memory_usage.peak_usage_bytes.avg"), equalTo(150.0));

            assertThat(source.getValue("jobs._all.forecasts.total"), equalTo(11));
            assertThat(source.getValue("jobs._all.forecasts.forecasted_jobs"), equalTo(2));

            assertThat(source.getValue("jobs.closed.forecasts.total"), equalTo(0));
            assertThat(source.getValue("jobs.closed.forecasts.forecasted_jobs"), equalTo(0));

            assertThat(source.getValue("jobs.opened.forecasts.total"), equalTo(11));
            assertThat(source.getValue("jobs.opened.forecasts.forecasted_jobs"), equalTo(2));

            assertThat(source.getValue("inference.trained_models._all.count"), equalTo(4));
            assertThat(source.getValue("inference.trained_models.estimated_heap_memory_usage_bytes.min"), equalTo(100.0));
            assertThat(source.getValue("inference.trained_models.estimated_heap_memory_usage_bytes.max"), equalTo(300.0));
            assertThat(source.getValue("inference.trained_models.estimated_heap_memory_usage_bytes.total"), equalTo(600.0));
            assertThat(source.getValue("inference.trained_models.estimated_heap_memory_usage_bytes.avg"), equalTo(200.0));
            assertThat(source.getValue("inference.trained_models.estimated_operations.min"), equalTo(200.0));
            assertThat(source.getValue("inference.trained_models.estimated_operations.max"), equalTo(600.0));
            assertThat(source.getValue("inference.trained_models.estimated_operations.total"), equalTo(1200.0));
            assertThat(source.getValue("inference.trained_models.estimated_operations.avg"), equalTo(400.0));
            assertThat(source.getValue("inference.trained_models.count.total"), equalTo(4));
<<<<<<< HEAD
            assertThat(
                source.getValue("inference.trained_models.count.classification"),
                equalTo(trainedModelsCountByAnalysis.get("classification"))
            );
            assertThat(
                source.getValue("inference.trained_models.count.regression"),
                equalTo(trainedModelsCountByAnalysis.get("regression"))
=======
            trainedModelsCountByAnalysis.forEach(
                (name, count) -> assertThat(source.getValue("inference.trained_models.count." + name), equalTo(count))
>>>>>>> d90fa4eb
            );
            assertThat(source.getValue("inference.trained_models.count.prepackaged"), equalTo(1));
            assertThat(source.getValue("inference.trained_models.count.other"), equalTo(1));

            assertThat(source.getValue("inference.ingest_processors._all.pipelines.count"), equalTo(2));
            assertThat(source.getValue("inference.ingest_processors._all.num_docs_processed.sum"), equalTo(130));
            assertThat(source.getValue("inference.ingest_processors._all.num_docs_processed.min"), equalTo(0));
            assertThat(source.getValue("inference.ingest_processors._all.num_docs_processed.max"), equalTo(100));
            assertThat(source.getValue("inference.ingest_processors._all.time_ms.sum"), equalTo(14));
            assertThat(source.getValue("inference.ingest_processors._all.time_ms.min"), equalTo(0));
            assertThat(source.getValue("inference.ingest_processors._all.time_ms.max"), equalTo(10));
            assertThat(source.getValue("inference.ingest_processors._all.num_failures.sum"), equalTo(1));
            assertThat(source.getValue("inference.ingest_processors._all.num_failures.min"), equalTo(0));
            assertThat(source.getValue("inference.ingest_processors._all.num_failures.max"), equalTo(1));
            assertThat(source.getValue("inference.deployments.count"), equalTo(2));
            assertThat(source.getValue("inference.deployments.inference_counts.total"), equalTo(9.0));
            assertThat(source.getValue("inference.deployments.inference_counts.min"), equalTo(4.0));
            assertThat(source.getValue("inference.deployments.inference_counts.total"), equalTo(9.0));
            assertThat(source.getValue("inference.deployments.inference_counts.max"), equalTo(5.0));
            assertThat(source.getValue("inference.deployments.inference_counts.avg"), equalTo(4.5));
            assertThat(source.getValue("inference.deployments.model_sizes_bytes.total"), equalTo(3.145728E8));
            assertThat(source.getValue("inference.deployments.model_sizes_bytes.min"), equalTo(1.048576E8));
            assertThat(source.getValue("inference.deployments.model_sizes_bytes.max"), equalTo(2.097152E8));
            assertThat(source.getValue("inference.deployments.model_sizes_bytes.avg"), equalTo(1.572864E8));
            assertThat(source.getValue("inference.deployments.time_ms.avg"), closeTo(45.55555555555556, 1e-10));
        }
    }

    public void testUsageWithOrphanedTask() throws Exception {
        when(licenseState.isAllowed(MachineLearningField.ML_API_FEATURE)).thenReturn(true);
        Settings.Builder settings = Settings.builder().put(commonSettings);
        settings.put("xpack.ml.enabled", true);

        Job opened1 = buildJob(
            "opened1",
            Collections.singletonList(buildMinDetector("foo")),
            Collections.singletonMap("created_by", randomFrom("a-cool-module", "a_cool_module", "a cool module"))
        );
        GetJobsStatsAction.Response.JobStats opened1JobStats = buildJobStats("opened1", JobState.OPENED, 100L, 3L);
        // NB: we have JobStats but no Job for "opened2"
        GetJobsStatsAction.Response.JobStats opened2JobStats = buildJobStats("opened2", JobState.OPENED, 200L, 8L);
        Job closed1 = buildJob("closed1", Arrays.asList(buildMinDetector("foo"), buildMinDetector("bar"), buildMinDetector("foobar")));
        GetJobsStatsAction.Response.JobStats closed1JobStats = buildJobStats("closed1", JobState.CLOSED, 300L, 0);
        givenJobs(Arrays.asList(opened1, closed1), Arrays.asList(opened1JobStats, opened2JobStats, closed1JobStats));

        var usageAction = newUsageAction(settings.build());
        PlainActionFuture<XPackUsageFeatureResponse> future = new PlainActionFuture<>();
        usageAction.masterOperation(null, null, ClusterState.EMPTY_STATE, future);
        XPackFeatureSet.Usage usage = future.get().getUsage();

        XContentSource source;
        try (XContentBuilder builder = XContentFactory.jsonBuilder()) {
            usage.toXContent(builder, ToXContent.EMPTY_PARAMS);
            source = new XContentSource(builder);
        }

        // The orphaned job should be excluded from the usage info
        assertThat(source.getValue("jobs._all.count"), equalTo(2));
        assertThat(source.getValue("jobs._all.detectors.min"), equalTo(1.0));
        assertThat(source.getValue("jobs._all.detectors.max"), equalTo(3.0));
        assertThat(source.getValue("jobs._all.detectors.total"), equalTo(4.0));
        assertThat(source.getValue("jobs._all.detectors.avg"), equalTo(2.0));
        assertThat(source.getValue("jobs._all.model_size.min"), equalTo(100.0));
        assertThat(source.getValue("jobs._all.model_size.max"), equalTo(300.0));
        assertThat(source.getValue("jobs._all.model_size.total"), equalTo(400.0));
        assertThat(source.getValue("jobs._all.model_size.avg"), equalTo(200.0));
        assertThat(source.getValue("jobs._all.created_by.a_cool_module"), equalTo(1));
        assertThat(source.getValue("jobs._all.created_by.unknown"), equalTo(1));
    }

    public void testUsageDisabledML() throws Exception {
        when(licenseState.isAllowed(MachineLearningField.ML_API_FEATURE)).thenReturn(true);
        Settings.Builder settings = Settings.builder().put(commonSettings);
        settings.put("xpack.ml.enabled", false);

        var usageAction = newUsageAction(settings.build());
        PlainActionFuture<XPackUsageFeatureResponse> future = new PlainActionFuture<>();
        usageAction.masterOperation(null, null, ClusterState.EMPTY_STATE, future);
        XPackFeatureSet.Usage mlUsage = future.get().getUsage();
        BytesStreamOutput out = new BytesStreamOutput();
        mlUsage.writeTo(out);
        XPackFeatureSet.Usage serializedUsage = new MachineLearningFeatureSetUsage(out.bytes().streamInput());

        for (XPackFeatureSet.Usage usage : Arrays.asList(mlUsage, serializedUsage)) {
            assertThat(usage, is(notNullValue()));
            assertThat(usage.name(), is(XPackField.MACHINE_LEARNING));
            assertThat(usage.enabled(), is(false));
        }
    }

    public void testNodeCount() throws Exception {
        when(licenseState.isAllowed(MachineLearningField.ML_API_FEATURE)).thenReturn(true);
        int nodeCount = randomIntBetween(1, 3);
        ClusterState clusterState = givenNodeCount(nodeCount);
        Settings.Builder settings = Settings.builder().put(commonSettings);
        settings.put("xpack.ml.enabled", true);

        var usageAction = newUsageAction(settings.build());
        PlainActionFuture<XPackUsageFeatureResponse> future = new PlainActionFuture<>();
        usageAction.masterOperation(null, null, clusterState, future);
        XPackFeatureSet.Usage usage = future.get().getUsage();

        assertThat(usage.available(), is(true));
        assertThat(usage.enabled(), is(true));

        BytesStreamOutput out = new BytesStreamOutput();
        usage.writeTo(out);
        XPackFeatureSet.Usage serializedUsage = new MachineLearningFeatureSetUsage(out.bytes().streamInput());

        XContentSource source;
        try (XContentBuilder builder = XContentFactory.jsonBuilder()) {
            serializedUsage.toXContent(builder, ToXContent.EMPTY_PARAMS);
            source = new XContentSource(builder);
        }
        assertThat(source.getValue("node_count"), equalTo(nodeCount));
    }

    public void testUsageGivenMlMetadataNotInstalled() throws Exception {
        when(licenseState.isAllowed(MachineLearningField.ML_API_FEATURE)).thenReturn(true);
        Settings.Builder settings = Settings.builder().put(commonSettings);
        settings.put("xpack.ml.enabled", true);
        when(clusterService.state()).thenReturn(ClusterState.EMPTY_STATE);

        var usageAction = newUsageAction(settings.build());
        PlainActionFuture<XPackUsageFeatureResponse> future = new PlainActionFuture<>();
        usageAction.masterOperation(null, null, ClusterState.EMPTY_STATE, future);
        XPackFeatureSet.Usage usage = future.get().getUsage();

        assertThat(usage.available(), is(true));
        assertThat(usage.enabled(), is(true));

        XContentSource source;
        try (XContentBuilder builder = XContentFactory.jsonBuilder()) {
            usage.toXContent(builder, ToXContent.EMPTY_PARAMS);
            source = new XContentSource(builder);
        }

        assertThat(source.getValue("jobs._all.count"), equalTo(0));
        assertThat(source.getValue("jobs._all.detectors.min"), equalTo(0.0));
        assertThat(source.getValue("jobs._all.detectors.max"), equalTo(0.0));
        assertThat(source.getValue("jobs._all.detectors.total"), equalTo(0.0));
        assertThat(source.getValue("jobs._all.detectors.avg"), equalTo(0.0));
        assertThat(source.getValue("jobs._all.model_size.min"), equalTo(0.0));
        assertThat(source.getValue("jobs._all.model_size.max"), equalTo(0.0));
        assertThat(source.getValue("jobs._all.model_size.total"), equalTo(0.0));
        assertThat(source.getValue("jobs._all.model_size.avg"), equalTo(0.0));

        assertThat(source.getValue("jobs.opening"), is(nullValue()));
        assertThat(source.getValue("jobs.opened"), is(nullValue()));
        assertThat(source.getValue("jobs.closing"), is(nullValue()));
        assertThat(source.getValue("jobs.closed"), is(nullValue()));
        assertThat(source.getValue("jobs.failed"), is(nullValue()));

        assertThat(source.getValue("datafeeds._all.count"), equalTo(0));

        assertThat(source.getValue("datafeeds.started"), is(nullValue()));
        assertThat(source.getValue("datafeeds.stopped"), is(nullValue()));
    }

    private void givenJobs(List<Job> jobs, List<GetJobsStatsAction.Response.JobStats> jobsStats) {
        doAnswer(invocationOnMock -> {
            @SuppressWarnings("unchecked")
            ActionListener<QueryPage<Job>> jobListener = (ActionListener<QueryPage<Job>>) invocationOnMock.getArguments()[2];
            jobListener.onResponse(new QueryPage<>(jobs, jobs.size(), Job.RESULTS_FIELD));
            return Void.TYPE;
        }).when(jobManager).expandJobs(eq(Metadata.ALL), eq(true), any());

        doAnswer(invocationOnMock -> {
            @SuppressWarnings("unchecked")
            ActionListener<GetJobsStatsAction.Response> listener = (ActionListener<GetJobsStatsAction.Response>) invocationOnMock
                .getArguments()[2];
            listener.onResponse(new GetJobsStatsAction.Response(new QueryPage<>(jobsStats, jobsStats.size(), Job.RESULTS_FIELD)));
            return Void.TYPE;
        }).when(client).execute(same(GetJobsStatsAction.INSTANCE), any(), any());
    }

    private ClusterState givenNodeCount(int nodeCount) {
        DiscoveryNodes.Builder nodesBuilder = DiscoveryNodes.builder();
        for (int i = 0; i < nodeCount; i++) {
<<<<<<< HEAD
            Map<String, String> attrs = new HashMap<>();
            attrs.put(MachineLearning.MAX_OPEN_JOBS_NODE_ATTR, Integer.toString(20));
            Set<DiscoveryNodeRole> roles = new HashSet<>();
            roles.add(DiscoveryNodeRole.DATA_ROLE);
            roles.add(DiscoveryNodeRole.MASTER_ROLE);
            roles.add(DiscoveryNodeRole.INGEST_ROLE);
=======
            Map<String, String> attrs = Map.of(MachineLearning.MACHINE_MEMORY_NODE_ATTR, "1000000000");
            Set<DiscoveryNodeRole> roles = Set.of(
                DiscoveryNodeRole.DATA_ROLE,
                DiscoveryNodeRole.MASTER_ROLE,
                DiscoveryNodeRole.INGEST_ROLE,
                DiscoveryNodeRole.ML_ROLE
            );
>>>>>>> d90fa4eb
            nodesBuilder.add(
                new DiscoveryNode(
                    "ml-feature-set-given-ml-node-" + i,
                    new TransportAddress(TransportAddress.META_ADDRESS, 9100 + i),
                    attrs,
                    roles,
                    Version.CURRENT
                )
            );
        }
        for (int i = 0; i < randomIntBetween(1, 3); i++) {
            Map<String, String> attrs = new HashMap<>();
            Set<DiscoveryNodeRole> roles = new HashSet<>();
            roles.add(DiscoveryNodeRole.DATA_ROLE);
            roles.add(DiscoveryNodeRole.MASTER_ROLE);
            roles.add(DiscoveryNodeRole.INGEST_ROLE);
            nodesBuilder.add(
                new DiscoveryNode(
                    "ml-feature-set-given-non-ml-node-" + i,
                    new TransportAddress(TransportAddress.META_ADDRESS, 9300 + i),
                    attrs,
                    roles,
                    Version.CURRENT
                )
            );
        }
        return new ClusterState.Builder(ClusterState.EMPTY_STATE).nodes(nodesBuilder.build()).build();
    }

    private void givenDatafeeds(List<GetDatafeedsStatsAction.Response.DatafeedStats> datafeedStats) {
        doAnswer(invocationOnMock -> {
            @SuppressWarnings("unchecked")
            ActionListener<GetDatafeedsStatsAction.Response> listener = (ActionListener<GetDatafeedsStatsAction.Response>) invocationOnMock
                .getArguments()[2];
            listener.onResponse(
                new GetDatafeedsStatsAction.Response(new QueryPage<>(datafeedStats, datafeedStats.size(), DatafeedConfig.RESULTS_FIELD))
            );
            return Void.TYPE;
        }).when(client).execute(same(GetDatafeedsStatsAction.INSTANCE), any(), any());
    }

    private void givenDataFrameAnalytics(
        List<DataFrameAnalyticsConfig> configs,
        List<GetDataFrameAnalyticsStatsAction.Response.Stats> stats
    ) {
        assert configs.size() == stats.size();

        doAnswer(invocationOnMock -> {
            @SuppressWarnings("unchecked")
            ActionListener<GetDataFrameAnalyticsAction.Response> listener = (ActionListener<
                GetDataFrameAnalyticsAction.Response>) invocationOnMock.getArguments()[2];
            listener.onResponse(
                new GetDataFrameAnalyticsAction.Response(
                    new QueryPage<>(configs, configs.size(), GetDataFrameAnalyticsAction.Response.RESULTS_FIELD)
                )
            );
            return Void.TYPE;
        }).when(client).execute(same(GetDataFrameAnalyticsAction.INSTANCE), any(), any());

        doAnswer(invocationOnMock -> {
            @SuppressWarnings("unchecked")
            ActionListener<GetDataFrameAnalyticsStatsAction.Response> listener = (ActionListener<
                GetDataFrameAnalyticsStatsAction.Response>) invocationOnMock.getArguments()[2];
            listener.onResponse(
                new GetDataFrameAnalyticsStatsAction.Response(
                    new QueryPage<>(stats, stats.size(), GetDataFrameAnalyticsAction.Response.RESULTS_FIELD)
                )
            );
            return Void.TYPE;
        }).when(client).execute(same(GetDataFrameAnalyticsStatsAction.INSTANCE), any(), any());
    }

    private void givenProcessorStats(List<NodeStats> stats) {
        doAnswer(invocationOnMock -> {
            @SuppressWarnings("unchecked")
            ActionListener<NodesStatsResponse> listener = (ActionListener<NodesStatsResponse>) invocationOnMock.getArguments()[2];
            listener.onResponse(new NodesStatsResponse(new ClusterName("_name"), stats, Collections.emptyList()));
            return Void.TYPE;
        }).when(client).execute(same(NodesStatsAction.INSTANCE), any(), any());
    }

    private void givenTrainedModels(List<TrainedModelConfig> trainedModels) {
        doAnswer(invocationOnMock -> {
            @SuppressWarnings("unchecked")
            ActionListener<GetTrainedModelsAction.Response> listener = (ActionListener<GetTrainedModelsAction.Response>) invocationOnMock
                .getArguments()[2];
            listener.onResponse(
                new GetTrainedModelsAction.Response(
                    new QueryPage<>(trainedModels, trainedModels.size(), GetDataFrameAnalyticsAction.Response.RESULTS_FIELD)
                )
            );
            return Void.TYPE;
        }).when(client).execute(same(GetTrainedModelsAction.INSTANCE), any(), any());
    }

    private void givenDeploymentStats(GetDeploymentStatsAction.Response deploymentStats) {
        doAnswer(invocationOnMock -> {
            @SuppressWarnings("unchecked")
            ActionListener<GetDeploymentStatsAction.Response> listener = (ActionListener<
                GetDeploymentStatsAction.Response>) invocationOnMock.getArguments()[2];
            listener.onResponse(deploymentStats);
            return Void.TYPE;
        }).when(client).execute(same(GetDeploymentStatsAction.INSTANCE), any(), any());
    }

    private static Detector buildMinDetector(String fieldName) {
        Detector.Builder detectorBuilder = new Detector.Builder();
        detectorBuilder.setFunction("min");
        detectorBuilder.setFieldName(fieldName);
        return detectorBuilder.build();
    }

    private static Job buildJob(String jobId, List<Detector> detectors) {
        return buildJob(jobId, detectors, null);
    }

    private static Job buildJob(String jobId, List<Detector> detectors, Map<String, Object> customSettings) {
        AnalysisConfig.Builder analysisConfig = new AnalysisConfig.Builder(detectors);
        return new Job.Builder(jobId).setAnalysisConfig(analysisConfig)
            .setDataDescription(new DataDescription.Builder())
            .setCustomSettings(customSettings)
            .build(new Date(randomNonNegativeLong()));
    }

    private static GetJobsStatsAction.Response.JobStats buildJobStats(
        String jobId,
        JobState state,
        long modelBytes,
        long numberOfForecasts
    ) {
        ModelSizeStats.Builder modelSizeStats = new ModelSizeStats.Builder(jobId);
        modelSizeStats.setModelBytes(modelBytes);
        GetJobsStatsAction.Response.JobStats jobStats = mock(GetJobsStatsAction.Response.JobStats.class);
        ForecastStats forecastStats = buildForecastStats(numberOfForecasts);

        when(jobStats.getJobId()).thenReturn(jobId);
        when(jobStats.getModelSizeStats()).thenReturn(modelSizeStats.build());
        when(jobStats.getForecastStats()).thenReturn(forecastStats);
        when(jobStats.getState()).thenReturn(state);
        return jobStats;
    }

    private static GetDatafeedsStatsAction.Response.DatafeedStats buildDatafeedStats(DatafeedState state) {
        GetDatafeedsStatsAction.Response.DatafeedStats stats = mock(GetDatafeedsStatsAction.Response.DatafeedStats.class);
        when(stats.getDatafeedState()).thenReturn(state);
        return stats;
    }

    private static GetDataFrameAnalyticsStatsAction.Response.Stats buildDataFrameAnalyticsStats(
        String jobId,
        DataFrameAnalyticsState state,
        @Nullable Long peakUsageBytes
    ) {
        GetDataFrameAnalyticsStatsAction.Response.Stats stats = mock(GetDataFrameAnalyticsStatsAction.Response.Stats.class);
        when(stats.getState()).thenReturn(state);
        if (peakUsageBytes != null) {
            when(stats.getMemoryUsage()).thenReturn(new MemoryUsage(jobId, Instant.now(), peakUsageBytes, null, null));
        }
        return stats;
    }

    private static NodeStats buildNodeStats(List<String> pipelineNames, List<List<IngestStats.ProcessorStat>> processorStats) {
        IngestStats ingestStats = new IngestStats(
            new IngestStats.Stats(0, 0, 0, 0),
            Collections.emptyList(),
            IntStream.range(0, pipelineNames.size()).boxed().collect(Collectors.toMap(pipelineNames::get, processorStats::get))
        );
        return new NodeStats(
            mock(DiscoveryNode.class),
            Instant.now().toEpochMilli(),
            null,
            null,
            null,
            null,
            null,
            null,
            null,
            null,
            null,
            null,
            null,
            ingestStats,
            null,
<<<<<<< HEAD
=======
            null,
>>>>>>> d90fa4eb
            null
        );

    }

    private static ForecastStats buildForecastStats(long numberOfForecasts) {
        return new ForecastStatsTests().createForecastStats(numberOfForecasts, numberOfForecasts);
    }
}<|MERGE_RESOLUTION|>--- conflicted
+++ resolved
@@ -25,10 +25,7 @@
 import org.elasticsearch.common.io.stream.BytesStreamOutput;
 import org.elasticsearch.common.settings.Settings;
 import org.elasticsearch.common.transport.TransportAddress;
-<<<<<<< HEAD
-=======
 import org.elasticsearch.common.unit.ByteSizeValue;
->>>>>>> d90fa4eb
 import org.elasticsearch.core.Nullable;
 import org.elasticsearch.env.Environment;
 import org.elasticsearch.env.TestEnvironment;
@@ -474,18 +471,8 @@
             assertThat(source.getValue("inference.trained_models.estimated_operations.total"), equalTo(1200.0));
             assertThat(source.getValue("inference.trained_models.estimated_operations.avg"), equalTo(400.0));
             assertThat(source.getValue("inference.trained_models.count.total"), equalTo(4));
-<<<<<<< HEAD
-            assertThat(
-                source.getValue("inference.trained_models.count.classification"),
-                equalTo(trainedModelsCountByAnalysis.get("classification"))
-            );
-            assertThat(
-                source.getValue("inference.trained_models.count.regression"),
-                equalTo(trainedModelsCountByAnalysis.get("regression"))
-=======
             trainedModelsCountByAnalysis.forEach(
                 (name, count) -> assertThat(source.getValue("inference.trained_models.count." + name), equalTo(count))
->>>>>>> d90fa4eb
             );
             assertThat(source.getValue("inference.trained_models.count.prepackaged"), equalTo(1));
             assertThat(source.getValue("inference.trained_models.count.other"), equalTo(1));
@@ -665,14 +652,6 @@
     private ClusterState givenNodeCount(int nodeCount) {
         DiscoveryNodes.Builder nodesBuilder = DiscoveryNodes.builder();
         for (int i = 0; i < nodeCount; i++) {
-<<<<<<< HEAD
-            Map<String, String> attrs = new HashMap<>();
-            attrs.put(MachineLearning.MAX_OPEN_JOBS_NODE_ATTR, Integer.toString(20));
-            Set<DiscoveryNodeRole> roles = new HashSet<>();
-            roles.add(DiscoveryNodeRole.DATA_ROLE);
-            roles.add(DiscoveryNodeRole.MASTER_ROLE);
-            roles.add(DiscoveryNodeRole.INGEST_ROLE);
-=======
             Map<String, String> attrs = Map.of(MachineLearning.MACHINE_MEMORY_NODE_ATTR, "1000000000");
             Set<DiscoveryNodeRole> roles = Set.of(
                 DiscoveryNodeRole.DATA_ROLE,
@@ -680,7 +659,6 @@
                 DiscoveryNodeRole.INGEST_ROLE,
                 DiscoveryNodeRole.ML_ROLE
             );
->>>>>>> d90fa4eb
             nodesBuilder.add(
                 new DiscoveryNode(
                     "ml-feature-set-given-ml-node-" + i,
@@ -864,10 +842,7 @@
             null,
             ingestStats,
             null,
-<<<<<<< HEAD
-=======
-            null,
->>>>>>> d90fa4eb
+            null,
             null
         );
 
