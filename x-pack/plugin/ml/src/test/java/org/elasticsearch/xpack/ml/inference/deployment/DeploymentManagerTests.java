--- conflicted
+++ resolved
@@ -38,15 +38,6 @@
             "DeploymentManagerTests",
             new ScalingExecutorBuilder(UTILITY_THREAD_POOL_NAME, 1, 4, TimeValue.timeValueMinutes(10), "xpack.ml.utility_thread_pool"),
             new ScalingExecutorBuilder(JOB_COMMS_THREAD_POOL_NAME, 1, 4, TimeValue.timeValueMinutes(10), "xpack.ml.job_comms_thread_pool")
-<<<<<<< HEAD
-        );
-        deploymentManager = new DeploymentManager(
-            mock(Client.class),
-            xContentRegistry(),
-            tp,
-            (task, executorService, onProcessCrash) -> mock(NativePyTorchProcess.class)
-=======
->>>>>>> d90fa4eb
         );
     }
 
