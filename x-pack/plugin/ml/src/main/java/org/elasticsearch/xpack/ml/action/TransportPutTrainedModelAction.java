--- conflicted
+++ resolved
@@ -12,6 +12,7 @@
 import org.elasticsearch.ElasticsearchStatusException;
 import org.elasticsearch.ResourceNotFoundException;
 import org.elasticsearch.TransportVersion;
+import org.elasticsearch.Version;
 import org.elasticsearch.action.ActionListener;
 import org.elasticsearch.action.admin.indices.stats.IndexStats;
 import org.elasticsearch.action.search.SearchRequest;
@@ -31,7 +32,6 @@
 import org.elasticsearch.common.settings.Settings;
 import org.elasticsearch.common.unit.ByteSizeValue;
 import org.elasticsearch.common.xcontent.LoggingDeprecationHandler;
-import org.elasticsearch.core.TimeValue;
 import org.elasticsearch.index.query.QueryBuilder;
 import org.elasticsearch.index.query.QueryBuilders;
 import org.elasticsearch.license.License;
@@ -40,6 +40,7 @@
 import org.elasticsearch.rest.RestStatus;
 import org.elasticsearch.search.builder.SearchSourceBuilder;
 import org.elasticsearch.tasks.Task;
+import org.elasticsearch.tasks.TaskInfo;
 import org.elasticsearch.threadpool.ThreadPool;
 import org.elasticsearch.transport.TransportService;
 import org.elasticsearch.xcontent.DeprecationHandler;
@@ -51,11 +52,7 @@
 import org.elasticsearch.xcontent.XContentType;
 import org.elasticsearch.xpack.core.XPackField;
 import org.elasticsearch.xpack.core.ml.MachineLearningField;
-<<<<<<< HEAD
 import org.elasticsearch.xpack.core.ml.MlConfigVersion;
-import org.elasticsearch.xpack.core.ml.MlTasks;
-=======
->>>>>>> 62bebfd9
 import org.elasticsearch.xpack.core.ml.action.GetTrainedModelsAction;
 import org.elasticsearch.xpack.core.ml.action.PutTrainedModelAction;
 import org.elasticsearch.xpack.core.ml.action.PutTrainedModelAction.Request;
@@ -73,7 +70,6 @@
 import org.elasticsearch.xpack.ml.inference.ModelAliasMetadata;
 import org.elasticsearch.xpack.ml.inference.assignment.TrainedModelAssignmentMetadata;
 import org.elasticsearch.xpack.ml.inference.persistence.TrainedModelProvider;
-import org.elasticsearch.xpack.ml.utils.TaskRetriever;
 
 import java.io.IOException;
 import java.time.Instant;
@@ -84,8 +80,10 @@
 
 import static org.elasticsearch.xpack.core.ClientHelper.ML_ORIGIN;
 import static org.elasticsearch.xpack.core.ClientHelper.executeAsyncWithOrigin;
+import static org.elasticsearch.xpack.core.ml.MlTasks.downloadModelTaskDescription;
 
 public class TransportPutTrainedModelAction extends TransportMasterNodeAction<Request, Response> {
+
     private static final ByteSizeValue MAX_NATIVE_DEFINITION_INDEX_SIZE = ByteSizeValue.ofGb(50);
     private static final Logger logger = LogManager.getLogger(TransportPutTrainedModelAction.class);
 
@@ -335,8 +333,7 @@
             trainedModelConfig.getModelId(),
             request.isWaitForCompletion(),
             listener,
-            handlePackageAndTagsListener,
-            request.timeout()
+            handlePackageAndTagsListener
         );
     }
 
@@ -348,17 +345,45 @@
         String modelId,
         boolean isWaitForCompletion,
         ActionListener<Response> sendResponseListener,
-        ActionListener<Void> storeModelListener,
-        TimeValue timeout
+        ActionListener<Void> storeModelListener
     ) {
-        TaskRetriever.getDownloadTaskInfo(client, modelId, isWaitForCompletion, ActionListener.wrap(taskInfo -> {
+        getExistingTaskInfo(client, modelId, isWaitForCompletion, ActionListener.wrap(taskInfo -> {
             if (taskInfo != null) {
                 getModelInformation(client, modelId, sendResponseListener);
             } else {
                 // no task exists so proceed with creating the model
                 storeModelListener.onResponse(null);
             }
-        }, sendResponseListener::onFailure), timeout);
+        }, sendResponseListener::onFailure));
+    }
+
+    private static void getExistingTaskInfo(Client client, String modelId, boolean waitForCompletion, ActionListener<TaskInfo> listener) {
+        client.admin()
+            .cluster()
+            .prepareListTasks()
+            .setActions(MlTasks.MODEL_IMPORT_TASK_ACTION)
+            .setDetailed(true)
+            .setWaitForCompletion(waitForCompletion)
+            .setDescriptions(downloadModelTaskDescription(modelId))
+            .execute(ActionListener.wrap((response) -> {
+                var tasks = response.getTasks();
+
+                if (tasks.size() > 0) {
+                    // there really shouldn't be more than a single task but if there is we'll just use the first one
+                    listener.onResponse(tasks.get(0));
+                } else {
+                    listener.onResponse(null);
+                }
+            }, e -> {
+                listener.onFailure(
+                    new ElasticsearchStatusException(
+                        "Unable to retrieve task information for model id [{}]",
+                        RestStatus.INTERNAL_SERVER_ERROR,
+                        e,
+                        modelId
+                    )
+                );
+            }));
     }
 
     private static void getModelInformation(Client client, String modelId, ActionListener<Response> listener) {
