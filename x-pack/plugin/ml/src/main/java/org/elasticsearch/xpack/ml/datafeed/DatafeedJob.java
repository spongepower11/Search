--- conflicted
+++ resolved
@@ -31,11 +31,7 @@
 import org.elasticsearch.xpack.core.ml.job.messages.Messages;
 import org.elasticsearch.xpack.core.ml.job.process.autodetect.state.DataCounts;
 import org.elasticsearch.xpack.core.ml.job.results.Bucket;
-<<<<<<< HEAD
-import org.elasticsearch.xpack.core.security.user.UsernamesField;
-=======
 import org.elasticsearch.xpack.core.security.user.InternalUsers;
->>>>>>> be0d5ccb
 import org.elasticsearch.xpack.ml.annotations.AnnotationPersister;
 import org.elasticsearch.xpack.ml.datafeed.delayeddatacheck.DelayedDataDetector;
 import org.elasticsearch.xpack.ml.datafeed.delayeddatacheck.DelayedDataDetectorFactory.BucketWithMissingData;
@@ -304,20 +300,12 @@
         Date currentTime = new Date(currentTimeSupplier.get());
         return new Annotation.Builder().setAnnotation(msg)
             .setCreateTime(currentTime)
-<<<<<<< HEAD
-            .setCreateUsername(UsernamesField.XPACK_NAME)
-=======
             .setCreateUsername(InternalUsers.XPACK_USER.principal())
->>>>>>> be0d5ccb
             .setTimestamp(startTime)
             .setEndTimestamp(endTime)
             .setJobId(jobId)
             .setModifiedTime(currentTime)
-<<<<<<< HEAD
-            .setModifiedUsername(UsernamesField.XPACK_NAME)
-=======
             .setModifiedUsername(InternalUsers.XPACK_USER.principal())
->>>>>>> be0d5ccb
             .setType(Annotation.Type.ANNOTATION)
             .setEvent(Annotation.Event.DELAYED_DATA)
             .build();
@@ -328,11 +316,7 @@
             .setTimestamp(annotation.getTimestamp())
             .setEndTimestamp(annotation.getEndTimestamp())
             .setModifiedTime(new Date(currentTimeSupplier.get()))
-<<<<<<< HEAD
-            .setModifiedUsername(UsernamesField.XPACK_NAME)
-=======
             .setModifiedUsername(InternalUsers.XPACK_USER.principal())
->>>>>>> be0d5ccb
             .build();
     }
 
