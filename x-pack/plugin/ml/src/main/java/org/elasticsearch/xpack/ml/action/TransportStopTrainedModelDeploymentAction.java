--- conflicted
+++ resolved
@@ -109,8 +109,9 @@
             return;
         }
 
-<<<<<<< HEAD
-        logger.debug("[{}] Received request to undeploy", request.getId());
+        logger.debug(
+            () -> new ParameterizedMessage("[{}] Received request to undeploy{}", request.getId(), request.isForce() ? " (force)" : "")
+        );
 
         ActionListener<GetTrainedModelsAction.Response> getModelListener = ActionListener.wrap(getModelsResponse -> {
             List<TrainedModelConfig> models = getModelsResponse.getResources().results();
@@ -123,23 +124,6 @@
                 return;
             }
 
-=======
-        logger.debug(
-            () -> new ParameterizedMessage("[{}] Received request to undeploy{}", request.getId(), request.isForce() ? " (force)" : "")
-        );
-
-        ActionListener<GetTrainedModelsAction.Response> getModelListener = ActionListener.wrap(getModelsResponse -> {
-            List<TrainedModelConfig> models = getModelsResponse.getResources().results();
-            if (models.isEmpty()) {
-                listener.onResponse(new StopTrainedModelDeploymentAction.Response(true));
-                return;
-            }
-            if (models.size() > 1) {
-                listener.onFailure(ExceptionsHelper.badRequestException("cannot undeploy multiple models at the same time"));
-                return;
-            }
-
->>>>>>> d90fa4eb
             Optional<TrainedModelAllocation> maybeAllocation = TrainedModelAllocationMetadata.allocationForModelId(
                 clusterService.state(),
                 models.get(0).getModelId()
@@ -154,24 +138,16 @@
             IngestMetadata currentIngestMetadata = state.metadata().custom(IngestMetadata.TYPE);
             Set<String> referencedModels = getReferencedModelKeys(currentIngestMetadata, ingestService);
 
-<<<<<<< HEAD
-            if (referencedModels.contains(modelId)) {
-                listener.onFailure(
-                    new ElasticsearchStatusException(
-                        "Cannot stop allocation for model [{}] as it is still referenced by ingest processors",
-=======
             if (request.isForce() == false && referencedModels.contains(modelId)) {
                 listener.onFailure(
                     new ElasticsearchStatusException(
                         "Cannot stop deployment for model [{}] as it is referenced by ingest processors; use force to stop the deployment",
->>>>>>> d90fa4eb
                         RestStatus.CONFLICT,
                         modelId
                     )
                 );
                 return;
             }
-<<<<<<< HEAD
 
             // NOTE, should only run on Master node
             trainedModelAllocationClusterService.setModelAllocationToStopping(
@@ -189,25 +165,6 @@
             );
         }, listener::onFailure);
 
-=======
-
-            // NOTE, should only run on Master node
-            trainedModelAllocationClusterService.setModelAllocationToStopping(
-                modelId,
-                ActionListener.wrap(
-                    setToStopping -> normalUndeploy(task, models.get(0).getModelId(), maybeAllocation.get(), request, listener),
-                    failure -> {
-                        if (ExceptionsHelper.unwrapCause(failure) instanceof ResourceNotFoundException) {
-                            listener.onResponse(new StopTrainedModelDeploymentAction.Response(true));
-                            return;
-                        }
-                        listener.onFailure(failure);
-                    }
-                )
-            );
-        }, listener::onFailure);
-
->>>>>>> d90fa4eb
         GetTrainedModelsAction.Request getModelRequest = new GetTrainedModelsAction.Request(request.getId(), null, Collections.emptySet());
         getModelRequest.setAllowNoResources(request.isAllowNoMatch());
         client.execute(GetTrainedModelsAction.INSTANCE, getModelRequest, getModelListener);
