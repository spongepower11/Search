--- conflicted
+++ resolved
@@ -69,14 +69,8 @@
             if (isStopping == false) {
                 logger.error(new ParameterizedMessage("[{}] Error processing results", deploymentId), e);
             }
-<<<<<<< HEAD
-            pendingResults.forEach((id, pendingResults) -> {
-                if (pendingResults.result.compareAndSet(
-                    null,
-=======
             pendingResults.forEach(
                 (id, pendingResults) -> pendingResults.listener.onResponse(
->>>>>>> 30e15ba8
                     new PyTorchResult(
                         id,
                         null,
@@ -85,23 +79,6 @@
                             ? "inference canceled as process is stopping"
                             : "inference native process died unexpectedly with failure [" + e.getMessage() + "]"
                     )
-<<<<<<< HEAD
-                )) {
-                    pendingResults.latch.countDown();
-                }
-            });
-            pendingResults.clear();
-        } finally {
-            pendingResults.forEach((id, pendingResults) -> {
-                // Only set the result if it has not already been set
-                if (pendingResults.result.compareAndSet(
-                    null,
-                    new PyTorchResult(id, null, null, "inference canceled as process is stopping")
-                )) {
-                    pendingResults.latch.countDown();
-                }
-            });
-=======
                 )
             );
             pendingResults.clear();
@@ -111,7 +88,6 @@
                     new PyTorchResult(id, null, null, "inference canceled as process is stopping")
                 )
             );
->>>>>>> 30e15ba8
             pendingResults.clear();
         }
         logger.debug(() -> new ParameterizedMessage("[{}] Results processing finished", deploymentId));
@@ -128,21 +104,6 @@
         }
     }
 
-<<<<<<< HEAD
-    public PyTorchResult waitForResult(NativePyTorchProcess process, String requestId, PendingResult pendingResult, TimeValue timeout)
-        throws InterruptedException {
-        if (process == null || stoppedProcessing || process.isProcessAlive() == false) {
-            PyTorchResult storedResult = pendingResult.result.get();
-            return storedResult == null ? new PyTorchResult(requestId, null, null, "native process no longer started") : storedResult;
-        }
-        if (pendingResult.latch.await(timeout.millis(), TimeUnit.MILLISECONDS)) {
-            return pendingResult.result.get();
-        }
-        return null;
-    }
-
-=======
->>>>>>> 30e15ba8
     public synchronized Instant getLastUsed() {
         return lastUsed;
     }
