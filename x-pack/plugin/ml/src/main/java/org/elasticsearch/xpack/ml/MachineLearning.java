--- conflicted
+++ resolved
@@ -775,11 +775,8 @@
             new RestPutTrainedModelAction(restController),
             // CAT Handlers
             new RestCatJobsAction(restController),
-<<<<<<< HEAD
-            new RestCatTrainedModelsAction(restController)
-=======
+            new RestCatTrainedModelsAction(restController),
             new RestCatDatafeedsAction(restController)
->>>>>>> c21837fe
         );
     }
 
