--- conflicted
+++ resolved
@@ -7,11 +7,7 @@
 
 import org.apache.logging.log4j.LogManager;
 import org.elasticsearch.client.node.NodeClient;
-<<<<<<< HEAD
-=======
 import org.elasticsearch.common.logging.DeprecationLogger;
-import org.elasticsearch.common.settings.Settings;
->>>>>>> 02d0f163
 import org.elasticsearch.rest.BaseRestHandler;
 import org.elasticsearch.rest.RestController;
 import org.elasticsearch.rest.RestRequest;
@@ -29,21 +25,14 @@
     private static final String DEFAULT_RESET_START = "";
     private static final String DEFAULT_RESET_END = "";
 
-<<<<<<< HEAD
-    public RestPostDataAction(RestController controller) {
-        controller.registerHandler(RestRequest.Method.POST, MachineLearning.BASE_PATH
-                + "anomaly_detectors/{" + Job.ID.getPreferredName() + "}/_data", this);
-=======
     private static final DeprecationLogger deprecationLogger =
         new DeprecationLogger(LogManager.getLogger(RestPostDataAction.class));
 
-    public RestPostDataAction(Settings settings, RestController controller) {
-        super(settings);
+    public RestPostDataAction(RestController controller) {
         // TODO: remove deprecated endpoint in 8.0.0
         controller.registerWithDeprecatedHandler(
             POST, MachineLearning.BASE_PATH + "anomaly_detectors/{" + Job.ID.getPreferredName() + "}/_data", this,
             POST, MachineLearning.PRE_V7_BASE_PATH + "anomaly_detectors/{" + Job.ID.getPreferredName() + "}/_data", deprecationLogger);
->>>>>>> 02d0f163
     }
 
     @Override
