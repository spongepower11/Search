/*
 * Copyright Elasticsearch B.V. and/or licensed to Elasticsearch B.V. under one
 * or more contributor license agreements. Licensed under the Elastic License
 * 2.0; you may not use this file except in compliance with the Elastic License
 * 2.0.
 */
package org.elasticsearch.xpack.ml;

import com.carrotsearch.hppc.cursors.ObjectObjectCursor;

import org.apache.logging.log4j.LogManager;
import org.apache.logging.log4j.Logger;
import org.elasticsearch.action.ActionListener;
import org.elasticsearch.action.admin.indices.alias.IndicesAliasesAction;
import org.elasticsearch.action.admin.indices.alias.IndicesAliasesRequest;
import org.elasticsearch.action.admin.indices.alias.get.GetAliasesAction;
import org.elasticsearch.action.admin.indices.alias.get.GetAliasesRequest;
import org.elasticsearch.action.admin.indices.alias.get.GetAliasesResponse;
import org.elasticsearch.action.admin.indices.settings.get.GetSettingsRequest;
import org.elasticsearch.action.admin.indices.settings.get.GetSettingsResponse;
import org.elasticsearch.action.admin.indices.settings.put.UpdateSettingsAction;
import org.elasticsearch.action.admin.indices.settings.put.UpdateSettingsRequest;
import org.elasticsearch.action.support.IndicesOptions;
import org.elasticsearch.action.support.master.AcknowledgedResponse;
import org.elasticsearch.action.support.master.MasterNodeRequest;
import org.elasticsearch.client.Client;
import org.elasticsearch.cluster.ClusterChangedEvent;
import org.elasticsearch.cluster.ClusterStateListener;
import org.elasticsearch.cluster.metadata.AliasMetadata;
import org.elasticsearch.cluster.service.ClusterService;
import org.elasticsearch.common.component.LifecycleListener;
import org.elasticsearch.common.settings.Settings;
import org.elasticsearch.gateway.GatewayService;
import org.elasticsearch.threadpool.ThreadPool;
import org.elasticsearch.xpack.core.ml.annotations.AnnotationIndex;

import java.util.Arrays;
import java.util.Collections;
import java.util.List;
import java.util.Map;
import java.util.Objects;
import java.util.concurrent.atomic.AtomicBoolean;
import java.util.stream.Collectors;

import static org.elasticsearch.cluster.metadata.IndexMetadata.SETTING_INDEX_HIDDEN;
import static org.elasticsearch.xpack.core.ClientHelper.ML_ORIGIN;
import static org.elasticsearch.xpack.core.ClientHelper.executeAsyncWithOrigin;

public class MlInitializationService implements ClusterStateListener {

    private static final Logger logger = LogManager.getLogger(MlInitializationService.class);

    private final Client client;
    private final ThreadPool threadPool;
    private final AtomicBoolean isIndexCreationInProgress = new AtomicBoolean(false);
    private final AtomicBoolean mlInternalIndicesHidden = new AtomicBoolean(false);
    private volatile String previousException;

    private final MlDailyMaintenanceService mlDailyMaintenanceService;

    private boolean isMaster = false;

    MlInitializationService(
        Settings settings,
        ThreadPool threadPool,
        ClusterService clusterService,
        Client client,
        MlAssignmentNotifier mlAssignmentNotifier
    ) {
        this(
            client,
            threadPool,
            new MlDailyMaintenanceService(
                settings,
                Objects.requireNonNull(clusterService).getClusterName(),
                threadPool,
                client,
                clusterService,
                mlAssignmentNotifier
            ),
            clusterService
        );
    }

    // For testing
    public MlInitializationService(
        Client client,
        ThreadPool threadPool,
        MlDailyMaintenanceService dailyMaintenanceService,
        ClusterService clusterService
    ) {
        this.client = Objects.requireNonNull(client);
        this.threadPool = threadPool;
        this.mlDailyMaintenanceService = dailyMaintenanceService;
        clusterService.addListener(this);
        clusterService.addLifecycleListener(new LifecycleListener() {
            @Override
            public void afterStart() {
                clusterService.getClusterSettings()
                    .addSettingsUpdateConsumer(
                        MachineLearning.NIGHTLY_MAINTENANCE_REQUESTS_PER_SECOND,
                        mlDailyMaintenanceService::setDeleteExpiredDataRequestsPerSecond
                    );
            }

            @Override
            public void beforeStop() {
                offMaster();
            }
        });
    }

    public void onMaster() {
        mlDailyMaintenanceService.start();
        threadPool.executor(MachineLearning.UTILITY_THREAD_POOL_NAME).execute(this::makeMlInternalIndicesHidden);
    }

    public void offMaster() {
        mlDailyMaintenanceService.stop();
    }

    @Override
    public void clusterChanged(ClusterChangedEvent event) {
        final boolean prevIsMaster = this.isMaster;
        if (prevIsMaster != event.localNodeMaster()) {
            this.isMaster = event.localNodeMaster();
            if (this.isMaster) {
                onMaster();
            } else {
                offMaster();
            }
        }

        if (event.state().blocks().hasGlobalBlock(GatewayService.STATE_NOT_RECOVERED_BLOCK)) {
            // Wait until the gateway has recovered from disk.
            return;
        }

        // The atomic flag prevents multiple simultaneous attempts to create the
        // index if there is a flurry of cluster state updates in quick succession
        if (this.isMaster && isIndexCreationInProgress.compareAndSet(false, true)) {
            AnnotationIndex.createAnnotationsIndexIfNecessary(
                client,
                event.state(),
                MasterNodeRequest.DEFAULT_MASTER_NODE_TIMEOUT,
                ActionListener.wrap(r -> isIndexCreationInProgress.set(false), e -> {
<<<<<<< HEAD
                    isIndexCreationInProgress.set(false);
                    logger.error("Error creating ML annotations index or aliases", e);
=======
                    if (e.getMessage().equals(previousException)) {
                        logger.debug("Error creating ML annotations index or aliases", e);
                    } else {
                        previousException = e.getMessage();
                        logger.error("Error creating ML annotations index or aliases", e);
                    }
                    isIndexCreationInProgress.set(false);
>>>>>>> d90fa4eb
                })
            );
        }
    }

    /** For testing */
    MlDailyMaintenanceService getDailyMaintenanceService() {
        return mlDailyMaintenanceService;
    }

    /** For testing */
    public boolean areMlInternalIndicesHidden() {
        return mlInternalIndicesHidden.get();
    }

    private void makeMlInternalIndicesHidden() {
        String[] mlHiddenIndexPatterns = MachineLearning.getMlHiddenIndexPatterns();

        // Step 5: Handle errors encountered on the way.
        ActionListener<AcknowledgedResponse> finalListener = ActionListener.wrap(updateAliasesResponse -> {
            if (updateAliasesResponse.isAcknowledged() == false) {
                logger.error("One or more of the ML internal aliases could not be made hidden.");
                return;
            }
            mlInternalIndicesHidden.set(true);
        }, e -> logger.error("An error occurred while making ML internal indices and aliases hidden", e));

        // Step 4: Extract ML internal aliases that are not hidden and make them hidden.
        ActionListener<GetAliasesResponse> getAliasesResponseListener = ActionListener.wrap(getAliasesResponse -> {
            IndicesAliasesRequest indicesAliasesRequest = new IndicesAliasesRequest();
            for (ObjectObjectCursor<String, List<AliasMetadata>> entry : getAliasesResponse.getAliases()) {
                String index = entry.key;
<<<<<<< HEAD
                String[] nonHiddenAliases = entry.value.stream()
                    .filter(metadata -> metadata.isHidden() == null || metadata.isHidden() == false)
                    .map(AliasMetadata::alias)
                    .toArray(String[]::new);
                if (nonHiddenAliases.length == 0) {
                    continue;
                }
                indicesAliasesRequest.addAliasAction(
                    IndicesAliasesRequest.AliasActions.add()
                        .index(index)
                        .aliases(entry.value.stream().map(AliasMetadata::alias).toArray(String[]::new))
                        .isHidden(true)
                );
=======
                for (AliasMetadata existingAliasMetadata : entry.value) {
                    if (existingAliasMetadata.isHidden() != null && existingAliasMetadata.isHidden()) {
                        continue;
                    }
                    indicesAliasesRequest.addAliasAction(aliasReplacementAction(index, existingAliasMetadata));
                }
>>>>>>> d90fa4eb
            }
            if (indicesAliasesRequest.getAliasActions().isEmpty()) {
                logger.debug("There are no ML internal aliases that need to be made hidden, [{}]", getAliasesResponse.getAliases());
                finalListener.onResponse(AcknowledgedResponse.TRUE);
                return;
            }
            String indicesWithNonHiddenAliasesString = indicesAliasesRequest.getAliasActions()
                .stream()
                .map(aliasAction -> aliasAction.indices()[0] + ": " + String.join(",", aliasAction.aliases()))
                .collect(Collectors.joining("; "));
            logger.debug("The following ML internal aliases will now be made hidden: [{}]", indicesWithNonHiddenAliasesString);
            executeAsyncWithOrigin(client, ML_ORIGIN, IndicesAliasesAction.INSTANCE, indicesAliasesRequest, finalListener);
        }, finalListener::onFailure);

        // Step 3: Once indices are hidden, fetch ML internal aliases to find out whether the aliases are hidden or not.
        ActionListener<AcknowledgedResponse> updateSettingsListener = ActionListener.wrap(updateSettingsResponse -> {
            if (updateSettingsResponse.isAcknowledged() == false) {
                logger.error("One or more of the ML internal indices could not be made hidden.");
                return;
            }
            GetAliasesRequest getAliasesRequest = new GetAliasesRequest().indices(mlHiddenIndexPatterns)
                .indicesOptions(IndicesOptions.LENIENT_EXPAND_OPEN_CLOSED_HIDDEN);
            executeAsyncWithOrigin(client, ML_ORIGIN, GetAliasesAction.INSTANCE, getAliasesRequest, getAliasesResponseListener);
        }, finalListener::onFailure);

        // Step 2: Extract ML internal indices that are not hidden and make them hidden.
        ActionListener<GetSettingsResponse> getSettingsListener = ActionListener.wrap(getSettingsResponse -> {
            String[] nonHiddenIndices = getSettingsResponse.getIndexToSettings()
                .stream()
                .filter(e -> e.getValue().getAsBoolean(SETTING_INDEX_HIDDEN, false) == false)
                .map(Map.Entry::getKey)
                .toArray(String[]::new);
            if (nonHiddenIndices.length == 0) {
                logger.debug("There are no ML internal indices that need to be made hidden, [{}]", getSettingsResponse);
                updateSettingsListener.onResponse(AcknowledgedResponse.TRUE);
                return;
            }
            String nonHiddenIndicesString = Arrays.stream(nonHiddenIndices).collect(Collectors.joining(", "));
            logger.debug("The following ML internal indices will now be made hidden: [{}]", nonHiddenIndicesString);
            UpdateSettingsRequest updateSettingsRequest = new UpdateSettingsRequest().indices(nonHiddenIndices)
                .indicesOptions(IndicesOptions.LENIENT_EXPAND_OPEN_CLOSED_HIDDEN)
                .settings(Collections.singletonMap(SETTING_INDEX_HIDDEN, true));
            executeAsyncWithOrigin(client, ML_ORIGIN, UpdateSettingsAction.INSTANCE, updateSettingsRequest, updateSettingsListener);
        }, finalListener::onFailure);

        // Step 1: Fetch ML internal indices settings to find out whether they are already hidden or not.
        GetSettingsRequest getSettingsRequest = new GetSettingsRequest().indices(mlHiddenIndexPatterns)
            .indicesOptions(IndicesOptions.LENIENT_EXPAND_OPEN_CLOSED_HIDDEN);
        client.admin().indices().getSettings(getSettingsRequest, getSettingsListener);
    }
<<<<<<< HEAD
=======

    private static IndicesAliasesRequest.AliasActions aliasReplacementAction(String index, AliasMetadata existingAliasMetadata) {
        IndicesAliasesRequest.AliasActions addReplacementAliasAction = IndicesAliasesRequest.AliasActions.add()
            .index(index)
            .aliases(existingAliasMetadata.getAlias())
            .isHidden(true);
        // Be sure to preserve all attributes apart from is_hidden
        if (existingAliasMetadata.writeIndex() != null) {
            addReplacementAliasAction.writeIndex(existingAliasMetadata.writeIndex());
        }
        if (existingAliasMetadata.filteringRequired()) {
            addReplacementAliasAction.filter(existingAliasMetadata.filter().string());
        }
        if (existingAliasMetadata.indexRouting() != null) {
            addReplacementAliasAction.indexRouting(existingAliasMetadata.indexRouting());
        }
        if (existingAliasMetadata.searchRouting() != null) {
            addReplacementAliasAction.searchRouting(existingAliasMetadata.searchRouting());
        }
        return addReplacementAliasAction;
    }
>>>>>>> d90fa4eb
}<|MERGE_RESOLUTION|>--- conflicted
+++ resolved
@@ -144,10 +144,6 @@
                 event.state(),
                 MasterNodeRequest.DEFAULT_MASTER_NODE_TIMEOUT,
                 ActionListener.wrap(r -> isIndexCreationInProgress.set(false), e -> {
-<<<<<<< HEAD
-                    isIndexCreationInProgress.set(false);
-                    logger.error("Error creating ML annotations index or aliases", e);
-=======
                     if (e.getMessage().equals(previousException)) {
                         logger.debug("Error creating ML annotations index or aliases", e);
                     } else {
@@ -155,7 +151,6 @@
                         logger.error("Error creating ML annotations index or aliases", e);
                     }
                     isIndexCreationInProgress.set(false);
->>>>>>> d90fa4eb
                 })
             );
         }
@@ -188,28 +183,12 @@
             IndicesAliasesRequest indicesAliasesRequest = new IndicesAliasesRequest();
             for (ObjectObjectCursor<String, List<AliasMetadata>> entry : getAliasesResponse.getAliases()) {
                 String index = entry.key;
-<<<<<<< HEAD
-                String[] nonHiddenAliases = entry.value.stream()
-                    .filter(metadata -> metadata.isHidden() == null || metadata.isHidden() == false)
-                    .map(AliasMetadata::alias)
-                    .toArray(String[]::new);
-                if (nonHiddenAliases.length == 0) {
-                    continue;
-                }
-                indicesAliasesRequest.addAliasAction(
-                    IndicesAliasesRequest.AliasActions.add()
-                        .index(index)
-                        .aliases(entry.value.stream().map(AliasMetadata::alias).toArray(String[]::new))
-                        .isHidden(true)
-                );
-=======
                 for (AliasMetadata existingAliasMetadata : entry.value) {
                     if (existingAliasMetadata.isHidden() != null && existingAliasMetadata.isHidden()) {
                         continue;
                     }
                     indicesAliasesRequest.addAliasAction(aliasReplacementAction(index, existingAliasMetadata));
                 }
->>>>>>> d90fa4eb
             }
             if (indicesAliasesRequest.getAliasActions().isEmpty()) {
                 logger.debug("There are no ML internal aliases that need to be made hidden, [{}]", getAliasesResponse.getAliases());
@@ -260,8 +239,6 @@
             .indicesOptions(IndicesOptions.LENIENT_EXPAND_OPEN_CLOSED_HIDDEN);
         client.admin().indices().getSettings(getSettingsRequest, getSettingsListener);
     }
-<<<<<<< HEAD
-=======
 
     private static IndicesAliasesRequest.AliasActions aliasReplacementAction(String index, AliasMetadata existingAliasMetadata) {
         IndicesAliasesRequest.AliasActions addReplacementAliasAction = IndicesAliasesRequest.AliasActions.add()
@@ -283,5 +260,4 @@
         }
         return addReplacementAliasAction;
     }
->>>>>>> d90fa4eb
 }