--- conflicted
+++ resolved
@@ -328,11 +328,7 @@
             Map<String, String> fieldMap = ConfigurationUtils.readOptionalMap(TYPE, tag, config, FIELD_MAP);
             if (fieldMap == null) {
                 fieldMap = ConfigurationUtils.readOptionalMap(TYPE, tag, config, FIELD_MAPPINGS);
-<<<<<<< HEAD
-                // TODO Remove in 8.x
-=======
                 // TODO Remove in 9?.x
->>>>>>> d90fa4eb
                 if (fieldMap != null) {
                     LoggingDeprecationHandler.INSTANCE.logRenamedField(null, () -> null, FIELD_MAPPINGS, FIELD_MAP);
                 }
@@ -406,15 +402,6 @@
             } else if (configMap.containsKey(ZeroShotClassificationConfig.NAME)) {
                 checkNlpSupported(ZeroShotClassificationConfig.NAME);
                 return ZeroShotClassificationConfigUpdate.fromMap(valueMap);
-<<<<<<< HEAD
-            }
-            // TODO missing update types
-            else {
-                throw ExceptionsHelper.badRequestException(
-                    "unrecognized inference configuration type {}. Supported types {}",
-                    configMap.keySet(),
-                    Arrays.asList(ClassificationConfig.NAME.getPreferredName(), RegressionConfig.NAME.getPreferredName())
-=======
             } else {
                 throw ExceptionsHelper.badRequestException(
                     "unrecognized inference configuration type {}. Supported types {}",
@@ -442,7 +429,6 @@
                         NlpConfig.MINIMUM_NLP_SUPPORTED_VERSION,
                         minNodeVersion
                     )
->>>>>>> d90fa4eb
                 );
             }
         }
