--- conflicted
+++ resolved
@@ -161,18 +161,14 @@
         if (response.getInferenceResults().isEmpty()) {
             throw new ElasticsearchStatusException("Unexpected empty inference response", RestStatus.INTERNAL_SERVER_ERROR);
         }
-<<<<<<< HEAD
         InferenceResults inferenceResults = response.getInferenceResults().get(0);
         if (inferenceResults instanceof WarningInferenceResults) {
             if (warningsField != null) {
-                inferenceResults.writeResult(ingestDocument, warningsField);
+                inferenceResults.writeResult(ingestDocument, warningsField, inferenceConfig);
             }
         } else {
-            response.getInferenceResults().get(0).writeResult(ingestDocument, this.targetField);
-        }
-=======
-        response.getInferenceResults().get(0).writeResult(ingestDocument, this.targetField, inferenceConfig);
->>>>>>> dd66fae7
+            response.getInferenceResults().get(0).writeResult(ingestDocument, this.targetField, inferenceConfig);
+        }
         if (includeModelMetadata) {
             ingestDocument.setFieldValue(modelInfoField + "." + MODEL_ID, modelId);
         }
@@ -338,8 +334,8 @@
 
         private static class StringUniquenessVerifier {
 
-            private Set<String> fieldsWithDuplicateValues = new HashSet<>();
-            private Map<String, String> valuesToFields = new HashMap<>();
+            private final Set<String> fieldsWithDuplicateValues = new HashSet<>();
+            private final Map<String, String> valuesToFields = new HashMap<>();
 
             StringUniquenessVerifier addFields(boolean included, String field, String value) {
                 if (included) {
