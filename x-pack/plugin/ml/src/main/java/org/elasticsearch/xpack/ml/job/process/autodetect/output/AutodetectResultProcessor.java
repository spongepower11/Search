/*
 * Copyright Elasticsearch B.V. and/or licensed to Elasticsearch B.V. under one
 * or more contributor license agreements. Licensed under the Elastic License
 * 2.0; you may not use this file except in compliance with the Elastic License
 * 2.0.
 */
package org.elasticsearch.xpack.ml.job.process.autodetect.output;

import org.apache.logging.log4j.LogManager;
import org.apache.logging.log4j.Logger;
import org.elasticsearch.action.ActionListener;
import org.elasticsearch.action.DocWriteResponse;
import org.elasticsearch.action.bulk.BulkResponse;
import org.elasticsearch.action.index.IndexResponse;
import org.elasticsearch.action.support.WriteRequest;
import org.elasticsearch.client.internal.Client;
import org.elasticsearch.common.unit.ByteSizeValue;
import org.elasticsearch.core.Nullable;
import org.elasticsearch.xpack.core.ml.MachineLearningField;
import org.elasticsearch.xpack.core.ml.action.PutJobAction;
import org.elasticsearch.xpack.core.ml.action.UpdateJobAction;
import org.elasticsearch.xpack.core.ml.annotations.Annotation;
import org.elasticsearch.xpack.core.ml.job.config.JobUpdate;
import org.elasticsearch.xpack.core.ml.job.messages.Messages;
import org.elasticsearch.xpack.core.ml.job.process.autodetect.output.FlushAcknowledgement;
import org.elasticsearch.xpack.core.ml.job.process.autodetect.state.CategorizerStats;
import org.elasticsearch.xpack.core.ml.job.process.autodetect.state.ModelSizeStats;
import org.elasticsearch.xpack.core.ml.job.process.autodetect.state.ModelSnapshot;
import org.elasticsearch.xpack.core.ml.job.process.autodetect.state.Quantiles;
import org.elasticsearch.xpack.core.ml.job.process.autodetect.state.TimingStats;
import org.elasticsearch.xpack.core.ml.job.results.AnomalyRecord;
import org.elasticsearch.xpack.core.ml.job.results.Bucket;
import org.elasticsearch.xpack.core.ml.job.results.CategoryDefinition;
import org.elasticsearch.xpack.core.ml.job.results.Forecast;
import org.elasticsearch.xpack.core.ml.job.results.ForecastRequestStats;
import org.elasticsearch.xpack.core.ml.job.results.Influencer;
import org.elasticsearch.xpack.core.ml.job.results.ModelPlot;
<<<<<<< HEAD
import org.elasticsearch.xpack.core.security.user.UsernamesField;
=======
import org.elasticsearch.xpack.core.security.user.InternalUsers;
>>>>>>> be0d5ccb
import org.elasticsearch.xpack.ml.annotations.AnnotationPersister;
import org.elasticsearch.xpack.ml.job.persistence.JobResultsPersister;
import org.elasticsearch.xpack.ml.job.persistence.TimingStatsReporter;
import org.elasticsearch.xpack.ml.job.process.autodetect.AutodetectProcess;
import org.elasticsearch.xpack.ml.job.process.normalizer.Renormalizer;
import org.elasticsearch.xpack.ml.job.results.AutodetectResult;
import org.elasticsearch.xpack.ml.notifications.AnomalyDetectionAuditor;

import java.time.Clock;
import java.time.Duration;
import java.util.Date;
import java.util.EnumSet;
import java.util.Iterator;
import java.util.List;
import java.util.Map;
import java.util.Objects;
import java.util.concurrent.ConcurrentHashMap;
import java.util.concurrent.CountDownLatch;
import java.util.concurrent.Semaphore;
import java.util.concurrent.TimeUnit;
import java.util.concurrent.TimeoutException;

import static org.elasticsearch.xpack.core.ClientHelper.ML_ORIGIN;
import static org.elasticsearch.xpack.core.ClientHelper.executeAsyncWithOrigin;
import static org.elasticsearch.xpack.core.ml.job.messages.Messages.JOB_FORECAST_NATIVE_PROCESS_KILLED;

/**
 * A runnable class that reads the autodetect process output in the
 * {@link #process()} method and persists parsed
 * results via the {@linkplain JobResultsPersister} passed in the constructor.
 * <p>
 * Has methods to register and remove alert observers.
 * Also has a method to wait for a flush to be complete.
 * <p>
 * Buckets are the written last after records, influencers etc
 * when the end of bucket is reached. Therefore results aren't persisted
 * until the bucket is read, this means that interim results for all
 * result types can be safely deleted when the bucket is read and before
 * the new results are updated. This is specifically for the case where
 * a flush command is issued repeatedly in the same bucket to generate
 * interim results and the old interim results have to be cleared out
 * before the new ones are written.
 */
public class AutodetectResultProcessor {

    private static final Logger logger = LogManager.getLogger(AutodetectResultProcessor.class);

    private final Client client;
    private final AnomalyDetectionAuditor auditor;
    private final String jobId;
    private final Renormalizer renormalizer;
    private final JobResultsPersister persister;
    private final AutodetectProcess process;
    private final TimingStatsReporter timingStatsReporter;
    private final Clock clock;

    final CountDownLatch completionLatch = new CountDownLatch(1);
    final Semaphore updateModelSnapshotSemaphore = new Semaphore(1);
    private final FlushListener flushListener;
    private volatile boolean processKilled;
    private volatile boolean vacating;
    private volatile boolean failed;
    private final Map<String, ForecastRequestStats> runningForecasts;
    private final long priorRunsBucketCount;
    private long currentRunBucketCount; // only used from the process() thread, so doesn't need to be volatile
    private final JobResultsPersister.Builder bulkResultsPersister;
    private final AnnotationPersister.Builder bulkAnnotationsPersister;
    private boolean deleteInterimRequired;

    /**
     * New model size stats are read as the process is running
     */
    private volatile ModelSizeStats latestModelSizeStats;

    public AutodetectResultProcessor(
        Client client,
        AnomalyDetectionAuditor auditor,
        String jobId,
        Renormalizer renormalizer,
        JobResultsPersister persister,
        AnnotationPersister annotationPersister,
        AutodetectProcess process,
        ModelSizeStats latestModelSizeStats,
        TimingStats timingStats
    ) {
        this(
            client,
            auditor,
            jobId,
            renormalizer,
            persister,
            annotationPersister,
            process,
            latestModelSizeStats,
            timingStats,
            Clock.systemUTC(),
            new FlushListener()
        );
    }

    // Visible for testing
    AutodetectResultProcessor(
        Client client,
        AnomalyDetectionAuditor auditor,
        String jobId,
        Renormalizer renormalizer,
        JobResultsPersister persister,
        AnnotationPersister annotationPersister,
        AutodetectProcess autodetectProcess,
        ModelSizeStats latestModelSizeStats,
        TimingStats timingStats,
        Clock clock,
        FlushListener flushListener
    ) {
        this.client = Objects.requireNonNull(client);
        this.auditor = Objects.requireNonNull(auditor);
        this.jobId = Objects.requireNonNull(jobId);
        this.renormalizer = Objects.requireNonNull(renormalizer);
        this.persister = Objects.requireNonNull(persister);
        this.process = Objects.requireNonNull(autodetectProcess);
        this.flushListener = Objects.requireNonNull(flushListener);
        this.latestModelSizeStats = Objects.requireNonNull(latestModelSizeStats);
        this.bulkResultsPersister = persister.bulkPersisterBuilder(jobId, this::isAlive);
        this.bulkAnnotationsPersister = annotationPersister.bulkPersisterBuilder(jobId, this::isAlive);
        this.timingStatsReporter = new TimingStatsReporter(timingStats, bulkResultsPersister);
        this.clock = Objects.requireNonNull(clock);
        this.deleteInterimRequired = true;
        this.priorRunsBucketCount = timingStats.getBucketCount();
        this.runningForecasts = new ConcurrentHashMap<>();
    }

    public void process() {

        // If a function call in this throws for some reason we don't want it
        // to kill the results reader thread as autodetect will be blocked
        // trying to write its output.
        try {
            readResults();

            try {
                if (processKilled == false) {
                    timingStatsReporter.finishReporting();
                    bulkResultsPersister.executeRequest();
                    bulkAnnotationsPersister.executeRequest();
                }
            } catch (Exception e) {
                logger.warn(() -> "[" + jobId + "] Error persisting autodetect results", e);
            }
            logger.info("[{}] {} buckets parsed from autodetect output", jobId, currentRunBucketCount);

        } catch (Exception e) {
            failed = true;

            if (processKilled) {
                // Don't log the stack trace in this case. Log just enough to hint
                // that it would have been better to close jobs before shutting down,
                // but we now fully expect jobs to move between nodes without doing
                // all their graceful close activities.
                logger.warn("[{}] some results not processed due to the process being killed", jobId);
            } else if (process.isProcessAliveAfterWaiting() == false) {
                // Don't log the stack trace to not shadow the root cause.
                logger.warn("[{}] some results not processed due to the termination of autodetect", jobId);
            } else {
                // We should only get here if the iterator throws in which
                // case parsing the autodetect output has failed.
                logger.error(() -> "[" + jobId + "] error parsing autodetect output", e);
            }
        } finally {
            flushListener.clear();
            handleOpenForecasts();
            completionLatch.countDown();
        }
    }

    private void readResults() {
        currentRunBucketCount = 0;
        try {
            Iterator<AutodetectResult> iterator = process.readAutodetectResults();
            while (iterator.hasNext()) {
                try {
                    AutodetectResult result = iterator.next();
                    processResult(result);
                    if (result.getBucket() != null) {
                        logger.trace("[{}] Bucket number {} parsed from output", jobId, currentRunBucketCount);
                    }
                } catch (Exception e) {
                    if (isAlive() == false) {
                        throw e;
                    }
                    logger.warn(() -> "[" + jobId + "] Error processing autodetect result", e);
                }
            }
        } finally {
            process.consumeAndCloseOutputStream();
        }
    }

    public void setProcessKilled() {
        processKilled = true;
        vacating = false;
        try {
            renormalizer.shutdown();
        } catch (InterruptedException e) {
            Thread.currentThread().interrupt();
            throw new RuntimeException(e);
        }
    }

    public void setVacating(boolean vacating) {
        this.vacating = vacating;
    }

    void handleOpenForecasts() {
        try {
            if (runningForecasts.isEmpty() == false) {
                logger.warn("[{}] still had forecasts {} executing. Attempting to set them to failed.", jobId, runningForecasts.keySet());
                // There may be many docs in the results persistence queue. But we only want to bother updating the running forecasts
                bulkResultsPersister.clear();
                for (ForecastRequestStats forecastRequestStats : runningForecasts.values()) {
                    ForecastRequestStats failedStats = new ForecastRequestStats(forecastRequestStats);
                    failedStats.setStatus(ForecastRequestStats.ForecastRequestStatus.FAILED);
                    failedStats.setMessages(List.of(JOB_FORECAST_NATIVE_PROCESS_KILLED));
                    bulkResultsPersister.persistForecastRequestStats(failedStats);
                }
                bulkResultsPersister.executeRequest();
            }
        } catch (Exception ex) {
            logger.warn(() -> "[" + jobId + "] failure setting running forecasts to failed.", ex);
        }
    }

    void processResult(AutodetectResult result) {
        if (processKilled) {
            return;
        }

        Bucket bucket = result.getBucket();
        if (bucket != null) {
            if (deleteInterimRequired) {
                // Delete any existing interim results generated by a Flush command
                // which have not been replaced or superseded by new results.
                logger.trace("[{}] Deleting interim results", jobId);
                persister.deleteInterimResults(jobId);
            }

            if (bucket.isInterim() == false) {
                timingStatsReporter.reportBucket(bucket);
                ++currentRunBucketCount;
            }
            bulkResultsPersister.persistBucket(bucket);
            if (deleteInterimRequired || bucket.isInterim()) {
                // Execute the bulk request after deleting interim results in case the new
                // results are also interim. Also execute the bulk request after creating new
                // interim results, so that they exist before any subsequent deletion.
                bulkResultsPersister.executeRequest();
                bulkAnnotationsPersister.executeRequest();
                deleteInterimRequired = false;
            }
        }
        List<AnomalyRecord> records = result.getRecords();
        if (records != null && records.isEmpty() == false) {
            bulkResultsPersister.persistRecords(records);
        }
        List<Influencer> influencers = result.getInfluencers();
        if (influencers != null && influencers.isEmpty() == false) {
            bulkResultsPersister.persistInfluencers(influencers);
        }
        CategoryDefinition categoryDefinition = result.getCategoryDefinition();
        if (categoryDefinition != null) {
            bulkResultsPersister.persistCategoryDefinition(categoryDefinition);
        }
        CategorizerStats categorizerStats = result.getCategorizerStats();
        if (categorizerStats != null) {
            bulkResultsPersister.persistCategorizerStats(categorizerStats);
        }
        ModelPlot modelPlot = result.getModelPlot();
        if (modelPlot != null) {
            bulkResultsPersister.persistModelPlot(modelPlot);
        }
        Annotation annotation = result.getAnnotation();
        if (annotation != null) {
            bulkAnnotationsPersister.persistAnnotation(annotation);
            notifyCategorizationStatusChange(annotation);
        }
        Forecast forecast = result.getForecast();
        if (forecast != null) {
            bulkResultsPersister.persistForecast(forecast);
        }
        ForecastRequestStats forecastRequestStats = result.getForecastRequestStats();
        if (forecastRequestStats != null) {
            logger.trace("Received Forecast Stats [{}]", forecastRequestStats.getId());
            bulkResultsPersister.persistForecastRequestStats(forecastRequestStats);

            if (forecastRequestStats.getStatus()
                .isAnyOf(ForecastRequestStats.ForecastRequestStatus.FAILED, ForecastRequestStats.ForecastRequestStatus.FINISHED)) {
                runningForecasts.remove(forecastRequestStats.getForecastId());
            } else {
                runningForecasts.put(forecastRequestStats.getForecastId(), forecastRequestStats);
            }
            // execute the bulk request only in some cases or in doubt
            // otherwise rely on the count-based trigger
            switch (forecastRequestStats.getStatus()) {
                case OK:
                case STARTED:
                    break;
                case FAILED:
                case SCHEDULED:
                case FINISHED:
                default:
                    bulkResultsPersister.executeRequest();

            }
        }
        ModelSizeStats modelSizeStats = result.getModelSizeStats();
        if (modelSizeStats != null) {
            processModelSizeStats(modelSizeStats);
        }
        ModelSnapshot modelSnapshot = result.getModelSnapshot();
        if (modelSnapshot != null) {
            // We need to refresh in order for the snapshot to be available when we try to update the job with it
            BulkResponse bulkResponse = persister.persistModelSnapshot(modelSnapshot, WriteRequest.RefreshPolicy.IMMEDIATE, this::isAlive);
            assert bulkResponse.getItems().length == 1;
            IndexResponse indexResponse = bulkResponse.getItems()[0].getResponse();
            if (indexResponse.getResult() == DocWriteResponse.Result.CREATED) {
                updateModelSnapshotOnJob(modelSnapshot);
            }
            bulkAnnotationsPersister.persistAnnotation(
                ModelSnapshot.annotationDocumentId(modelSnapshot),
                createModelSnapshotAnnotation(modelSnapshot)
            );
        }
        Quantiles quantiles = result.getQuantiles();
        if (quantiles != null) {
            logger.debug("[{}] Parsed Quantiles with timestamp {}", jobId, quantiles.getTimestamp());
            persister.persistQuantiles(quantiles, this::isAlive);

            // If a node is trying to shut down then don't trigger any further normalizations on the node
            if (vacating == false && processKilled == false && renormalizer.isEnabled()) {
                logger.debug("[{}] Quantiles queued for renormalization", jobId);
                renormalizer.renormalize(quantiles, () -> {
                    // We need to make all results written up to these quantiles available for renormalization.
                    // However, this should be done as close to the point of normalization as possible, as many
                    // quantiles are superseded before they're used.
                    bulkResultsPersister.executeRequest();
                    persister.commitWrites(jobId, JobResultsPersister.CommitType.RESULTS);
                });
            }
        }
        FlushAcknowledgement flushAcknowledgement = result.getFlushAcknowledgement();
        if (flushAcknowledgement != null) {
            logger.debug("[{}] Flush acknowledgement parsed from output for ID {}", jobId, flushAcknowledgement.getId());
            // Commit previous writes here, effectively continuing
            // the flush from the C++ autodetect process right
            // through to the data store
            Exception exception = null;
            try {
                bulkResultsPersister.executeRequest();
                bulkAnnotationsPersister.executeRequest();
                persister.commitWrites(
                    jobId,
                    EnumSet.of(JobResultsPersister.CommitType.RESULTS, JobResultsPersister.CommitType.ANNOTATIONS)
                );
            } catch (Exception e) {
                logger.error(
                    "["
                        + jobId
                        + "] failed to bulk persist results and commit writes during flush acknowledgement for ID "
                        + flushAcknowledgement.getId(),
                    e
                );
                exception = e;
                throw e;
            } finally {
                flushListener.acknowledgeFlush(flushAcknowledgement, exception);
            }
            // Interim results may have been produced by the flush,
            // which need to be
            // deleted when the next finalized results come through
            deleteInterimRequired = true;
        }
    }

    private Annotation createModelSnapshotAnnotation(ModelSnapshot modelSnapshot) {
        assert modelSnapshot != null;
        Date currentTime = new Date(clock.millis());
        return new Annotation.Builder().setAnnotation(
            Messages.getMessage(Messages.JOB_AUDIT_SNAPSHOT_STORED, modelSnapshot.getSnapshotId())
        )
            .setCreateTime(currentTime)
<<<<<<< HEAD
            .setCreateUsername(UsernamesField.XPACK_NAME)
=======
            .setCreateUsername(InternalUsers.XPACK_USER.principal())
>>>>>>> be0d5ccb
            .setTimestamp(modelSnapshot.getLatestResultTimeStamp())
            .setEndTimestamp(modelSnapshot.getLatestResultTimeStamp())
            .setJobId(jobId)
            .setModifiedTime(currentTime)
<<<<<<< HEAD
            .setModifiedUsername(UsernamesField.XPACK_NAME)
=======
            .setModifiedUsername(InternalUsers.XPACK_USER.principal())
>>>>>>> be0d5ccb
            .setType(Annotation.Type.ANNOTATION)
            .setEvent(Annotation.Event.MODEL_SNAPSHOT_STORED)
            .build();
    }

    private void processModelSizeStats(ModelSizeStats modelSizeStats) {
        logger.trace(
            "[{}] Parsed ModelSizeStats: {} / {} / {} / {} / {} / {}",
            jobId,
            modelSizeStats.getModelBytes(),
            modelSizeStats.getTotalByFieldCount(),
            modelSizeStats.getTotalOverFieldCount(),
            modelSizeStats.getTotalPartitionFieldCount(),
            modelSizeStats.getBucketAllocationFailuresCount(),
            modelSizeStats.getMemoryStatus()
        );

        bulkResultsPersister.persistModelSizeStats(modelSizeStats);
        notifyModelMemoryStatusChange(modelSizeStats);

        latestModelSizeStats = modelSizeStats;
    }

    private void notifyModelMemoryStatusChange(ModelSizeStats modelSizeStats) {
        ModelSizeStats.MemoryStatus memoryStatus = modelSizeStats.getMemoryStatus();
        if (memoryStatus != latestModelSizeStats.getMemoryStatus()) {
            if (memoryStatus == ModelSizeStats.MemoryStatus.SOFT_LIMIT) {
                auditor.warning(jobId, Messages.getMessage(Messages.JOB_AUDIT_MEMORY_STATUS_SOFT_LIMIT));
            } else if (memoryStatus == ModelSizeStats.MemoryStatus.HARD_LIMIT) {
                if (modelSizeStats.getModelBytesMemoryLimit() == null || modelSizeStats.getModelBytesExceeded() == null) {
                    auditor.error(
                        jobId,
                        Messages.getMessage(
                            Messages.JOB_AUDIT_MEMORY_STATUS_HARD_LIMIT_PRE_7_2,
                            ByteSizeValue.ofBytes(modelSizeStats.getModelBytes()).toString()
                        )
                    );
                } else {
                    auditor.error(
                        jobId,
                        Messages.getMessage(
                            Messages.JOB_AUDIT_MEMORY_STATUS_HARD_LIMIT,
                            ByteSizeValue.ofBytes(modelSizeStats.getModelBytesMemoryLimit()).toString(),
                            ByteSizeValue.ofBytes(modelSizeStats.getModelBytesExceeded()).toString()
                        )
                    );
                }
            }
        }
    }

    private void notifyCategorizationStatusChange(Annotation annotation) {
        if (annotation.getEvent() == Annotation.Event.CATEGORIZATION_STATUS_CHANGE) {
            long bucketCount = priorRunsBucketCount + currentRunBucketCount;
            auditor.warning(jobId, annotation.getAnnotation() + " after " + bucketCount + ((bucketCount == 1) ? " bucket" : " buckets"));
        }
    }

    protected void updateModelSnapshotOnJob(ModelSnapshot modelSnapshot) {
        JobUpdate update = new JobUpdate.Builder(jobId).setModelSnapshotId(modelSnapshot.getSnapshotId()).build();
        UpdateJobAction.Request updateRequest = UpdateJobAction.Request.internal(jobId, update);

        try {
            // This blocks the main processing thread in the unlikely event
            // there are 2 model snapshots queued up. But it also has the
            // advantage of ensuring order
            updateModelSnapshotSemaphore.acquire();
        } catch (InterruptedException e) {
            Thread.currentThread().interrupt();
            logger.info("[{}] Interrupted acquiring update model snapshot semaphore", jobId);
            return;
        }

        executeAsyncWithOrigin(client, ML_ORIGIN, UpdateJobAction.INSTANCE, updateRequest, new ActionListener<PutJobAction.Response>() {
            @Override
            public void onResponse(PutJobAction.Response response) {
                updateModelSnapshotSemaphore.release();
                logger.debug("[{}] Updated job with model snapshot id [{}]", jobId, modelSnapshot.getSnapshotId());
            }

            @Override
            public void onFailure(Exception e) {
                updateModelSnapshotSemaphore.release();
                logger.error("[" + jobId + "] Failed to update job with new model snapshot id [" + modelSnapshot.getSnapshotId() + "]", e);
            }
        });
    }

    public void awaitCompletion() throws TimeoutException {
        try {
            // Although the results won't take 30 minutes to finish, the pipe won't be closed
            // until the state is persisted, and that can take a while
            if (completionLatch.await(MachineLearningField.STATE_PERSIST_RESTORE_TIMEOUT.getMinutes(), TimeUnit.MINUTES) == false) {
                throw new TimeoutException("Timed out waiting for results processor to complete for job " + jobId);
            }

            // Input stream has been completely processed at this point.
            // Wait for any updateModelSnapshotOnJob calls to complete.
            updateModelSnapshotSemaphore.acquire();
            updateModelSnapshotSemaphore.release();

            // These lines ensure that the "completion" we're awaiting includes making the results searchable
            waitUntilRenormalizerIsIdle();
            persister.commitWrites(jobId, EnumSet.allOf(JobResultsPersister.CommitType.class));

        } catch (InterruptedException e) {
            Thread.currentThread().interrupt();
            logger.info("[{}] Interrupted waiting for results processor to complete", jobId);
        }
    }

    /**
     * Blocks until a flush is acknowledged or the timeout expires, whichever happens first.
     *
     * @param flushId the id of the flush request to wait for
     * @param timeout the timeout
     * @return The {@link FlushAcknowledgement} if the flush has completed or the parsing finished; {@code null} if the timeout expired
     */
    @Nullable
    public FlushAcknowledgement waitForFlushAcknowledgement(String flushId, Duration timeout) throws Exception {
        return failed ? null : flushListener.waitForFlush(flushId, timeout);
    }

    public void clearAwaitingFlush(String flushId) {
        flushListener.clear(flushId);
    }

    public void waitUntilRenormalizerIsIdle() throws InterruptedException {
        renormalizer.waitUntilIdle();
    }

    /**
     * If failed then there was an error parsing the results that cannot be recovered from
     * @return true if failed
     */
    public boolean isFailed() {
        return failed;
    }

    public ModelSizeStats modelSizeStats() {
        return latestModelSizeStats;
    }

    public TimingStats timingStats() {
        return timingStatsReporter.getCurrentTimingStats();
    }

    boolean isDeleteInterimRequired() {
        return deleteInterimRequired;
    }

    private boolean isAlive() {
        if (processKilled) {
            return false;
        }
        return process.isProcessAliveAfterWaiting();
    }

    void setDeleteInterimRequired(boolean deleteInterimRequired) {
        this.deleteInterimRequired = deleteInterimRequired;
    }

    // For testing only.
    // Reading currentRunBucketCount is not thread safe
    long getCurrentRunBucketCount() {
        return currentRunBucketCount;
    }
}<|MERGE_RESOLUTION|>--- conflicted
+++ resolved
@@ -35,11 +35,7 @@
 import org.elasticsearch.xpack.core.ml.job.results.ForecastRequestStats;
 import org.elasticsearch.xpack.core.ml.job.results.Influencer;
 import org.elasticsearch.xpack.core.ml.job.results.ModelPlot;
-<<<<<<< HEAD
-import org.elasticsearch.xpack.core.security.user.UsernamesField;
-=======
 import org.elasticsearch.xpack.core.security.user.InternalUsers;
->>>>>>> be0d5ccb
 import org.elasticsearch.xpack.ml.annotations.AnnotationPersister;
 import org.elasticsearch.xpack.ml.job.persistence.JobResultsPersister;
 import org.elasticsearch.xpack.ml.job.persistence.TimingStatsReporter;
@@ -429,20 +425,12 @@
             Messages.getMessage(Messages.JOB_AUDIT_SNAPSHOT_STORED, modelSnapshot.getSnapshotId())
         )
             .setCreateTime(currentTime)
-<<<<<<< HEAD
-            .setCreateUsername(UsernamesField.XPACK_NAME)
-=======
             .setCreateUsername(InternalUsers.XPACK_USER.principal())
->>>>>>> be0d5ccb
             .setTimestamp(modelSnapshot.getLatestResultTimeStamp())
             .setEndTimestamp(modelSnapshot.getLatestResultTimeStamp())
             .setJobId(jobId)
             .setModifiedTime(currentTime)
-<<<<<<< HEAD
-            .setModifiedUsername(UsernamesField.XPACK_NAME)
-=======
             .setModifiedUsername(InternalUsers.XPACK_USER.principal())
->>>>>>> be0d5ccb
             .setType(Annotation.Type.ANNOTATION)
             .setEvent(Annotation.Event.MODEL_SNAPSHOT_STORED)
             .build();
