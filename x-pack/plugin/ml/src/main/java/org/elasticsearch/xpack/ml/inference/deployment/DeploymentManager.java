--- conflicted
+++ resolved
@@ -103,15 +103,10 @@
         return Optional.ofNullable(processContextByAllocation.get(task.getId()))
             .map(
                 processContext -> new ModelStats(
-<<<<<<< HEAD
-                    processContext.getResultProcessor().getTimingStats(),
-                    processContext.getResultProcessor().getLastUsed()
-=======
                     processContext.startTime,
                     processContext.getResultProcessor().getTimingStats(),
                     processContext.getResultProcessor().getLastUsed(),
                     processContext.executorService.queueSize() + processContext.getResultProcessor().numberOfPendingResults()
->>>>>>> 30e15ba8
                 )
             );
     }
@@ -326,14 +321,10 @@
                 listener.onFailure(e);
                 return;
             }
-<<<<<<< HEAD
-            logger.debug(() -> new ParameterizedMessage("request [{}] received failure but listener already notified", requestId), e);
-=======
             logger.debug(
                 () -> new ParameterizedMessage("[{}] request [{}] received failure but listener already notified", modelId, requestId),
                 e
             );
->>>>>>> 30e15ba8
         }
 
         @Override
@@ -356,20 +347,6 @@
                 processor.validateInputs(text);
                 assert config instanceof NlpConfig;
                 NlpTask.Request request = processor.getRequestBuilder((NlpConfig) config).buildRequest(text, requestIdStr);
-<<<<<<< HEAD
-                logger.trace(() -> "Inference Request " + request.processInput.utf8ToString());
-                PyTorchResultProcessor.PendingResult pendingResult = processContext.getResultProcessor().registerRequest(requestIdStr);
-                processContext.process.get().writeInferenceRequest(request.processInput);
-                waitForResult(
-                    processContext,
-                    pendingResult,
-                    request.tokenization,
-                    requestIdStr,
-                    timeout,
-                    processor.getResultProcessor((NlpConfig) config),
-                    ActionListener.wrap(this::onSuccess, this::onFailure)
-                );
-=======
                 logger.debug(() -> "Inference Request " + request.processInput.utf8ToString());
                 if (request.tokenization.anyTruncated()) {
                     logger.debug("[{}] [{}] input truncated", modelId, requestId);
@@ -389,7 +366,6 @@
                         )
                     );
                 processContext.process.get().writeInferenceRequest(request.processInput);
->>>>>>> 30e15ba8
             } catch (IOException e) {
                 logger.error(new ParameterizedMessage("[{}] error writing to process", processContext.task.getModelId()), e);
                 onFailure(ExceptionsHelper.serverError("error writing to process", e));
@@ -398,42 +374,6 @@
             }
         }
 
-<<<<<<< HEAD
-        private void waitForResult(
-            ProcessContext processContext,
-            PyTorchResultProcessor.PendingResult pendingResult,
-            TokenizationResult tokenization,
-            String requestId,
-            TimeValue timeout,
-            NlpTask.ResultProcessor inferenceResultsProcessor,
-            ActionListener<InferenceResults> listener
-        ) {
-            try {
-                PyTorchResult pyTorchResult = processContext.getResultProcessor()
-                    .waitForResult(processContext.process.get(), requestId, pendingResult, timeout);
-                if (pyTorchResult == null) {
-                    listener.onFailure(
-                        new ElasticsearchStatusException("timeout [{}] waiting for inference result", RestStatus.TOO_MANY_REQUESTS, timeout)
-                    );
-                    return;
-                }
-
-                if (pyTorchResult.isError()) {
-                    listener.onFailure(new ElasticsearchStatusException(pyTorchResult.getError(), RestStatus.INTERNAL_SERVER_ERROR));
-                    return;
-                }
-
-                logger.debug(
-                    () -> new ParameterizedMessage("[{}] retrieved result for request [{}]", processContext.task.getModelId(), requestId)
-                );
-                InferenceResults results = inferenceResultsProcessor.processResult(tokenization, pyTorchResult);
-                logger.debug(
-                    () -> new ParameterizedMessage("[{}] processed result for request [{}]", processContext.task.getModelId(), requestId)
-                );
-                listener.onResponse(results);
-            } catch (InterruptedException e) {
-                listener.onFailure(e);
-=======
         private void processResult(
             PyTorchResult pyTorchResult,
             ProcessContext processContext,
@@ -459,7 +399,6 @@
                     )
                 );
                 return;
->>>>>>> 30e15ba8
             }
             InferenceResults results = inferenceResultsProcessor.processResult(tokenization, pyTorchResult);
             logger.debug(
