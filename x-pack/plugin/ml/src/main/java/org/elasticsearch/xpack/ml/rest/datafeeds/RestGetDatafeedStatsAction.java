/*
 * Copyright Elasticsearch B.V. and/or licensed to Elasticsearch B.V. under one
 * or more contributor license agreements. Licensed under the Elastic License
 * 2.0; you may not use this file except in compliance with the Elastic License
 * 2.0.
 */
package org.elasticsearch.xpack.ml.rest.datafeeds;

import org.elasticsearch.client.node.NodeClient;
import org.elasticsearch.common.Strings;
import org.elasticsearch.core.RestApiVersion;
import org.elasticsearch.rest.BaseRestHandler;
import org.elasticsearch.rest.RestRequest;
import org.elasticsearch.rest.action.RestToXContentListener;
import org.elasticsearch.xpack.core.ml.action.GetDatafeedsStatsAction;
import org.elasticsearch.xpack.core.ml.action.GetDatafeedsStatsAction.Request;
import org.elasticsearch.xpack.core.ml.datafeed.DatafeedConfig;

import java.io.IOException;
import java.util.List;

import static org.elasticsearch.rest.RestRequest.Method.GET;
import static org.elasticsearch.xpack.core.ml.MachineLearningField.DEPRECATED_ALLOW_NO_DATAFEEDS_PARAM;
import static org.elasticsearch.xpack.ml.MachineLearning.BASE_PATH;
import static org.elasticsearch.xpack.ml.MachineLearning.PRE_V7_BASE_PATH;
import static org.elasticsearch.xpack.ml.rest.RestCompatibilityChecker.checkAndSetDeprecatedParam;

public class RestGetDatafeedStatsAction extends BaseRestHandler {

    @Override
    public List<Route> routes() {
        return List.of(
            Route.builder(GET, BASE_PATH + "datafeeds/{" + DatafeedConfig.ID + "}/_stats")
                .replaces(GET, PRE_V7_BASE_PATH + "datafeeds/{" + DatafeedConfig.ID + "}/_stats", RestApiVersion.V_7)
                .build(),
            Route.builder(GET, BASE_PATH + "datafeeds/_stats")
                .replaces(GET, PRE_V7_BASE_PATH + "datafeeds/_stats", RestApiVersion.V_7)
                .build()
        );
    }

    @Override
    public String getName() {
        return "ml_get_datafeed_stats_action";
    }

    @Override
    protected RestChannelConsumer prepareRequest(RestRequest restRequest, NodeClient client) throws IOException {
        String datafeedId = restRequest.param(DatafeedConfig.ID.getPreferredName());
        if (Strings.isNullOrEmpty(datafeedId)) {
            datafeedId = GetDatafeedsStatsAction.ALL;
        }
        Request request = new Request(datafeedId);
<<<<<<< HEAD
        if (restRequest.hasParam(Request.ALLOW_NO_DATAFEEDS)) {
            LoggingDeprecationHandler.INSTANCE.logRenamedField(null, () -> null, Request.ALLOW_NO_DATAFEEDS, Request.ALLOW_NO_MATCH);
        }
        request.setAllowNoMatch(
            restRequest.paramAsBoolean(
                Request.ALLOW_NO_MATCH,
                restRequest.paramAsBoolean(Request.ALLOW_NO_DATAFEEDS, request.allowNoMatch())
            )
=======
        checkAndSetDeprecatedParam(
            DEPRECATED_ALLOW_NO_DATAFEEDS_PARAM,
            Request.ALLOW_NO_MATCH,
            RestApiVersion.V_7,
            restRequest,
            (r, s) -> r.paramAsBoolean(s, request.allowNoMatch()),
            request::setAllowNoMatch
>>>>>>> 30e15ba8
        );
        return channel -> client.execute(GetDatafeedsStatsAction.INSTANCE, request, new RestToXContentListener<>(channel));
    }
}<|MERGE_RESOLUTION|>--- conflicted
+++ resolved
@@ -51,16 +51,6 @@
             datafeedId = GetDatafeedsStatsAction.ALL;
         }
         Request request = new Request(datafeedId);
-<<<<<<< HEAD
-        if (restRequest.hasParam(Request.ALLOW_NO_DATAFEEDS)) {
-            LoggingDeprecationHandler.INSTANCE.logRenamedField(null, () -> null, Request.ALLOW_NO_DATAFEEDS, Request.ALLOW_NO_MATCH);
-        }
-        request.setAllowNoMatch(
-            restRequest.paramAsBoolean(
-                Request.ALLOW_NO_MATCH,
-                restRequest.paramAsBoolean(Request.ALLOW_NO_DATAFEEDS, request.allowNoMatch())
-            )
-=======
         checkAndSetDeprecatedParam(
             DEPRECATED_ALLOW_NO_DATAFEEDS_PARAM,
             Request.ALLOW_NO_MATCH,
@@ -68,7 +58,6 @@
             restRequest,
             (r, s) -> r.paramAsBoolean(s, request.allowNoMatch()),
             request::setAllowNoMatch
->>>>>>> 30e15ba8
         );
         return channel -> client.execute(GetDatafeedsStatsAction.INSTANCE, request, new RestToXContentListener<>(channel));
     }
