/*
 * Copyright Elasticsearch B.V. and/or licensed to Elasticsearch B.V. under one
 * or more contributor license agreements. Licensed under the Elastic License;
 * you may not use this file except in compliance with the Elastic License.
 */
package org.elasticsearch.xpack.ml.action;

import org.apache.logging.log4j.LogManager;
import org.apache.logging.log4j.Logger;
import org.apache.logging.log4j.message.ParameterizedMessage;
import org.elasticsearch.ElasticsearchException;
import org.elasticsearch.ElasticsearchStatusException;
import org.elasticsearch.ResourceAlreadyExistsException;
import org.elasticsearch.ResourceNotFoundException;
import org.elasticsearch.action.ActionListener;
import org.elasticsearch.action.support.ActionFilters;
import org.elasticsearch.action.support.IndicesOptions;
import org.elasticsearch.action.support.master.TransportMasterNodeAction;
import org.elasticsearch.client.Client;
import org.elasticsearch.cluster.ClusterState;
import org.elasticsearch.cluster.block.ClusterBlockException;
import org.elasticsearch.cluster.block.ClusterBlockLevel;
import org.elasticsearch.cluster.metadata.IndexNameExpressionResolver;
import org.elasticsearch.cluster.node.DiscoveryNode;
import org.elasticsearch.cluster.routing.IndexRoutingTable;
import org.elasticsearch.cluster.service.ClusterService;
import org.elasticsearch.common.inject.Inject;
import org.elasticsearch.common.settings.Settings;
import org.elasticsearch.common.unit.TimeValue;
import org.elasticsearch.index.engine.DocumentMissingException;
import org.elasticsearch.license.LicenseUtils;
import org.elasticsearch.license.XPackLicenseState;
import org.elasticsearch.persistent.AllocatedPersistentTask;
import org.elasticsearch.persistent.PersistentTaskState;
import org.elasticsearch.persistent.PersistentTasksCustomMetadata;
import org.elasticsearch.persistent.PersistentTasksExecutor;
import org.elasticsearch.persistent.PersistentTasksService;
import org.elasticsearch.persistent.decider.EnableAssignmentDecider;
import org.elasticsearch.rest.RestStatus;
import org.elasticsearch.tasks.Task;
import org.elasticsearch.tasks.TaskId;
import org.elasticsearch.threadpool.ThreadPool;
import org.elasticsearch.transport.TransportService;
import org.elasticsearch.xpack.core.XPackField;
import org.elasticsearch.xpack.core.ml.MlConfigIndex;
import org.elasticsearch.xpack.core.ml.MlMetaIndex;
import org.elasticsearch.xpack.core.ml.MlMetadata;
import org.elasticsearch.xpack.core.ml.MlTasks;
import org.elasticsearch.xpack.core.ml.action.FinalizeJobExecutionAction;
import org.elasticsearch.xpack.core.ml.action.NodeAcknowledgedResponse;
import org.elasticsearch.xpack.core.ml.action.OpenJobAction;
import org.elasticsearch.xpack.core.ml.job.config.Job;
import org.elasticsearch.xpack.core.ml.job.config.JobState;
import org.elasticsearch.xpack.core.ml.job.config.JobTaskState;
import org.elasticsearch.xpack.core.ml.job.config.JobUpdate;
import org.elasticsearch.xpack.core.ml.job.persistence.AnomalyDetectorsIndex;
import org.elasticsearch.xpack.core.ml.job.persistence.ElasticsearchMappings;
import org.elasticsearch.xpack.core.ml.utils.ExceptionsHelper;
import org.elasticsearch.xpack.ml.MachineLearning;
import org.elasticsearch.xpack.ml.MlConfigMigrationEligibilityCheck;
import org.elasticsearch.xpack.ml.job.JobNodeSelector;
import org.elasticsearch.xpack.ml.job.persistence.JobConfigProvider;
import org.elasticsearch.xpack.ml.job.persistence.JobResultsProvider;
import org.elasticsearch.xpack.ml.job.process.autodetect.AutodetectProcessManager;
import org.elasticsearch.xpack.ml.process.MlMemoryTracker;

import java.util.ArrayList;
import java.util.List;
import java.util.Map;
import java.util.Objects;
import java.util.function.Predicate;

import static org.elasticsearch.xpack.core.ClientHelper.ML_ORIGIN;
import static org.elasticsearch.xpack.core.ClientHelper.executeAsyncWithOrigin;
import static org.elasticsearch.xpack.core.ml.MlTasks.AWAITING_UPGRADE;
import static org.elasticsearch.xpack.ml.MachineLearning.MAX_ML_NODE_SIZE;
import static org.elasticsearch.xpack.ml.MachineLearning.MAX_OPEN_JOBS_PER_NODE;
import static org.elasticsearch.xpack.ml.MachineLearning.USE_AUTO_MACHINE_MEMORY_PERCENT;

/*
 This class extends from TransportMasterNodeAction for cluster state observing purposes.
 The close job api also redirect the elected master node.
 The master node will wait for the job to be opened by checking the persistent task's status and then return.
 To ensure that a subsequent close job call will see that same task status (and sanity validation doesn't fail)
 both open and close job apis redirect to the elected master node.
 In case of instability persistent tasks checks may fail and that is ok, in that case all bets are off.
 The open job api is a low through put api, so the fact that we redirect to elected master node shouldn't be an issue.
*/
public class TransportOpenJobAction extends TransportMasterNodeAction<OpenJobAction.Request, NodeAcknowledgedResponse> {

    private static final Logger logger = LogManager.getLogger(TransportOpenJobAction.class);

    static final PersistentTasksCustomMetadata.Assignment AWAITING_MIGRATION =
            new PersistentTasksCustomMetadata.Assignment(null, "job cannot be assigned until it has been migrated.");

    private final XPackLicenseState licenseState;
    private final PersistentTasksService persistentTasksService;
    private final JobConfigProvider jobConfigProvider;
    private final MlMemoryTracker memoryTracker;
    private final MlConfigMigrationEligibilityCheck migrationEligibilityCheck;
    private final Client client;

    @Inject
    public TransportOpenJobAction(Settings settings, TransportService transportService, ThreadPool threadPool,
                                  XPackLicenseState licenseState, ClusterService clusterService,
                                  PersistentTasksService persistentTasksService, ActionFilters actionFilters,
                                  IndexNameExpressionResolver indexNameExpressionResolver,
                                  JobConfigProvider jobConfigProvider, MlMemoryTracker memoryTracker, Client client) {
        super(OpenJobAction.NAME, transportService, clusterService, threadPool, actionFilters,OpenJobAction.Request::new,
            indexNameExpressionResolver, NodeAcknowledgedResponse::new, ThreadPool.Names.SAME);
        this.licenseState = licenseState;
        this.persistentTasksService = persistentTasksService;
        this.jobConfigProvider = jobConfigProvider;
        this.memoryTracker = memoryTracker;
        this.migrationEligibilityCheck = new MlConfigMigrationEligibilityCheck(settings, clusterService);
        this.client = client;
    }

    /**
     * Validations to fail fast before trying to update the job state on master node:
     * <ul>
     *     <li>check job exists</li>
     *     <li>check job is not marked as deleted</li>
     *     <li>check job's version is supported</li>
     * </ul>
     */
    static void validate(String jobId, Job job) {
        if (job == null) {
            throw ExceptionsHelper.missingJobException(jobId);
        }
        if (job.isDeleting()) {
            throw ExceptionsHelper.conflictStatusException("Cannot open job [" + jobId + "] because it is being deleted");
        }
        if (job.getJobVersion() == null) {
            throw ExceptionsHelper.badRequestException("Cannot open job [" + jobId
                    + "] because jobs created prior to version 5.5 are not supported");
        }
    }

    static String[] indicesOfInterest(String resultsIndex) {
        if (resultsIndex == null) {
            return new String[]{AnomalyDetectorsIndex.jobStateIndexPattern(), MlMetaIndex.indexName(),
                MlConfigIndex.indexName()};
        }
        return new String[]{AnomalyDetectorsIndex.jobStateIndexPattern(), resultsIndex, MlMetaIndex.indexName(),
            MlConfigIndex.indexName()};
    }

    static List<String> verifyIndicesPrimaryShardsAreActive(String resultsWriteIndex, ClusterState clusterState,
                                                            IndexNameExpressionResolver expressionResolver) {
        String[] indices = expressionResolver.concreteIndexNames(clusterState, IndicesOptions.lenientExpandOpen(),
            indicesOfInterest(resultsWriteIndex));
        List<String> unavailableIndices = new ArrayList<>(indices.length);
        for (String index : indices) {
            // Indices are created on demand from templates.
            // It is not an error if the index doesn't exist yet
            if (clusterState.metadata().hasIndex(index) == false) {
                continue;
            }
            IndexRoutingTable routingTable = clusterState.getRoutingTable().index(index);
            if (routingTable == null || routingTable.allPrimaryShardsActive() == false) {
                unavailableIndices.add(index);
            }
        }
        return unavailableIndices;
    }

    private static boolean nodeSupportsModelSnapshotVersion(DiscoveryNode node, Job job) {
        if (job.getModelSnapshotId() == null || job.getModelSnapshotMinVersion() == null) {
            // There is no snapshot to restore or the min model snapshot version is 5.5.0
            // which is OK as we have already checked the node is >= 5.5.0.
            return true;
        }
        return node.getVersion().onOrAfter(job.getModelSnapshotMinVersion());
    }

    public static String nodeFilter(DiscoveryNode node, Job job) {

        String jobId = job.getId();

        if (TransportOpenJobAction.nodeSupportsModelSnapshotVersion(node, job) == false) {
            return "Not opening job [" + jobId + "] on node [" + JobNodeSelector.nodeNameAndVersion(node)
                + "], because the job's model snapshot requires a node of version ["
                + job.getModelSnapshotMinVersion() + "] or higher";
        }

        if (Job.getCompatibleJobTypes(node.getVersion()).contains(job.getJobType()) == false) {
            return "Not opening job [" + jobId + "] on node [" + JobNodeSelector.nodeNameAndVersion(node) +
                "], because this node does not support jobs of type [" + job.getJobType() + "]";
        }

        return null;
    }

    @Override
    protected ClusterBlockException checkBlock(OpenJobAction.Request request, ClusterState state) {
        // We only delegate here to PersistentTasksService, but if there is a metadata writeblock,
        // then delegating to PersistentTasksService doesn't make a whole lot of sense,
        // because PersistentTasksService will then fail.
        return state.blocks().globalBlockedException(ClusterBlockLevel.METADATA_WRITE);
    }

    @Override
    protected void masterOperation(Task task, OpenJobAction.Request request, ClusterState state,
                                   ActionListener<NodeAcknowledgedResponse> listener) {
        if (migrationEligibilityCheck.jobIsEligibleForMigration(request.getJobParams().getJobId(), state)) {
            listener.onFailure(ExceptionsHelper.configHasNotBeenMigrated("open job", request.getJobParams().getJobId()));
            return;
        }

        OpenJobAction.JobParams jobParams = request.getJobParams();
        if (licenseState.checkFeature(XPackLicenseState.Feature.MACHINE_LEARNING)) {

            // Clear job finished time once the job is started and respond
            ActionListener<NodeAcknowledgedResponse> clearJobFinishTime = ActionListener.wrap(
                response -> {
                    if (response.isAcknowledged()) {
                        clearJobFinishedTime(response, state, jobParams.getJobId(), listener);
                    } else {
                        listener.onResponse(response);
                    }
                },
                listener::onFailure
            );

            // Wait for job to be started
            ActionListener<PersistentTasksCustomMetadata.PersistentTask<OpenJobAction.JobParams>> waitForJobToStart =
                    new ActionListener<PersistentTasksCustomMetadata.PersistentTask<OpenJobAction.JobParams>>() {
                @Override
                public void onResponse(PersistentTasksCustomMetadata.PersistentTask<OpenJobAction.JobParams> task) {
                    waitForJobStarted(task.getId(), jobParams, clearJobFinishTime);
                }

                @Override
                public void onFailure(Exception e) {
                    if (ExceptionsHelper.unwrapCause(e) instanceof ResourceAlreadyExistsException) {
                        e = new ElasticsearchStatusException("Cannot open job [" + jobParams.getJobId() +
                                "] because it has already been opened", RestStatus.CONFLICT, e);
                    }
                    listener.onFailure(e);
                }
            };

            // Start job task
            ActionListener<Long> memoryRequirementRefreshListener = ActionListener.wrap(
                mem -> persistentTasksService.sendStartRequest(MlTasks.jobTaskId(jobParams.getJobId()), MlTasks.JOB_TASK_NAME, jobParams,
                    waitForJobToStart),
                listener::onFailure
            );

            // Tell the job tracker to refresh the memory requirement for this job and all other jobs that have persistent tasks
            ActionListener<Boolean> getJobHandler = ActionListener.wrap(
                response -> memoryTracker.refreshAnomalyDetectorJobMemoryAndAllOthers(jobParams.getJobId(),
                    memoryRequirementRefreshListener),
                listener::onFailure
            );

            // Get the job config
            jobConfigProvider.getJob(jobParams.getJobId(), ActionListener.wrap(
                    builder -> {
                        jobParams.setJob(builder.build());
                        getJobHandler.onResponse(null);
                    },
                    listener::onFailure
            ));
        } else {
            listener.onFailure(LicenseUtils.newComplianceException(XPackField.MACHINE_LEARNING));
        }
    }

    private void waitForJobStarted(String taskId, OpenJobAction.JobParams jobParams, ActionListener<NodeAcknowledgedResponse> listener) {
        JobPredicate predicate = new JobPredicate();
        persistentTasksService.waitForPersistentTaskCondition(taskId, predicate, jobParams.getTimeout(),
                new PersistentTasksService.WaitForPersistentTaskListener<OpenJobAction.JobParams>() {
            @Override
            public void onResponse(PersistentTasksCustomMetadata.PersistentTask<OpenJobAction.JobParams> persistentTask) {
                if (predicate.exception != null) {
                    if (predicate.shouldCancel) {
                        // We want to return to the caller without leaving an unassigned persistent task, to match
                        // what would have happened if the error had been detected in the "fast fail" validation
                        cancelJobStart(persistentTask, predicate.exception, listener);
                    } else {
                        listener.onFailure(predicate.exception);
                    }
                } else {
                    listener.onResponse(new NodeAcknowledgedResponse(true, predicate.node));
                }
            }

            @Override
            public void onFailure(Exception e) {
                listener.onFailure(e);
            }

            @Override
            public void onTimeout(TimeValue timeout) {
                listener.onFailure(new ElasticsearchException("Opening job ["
                        + jobParams.getJobId() + "] timed out after [" + timeout + "]"));
            }
        });
    }

    private void clearJobFinishedTime(NodeAcknowledgedResponse response,
                                      ClusterState clusterState,
                                      String jobId,
                                      ActionListener<NodeAcknowledgedResponse> listener) {
        final JobUpdate update = new JobUpdate.Builder(jobId).setClearFinishTime(true).build();
        ActionListener<Job> clearedTimeListener = ActionListener.wrap(
            job -> listener.onResponse(response),
            e -> {
                logger.error(new ParameterizedMessage("[{}] Failed to clear finished_time", jobId), e);
                // Not a critical error so continue
                listener.onResponse(response);
            }
        );
        ActionListener<Boolean> mappingsUpdatedListener = ActionListener.wrap(
            mappingUpdateResponse -> jobConfigProvider.updateJob(jobId, update, null, clearedTimeListener),
            e -> {
                logger.error(new ParameterizedMessage("[{}] Failed to update mapping; not clearing finished_time", jobId), e);
                // Not a critical error so continue without attempting to clear finish time
                listener.onResponse(response);
            }
        );
        ElasticsearchMappings.addDocMappingIfMissing(
            MlConfigIndex.indexName(),
            MlConfigIndex::mapping,
            client,
            clusterState,
            mappingsUpdatedListener);
    }

    private void cancelJobStart(PersistentTasksCustomMetadata.PersistentTask<OpenJobAction.JobParams> persistentTask, Exception exception,
                                ActionListener<NodeAcknowledgedResponse> listener) {
        persistentTasksService.sendRemoveRequest(persistentTask.getId(),
                new ActionListener<PersistentTasksCustomMetadata.PersistentTask<?>>() {
                    @Override
                    public void onResponse(PersistentTasksCustomMetadata.PersistentTask<?> task) {
                        // We succeeded in cancelling the persistent task, but the
                        // problem that caused us to cancel it is the overall result
                        listener.onFailure(exception);
                    }

                    @Override
                    public void onFailure(Exception e) {
                        logger.error("[" + persistentTask.getParams().getJobId() + "] Failed to cancel persistent task that could " +
                                "not be assigned due to [" + exception.getMessage() + "]", e);
                        listener.onFailure(exception);
                    }
                }
        );
    }

    public static class OpenJobPersistentTasksExecutor extends PersistentTasksExecutor<OpenJobAction.JobParams> {

        private static final Logger logger = LogManager.getLogger(OpenJobPersistentTasksExecutor.class);

        private final AutodetectProcessManager autodetectProcessManager;
        private final MlMemoryTracker memoryTracker;
        private final Client client;
        private final IndexNameExpressionResolver expressionResolver;
        private final JobResultsProvider jobResultsProvider;
<<<<<<< HEAD
        private final long maxNodeMemory;
=======
        private final boolean useAutoMemoryPercentage;
>>>>>>> 165e063b

        private volatile int maxConcurrentJobAllocations;
        private volatile int maxMachineMemoryPercent;
        private volatile int maxLazyMLNodes;
        private volatile int maxOpenJobs;
        private volatile ClusterState clusterState;

        public OpenJobPersistentTasksExecutor(Settings settings, ClusterService clusterService,
                                              AutodetectProcessManager autodetectProcessManager, MlMemoryTracker memoryTracker,
                                              Client client, IndexNameExpressionResolver expressionResolver) {
            super(MlTasks.JOB_TASK_NAME, MachineLearning.UTILITY_THREAD_POOL_NAME);
            this.autodetectProcessManager = Objects.requireNonNull(autodetectProcessManager);
            this.memoryTracker = Objects.requireNonNull(memoryTracker);
            this.client = Objects.requireNonNull(client);
            this.expressionResolver = Objects.requireNonNull(expressionResolver);
            this.jobResultsProvider = new JobResultsProvider(client, settings, expressionResolver);
            this.maxConcurrentJobAllocations = MachineLearning.CONCURRENT_JOB_ALLOCATIONS.get(settings);
            this.maxMachineMemoryPercent = MachineLearning.MAX_MACHINE_MEMORY_PERCENT.get(settings);
            this.maxLazyMLNodes = MachineLearning.MAX_LAZY_ML_NODES.get(settings);
            this.maxOpenJobs = MAX_OPEN_JOBS_PER_NODE.get(settings);
<<<<<<< HEAD
            this.maxNodeMemory = MAX_ML_NODE_SIZE.get(settings).getBytes();
=======
            this.useAutoMemoryPercentage = USE_AUTO_MACHINE_MEMORY_PERCENT.get(settings);
>>>>>>> 165e063b
            clusterService.getClusterSettings()
                    .addSettingsUpdateConsumer(MachineLearning.CONCURRENT_JOB_ALLOCATIONS, this::setMaxConcurrentJobAllocations);
            clusterService.getClusterSettings()
                    .addSettingsUpdateConsumer(MachineLearning.MAX_MACHINE_MEMORY_PERCENT, this::setMaxMachineMemoryPercent);
            clusterService.getClusterSettings().addSettingsUpdateConsumer(MachineLearning.MAX_LAZY_ML_NODES, this::setMaxLazyMLNodes);
            clusterService.getClusterSettings().addSettingsUpdateConsumer(MAX_OPEN_JOBS_PER_NODE, this::setMaxOpenJobs);
            clusterService.addListener(event -> clusterState = event.state());
        }

        @Override
        public PersistentTasksCustomMetadata.Assignment getAssignment(OpenJobAction.JobParams params, ClusterState clusterState) {

            // If the task parameters do not have a job field then the job
            // was first opened on a pre v6.6 node and has not been migrated
            Job job = params.getJob();
            if (job == null) {
                return AWAITING_MIGRATION;
            }

            // If we are waiting for an upgrade to complete, we should not assign to a node
            if (MlMetadata.getMlMetadata(clusterState).isUpgradeMode()) {
                return AWAITING_UPGRADE;
            }

            String jobId = params.getJobId();
            String resultsWriteAlias = AnomalyDetectorsIndex.resultsWriteAlias(jobId);
            List<String> unavailableIndices = verifyIndicesPrimaryShardsAreActive(resultsWriteAlias, clusterState, expressionResolver);
            if (unavailableIndices.size() != 0) {
                String reason = "Not opening job [" + jobId + "], because not all primary shards are active for the following indices [" +
                    String.join(",", unavailableIndices) + "]";
                logger.debug(reason);
                return new PersistentTasksCustomMetadata.Assignment(null, reason);
            }

            boolean isMemoryTrackerRecentlyRefreshed = memoryTracker.isRecentlyRefreshed();
            if (isMemoryTrackerRecentlyRefreshed == false) {
                boolean scheduledRefresh = memoryTracker.asyncRefresh();
                if (scheduledRefresh) {
                    String reason = "Not opening job [" + jobId + "] because job memory requirements are stale - refresh requested";
                    logger.debug(reason);
                    return new PersistentTasksCustomMetadata.Assignment(null, reason);
                }
            }

            JobNodeSelector jobNodeSelector = new JobNodeSelector(clusterState, jobId, MlTasks.JOB_TASK_NAME, memoryTracker,
                job.allowLazyOpen() ? Integer.MAX_VALUE : maxLazyMLNodes, node -> nodeFilter(node, job));
            return jobNodeSelector.selectNode(
                maxOpenJobs,
                maxConcurrentJobAllocations,
                maxMachineMemoryPercent,
<<<<<<< HEAD
                maxNodeMemory,
                isMemoryTrackerRecentlyRefreshed);
=======
                isMemoryTrackerRecentlyRefreshed,
                useAutoMemoryPercentage);
>>>>>>> 165e063b
        }

        @Override
        public void validate(OpenJobAction.JobParams params, ClusterState clusterState) {

            TransportOpenJobAction.validate(params.getJobId(), params.getJob());

            // If we already know that we can't find an ml node because all ml nodes are running at capacity or
            // simply because there are no ml nodes in the cluster then we fail quickly here:
            PersistentTasksCustomMetadata.Assignment assignment = getAssignment(params, clusterState);
            if (assignment.equals(AWAITING_UPGRADE)) {
                throw makeCurrentlyBeingUpgradedException(logger, params.getJobId(), assignment.getExplanation());
            }

            if (assignment.getExecutorNode() == null && assignment.equals(JobNodeSelector.AWAITING_LAZY_ASSIGNMENT) == false) {
                throw makeNoSuitableNodesException(logger, params.getJobId(), assignment.getExplanation());
            }
        }

        @Override
        protected void nodeOperation(AllocatedPersistentTask task, OpenJobAction.JobParams params, PersistentTaskState state) {
            JobTask jobTask = (JobTask) task;
            jobTask.autodetectProcessManager = autodetectProcessManager;
            JobTaskState jobTaskState = (JobTaskState) state;
            JobState jobState = jobTaskState == null ? null : jobTaskState.getState();
            jobResultsProvider.setRunningForecastsToFailed(params.getJobId(), ActionListener.wrap(
                r -> runJob(jobTask, jobState, params),
                e -> {
                    logger.warn(new ParameterizedMessage("[{}] failed to set forecasts to failed", params.getJobId()), e);
                    runJob(jobTask, jobState, params);
                }
            ));
        }

        private void runJob(JobTask jobTask, JobState jobState, OpenJobAction.JobParams params) {
            // If the job is closing, simply stop and return
            if (JobState.CLOSING.equals(jobState)) {
                // Mark as completed instead of using `stop` as stop assumes native processes have started
                logger.info("[{}] job got reassigned while stopping. Marking as completed", params.getJobId());
                jobTask.markAsCompleted();
                return;
            }
            // If the job is failed then the Persistent Task Service will
            // try to restart it on a node restart. Exiting here leaves the
            // job in the failed state and it must be force closed.
            if (JobState.FAILED.equals(jobState)) {
                return;
            }

            String jobId = jobTask.getJobId();
            autodetectProcessManager.openJob(jobTask, clusterState, (e2, shouldFinalizeJob) -> {
                if (e2 == null) {
                    if (shouldFinalizeJob) {
                        FinalizeJobExecutionAction.Request finalizeRequest = new FinalizeJobExecutionAction.Request(new String[]{jobId});
                        executeAsyncWithOrigin(client, ML_ORIGIN, FinalizeJobExecutionAction.INSTANCE, finalizeRequest,
                            ActionListener.wrap(
                                response -> jobTask.markAsCompleted(),
                                e -> {
                                    logger.error("error finalizing job [" + jobId + "]", e);
                                    Throwable unwrapped = ExceptionsHelper.unwrapCause(e);
                                    if (unwrapped instanceof DocumentMissingException || unwrapped instanceof ResourceNotFoundException) {
                                        jobTask.markAsCompleted();
                                    } else {
                                        jobTask.markAsFailed(e);
                                    }
                                }
                            ));
                    } else {
                        jobTask.markAsCompleted();
                    }
                } else {
                    jobTask.markAsFailed(e2);
                }
            });
        }

        @Override
        protected AllocatedPersistentTask createTask(long id, String type, String action, TaskId parentTaskId,
                                                     PersistentTasksCustomMetadata.PersistentTask<OpenJobAction.JobParams> persistentTask,
                                                     Map<String, String> headers) {
            return new JobTask(persistentTask.getParams().getJobId(), id, type, action, parentTaskId, headers);
        }

        void setMaxConcurrentJobAllocations(int maxConcurrentJobAllocations) {
            this.maxConcurrentJobAllocations = maxConcurrentJobAllocations;
        }

        void setMaxMachineMemoryPercent(int maxMachineMemoryPercent) {
            this.maxMachineMemoryPercent = maxMachineMemoryPercent;
        }

        void setMaxLazyMLNodes(int maxLazyMLNodes) {
            this.maxLazyMLNodes = maxLazyMLNodes;
        }

        void setMaxOpenJobs(int maxOpenJobs) {
            this.maxOpenJobs = maxOpenJobs;
        }

    }

    public static class JobTask extends AllocatedPersistentTask implements OpenJobAction.JobTaskMatcher {

        private static final Logger LOGGER = LogManager.getLogger(JobTask.class);

        private final String jobId;
        private volatile AutodetectProcessManager autodetectProcessManager;

        JobTask(String jobId, long id, String type, String action, TaskId parentTask, Map<String, String> headers) {
            super(id, type, action, "job-" + jobId, parentTask, headers);
            this.jobId = jobId;
        }

        public String getJobId() {
            return jobId;
        }

        @Override
        protected void onCancelled() {
            String reason = getReasonCancelled();
            LOGGER.trace("[{}] Cancelling job task because: {}", jobId, reason);
            killJob(reason);
        }

        void killJob(String reason) {
            autodetectProcessManager.killProcess(this, false, reason);
        }

        void closeJob(String reason) {
            autodetectProcessManager.closeJob(this, false, reason);
        }
    }

    /**
     * This class contains the wait logic for waiting for a job's persistent task to be allocated on
     * job opening.  It should only be used in the open job action, and never at other times the job's
     * persistent task may be assigned to a node, for example on recovery from node failures.
     *
     * Important: the methods of this class must NOT throw exceptions.  If they did then the callers
     * of endpoints waiting for a condition tested by this predicate would never get a response.
     */
    private static class JobPredicate implements Predicate<PersistentTasksCustomMetadata.PersistentTask<?>> {

        private volatile Exception exception;
        private volatile String node = "";
        private volatile boolean shouldCancel;

        @Override
        public boolean test(PersistentTasksCustomMetadata.PersistentTask<?> persistentTask) {
            JobState jobState = JobState.CLOSED;
            if (persistentTask != null) {
                JobTaskState jobTaskState = (JobTaskState) persistentTask.getState();
                jobState = jobTaskState == null ? JobState.OPENING : jobTaskState.getState();

                PersistentTasksCustomMetadata.Assignment assignment = persistentTask.getAssignment();

                // This means we are awaiting a new node to be spun up, ok to return back to the user to await node creation
                if (assignment != null && assignment.equals(JobNodeSelector.AWAITING_LAZY_ASSIGNMENT)) {
                    return true;
                }

                // This logic is only appropriate when opening a job, not when reallocating following a failure,
                // and this is why this class must only be used when opening a job
                if (assignment != null && assignment.equals(PersistentTasksCustomMetadata.INITIAL_ASSIGNMENT) == false &&
                        assignment.isAssigned() == false) {
                    OpenJobAction.JobParams params = (OpenJobAction.JobParams) persistentTask.getParams();
                    // Assignment has failed on the master node despite passing our "fast fail" validation
                    if (assignment.equals(AWAITING_UPGRADE)) {
                        exception = makeCurrentlyBeingUpgradedException(logger, params.getJobId(), assignment.getExplanation());
                    } else if (assignment.getExplanation().contains("[" + EnableAssignmentDecider.ALLOCATION_NONE_EXPLANATION + "]")) {
                        exception = makeAssignmentsNotAllowedException(logger, params.getJobId());
                    } else {
                        exception = makeNoSuitableNodesException(logger, params.getJobId(), assignment.getExplanation());
                    }
                    // The persistent task should be cancelled so that the observed outcome is the
                    // same as if the "fast fail" validation on the coordinating node had failed
                    shouldCancel = true;
                    return true;
                }
            }
            switch (jobState) {
                // The OPENING case here is expected to be incredibly short-lived, just occurring during the
                // time period when a job has successfully been assigned to a node but the request to update
                // its task state is still in-flight.  (The long-lived OPENING case when a lazy node needs to
                // be added to the cluster to accommodate the job was dealt with higher up this method when the
                // magic AWAITING_LAZY_ASSIGNMENT assignment was checked for.)
                case OPENING:
                case CLOSED:
                    return false;
                case OPENED:
                    node = persistentTask.getExecutorNode();
                    return true;
                case CLOSING:
                    exception = ExceptionsHelper.conflictStatusException("The job has been " + JobState.CLOSED + " while waiting to be "
                            + JobState.OPENED);
                    return true;
                case FAILED:
                default:
                    exception = ExceptionsHelper.serverError("Unexpected job state [" + jobState
                            + "] while waiting for job to be " + JobState.OPENED);
                    return true;
            }
        }
    }

    static ElasticsearchException makeNoSuitableNodesException(Logger logger, String jobId, String explanation) {
        String msg = "Could not open job because no suitable nodes were found, allocation explanation [" + explanation + "]";
        logger.warn("[{}] {}", jobId, msg);
        Exception detail = new IllegalStateException(msg);
        return new ElasticsearchStatusException("Could not open job because no ML nodes with sufficient capacity were found",
            RestStatus.TOO_MANY_REQUESTS, detail);
    }

    static ElasticsearchException makeAssignmentsNotAllowedException(Logger logger, String jobId) {
        String msg = "Cannot open jobs because persistent task assignment is disabled by the ["
            + EnableAssignmentDecider.CLUSTER_TASKS_ALLOCATION_ENABLE_SETTING.getKey() + "] setting";
        logger.warn("[{}] {}", jobId, msg);
        return new ElasticsearchStatusException(msg, RestStatus.TOO_MANY_REQUESTS);
    }

    static ElasticsearchException makeCurrentlyBeingUpgradedException(Logger logger, String jobId, String explanation) {
        String msg = "Cannot open jobs when upgrade mode is enabled";
        logger.warn("[{}] {}", jobId, msg);
        return new ElasticsearchStatusException(msg, RestStatus.TOO_MANY_REQUESTS);
    }
}<|MERGE_RESOLUTION|>--- conflicted
+++ resolved
@@ -359,11 +359,8 @@
         private final Client client;
         private final IndexNameExpressionResolver expressionResolver;
         private final JobResultsProvider jobResultsProvider;
-<<<<<<< HEAD
         private final long maxNodeMemory;
-=======
         private final boolean useAutoMemoryPercentage;
->>>>>>> 165e063b
 
         private volatile int maxConcurrentJobAllocations;
         private volatile int maxMachineMemoryPercent;
@@ -384,11 +381,8 @@
             this.maxMachineMemoryPercent = MachineLearning.MAX_MACHINE_MEMORY_PERCENT.get(settings);
             this.maxLazyMLNodes = MachineLearning.MAX_LAZY_ML_NODES.get(settings);
             this.maxOpenJobs = MAX_OPEN_JOBS_PER_NODE.get(settings);
-<<<<<<< HEAD
             this.maxNodeMemory = MAX_ML_NODE_SIZE.get(settings).getBytes();
-=======
             this.useAutoMemoryPercentage = USE_AUTO_MACHINE_MEMORY_PERCENT.get(settings);
->>>>>>> 165e063b
             clusterService.getClusterSettings()
                     .addSettingsUpdateConsumer(MachineLearning.CONCURRENT_JOB_ALLOCATIONS, this::setMaxConcurrentJobAllocations);
             clusterService.getClusterSettings()
@@ -439,13 +433,10 @@
                 maxOpenJobs,
                 maxConcurrentJobAllocations,
                 maxMachineMemoryPercent,
-<<<<<<< HEAD
                 maxNodeMemory,
-                isMemoryTrackerRecentlyRefreshed);
-=======
+                isMemoryTrackerRecentlyRefreshed
                 isMemoryTrackerRecentlyRefreshed,
                 useAutoMemoryPercentage);
->>>>>>> 165e063b
         }
 
         @Override
