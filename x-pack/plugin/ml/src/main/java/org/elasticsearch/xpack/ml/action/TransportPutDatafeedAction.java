/*
 * Copyright Elasticsearch B.V. and/or licensed to Elasticsearch B.V. under one
 * or more contributor license agreements. Licensed under the Elastic License;
 * you may not use this file except in compliance with the Elastic License.
 */
package org.elasticsearch.xpack.ml.action;

import org.elasticsearch.ElasticsearchException;
import org.elasticsearch.action.ActionListener;
import org.elasticsearch.action.search.SearchAction;
import org.elasticsearch.action.support.ActionFilters;
import org.elasticsearch.action.support.master.TransportMasterNodeAction;
import org.elasticsearch.client.Client;
import org.elasticsearch.cluster.ClusterState;
import org.elasticsearch.cluster.block.ClusterBlockException;
import org.elasticsearch.cluster.block.ClusterBlockLevel;
import org.elasticsearch.cluster.metadata.IndexNameExpressionResolver;
import org.elasticsearch.cluster.service.ClusterService;
import org.elasticsearch.common.CheckedConsumer;
import org.elasticsearch.common.Nullable;
import org.elasticsearch.common.Strings;
import org.elasticsearch.common.inject.Inject;
import org.elasticsearch.common.settings.Settings;
import org.elasticsearch.common.xcontent.NamedXContentRegistry;
import org.elasticsearch.common.xcontent.XContentBuilder;
import org.elasticsearch.common.xcontent.json.JsonXContent;
import org.elasticsearch.index.IndexNotFoundException;
import org.elasticsearch.license.LicenseUtils;
import org.elasticsearch.license.XPackLicenseState;
import org.elasticsearch.tasks.Task;
import org.elasticsearch.threadpool.ThreadPool;
import org.elasticsearch.transport.TransportService;
import org.elasticsearch.xpack.core.XPackField;
import org.elasticsearch.xpack.core.XPackSettings;
import org.elasticsearch.xpack.core.ml.MlMetadata;
import org.elasticsearch.xpack.core.ml.action.PutDatafeedAction;
<<<<<<< HEAD
import org.elasticsearch.xpack.core.ml.utils.ExceptionsHelper;
=======
import org.elasticsearch.xpack.core.ml.datafeed.DatafeedConfig;
>>>>>>> f0340d6d
import org.elasticsearch.xpack.core.rollup.action.GetRollupIndexCapsAction;
import org.elasticsearch.xpack.core.rollup.action.RollupSearchAction;
import org.elasticsearch.xpack.core.security.SecurityContext;
import org.elasticsearch.xpack.core.security.action.user.HasPrivilegesAction;
import org.elasticsearch.xpack.core.security.action.user.HasPrivilegesRequest;
import org.elasticsearch.xpack.core.security.action.user.HasPrivilegesResponse;
import org.elasticsearch.xpack.core.security.authz.RoleDescriptor;
import org.elasticsearch.xpack.core.security.support.Exceptions;
import org.elasticsearch.xpack.ml.datafeed.persistence.DatafeedConfigProvider;
import org.elasticsearch.xpack.ml.job.persistence.JobConfigProvider;

import java.io.IOException;
import java.util.Collections;
import java.util.Map;

import static org.elasticsearch.xpack.core.ClientHelper.ML_ORIGIN;
import static org.elasticsearch.xpack.core.ClientHelper.executeAsyncWithOrigin;

public class TransportPutDatafeedAction extends TransportMasterNodeAction<PutDatafeedAction.Request, PutDatafeedAction.Response> {

    private final XPackLicenseState licenseState;
    private final Client client;
    private final SecurityContext securityContext;
    private final DatafeedConfigProvider datafeedConfigProvider;
    private final JobConfigProvider jobConfigProvider;

    @Inject
    public TransportPutDatafeedAction(Settings settings, TransportService transportService,
                                      ClusterService clusterService, ThreadPool threadPool, Client client,
                                      XPackLicenseState licenseState, ActionFilters actionFilters,
                                      IndexNameExpressionResolver indexNameExpressionResolver,
                                      NamedXContentRegistry xContentRegistry) {
        super(PutDatafeedAction.NAME, transportService, clusterService, threadPool,
                actionFilters, indexNameExpressionResolver, PutDatafeedAction.Request::new);
        this.licenseState = licenseState;
        this.client = client;
        this.securityContext = XPackSettings.SECURITY_ENABLED.get(settings) ?
                new SecurityContext(settings, threadPool.getThreadContext()) : null;
        this.datafeedConfigProvider = new DatafeedConfigProvider(client, xContentRegistry);
        this.jobConfigProvider = new JobConfigProvider(client);
    }

    @Override
    protected String executor() {
        return ThreadPool.Names.SAME;
    }

    @Override
    protected PutDatafeedAction.Response newResponse() {
        return new PutDatafeedAction.Response();
    }

    @Override
    protected void masterOperation(PutDatafeedAction.Request request, ClusterState state,
                                   ActionListener<PutDatafeedAction.Response> listener) {
        // If security is enabled only create the datafeed if the user requesting creation has
        // permission to read the indices the datafeed is going to read from
        if (licenseState.isAuthAllowed()) {

            final String[] indices = request.getDatafeed().getIndices().toArray(new String[0]);

            final String username = securityContext.getUser().principal();
            final HasPrivilegesRequest privRequest = new HasPrivilegesRequest();
            privRequest.applicationPrivileges(new RoleDescriptor.ApplicationResourcePrivileges[0]);
            privRequest.username(username);
            privRequest.clusterPrivileges(Strings.EMPTY_ARRAY);

            final RoleDescriptor.IndicesPrivileges.Builder indicesPrivilegesBuilder = RoleDescriptor.IndicesPrivileges.builder()
                .indices(indices);

            ActionListener<HasPrivilegesResponse> privResponseListener = ActionListener.wrap(
                r -> handlePrivsResponse(username, request, r, listener),
                listener::onFailure);

            ActionListener<GetRollupIndexCapsAction.Response> getRollupIndexCapsActionHandler = ActionListener.wrap(
                response -> {
                    if (response.getJobs().isEmpty()) { // This means no rollup indexes are in the config
                        indicesPrivilegesBuilder.privileges(SearchAction.NAME);
                    } else {
                        indicesPrivilegesBuilder.privileges(SearchAction.NAME, RollupSearchAction.NAME);
                    }
                    privRequest.indexPrivileges(indicesPrivilegesBuilder.build());
                    client.execute(HasPrivilegesAction.INSTANCE, privRequest, privResponseListener);
                },
                e -> {
                    if (e instanceof IndexNotFoundException) {
                        indicesPrivilegesBuilder.privileges(SearchAction.NAME);
                        privRequest.indexPrivileges(indicesPrivilegesBuilder.build());
                        client.execute(HasPrivilegesAction.INSTANCE, privRequest, privResponseListener);
                    } else {
                        listener.onFailure(e);
                    }
                }
            );

            executeAsyncWithOrigin(client,
                ML_ORIGIN,
                GetRollupIndexCapsAction.INSTANCE,
                new GetRollupIndexCapsAction.Request(indices),
                getRollupIndexCapsActionHandler);
        } else {
            putDatafeed(request, threadPool.getThreadContext().getHeaders(), listener);
        }
    }

    private void handlePrivsResponse(String username, PutDatafeedAction.Request request,
                                     HasPrivilegesResponse response,
                                     ActionListener<PutDatafeedAction.Response> listener) throws IOException {
        if (response.isCompleteMatch()) {
            putDatafeed(request, threadPool.getThreadContext().getHeaders(), listener);
        } else {
            XContentBuilder builder = JsonXContent.contentBuilder();
            builder.startObject();
            for (HasPrivilegesResponse.ResourcePrivileges index : response.getIndexPrivileges()) {
                builder.field(index.getResource());
                builder.map(index.getPrivileges());
            }
            builder.endObject();

            listener.onFailure(Exceptions.authorizationError("Cannot create datafeed [{}]" +
                            " because user {} lacks permissions on the indices: {}",
                    request.getDatafeed().getId(), username, Strings.toString(builder)));
        }
    }

    private void putDatafeed(PutDatafeedAction.Request request, Map<String, String> headers,
                             ActionListener<PutDatafeedAction.Response> listener) {

<<<<<<< HEAD
        String datafeedId = request.getDatafeed().getId();
        String jobId = request.getDatafeed().getJobId();
        ElasticsearchException validationError = checkConfigsAreNotDefinedInClusterState(datafeedId, jobId);
        if (validationError != null) {
            listener.onFailure(validationError);
            return;
        }
=======
        DatafeedConfig.validateAggregations(request.getDatafeed().getParsedAggregations());
        clusterService.submitStateUpdateTask(
                "put-datafeed-" + request.getDatafeed().getId(),
                new AckedClusterStateUpdateTask<PutDatafeedAction.Response>(request, listener) {
>>>>>>> f0340d6d

        CheckedConsumer<Boolean, Exception> validationOk = ok -> {
            datafeedConfigProvider.putDatafeedConfig(request.getDatafeed(), headers, ActionListener.wrap(
                    indexResponse -> listener.onResponse(new PutDatafeedAction.Response(request.getDatafeed())),
                    listener::onFailure
            ));
        };

        CheckedConsumer<Boolean, Exception> jobOk = ok ->
            jobConfigProvider.validateDatafeedJob(request.getDatafeed(), ActionListener.wrap(validationOk, listener::onFailure));

        checkJobDoesNotHaveADatafeed(jobId, ActionListener.wrap(jobOk, listener::onFailure));
    }

    /**
     * Returns an exception if a datafeed with the same Id is defined in the
     * cluster state or the job is in the cluster state and already has a datafeed
     */
    @Nullable
    private ElasticsearchException checkConfigsAreNotDefinedInClusterState(String datafeedId, String jobId) {
        ClusterState clusterState = clusterService.state();
        MlMetadata mlMetadata = MlMetadata.getMlMetadata(clusterState);

        if (mlMetadata.getDatafeed(datafeedId) != null) {
            return ExceptionsHelper.datafeedAlreadyExists(datafeedId);
        }

        if (mlMetadata.getDatafeedByJobId(jobId).isPresent()) {
            return ExceptionsHelper.conflictStatusException("Cannot create datafeed [" + datafeedId + "] as a " +
                    "job [" + jobId + "] defined in the cluster state references a datafeed with the same Id");
        }

        return null;
    }

    private void checkJobDoesNotHaveADatafeed(String jobId, ActionListener<Boolean> listener) {
        datafeedConfigProvider.findDatafeedsForJobIds(Collections.singletonList(jobId), ActionListener.wrap(
                datafeedIds -> {
                    if (datafeedIds.isEmpty()) {
                        listener.onResponse(Boolean.TRUE);
                    } else {
                        listener.onFailure(ExceptionsHelper.conflictStatusException("A datafeed [" + datafeedIds.iterator().next()
                                + "] already exists for job [" + jobId + "]"));
                    }
                },
                listener::onFailure
        ));
    }

    @Override
    protected ClusterBlockException checkBlock(PutDatafeedAction.Request request, ClusterState state) {
        return state.blocks().globalBlockedException(ClusterBlockLevel.METADATA_WRITE);
    }

    @Override
    protected void doExecute(Task task, PutDatafeedAction.Request request, ActionListener<PutDatafeedAction.Response> listener) {
        if (licenseState.isMachineLearningAllowed()) {
            super.doExecute(task, request, listener);
        } else {
            listener.onFailure(LicenseUtils.newComplianceException(XPackField.MACHINE_LEARNING));
        }
    }
}<|MERGE_RESOLUTION|>--- conflicted
+++ resolved
@@ -34,11 +34,8 @@
 import org.elasticsearch.xpack.core.XPackSettings;
 import org.elasticsearch.xpack.core.ml.MlMetadata;
 import org.elasticsearch.xpack.core.ml.action.PutDatafeedAction;
-<<<<<<< HEAD
 import org.elasticsearch.xpack.core.ml.utils.ExceptionsHelper;
-=======
 import org.elasticsearch.xpack.core.ml.datafeed.DatafeedConfig;
->>>>>>> f0340d6d
 import org.elasticsearch.xpack.core.rollup.action.GetRollupIndexCapsAction;
 import org.elasticsearch.xpack.core.rollup.action.RollupSearchAction;
 import org.elasticsearch.xpack.core.security.SecurityContext;
@@ -167,7 +164,6 @@
     private void putDatafeed(PutDatafeedAction.Request request, Map<String, String> headers,
                              ActionListener<PutDatafeedAction.Response> listener) {
 
-<<<<<<< HEAD
         String datafeedId = request.getDatafeed().getId();
         String jobId = request.getDatafeed().getJobId();
         ElasticsearchException validationError = checkConfigsAreNotDefinedInClusterState(datafeedId, jobId);
@@ -175,12 +171,7 @@
             listener.onFailure(validationError);
             return;
         }
-=======
         DatafeedConfig.validateAggregations(request.getDatafeed().getParsedAggregations());
-        clusterService.submitStateUpdateTask(
-                "put-datafeed-" + request.getDatafeed().getId(),
-                new AckedClusterStateUpdateTask<PutDatafeedAction.Response>(request, listener) {
->>>>>>> f0340d6d
 
         CheckedConsumer<Boolean, Exception> validationOk = ok -> {
             datafeedConfigProvider.putDatafeedConfig(request.getDatafeed(), headers, ActionListener.wrap(
