--- conflicted
+++ resolved
@@ -7,10 +7,7 @@
 
 import org.apache.logging.log4j.LogManager;
 import org.apache.logging.log4j.Logger;
-<<<<<<< HEAD
 import org.elasticsearch.ResourceAlreadyExistsException;
-=======
->>>>>>> daef498c
 import org.elasticsearch.ResourceNotFoundException;
 import org.elasticsearch.action.ActionListener;
 import org.elasticsearch.action.index.IndexResponse;
@@ -83,14 +80,8 @@
  */
 public class JobManager {
 
-<<<<<<< HEAD
-    private static final DeprecationLogger deprecationLogger =
-            new DeprecationLogger(LogManager.getLogger(JobManager.class));
-    private static final Logger logger = LogManager.getLogger(JobManager.class);
-=======
     private static final Logger logger = LogManager.getLogger(JobManager.class);
     private static final DeprecationLogger deprecationLogger = new DeprecationLogger(logger);
->>>>>>> daef498c
 
     private final Environment environment;
     private final JobResultsProvider jobResultsProvider;
