--- conflicted
+++ resolved
@@ -86,51 +86,13 @@
                                 .map(DatafeedConfig.Builder::build)
                                 .collect(Collectors.toMap(DatafeedConfig::getId, Function.identity()));
 
-<<<<<<< HEAD
-        datafeedConfigProvider.expandDatafeedConfigs(
-            request.getDatafeedId(),
-            request.allowNoDatafeeds(),
-            ActionListener.wrap(
-                datafeedBuilders -> {
-                    List<String> jobIds =
-                        datafeedBuilders.stream()
-                            .map(DatafeedConfig.Builder::build)
-                            .map(DatafeedConfig::getJobId)
-                            .collect(Collectors.toList());
-                    jobResultsProvider.datafeedTimingStats(
-                        jobIds,
-                        ActionListener.wrap(
-                            timingStatsByJobId -> {
-                                PersistentTasksCustomMetaData tasksInProgress = state.getMetaData()
-                                    .custom(PersistentTasksCustomMetaData.TYPE);
-                                List<GetDatafeedsStatsAction.Response.DatafeedStats> results =
-                                    datafeedBuilders.stream()
-                                        .map(DatafeedConfig.Builder::build)
-                                        .map(
-                                            datafeed -> getDatafeedStats(
-                                                datafeed.getId(),
-                                                state,
-                                                tasksInProgress,
-                                                datafeed.getJobId(),
-                                                timingStatsByJobId.get(datafeed.getJobId())))
-                                        .collect(Collectors.toList());
-                                QueryPage<GetDatafeedsStatsAction.Response.DatafeedStats> statsPage =
-                                    new QueryPage<>(results, results.size(), DatafeedConfig.RESULTS_FIELD);
-                                listener.onResponse(new GetDatafeedsStatsAction.Response(statsPage));
-                            },
-                            listener::onFailure
-                        ));
-
-                },
-                listener::onFailure)
-=======
                             List<String> jobIds = existingConfigs.values()
                                 .stream()
                                 .map(DatafeedConfig::getJobId)
                                 .collect(Collectors.toList());
                             jobResultsProvider.datafeedTimingStats(
                                 jobIds,
-                                timingStatsByJobId -> {
+                                ActionListener.wrap(timingStatsByJobId -> {
                                     List<GetDatafeedsStatsAction.Response.DatafeedStats> results = expandedIds.stream()
                                         .map(datafeedId -> {
                                             DatafeedConfig config = existingConfigs.get(datafeedId);
@@ -149,13 +111,12 @@
                                         new QueryPage<>(results, results.size(), DatafeedConfig.RESULTS_FIELD);
                                     listener.onResponse(new GetDatafeedsStatsAction.Response(statsPage));
                                 },
-                                listener::onFailure);
+                                listener::onFailure));
                         },
                         listener::onFailure)
                 );
             },
             listener::onFailure
->>>>>>> 72346b91
         );
 
         // This might also include datafeed tasks that exist but no longer have a config
