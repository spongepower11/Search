apply plugin: 'elasticsearch.standalone-rest-test'
apply plugin: 'elasticsearch.rest-test'

dependencies {
  // "org.elasticsearch.plugin:x-pack-core:${version}" doesn't work with idea because the testArtifacts are also here
  testCompile project(path: xpackModule('core'), configuration: 'default')
  testCompile project(path: xpackModule('core'), configuration: 'testArtifacts')
  testCompile project(path: xpackProject('plugin').path, configuration: 'testArtifacts')
}

// bring in machine learning rest test suite
task copyMlRestTests(type: Copy) {
  into project.sourceSets.test.output.resourcesDir
  from project(xpackProject('plugin').path).sourceSets.test.resources.srcDirs
  include 'rest-api-spec/test/ml/**'
}

integTestRunner {
  systemProperty 'tests.rest.blacklist', [
    // Remove this test because it doesn't call an ML endpoint and we don't want
    // to grant extra permissions to the users used in this test suite
    'ml/ml_classic_analyze/Test analyze API with an analyzer that does what we used to do in native code',
    // Remove tests that are expected to throw an exception, because we cannot then
    // know whether to expect an authorization exception or a validation exception
    'ml/calendar_crud/Test get calendar given missing',
    'ml/calendar_crud/Test cannot create calendar with name _all',
    'ml/calendar_crud/Test PageParams with ID is invalid',
    'ml/calendar_crud/Test post calendar events given empty events',
    'ml/calendar_crud/Test put calendar given id contains invalid chars',
    'ml/calendar_crud/Test delete event from non existing calendar',
    'ml/calendar_crud/Test delete job from non existing calendar',
    'ml/custom_all_field/Test querying custom all field',
    'ml/datafeeds_crud/Test delete datafeed with missing id',
    'ml/datafeeds_crud/Test put datafeed referring to missing job_id',
    'ml/datafeeds_crud/Test put datafeed with invalid query',
    'ml/datafeeds_crud/Test put datafeed with security headers in the body',
    'ml/datafeeds_crud/Test update datafeed with missing id',
    'ml/delete_job_force/Test cannot force delete a non-existent job',
    'ml/delete_model_snapshot/Test delete snapshot missing snapshotId',
    'ml/delete_model_snapshot/Test delete snapshot missing job_id',
    'ml/delete_model_snapshot/Test delete with in-use model',
    'ml/filter_crud/Test create filter api with mismatching body ID',
    'ml/filter_crud/Test create filter given invalid filter_id',
    'ml/filter_crud/Test get filter API with bad ID',
    'ml/filter_crud/Test invalid param combinations',
    'ml/filter_crud/Test non-existing filter',
    'ml/filter_crud/Test update filter given remove item is not present',
    'ml/get_datafeed_stats/Test get datafeed stats given missing datafeed_id',
    'ml/get_datafeeds/Test get datafeed given missing datafeed_id',
    'ml/jobs_crud/Test cannot create job with existing categorizer state document',
    'ml/jobs_crud/Test cannot create job with existing quantiles document',
    'ml/jobs_crud/Test cannot create job with existing result document',
    'ml/jobs_crud/Test cannot create job with model snapshot id set',
    'ml/jobs_crud/Test cannot decrease model_memory_limit below current usage',
    'ml/jobs_crud/Test get job API with non existing job id',
    'ml/jobs_crud/Test put job after closing results index',
    'ml/jobs_crud/Test put job after closing state index',
    'ml/jobs_crud/Test put job with inconsistent body/param ids',
    'ml/jobs_crud/Test put job with time field in analysis_config',
    'ml/jobs_crud/Test job with categorization_analyzer and categorization_filters',
    'ml/jobs_get/Test get job given missing job_id',
    'ml/jobs_get_result_buckets/Test mutually-exclusive params',
    'ml/jobs_get_result_buckets/Test mutually-exclusive params via body',
    'ml/jobs_get_result_categories/Test with invalid param combinations',
    'ml/jobs_get_result_categories/Test with invalid param combinations via body',
    'ml/jobs_get_result_overall_buckets/Test overall buckets given missing job',
    'ml/jobs_get_result_overall_buckets/Test overall buckets given non-matching expression and not allow_no_jobs',
    'ml/jobs_get_result_overall_buckets/Test overall buckets given top_n is 0',
    'ml/jobs_get_result_overall_buckets/Test overall buckets given top_n is negative',
    'ml/jobs_get_result_overall_buckets/Test overall buckets given invalid start param',
    'ml/jobs_get_result_overall_buckets/Test overall buckets given invalid end param',
    'ml/jobs_get_result_overall_buckets/Test overall buckets given bucket_span is smaller than max job bucket_span',
    'ml/jobs_get_stats/Test get job stats given missing job',
    'ml/jobs_get_stats/Test no exception on get job stats with missing index',
    'ml/job_groups/Test put job with empty group',
    'ml/job_groups/Test put job with group that matches an job id',
    'ml/job_groups/Test put job with group that matches its id',
    'ml/job_groups/Test put job with id that matches an existing group',
    'ml/job_groups/Test put job with invalid group',
    'ml/ml_info/Test ml info',
    'ml/post_data/Test Flush data with invalid parameters',
    'ml/post_data/Test flushing and posting a closed job',
    'ml/post_data/Test open and close with non-existent job id',
    'ml/post_data/Test POST data with invalid parameters',
    'ml/preview_datafeed/Test preview missing datafeed',
    'ml/revert_model_snapshot/Test revert model with invalid snapshotId',
    'ml/start_stop_datafeed/Test start datafeed job, but not open',
    'ml/start_stop_datafeed/Test start non existing datafeed',
    'ml/start_stop_datafeed/Test stop non existing datafeed',
    'ml/update_model_snapshot/Test without description',
    'ml/validate/Test invalid job config',
    'ml/validate/Test job config is invalid because model snapshot id set',
    'ml/validate/Test job config that is invalid only because of the job ID',
    'ml/validate_detector/Test invalid detector',
    'ml/delete_forecast/Test delete on _all forecasts not allow no forecasts',
<<<<<<< HEAD
    'ml/delete_forecast/Test delete forecast on missing forecast',
    'ml/ml_upgrade/Upgrade results when there is nothing to upgrade',
    'ml/ml_upgrade/Upgrade results when there is nothing to upgrade not waiting for results',
    'ml/set_upgrade_mode/Attempt to open job when upgrade_mode is enabled',
    'ml/set_upgrade_mode/Setting upgrade_mode to enabled',
    'ml/set_upgrade_mode/Setting upgrade mode to disabled from enabled',
    'ml/set_upgrade_mode/Test setting upgrade_mode to false when it is already false'
=======
    'ml/delete_forecast/Test delete forecast on missing forecast'
>>>>>>> 980c13d8
  ].join(',')
}

integTestCluster {
  dependsOn copyMlRestTests
  extraConfigFile 'roles.yml', 'roles.yml'
  setupCommand 'setupTestAdminUser',
               'bin/elasticsearch-users', 'useradd', 'x_pack_rest_user', '-p', 'x-pack-test-password', '-r', 'superuser'
  setupCommand 'setupMlAdminUser',
               'bin/elasticsearch-users', 'useradd', 'ml_admin', '-p', 'x-pack-test-password', '-r', 'minimal,machine_learning_admin'
  setupCommand 'setupMlUserUser',
               'bin/elasticsearch-users', 'useradd', 'ml_user', '-p', 'x-pack-test-password', '-r', 'minimal,machine_learning_user'
  setupCommand 'setupPowerlessUser',
               'bin/elasticsearch-users', 'useradd', 'no_ml', '-p', 'x-pack-test-password', '-r', 'minimal'
  setting 'xpack.license.self_generated.type', 'trial'
  setting 'xpack.security.enabled', 'true'
  waitCondition = { node, ant ->
    File tmpFile = new File(node.cwd, 'wait.success')
    ant.get(src: "http://${node.httpUri()}/_cluster/health?wait_for_nodes=>=${numNodes}&wait_for_status=yellow",
            dest: tmpFile.toString(),
            username: 'x_pack_rest_user',
            password: 'x-pack-test-password',
            ignoreerrors: true,
            retries: 10)
    return tmpFile.exists()
  }
}<|MERGE_RESOLUTION|>--- conflicted
+++ resolved
@@ -93,17 +93,11 @@
     'ml/validate/Test job config that is invalid only because of the job ID',
     'ml/validate_detector/Test invalid detector',
     'ml/delete_forecast/Test delete on _all forecasts not allow no forecasts',
-<<<<<<< HEAD
     'ml/delete_forecast/Test delete forecast on missing forecast',
-    'ml/ml_upgrade/Upgrade results when there is nothing to upgrade',
-    'ml/ml_upgrade/Upgrade results when there is nothing to upgrade not waiting for results',
     'ml/set_upgrade_mode/Attempt to open job when upgrade_mode is enabled',
     'ml/set_upgrade_mode/Setting upgrade_mode to enabled',
     'ml/set_upgrade_mode/Setting upgrade mode to disabled from enabled',
     'ml/set_upgrade_mode/Test setting upgrade_mode to false when it is already false'
-=======
-    'ml/delete_forecast/Test delete forecast on missing forecast'
->>>>>>> 980c13d8
   ].join(',')
 }
 
