--- conflicted
+++ resolved
@@ -41,11 +41,7 @@
 import org.elasticsearch.xpack.core.ml.job.results.Bucket;
 import org.elasticsearch.xpack.core.ml.job.results.ForecastRequestStats;
 import org.elasticsearch.xpack.core.ml.notifications.NotificationsIndex;
-<<<<<<< HEAD
-import org.elasticsearch.xpack.core.security.user.UsernamesField;
-=======
 import org.elasticsearch.xpack.core.security.user.InternalUsers;
->>>>>>> be0d5ccb
 import org.junit.After;
 import org.junit.Before;
 
@@ -408,12 +404,6 @@
         assertThatNumberOfAnnotationsIsEqualTo(1);
 
         // The following 4 annotations are created by the system and the 2 oldest ones *will* be deleted
-<<<<<<< HEAD
-        client().index(randomAnnotationIndexRequest(jobId, now.minus(Duration.ofDays(1)), UsernamesField.XPACK_NAME)).actionGet();
-        client().index(randomAnnotationIndexRequest(jobId, now.minus(Duration.ofDays(2)), UsernamesField.XPACK_NAME)).actionGet();
-        client().index(randomAnnotationIndexRequest(jobId, now.minus(Duration.ofDays(3)), UsernamesField.XPACK_NAME)).actionGet();
-        client().index(randomAnnotationIndexRequest(jobId, now.minus(Duration.ofDays(4)), UsernamesField.XPACK_NAME)).actionGet();
-=======
         client().index(randomAnnotationIndexRequest(jobId, now.minus(Duration.ofDays(1)), InternalUsers.XPACK_USER.principal()))
             .actionGet();
         client().index(randomAnnotationIndexRequest(jobId, now.minus(Duration.ofDays(2)), InternalUsers.XPACK_USER.principal()))
@@ -422,7 +412,6 @@
             .actionGet();
         client().index(randomAnnotationIndexRequest(jobId, now.minus(Duration.ofDays(4)), InternalUsers.XPACK_USER.principal()))
             .actionGet();
->>>>>>> be0d5ccb
         // The following 4 annotations are created by the user and *will not* be deleted
         client().index(randomAnnotationIndexRequest(jobId, now.minus(Duration.ofDays(1)), USER_NAME)).actionGet();
         client().index(randomAnnotationIndexRequest(jobId, now.minus(Duration.ofDays(2)), USER_NAME)).actionGet();
