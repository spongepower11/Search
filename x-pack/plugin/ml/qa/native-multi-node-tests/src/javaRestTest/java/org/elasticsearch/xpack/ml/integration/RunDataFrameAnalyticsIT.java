/*
 * Copyright Elasticsearch B.V. and/or licensed to Elasticsearch B.V. under one
 * or more contributor license agreements. Licensed under the Elastic License
 * 2.0; you may not use this file except in compliance with the Elastic License
 * 2.0.
 */
package org.elasticsearch.xpack.ml.integration;

import org.elasticsearch.ElasticsearchException;
import org.elasticsearch.action.admin.indices.settings.get.GetSettingsRequest;
import org.elasticsearch.action.admin.indices.settings.get.GetSettingsResponse;
import org.elasticsearch.action.bulk.BulkRequestBuilder;
import org.elasticsearch.action.bulk.BulkResponse;
import org.elasticsearch.action.get.GetResponse;
import org.elasticsearch.action.index.IndexRequest;
import org.elasticsearch.action.support.WriteRequest;
import org.elasticsearch.common.unit.ByteSizeValue;
import org.elasticsearch.core.TimeValue;
import org.elasticsearch.index.IndexSettings;
import org.elasticsearch.index.query.QueryBuilders;
import org.elasticsearch.rest.RestStatus;
import org.elasticsearch.search.SearchHit;
import org.elasticsearch.search.SearchResponseUtils;
import org.elasticsearch.xcontent.XContentType;
import org.elasticsearch.xpack.core.ml.action.GetDataFrameAnalyticsStatsAction;
import org.elasticsearch.xpack.core.ml.action.NodeAcknowledgedResponse;
import org.elasticsearch.xpack.core.ml.action.StartDataFrameAnalyticsAction;
import org.elasticsearch.xpack.core.ml.dataframe.DataFrameAnalyticsConfig;
import org.elasticsearch.xpack.core.ml.dataframe.DataFrameAnalyticsDest;
import org.elasticsearch.xpack.core.ml.dataframe.DataFrameAnalyticsSource;
import org.elasticsearch.xpack.core.ml.dataframe.DataFrameAnalyticsState;
import org.elasticsearch.xpack.core.ml.dataframe.analyses.OutlierDetection;
import org.junit.After;

import java.util.HashMap;
import java.util.List;
import java.util.Map;

import static org.elasticsearch.test.hamcrest.ElasticsearchAssertions.assertHitCount;
import static org.elasticsearch.test.hamcrest.ElasticsearchAssertions.assertResponse;
import static org.hamcrest.Matchers.allOf;
import static org.hamcrest.Matchers.containsString;
import static org.hamcrest.Matchers.emptyString;
import static org.hamcrest.Matchers.equalTo;
import static org.hamcrest.Matchers.greaterThan;
import static org.hamcrest.Matchers.greaterThanOrEqualTo;
import static org.hamcrest.Matchers.hasItems;
import static org.hamcrest.Matchers.hasKey;
import static org.hamcrest.Matchers.is;
import static org.hamcrest.Matchers.lessThan;
import static org.hamcrest.Matchers.lessThanOrEqualTo;
import static org.hamcrest.Matchers.not;
import static org.hamcrest.Matchers.nullValue;

public class RunDataFrameAnalyticsIT extends MlNativeDataFrameAnalyticsIntegTestCase {

    @After
    public void cleanup() {
        cleanUp();
    }

    public void testOutlierDetectionWithFewDocuments() throws Exception {
        String sourceIndex = "test-outlier-detection-with-few-docs";

        indicesAdmin().prepareCreate(sourceIndex)
            .setMapping("numeric_1", "type=double", "numeric_2", "type=unsigned_long", "categorical_1", "type=keyword")
            .get();

        BulkRequestBuilder bulkRequestBuilder = client().prepareBulk();
        bulkRequestBuilder.setRefreshPolicy(WriteRequest.RefreshPolicy.IMMEDIATE);

        for (int i = 0; i < 5; i++) {
            IndexRequest indexRequest = new IndexRequest(sourceIndex);

            // We insert one odd value out of 5 for one feature
            String docId = i == 0 ? "outlier" : "normal" + i;
            indexRequest.id(docId);
            indexRequest.source("numeric_1", i == 0 ? 100.0 : 1.0, "numeric_2", 1, "categorical_1", "foo_" + i);
            bulkRequestBuilder.add(indexRequest);
        }
        BulkResponse bulkResponse = bulkRequestBuilder.get();
        if (bulkResponse.hasFailures()) {
            fail("Failed to index data: " + bulkResponse.buildFailureMessage());
        }

        String id = "test_outlier_detection_with_few_docs";
        DataFrameAnalyticsConfig config = buildAnalytics(
            id,
            sourceIndex,
            sourceIndex + "-results",
            null,
            new OutlierDetection.Builder().build()
        );
        putAnalytics(config);

        assertIsStopped(id);
        assertProgressIsZero(id);

        startAnalytics(id);
        waitUntilAnalyticsIsStopped(id);
        GetDataFrameAnalyticsStatsAction.Response.Stats stats = getAnalyticsStats(id);
        assertThat(stats.getDataCounts().getJobId(), equalTo(id));
        assertThat(stats.getDataCounts().getTrainingDocsCount(), equalTo(5L));
        assertThat(stats.getDataCounts().getTestDocsCount(), equalTo(0L));
        assertThat(stats.getDataCounts().getSkippedDocsCount(), equalTo(0L));

        assertResponse(prepareSearch(sourceIndex), sourceData -> {
            double scoreOfOutlier = 0.0;
            double scoreOfNonOutlier = -1.0;
            for (SearchHit hit : sourceData.getHits()) {
                GetResponse destDocGetResponse = client().prepareGet().setIndex(config.getDest().getIndex()).setId(hit.getId()).get();
                assertThat(destDocGetResponse.isExists(), is(true));
                Map<String, Object> sourceDoc = hit.getSourceAsMap();
                Map<String, Object> destDoc = destDocGetResponse.getSource();
                for (String field : sourceDoc.keySet()) {
                    assertThat(destDoc.containsKey(field), is(true));
                    assertThat(destDoc.get(field), equalTo(sourceDoc.get(field)));
                }
                assertThat(destDoc.containsKey("ml"), is(true));

                @SuppressWarnings("unchecked")
                Map<String, Object> resultsObject = (Map<String, Object>) destDoc.get("ml");

                assertThat(resultsObject.containsKey("outlier_score"), is(true));
                double outlierScore = (double) resultsObject.get("outlier_score");
                assertThat(outlierScore, allOf(greaterThanOrEqualTo(0.0), lessThanOrEqualTo(1.0)));
                if (hit.getId().equals("outlier")) {
                    scoreOfOutlier = outlierScore;
                } else {
                    if (scoreOfNonOutlier < 0) {
                        scoreOfNonOutlier = outlierScore;
                    } else {
                        assertThat(outlierScore, equalTo(scoreOfNonOutlier));
                    }
                }
            }
            assertThat(scoreOfOutlier, is(greaterThan(scoreOfNonOutlier)));
        });

        assertProgressComplete(id);
        assertStoredProgressHits(id, 1);
        assertThatAuditMessagesMatch(
            id,
            "Created analytics with type [outlier_detection]",
            "Estimated memory usage [",
            "Starting analytics on node",
            "Started analytics",
            "Creating destination index [test-outlier-detection-with-few-docs-results]",
            "Started reindexing to destination index [test-outlier-detection-with-few-docs-results]",
            "Finished reindexing to destination index [test-outlier-detection-with-few-docs-results]",
            "Started loading data",
            "Started analyzing",
            "Started writing results",
            "Finished analysis"
        );
    }

    public void testPreview() throws Exception {
        String sourceIndex = "test-outlier-detection-preview";

        indicesAdmin().prepareCreate(sourceIndex)
            .setMapping("numeric_1", "type=double", "numeric_2", "type=unsigned_long", "categorical_1", "type=keyword")
            .get();

        BulkRequestBuilder bulkRequestBuilder = client().prepareBulk();
        bulkRequestBuilder.setRefreshPolicy(WriteRequest.RefreshPolicy.IMMEDIATE);

        for (int i = 0; i < 5; i++) {
            IndexRequest indexRequest = new IndexRequest(sourceIndex);

            // We insert one odd value out of 5 for one feature
            String docId = i == 0 ? "outlier" : "normal" + i;
            indexRequest.id(docId);
            indexRequest.source("numeric_1", i == 0 ? 100.0 : 1.0, "numeric_2", 1, "categorical_1", "foo_" + i);
            bulkRequestBuilder.add(indexRequest);
        }
        BulkResponse bulkResponse = bulkRequestBuilder.get();
        if (bulkResponse.hasFailures()) {
            fail("Failed to index data: " + bulkResponse.buildFailureMessage());
        }

        String id = "test_outlier_detection_preview";
        DataFrameAnalyticsConfig config = buildAnalytics(
            id,
            sourceIndex,
            sourceIndex + "-results",
            null,
            new OutlierDetection.Builder().build()
        );
        putAnalytics(config);
        List<Map<String, Object>> preview = previewDataFrame(id).getFeatureValues();
        for (Map<String, Object> feature : preview) {
            assertThat(feature.keySet(), hasItems("numeric_1", "numeric_2"));
            assertThat(feature, not(hasKey("categorical_1")));
        }
    }

    public void testOutlierDetectionWithEnoughDocumentsToScroll() throws Exception {
        String sourceIndex = "test-outlier-detection-with-enough-docs-to-scroll";

        indicesAdmin().prepareCreate(sourceIndex)
            .setMapping("numeric_1", "type=double", "numeric_2", "type=float", "categorical_1", "type=keyword")
            .get();

        BulkRequestBuilder bulkRequestBuilder = client().prepareBulk();
        bulkRequestBuilder.setRefreshPolicy(WriteRequest.RefreshPolicy.IMMEDIATE);

        int docCount = randomIntBetween(1024, 2048);
        for (int i = 0; i < docCount; i++) {
            IndexRequest indexRequest = new IndexRequest(sourceIndex);
            indexRequest.source("numeric_1", randomDouble(), "numeric_2", randomFloat(), "categorical_1", randomAlphaOfLength(10));
            bulkRequestBuilder.add(indexRequest);
        }
        BulkResponse bulkResponse = bulkRequestBuilder.get();
        if (bulkResponse.hasFailures()) {
            fail("Failed to index data: " + bulkResponse.buildFailureMessage());
        }

        String id = "test_outlier_detection_with_enough_docs_to_scroll";
        DataFrameAnalyticsConfig config = buildAnalytics(
            id,
            sourceIndex,
            sourceIndex + "-results",
            "custom_ml",
            new OutlierDetection.Builder().build()
        );
        putAnalytics(config);

        assertIsStopped(id);
        assertProgressIsZero(id);

        startAnalytics(id);
        waitUntilAnalyticsIsStopped(id);

        // Check we've got all docs
        assertHitCount(prepareSearch(config.getDest().getIndex()).setTrackTotalHits(true), docCount);

        // Check they all have an outlier_score
        assertHitCount(
            prepareSearch(config.getDest().getIndex()).setTrackTotalHits(true)
                .setQuery(QueryBuilders.existsQuery("custom_ml.outlier_score")),
            docCount
        );

        assertProgressComplete(id);
        assertStoredProgressHits(id, 1);
        assertThatAuditMessagesMatch(
            id,
            "Created analytics with type [outlier_detection]",
            "Estimated memory usage [",
            "Starting analytics on node",
            "Started analytics",
            "Creating destination index [test-outlier-detection-with-enough-docs-to-scroll-results]",
            "Started reindexing to destination index [test-outlier-detection-with-enough-docs-to-scroll-results]",
            "Finished reindexing to destination index [test-outlier-detection-with-enough-docs-to-scroll-results]",
            "Started loading data",
            "Started analyzing",
            "Started writing results",
            "Finished analysis"
        );
    }

    public void testOutlierDetectionWithMoreFieldsThanDocValueFieldLimit() throws Exception {
        String sourceIndex = "test-outlier-detection-with-more-fields-than-docvalue-limit";

        client().admin().indices().prepareCreate(sourceIndex).get();

        GetSettingsRequest getSettingsRequest = new GetSettingsRequest();
        getSettingsRequest.indices(sourceIndex);
        getSettingsRequest.names(IndexSettings.MAX_DOCVALUE_FIELDS_SEARCH_SETTING.getKey());
        getSettingsRequest.includeDefaults(true);

        GetSettingsResponse docValueLimitSetting = client().admin().indices().getSettings(getSettingsRequest).actionGet();
        int docValueLimit = IndexSettings.MAX_DOCVALUE_FIELDS_SEARCH_SETTING.get(
            docValueLimitSetting.getIndexToSettings().values().iterator().next()
        );

        BulkRequestBuilder bulkRequestBuilder = client().prepareBulk();
        bulkRequestBuilder.setRefreshPolicy(WriteRequest.RefreshPolicy.IMMEDIATE);

        for (int i = 0; i < 100; i++) {

            StringBuilder source = new StringBuilder("{");
            for (int fieldCount = 0; fieldCount < docValueLimit + 1; fieldCount++) {
                source.append("\"field_").append(fieldCount).append("\":").append(randomDouble());
                if (fieldCount < docValueLimit) {
                    source.append(",");
                }
            }
            source.append("}");

            IndexRequest indexRequest = new IndexRequest(sourceIndex);
            indexRequest.source(source.toString(), XContentType.JSON);
            bulkRequestBuilder.add(indexRequest);
        }
        BulkResponse bulkResponse = bulkRequestBuilder.get();
        if (bulkResponse.hasFailures()) {
            fail("Failed to index data: " + bulkResponse.buildFailureMessage());
        }

        String id = "test_outlier_detection_with_more_fields_than_docvalue_limit";
        DataFrameAnalyticsConfig config = buildAnalytics(
            id,
            sourceIndex,
            sourceIndex + "-results",
            null,
            new OutlierDetection.Builder().build()
        );
        putAnalytics(config);

        assertIsStopped(id);
        assertProgressIsZero(id);

        startAnalytics(id);
        waitUntilAnalyticsIsStopped(id);

        assertResponse(prepareSearch(sourceIndex), sourceData -> {
            for (SearchHit hit : sourceData.getHits()) {
                GetResponse destDocGetResponse = client().prepareGet().setIndex(config.getDest().getIndex()).setId(hit.getId()).get();
                assertThat(destDocGetResponse.isExists(), is(true));
                Map<String, Object> sourceDoc = hit.getSourceAsMap();
                Map<String, Object> destDoc = destDocGetResponse.getSource();
                for (String field : sourceDoc.keySet()) {
                    assertThat(destDoc.containsKey(field), is(true));
                    assertThat(destDoc.get(field), equalTo(sourceDoc.get(field)));
                }
                assertThat(destDoc.containsKey("ml"), is(true));

                @SuppressWarnings("unchecked")
                Map<String, Object> resultsObject = (Map<String, Object>) destDoc.get("ml");

                assertThat(resultsObject.containsKey("outlier_score"), is(true));
                double outlierScore = (double) resultsObject.get("outlier_score");
                assertThat(outlierScore, allOf(greaterThanOrEqualTo(0.0), lessThanOrEqualTo(1.0)));
            }
        });

        assertProgressComplete(id);
        assertStoredProgressHits(id, 1);
        assertThatAuditMessagesMatch(
            id,
            "Created analytics with type [outlier_detection]",
            "Estimated memory usage [",
            "Starting analytics on node",
            "Started analytics",
            "Creating destination index [test-outlier-detection-with-more-fields-than-docvalue-limit-results]",
            "Started reindexing to destination index [test-outlier-detection-with-more-fields-than-docvalue-limit-results]",
            "Finished reindexing to destination index [test-outlier-detection-with-more-fields-than-docvalue-limit-results]",
            "Started loading data",
            "Started analyzing",
            "Started writing results",
            "Finished analysis"
        );
    }

    public void testStopOutlierDetectionWithEnoughDocumentsToScroll() throws Exception {
        String sourceIndex = "test-stop-outlier-detection-with-enough-docs-to-scroll";

        indicesAdmin().prepareCreate(sourceIndex)
            .setMapping("numeric_1", "type=double", "numeric_2", "type=float", "categorical_1", "type=keyword")
            .get();

        BulkRequestBuilder bulkRequestBuilder = client().prepareBulk();
        bulkRequestBuilder.setRefreshPolicy(WriteRequest.RefreshPolicy.IMMEDIATE);

        int docCount = randomIntBetween(1024, 2048);
        for (int i = 0; i < docCount; i++) {
            IndexRequest indexRequest = new IndexRequest(sourceIndex);
            indexRequest.source("numeric_1", randomDouble(), "numeric_2", randomFloat(), "categorical_1", randomAlphaOfLength(10));
            bulkRequestBuilder.add(indexRequest);
        }
        BulkResponse bulkResponse = bulkRequestBuilder.get();
        if (bulkResponse.hasFailures()) {
            fail("Failed to index data: " + bulkResponse.buildFailureMessage());
        }

        String id = "test_stop_outlier_detection_with_enough_docs_to_scroll";
        DataFrameAnalyticsConfig config = buildAnalytics(
            id,
            sourceIndex,
            sourceIndex + "-results",
            "custom_ml",
            new OutlierDetection.Builder().build()
        );
        putAnalytics(config);

        assertIsStopped(id);
        startAnalytics(id);
        // State here could be any of STARTED, REINDEXING or ANALYZING

        assertThat(stopAnalytics(id).isStopped(), is(true));
        assertIsStopped(id);
        if (indexExists(config.getDest().getIndex()) == false) {
            // We stopped before we even created the destination index
            return;
        }

        assertResponse(prepareSearch(config.getDest().getIndex()).setTrackTotalHits(true), searchResponse -> {
            if (searchResponse.getHits().getTotalHits().value == docCount) {
<<<<<<< HEAD
                long seenCount = getTotalHitsValue(
=======
                long seenCount = SearchResponseUtils.getTotalHitsValue(
>>>>>>> d6e8217b
                    prepareSearch(config.getDest().getIndex()).setTrackTotalHits(true)
                        .setQuery(QueryBuilders.existsQuery("custom_ml.outlier_score"))
                );
                logger.debug("We stopped during analysis: [{}] < [{}]", seenCount, docCount);
                assertThat(seenCount, lessThan((long) docCount));
            } else {
                logger.debug("We stopped during reindexing: [{}] < [{}]", searchResponse.getHits().getTotalHits().value, docCount);
            }
        });

        assertThatAuditMessagesMatch(
            id,
            "Created analytics with type [outlier_detection]",
            "Estimated memory usage [",
            "Starting analytics on node",
            "Started analytics",
            "Creating destination index [test-stop-outlier-detection-with-enough-docs-to-scroll-results]",
            "Stopped analytics"
        );
    }

    public void testOutlierDetectionWithMultipleSourceIndices() throws Exception {
        String sourceIndex1 = "test-outlier-detection-with-multiple-source-indices-1";
        String sourceIndex2 = "test-outlier-detection-with-multiple-source-indices-2";
        String destIndex = "test-outlier-detection-with-multiple-source-indices-results";
        String[] sourceIndex = new String[] { sourceIndex1, sourceIndex2 };

        indicesAdmin().prepareCreate(sourceIndex1)
            .setMapping("numeric_1", "type=double", "numeric_2", "type=float", "categorical_1", "type=keyword")
            .get();

        indicesAdmin().prepareCreate(sourceIndex2)
            .setMapping("numeric_1", "type=double", "numeric_2", "type=float", "categorical_1", "type=keyword")
            .get();

        BulkRequestBuilder bulkRequestBuilder = client().prepareBulk();
        bulkRequestBuilder.setRefreshPolicy(WriteRequest.RefreshPolicy.IMMEDIATE);

        for (String index : sourceIndex) {
            for (int i = 0; i < 5; i++) {
                IndexRequest indexRequest = new IndexRequest(index);
                indexRequest.source("numeric_1", randomDouble(), "numeric_2", randomFloat(), "categorical_1", "foo_" + i);
                bulkRequestBuilder.add(indexRequest);
            }
        }
        BulkResponse bulkResponse = bulkRequestBuilder.get();
        if (bulkResponse.hasFailures()) {
            fail("Failed to index data: " + bulkResponse.buildFailureMessage());
        }

        String id = "test_outlier_detection_with_multiple_source_indices";
        DataFrameAnalyticsConfig config = new DataFrameAnalyticsConfig.Builder().setId(id)
            .setSource(new DataFrameAnalyticsSource(sourceIndex, null, null, null))
            .setDest(new DataFrameAnalyticsDest(destIndex, null))
            .setAnalysis(new OutlierDetection.Builder().build())
            .build();
        putAnalytics(config);

        assertIsStopped(id);
        assertProgressIsZero(id);

        startAnalytics(id);
        waitUntilAnalyticsIsStopped(id);

        // Check we've got all docs
        assertHitCount(prepareSearch(config.getDest().getIndex()).setTrackTotalHits(true), bulkRequestBuilder.numberOfActions());

        // Check they all have an outlier_score
        assertHitCount(
            prepareSearch(config.getDest().getIndex()).setTrackTotalHits(true).setQuery(QueryBuilders.existsQuery("ml.outlier_score")),
            bulkRequestBuilder.numberOfActions()
        );

        assertProgressComplete(id);
        assertStoredProgressHits(id, 1);
        assertThatAuditMessagesMatch(
            id,
            "Created analytics with type [outlier_detection]",
            "Estimated memory usage [",
            "Starting analytics on node",
            "Started analytics",
            "Creating destination index [test-outlier-detection-with-multiple-source-indices-results]",
            "Started reindexing to destination index [test-outlier-detection-with-multiple-source-indices-results]",
            "Finished reindexing to destination index [test-outlier-detection-with-multiple-source-indices-results]",
            "Started loading data",
            "Started analyzing",
            "Started writing results",
            "Finished analysis"
        );
    }

    public void testOutlierDetectionWithPreExistingDestIndex() throws Exception {
        String sourceIndex = "test-outlier-detection-with-pre-existing-dest-index";
        String destIndex = "test-outlier-detection-with-pre-existing-dest-index-results";

        indicesAdmin().prepareCreate(sourceIndex)
            .setMapping("numeric_1", "type=double", "numeric_2", "type=float", "categorical_1", "type=keyword")
            .get();

        indicesAdmin().prepareCreate(destIndex)
            .setMapping("numeric_1", "type=double", "numeric_2", "type=float", "categorical_1", "type=keyword")
            .get();

        BulkRequestBuilder bulkRequestBuilder = client().prepareBulk();
        bulkRequestBuilder.setRefreshPolicy(WriteRequest.RefreshPolicy.IMMEDIATE);

        for (int i = 0; i < 5; i++) {
            IndexRequest indexRequest = new IndexRequest(sourceIndex);
            indexRequest.source("numeric_1", randomDouble(), "numeric_2", randomFloat(), "categorical_1", "foo_" + i);
            bulkRequestBuilder.add(indexRequest);
        }
        BulkResponse bulkResponse = bulkRequestBuilder.get();
        if (bulkResponse.hasFailures()) {
            fail("Failed to index data: " + bulkResponse.buildFailureMessage());
        }

        String id = "test_outlier_detection_with_pre_existing_dest_index";
        DataFrameAnalyticsConfig config = buildAnalytics(id, sourceIndex, destIndex, null, new OutlierDetection.Builder().build());
        putAnalytics(config);

        assertIsStopped(id);
        assertProgressIsZero(id);

        startAnalytics(id);
        waitUntilAnalyticsIsStopped(id);

        // Check we've got all docs
        assertHitCount(prepareSearch(config.getDest().getIndex()).setTrackTotalHits(true), bulkRequestBuilder.numberOfActions());
        // Check they all have an outlier_score
        assertHitCount(
            prepareSearch(config.getDest().getIndex()).setTrackTotalHits(true).setQuery(QueryBuilders.existsQuery("ml.outlier_score")),
            bulkRequestBuilder.numberOfActions()
        );

        assertProgressComplete(id);
        assertStoredProgressHits(id, 1);
        assertThatAuditMessagesMatch(
            id,
            "Created analytics with type [outlier_detection]",
            "Estimated memory usage [",
            "Starting analytics on node",
            "Started analytics",
            "Using existing destination index [test-outlier-detection-with-pre-existing-dest-index-results]",
            "Started reindexing to destination index [test-outlier-detection-with-pre-existing-dest-index-results]",
            "Finished reindexing to destination index [test-outlier-detection-with-pre-existing-dest-index-results]",
            "Started loading data",
            "Started analyzing",
            "Started writing results",
            "Finished analysis"
        );
    }

    public void testModelMemoryLimitLowerThanEstimatedMemoryUsage() throws Exception {
        String sourceIndex = "test-model-memory-limit";

        indicesAdmin().prepareCreate(sourceIndex).setMapping("col_1", "type=double", "col_2", "type=float", "col_3", "type=keyword").get();

        BulkRequestBuilder bulkRequestBuilder = client().prepareBulk().setRefreshPolicy(WriteRequest.RefreshPolicy.IMMEDIATE);
        for (int i = 0; i < 10000; i++) {  // This number of rows should make memory usage estimate greater than 1MB
            IndexRequest indexRequest = new IndexRequest(sourceIndex).id("doc_" + i).source("col_1", 1.0, "col_2", 1.0, "col_3", "str");
            bulkRequestBuilder.add(indexRequest);
        }
        BulkResponse bulkResponse = bulkRequestBuilder.get();
        if (bulkResponse.hasFailures()) {
            fail("Failed to index data: " + bulkResponse.buildFailureMessage());
        }

        String id = "test_model_memory_limit_lower_than_estimated_memory_usage";
        ByteSizeValue modelMemoryLimit = ByteSizeValue.ofMb(1);
        DataFrameAnalyticsConfig config = new DataFrameAnalyticsConfig.Builder().setId(id)
            .setSource(new DataFrameAnalyticsSource(new String[] { sourceIndex }, null, null, null))
            .setDest(new DataFrameAnalyticsDest(sourceIndex + "-results", null))
            .setAnalysis(new OutlierDetection.Builder().build())
            .setModelMemoryLimit(modelMemoryLimit)
            .build();

        putAnalytics(config);
        assertIsStopped(id);
        // should not throw
        startAnalytics(id);
        waitUntilAnalyticsIsFailed(id);
        forceStopAnalytics(id);
        waitUntilAnalyticsIsStopped(id);
    }

    public void testLazyAssignmentWithModelMemoryLimitTooHighForAssignment() throws Exception {
        String sourceIndex = "test-lazy-assign-model-memory-limit-too-high";

        indicesAdmin().prepareCreate(sourceIndex).setMapping("col_1", "type=double", "col_2", "type=float", "col_3", "type=keyword").get();

        BulkRequestBuilder bulkRequestBuilder = client().prepareBulk().setRefreshPolicy(WriteRequest.RefreshPolicy.IMMEDIATE);
        IndexRequest indexRequest = new IndexRequest(sourceIndex).id("doc_1").source("col_1", 1.0, "col_2", 1.0, "col_3", "str");
        bulkRequestBuilder.add(indexRequest);
        BulkResponse bulkResponse = bulkRequestBuilder.get();
        if (bulkResponse.hasFailures()) {
            fail("Failed to index data: " + bulkResponse.buildFailureMessage());
        }

        String id = "test_lazy_assign_model_memory_limit_too_high";
        // Assuming a 1TB job will never fit on the test machine - increase this when machines get really big!
        ByteSizeValue modelMemoryLimit = ByteSizeValue.ofTb(1);
        DataFrameAnalyticsConfig config = new DataFrameAnalyticsConfig.Builder().setId(id)
            .setSource(new DataFrameAnalyticsSource(new String[] { sourceIndex }, null, null, null))
            .setDest(new DataFrameAnalyticsDest(sourceIndex + "-results", null))
            .setAnalysis(new OutlierDetection.Builder().build())
            .setModelMemoryLimit(modelMemoryLimit)
            .setAllowLazyStart(true)
            .build();

        putAnalytics(config);
        assertIsStopped(id);

        // Due to lazy start being allowed, this should succeed even though no node currently in the cluster is big enough
        NodeAcknowledgedResponse response = startAnalytics(id);
        assertThat(response.getNode(), emptyString());

        // Wait until state is STARTING, there is no node but there is an assignment explanation.
        assertBusy(() -> {
            GetDataFrameAnalyticsStatsAction.Response.Stats stats = getAnalyticsStats(id);
            assertThat(stats.getState(), equalTo(DataFrameAnalyticsState.STARTING));
            assertThat(stats.getNode(), is(nullValue()));
            assertThat(stats.getAssignmentExplanation(), containsString("persistent task is awaiting node assignment"));
        });
        stopAnalytics(id);
        waitUntilAnalyticsIsStopped(id);

        assertThatAuditMessagesMatch(
            id,
            "Created analytics with type [outlier_detection]",
            "Estimated memory usage [",
            "Job requires at least [1tb] free memory on a machine learning node to run",
            "Started analytics",
            "Stopped analytics"
        );
    }

    public void testOutlierDetectionStopAndRestart() throws Exception {
        String sourceIndex = "test-outlier-detection-stop-and-restart";

        indicesAdmin().prepareCreate(sourceIndex)
            .setMapping("numeric_1", "type=double", "numeric_2", "type=float", "categorical_1", "type=keyword")
            .get();

        BulkRequestBuilder bulkRequestBuilder = client().prepareBulk();
        bulkRequestBuilder.setRefreshPolicy(WriteRequest.RefreshPolicy.IMMEDIATE);

        int docCount = randomIntBetween(1024, 2048);
        for (int i = 0; i < docCount; i++) {
            IndexRequest indexRequest = new IndexRequest(sourceIndex);
            indexRequest.source("numeric_1", randomDouble(), "numeric_2", randomFloat(), "categorical_1", randomAlphaOfLength(10));
            bulkRequestBuilder.add(indexRequest);
        }
        BulkResponse bulkResponse = bulkRequestBuilder.get();
        if (bulkResponse.hasFailures()) {
            fail("Failed to index data: " + bulkResponse.buildFailureMessage());
        }

        String id = "test_outlier_detection_stop_and_restart";
        DataFrameAnalyticsConfig config = buildAnalytics(
            id,
            sourceIndex,
            sourceIndex + "-results",
            "custom_ml",
            new OutlierDetection.Builder().build()
        );
        putAnalytics(config);

        assertIsStopped(id);
        NodeAcknowledgedResponse response = startAnalytics(id);
        assertThat(response.getNode(), not(emptyString()));

        String phaseToWait = randomFrom("reindexing", "loading_data", "computing_outliers");
        waitUntilSomeProgressHasBeenMadeForPhase(id, phaseToWait);
        stopAnalytics(id);
        waitUntilAnalyticsIsStopped(id);

        // Now let's start it again
        try {
            response = startAnalytics(id);
            assertThat(response.getNode(), not(emptyString()));
        } catch (Exception e) {
            if (e.getMessage().equals("Cannot start because the job has already finished")) {
                // That means the job had managed to complete
            } else {
                throw e;
            }
        }

        waitUntilAnalyticsIsStopped(id);

        // Check we've got all docs
        assertHitCount(prepareSearch(config.getDest().getIndex()).setTrackTotalHits(true), docCount);

        // Check they all have an outlier_score
        assertHitCount(
            prepareSearch(config.getDest().getIndex()).setTrackTotalHits(true)
                .setQuery(QueryBuilders.existsQuery("custom_ml.outlier_score")),
            docCount
        );

        assertProgressComplete(id);
        assertStoredProgressHits(id, 1);
    }

    public void testOutlierDetectionWithCustomParams() throws Exception {
        String sourceIndex = "test-outlier-detection-with-custom-params";

        indicesAdmin().prepareCreate(sourceIndex)
            .setMapping("numeric_1", "type=double", "numeric_2", "type=float", "categorical_1", "type=keyword")
            .get();

        BulkRequestBuilder bulkRequestBuilder = client().prepareBulk();
        bulkRequestBuilder.setRefreshPolicy(WriteRequest.RefreshPolicy.IMMEDIATE);

        for (int i = 0; i < 5; i++) {
            IndexRequest indexRequest = new IndexRequest(sourceIndex);

            // We insert one odd value out of 5 for one feature
            String docId = i == 0 ? "outlier" : "normal" + i;
            indexRequest.id(docId);
            indexRequest.source("numeric_1", i == 0 ? 100.0 : 1.0, "numeric_2", 1.0, "categorical_1", "foo_" + i);
            bulkRequestBuilder.add(indexRequest);
        }
        BulkResponse bulkResponse = bulkRequestBuilder.get();
        if (bulkResponse.hasFailures()) {
            fail("Failed to index data: " + bulkResponse.buildFailureMessage());
        }

        String id = "test_outlier_detection_with_custom_params";
        DataFrameAnalyticsConfig config = buildAnalytics(
            id,
            sourceIndex,
            sourceIndex + "-results",
            null,
            new OutlierDetection.Builder().setNNeighbors(3)
                .setMethod(OutlierDetection.Method.DISTANCE_KNN)
                .setFeatureInfluenceThreshold(0.01)
                .setComputeFeatureInfluence(false)
                .setOutlierFraction(0.04)
                .setStandardizationEnabled(true)
                .build()
        );
        putAnalytics(config);

        assertIsStopped(id);
        assertProgressIsZero(id);

        startAnalytics(id);
        waitUntilAnalyticsIsStopped(id);

        assertResponse(prepareSearch(sourceIndex), sourceData -> {
            double scoreOfOutlier = 0.0;
            double scoreOfNonOutlier = -1.0;
            for (SearchHit hit : sourceData.getHits()) {
                GetResponse destDocGetResponse = client().prepareGet().setIndex(config.getDest().getIndex()).setId(hit.getId()).get();
                assertThat(destDocGetResponse.isExists(), is(true));
                Map<String, Object> sourceDoc = hit.getSourceAsMap();
                Map<String, Object> destDoc = destDocGetResponse.getSource();
                for (String field : sourceDoc.keySet()) {
                    assertThat(destDoc.containsKey(field), is(true));
                    assertThat(destDoc.get(field), equalTo(sourceDoc.get(field)));
                }
                assertThat(destDoc.containsKey("ml"), is(true));

                @SuppressWarnings("unchecked")
                Map<String, Object> resultsObject = (Map<String, Object>) destDoc.get("ml");

                assertThat(resultsObject.containsKey("outlier_score"), is(true));
                assertThat(resultsObject.containsKey("feature_influence"), is(false));

                double outlierScore = (double) resultsObject.get("outlier_score");
                assertThat(outlierScore, allOf(greaterThanOrEqualTo(0.0), lessThanOrEqualTo(1.0)));
                if (hit.getId().equals("outlier")) {
                    scoreOfOutlier = outlierScore;
                } else {
                    if (scoreOfNonOutlier < 0) {
                        scoreOfNonOutlier = outlierScore;
                    } else {
                        assertThat(outlierScore, equalTo(scoreOfNonOutlier));
                    }
                }
            }
            assertThat(scoreOfOutlier, is(greaterThan(scoreOfNonOutlier)));
        });

        assertProgressComplete(id);
        assertStoredProgressHits(id, 1);
        assertThatAuditMessagesMatch(
            id,
            "Created analytics with type [outlier_detection]",
            "Estimated memory usage [",
            "Starting analytics on node",
            "Started analytics",
            "Creating destination index [test-outlier-detection-with-custom-params-results]",
            "Started reindexing to destination index [test-outlier-detection-with-custom-params-results]",
            "Finished reindexing to destination index [test-outlier-detection-with-custom-params-results]",
            "Started loading data",
            "Started analyzing",
            "Started writing results",
            "Finished analysis"
        );
    }

    public void testOutlierDetection_GivenIndexWithRuntimeFields() throws Exception {
        String sourceIndex = "test-outlier-detection-with-index-with-runtime-fields";

        String mappings = """
            {
              "dynamic": false,
              "runtime": {
                "runtime_numeric": {
                  "type": "double",
                  "script": {
                    "source": "emit(params._source.numeric)",
                    "lang": "painless"
                  }
                }
              }
            }""";

        client().admin().indices().prepareCreate(sourceIndex).setMapping(mappings).get();

        BulkRequestBuilder bulkRequestBuilder = client().prepareBulk();
        bulkRequestBuilder.setRefreshPolicy(WriteRequest.RefreshPolicy.IMMEDIATE);

        for (int i = 0; i < 5; i++) {
            IndexRequest indexRequest = new IndexRequest(sourceIndex);

            // We insert one odd value out of 5 for one feature
            String docId = i == 0 ? "outlier" : "normal" + i;
            indexRequest.id(docId);
            indexRequest.source("numeric", i == 0 ? 100.0 : 1.0);
            bulkRequestBuilder.add(indexRequest);
        }
        BulkResponse bulkResponse = bulkRequestBuilder.get();
        if (bulkResponse.hasFailures()) {
            fail("Failed to index data: " + bulkResponse.buildFailureMessage());
        }

        String id = "test_outlier_detection_with_index_with_runtime_mappings";
        DataFrameAnalyticsConfig config = buildAnalytics(
            id,
            sourceIndex,
            sourceIndex + "-results",
            null,
            new OutlierDetection.Builder().build()
        );
        putAnalytics(config);

        assertIsStopped(id);
        assertProgressIsZero(id);

        startAnalytics(id);
        waitUntilAnalyticsIsStopped(id);
        GetDataFrameAnalyticsStatsAction.Response.Stats stats = getAnalyticsStats(id);
        assertThat(stats.getDataCounts().getJobId(), equalTo(id));
        assertThat(stats.getDataCounts().getTrainingDocsCount(), equalTo(5L));
        assertThat(stats.getDataCounts().getTestDocsCount(), equalTo(0L));
        assertThat(stats.getDataCounts().getSkippedDocsCount(), equalTo(0L));

        assertResponse(prepareSearch(sourceIndex), sourceData -> {
            double scoreOfOutlier = 0.0;
            double scoreOfNonOutlier = -1.0;
            for (SearchHit hit : sourceData.getHits()) {
                GetResponse destDocGetResponse = client().prepareGet().setIndex(config.getDest().getIndex()).setId(hit.getId()).get();
                assertThat(destDocGetResponse.isExists(), is(true));
                Map<String, Object> sourceDoc = hit.getSourceAsMap();
                Map<String, Object> destDoc = destDocGetResponse.getSource();
                for (String field : sourceDoc.keySet()) {
                    assertThat(destDoc.containsKey(field), is(true));
                    assertThat(destDoc.get(field), equalTo(sourceDoc.get(field)));
                }
                assertThat(destDoc.containsKey("ml"), is(true));

                @SuppressWarnings("unchecked")
                Map<String, Object> resultsObject = (Map<String, Object>) destDoc.get("ml");

                assertThat(resultsObject.containsKey("outlier_score"), is(true));
                double outlierScore = (double) resultsObject.get("outlier_score");
                assertThat(outlierScore, allOf(greaterThanOrEqualTo(0.0), lessThanOrEqualTo(1.0)));
                if (hit.getId().equals("outlier")) {
                    scoreOfOutlier = outlierScore;

                    @SuppressWarnings("unchecked")
                    List<Map<String, Object>> featureInfluence = (List<Map<String, Object>>) resultsObject.get("feature_influence");
                    assertThat(featureInfluence.size(), equalTo(1));
                    assertThat(featureInfluence.get(0).get("feature_name"), equalTo("runtime_numeric"));
                } else {
                    if (scoreOfNonOutlier < 0) {
                        scoreOfNonOutlier = outlierScore;
                    } else {
                        assertThat(outlierScore, equalTo(scoreOfNonOutlier));
                    }
                }
            }
            assertThat(scoreOfOutlier, is(greaterThan(scoreOfNonOutlier)));
        });

        assertProgressComplete(id);
        assertStoredProgressHits(id, 1);
        assertThatAuditMessagesMatch(
            id,
            "Created analytics with type [outlier_detection]",
            "Estimated memory usage [",
            "Starting analytics on node",
            "Started analytics",
            "Creating destination index [" + sourceIndex + "-results]",
            "Started reindexing to destination index [" + sourceIndex + "-results]",
            "Finished reindexing to destination index [" + sourceIndex + "-results]",
            "Started loading data",
            "Started analyzing",
            "Started writing results",
            "Finished analysis"
        );
    }

    public void testOutlierDetection_GivenSearchRuntimeMappings() throws Exception {
        String sourceIndex = "test-outlier-detection-index-with-search-runtime-fields";

        String mappings = "{\"enabled\": false}";

        client().admin().indices().prepareCreate(sourceIndex).setMapping(mappings).get();

        BulkRequestBuilder bulkRequestBuilder = client().prepareBulk();
        bulkRequestBuilder.setRefreshPolicy(WriteRequest.RefreshPolicy.IMMEDIATE);

        for (int i = 0; i < 5; i++) {
            IndexRequest indexRequest = new IndexRequest(sourceIndex);

            // We insert one odd value out of 5 for one feature
            String docId = i == 0 ? "outlier" : "normal" + i;
            indexRequest.id(docId);
            indexRequest.source("numeric", i == 0 ? 100.0 : 1.0);
            bulkRequestBuilder.add(indexRequest);
        }
        BulkResponse bulkResponse = bulkRequestBuilder.get();
        if (bulkResponse.hasFailures()) {
            fail("Failed to index data: " + bulkResponse.buildFailureMessage());
        }

        String id = "test_outlier_detection_index_with_search_runtime_fields";

        Map<String, Object> runtimeMappings = new HashMap<>();
        Map<String, Object> numericFieldRuntimeMapping = new HashMap<>();
        numericFieldRuntimeMapping.put("type", "double");
        numericFieldRuntimeMapping.put("script", "emit(params._source.numeric)");
        runtimeMappings.put("runtime_numeric", numericFieldRuntimeMapping);

        DataFrameAnalyticsConfig config = new DataFrameAnalyticsConfig.Builder().setId(id)
            .setSource(new DataFrameAnalyticsSource(new String[] { sourceIndex }, null, null, runtimeMappings))
            .setDest(new DataFrameAnalyticsDest(sourceIndex + "-results", null))
            .setAnalysis(new OutlierDetection.Builder().build())
            .build();
        putAnalytics(config);

        assertIsStopped(id);
        assertProgressIsZero(id);

        startAnalytics(id);
        waitUntilAnalyticsIsStopped(id);
        GetDataFrameAnalyticsStatsAction.Response.Stats stats = getAnalyticsStats(id);
        assertThat(stats.getDataCounts().getJobId(), equalTo(id));
        assertThat(stats.getDataCounts().getTrainingDocsCount(), equalTo(5L));
        assertThat(stats.getDataCounts().getTestDocsCount(), equalTo(0L));
        assertThat(stats.getDataCounts().getSkippedDocsCount(), equalTo(0L));

        assertResponse(prepareSearch(sourceIndex), sourceData -> {
            double scoreOfOutlier = 0.0;
            double scoreOfNonOutlier = -1.0;
            for (SearchHit hit : sourceData.getHits()) {
                GetResponse destDocGetResponse = client().prepareGet().setIndex(config.getDest().getIndex()).setId(hit.getId()).get();
                assertThat(destDocGetResponse.isExists(), is(true));
                Map<String, Object> sourceDoc = hit.getSourceAsMap();
                Map<String, Object> destDoc = destDocGetResponse.getSource();
                for (String field : sourceDoc.keySet()) {
                    assertThat(destDoc.containsKey(field), is(true));
                    assertThat(destDoc.get(field), equalTo(sourceDoc.get(field)));
                }
                assertThat(destDoc.containsKey("ml"), is(true));

                @SuppressWarnings("unchecked")
                Map<String, Object> resultsObject = (Map<String, Object>) destDoc.get("ml");

                assertThat(resultsObject.containsKey("outlier_score"), is(true));
                double outlierScore = (double) resultsObject.get("outlier_score");
                assertThat(outlierScore, allOf(greaterThanOrEqualTo(0.0), lessThanOrEqualTo(1.0)));
                if (hit.getId().equals("outlier")) {
                    scoreOfOutlier = outlierScore;

                    @SuppressWarnings("unchecked")
                    List<Map<String, Object>> featureInfluence = (List<Map<String, Object>>) resultsObject.get("feature_influence");
                    assertThat(featureInfluence.size(), equalTo(1));
                    assertThat(featureInfluence.get(0).get("feature_name"), equalTo("runtime_numeric"));
                } else {
                    if (scoreOfNonOutlier < 0) {
                        scoreOfNonOutlier = outlierScore;
                    } else {
                        assertThat(outlierScore, equalTo(scoreOfNonOutlier));
                    }
                }
            }
            assertThat(scoreOfOutlier, is(greaterThan(scoreOfNonOutlier)));
        });

        assertProgressComplete(id);
        assertStoredProgressHits(id, 1);
        assertThatAuditMessagesMatch(
            id,
            "Created analytics with type [outlier_detection]",
            "Estimated memory usage [",
            "Starting analytics on node",
            "Started analytics",
            "Creating destination index [" + sourceIndex + "-results]",
            "Started reindexing to destination index [" + sourceIndex + "-results]",
            "Finished reindexing to destination index [" + sourceIndex + "-results]",
            "Started loading data",
            "Started analyzing",
            "Started writing results",
            "Finished analysis"
        );
    }

    public void testStart_GivenTimeout_Returns408() throws Exception {
        String sourceIndex = "test-timeout-returns-408-data";

        client().admin().indices().prepareCreate(sourceIndex).setMapping("numeric_1", "type=integer", "numeric_2", "type=integer").get();

        BulkRequestBuilder bulkRequestBuilder = client().prepareBulk();
        bulkRequestBuilder.setRefreshPolicy(WriteRequest.RefreshPolicy.IMMEDIATE);

        for (int i = 0; i < 5; i++) {
            IndexRequest indexRequest = new IndexRequest(sourceIndex);
            indexRequest.id(String.valueOf(i));
            indexRequest.source("numeric_1", randomInt(), "numeric_2", randomInt());
            bulkRequestBuilder.add(indexRequest);
        }
        BulkResponse bulkResponse = bulkRequestBuilder.get();
        if (bulkResponse.hasFailures()) {
            fail("Failed to index data: " + bulkResponse.buildFailureMessage());
        }

        String id = "test-timeout-returns-408";
        DataFrameAnalyticsConfig config = buildAnalytics(
            id,
            sourceIndex,
            sourceIndex + "-results",
            null,
            new OutlierDetection.Builder().build()
        );
        putAnalytics(config);

        StartDataFrameAnalyticsAction.Request request = new StartDataFrameAnalyticsAction.Request(id);
        request.setTimeout(TimeValue.timeValueNanos(1L));
        ElasticsearchException e = expectThrows(
            ElasticsearchException.class,
            () -> client().execute(StartDataFrameAnalyticsAction.INSTANCE, request).actionGet()
        );

        assertThat(e.status(), equalTo(RestStatus.REQUEST_TIMEOUT));
    }

    @Override
    boolean supportsInference() {
        return false;
    }
}<|MERGE_RESOLUTION|>--- conflicted
+++ resolved
@@ -397,11 +397,7 @@
 
         assertResponse(prepareSearch(config.getDest().getIndex()).setTrackTotalHits(true), searchResponse -> {
             if (searchResponse.getHits().getTotalHits().value == docCount) {
-<<<<<<< HEAD
-                long seenCount = getTotalHitsValue(
-=======
                 long seenCount = SearchResponseUtils.getTotalHitsValue(
->>>>>>> d6e8217b
                     prepareSearch(config.getDest().getIndex()).setTrackTotalHits(true)
                         .setQuery(QueryBuilders.existsQuery("custom_ml.outlier_score"))
                 );
