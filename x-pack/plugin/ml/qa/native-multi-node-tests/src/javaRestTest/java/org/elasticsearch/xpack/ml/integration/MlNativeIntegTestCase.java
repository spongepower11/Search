--- conflicted
+++ resolved
@@ -440,11 +440,7 @@
                 return context.factoryClazz.cast(new MockScoreScript(MockDeterministicScript.asDeterministic(p -> 0.0)));
             }
             if (context.name.equals("ingest")) {
-<<<<<<< HEAD
-                IngestScript.Factory factory = (params, metadata) -> new IngestScript(params, metadata) {
-=======
                 IngestScript.Factory factory = (params, metadata, ctx) -> new IngestScript(params, metadata, ctx) {
->>>>>>> 63e6340b
                     @Override
                     public void execute() {}
                 };
