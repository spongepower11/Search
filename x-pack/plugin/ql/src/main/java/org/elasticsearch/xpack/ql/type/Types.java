/*
 * Copyright Elasticsearch B.V. and/or licensed to Elasticsearch B.V. under one
 * or more contributor license agreements. Licensed under the Elastic License;
 * you may not use this file except in compliance with the Elastic License.
 */
package org.elasticsearch.xpack.ql.type;

import org.elasticsearch.common.Booleans;
import org.elasticsearch.common.Strings;

import java.util.Collections;
import java.util.LinkedHashMap;
import java.util.Map;
import java.util.Map.Entry;

import static java.util.Collections.emptyMap;
import static org.elasticsearch.xpack.ql.type.DataTypes.DATETIME;
import static org.elasticsearch.xpack.ql.type.DataTypes.KEYWORD;
import static org.elasticsearch.xpack.ql.type.DataTypes.NESTED;
import static org.elasticsearch.xpack.ql.type.DataTypes.OBJECT;
import static org.elasticsearch.xpack.ql.type.DataTypes.TEXT;
import static org.elasticsearch.xpack.ql.type.DataTypes.UNSUPPORTED;

public abstract class Types {

    @SuppressWarnings("unchecked")
    public static Map<String, EsField> fromEs(DataTypeRegistry typeRegistry, Map<String, Object> asMap) {
        Map<String, Object> props = null;
        if (asMap != null && !asMap.isEmpty()) {
            props = (Map<String, Object>) asMap.get("properties");
        }
        return props == null || props.isEmpty() ? emptyMap() : startWalking(typeRegistry, props);
    }

    private static Map<String, EsField> startWalking(DataTypeRegistry typeRegistry, Map<String, Object> mapping) {
        Map<String, EsField> types = new LinkedHashMap<>();

        if (mapping == null) {
            return emptyMap();
        }
        for (Entry<String, Object> entry : mapping.entrySet()) {
            walkMapping(typeRegistry, entry.getKey(), entry.getValue(), types);
        }

        return types;
    }

    private static DataType getType(DataTypeRegistry typeRegistry, Map<String, Object> content) {
        if (content.containsKey("type")) {
            String typeName = content.get("type").toString();
<<<<<<< HEAD
            if ("constant_keyword".equals(typeName)) {
=======
            if ("wildcard".equals(typeName)) {
>>>>>>> 6093518f
                return KEYWORD;
            }
            try {
                return typeRegistry.fromEs(typeName);
            } catch (IllegalArgumentException ex) {
                return UNSUPPORTED;
            }
        } else if (content.containsKey("properties")) {
            return OBJECT;
        } else {
            return UNSUPPORTED;
        }
    }

    @SuppressWarnings("unchecked")
    private static void walkMapping(DataTypeRegistry typeRegistry, String name, Object value, Map<String, EsField> mapping) {
        // object type - only root or nested docs supported
        if (value instanceof Map) {
            Map<String, Object> content = (Map<String, Object>) value;

            // extract field type
            DataType esDataType = getType(typeRegistry, content);
            final Map<String, EsField> properties;
            if (esDataType == OBJECT || esDataType == NESTED) {
                properties = fromEs(typeRegistry, content);
            } else if (content.containsKey("fields")) {
                // Check for multifields
                Object fields = content.get("fields");
                if (fields instanceof Map) {
                    properties = startWalking(typeRegistry, (Map<String, Object>) fields);
                } else {
                    properties = Collections.emptyMap();
                }
            } else {
                properties = fromEs(typeRegistry, content);
            }
            boolean docValues = boolSetting(content.get("doc_values"), esDataType.hasDocValues());
            final EsField field;
            if (esDataType == TEXT) {
                field = new TextEsField(name, properties, docValues);
            } else if (esDataType == KEYWORD) {
                int length = intSetting(content.get("ignore_above"), Short.MAX_VALUE);
                boolean normalized = Strings.hasText(textSetting(content.get("normalizer"), null));
                field = new KeywordEsField(name, properties, docValues, length, normalized);
            } else if (esDataType == DATETIME) {
                field = new DateEsField(name, properties, docValues);
            } else if (esDataType == UNSUPPORTED) {
                String type = content.get("type").toString();
                field = new UnsupportedEsField(name, type, null, properties);
                propagateUnsupportedType(name, type, properties);
            } else {
                field = new EsField(name, esDataType, properties, docValues);
            }
            mapping.put(name, field);
        } else {
            throw new IllegalArgumentException("Unrecognized mapping " + value);
        }
    }

    private static String textSetting(Object value, String defaultValue) {
        return value == null ? defaultValue : value.toString();
    }

    private static boolean boolSetting(Object value, boolean defaultValue) {
        return value == null ? defaultValue : Booleans.parseBoolean(value.toString(), defaultValue);
    }

    private static int intSetting(Object value, int defaultValue) {
        return value == null ? defaultValue : Integer.parseInt(value.toString());
    }
    
    private static void propagateUnsupportedType(String inherited, String originalType, Map<String, EsField> properties) {
        if (properties != null && properties.isEmpty() == false) {
            for (Entry<String, EsField> entry : properties.entrySet()) {
                EsField field = entry.getValue();
                UnsupportedEsField u;
                if (field instanceof UnsupportedEsField) {
                    u = (UnsupportedEsField) field;
                    u = new UnsupportedEsField(u.getName(), originalType, inherited, u.getProperties());
                } else {
                    u = new UnsupportedEsField(field.getName(), originalType, inherited, field.getProperties());
                }
                entry.setValue(u);
                propagateUnsupportedType(inherited, originalType, u.getProperties());
            }
        }
    }
}<|MERGE_RESOLUTION|>--- conflicted
+++ resolved
@@ -48,11 +48,7 @@
     private static DataType getType(DataTypeRegistry typeRegistry, Map<String, Object> content) {
         if (content.containsKey("type")) {
             String typeName = content.get("type").toString();
-<<<<<<< HEAD
-            if ("constant_keyword".equals(typeName)) {
-=======
             if ("wildcard".equals(typeName)) {
->>>>>>> 6093518f
                 return KEYWORD;
             }
             try {
