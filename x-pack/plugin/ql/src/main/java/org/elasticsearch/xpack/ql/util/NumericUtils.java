/*
 * Copyright Elasticsearch B.V. and/or licensed to Elasticsearch B.V. under one
 * or more contributor license agreements. Licensed under the Elastic License
 * 2.0; you may not use this file except in compliance with the Elastic License
 * 2.0.
 */

package org.elasticsearch.xpack.ql.util;

import java.math.BigInteger;

public abstract class NumericUtils {
    // 18446744073709551615
    public static final BigInteger UNSIGNED_LONG_MAX = BigInteger.ONE.shiftLeft(Long.SIZE).subtract(BigInteger.ONE);

    // 18446744073709551615.0
    public static final double UNSIGNED_LONG_MAX_AS_DOUBLE = UNSIGNED_LONG_MAX.doubleValue();

    // 0x8000000000000000
    public static final long TWOS_COMPLEMENT_BITMASK = Long.MIN_VALUE;
    // 9223372036854775808 == 0x8000000000000000
    public static final BigInteger LONG_MAX_PLUS_ONE_AS_BIGINTEGER = BigInteger.ONE.shiftLeft(Long.SIZE - 1);
    // 9223372036854775808.0
    public static final double LONG_MAX_PLUS_ONE_AS_DOUBLE = LONG_MAX_PLUS_ONE_AS_BIGINTEGER.doubleValue();
    public static final long ONE_AS_UNSIGNED_LONG = asLongUnsigned(BigInteger.ONE);
    public static final long ZERO_AS_UNSIGNED_LONG = asLongUnsigned(BigInteger.ZERO);

    private static final String UNSIGNED_LONG_OVERFLOW = "unsigned_long overflow";

    public static boolean isUnsignedLong(BigInteger bi) {
        return bi.signum() >= 0 && bi.compareTo(UNSIGNED_LONG_MAX) <= 0;
    }

    public static boolean inUnsignedLongRange(double d) {
        // UNSIGNED_LONG_MAX can't be represented precisely enough on a double, being converted as a rounded up value.
        // Converting it to a double and back will yield a larger unsigned long, so the double comparison is still preferred, but
        // it'll require the equality check. (BigDecimal comparisons only make sense for string-recovered floating point numbers.)
        // This also means that 18446744073709551615.0 is actually a double too high to be converted as an unsigned long.
        return d >= 0 && d < UNSIGNED_LONG_MAX_AS_DOUBLE;
    }

    public static BigInteger asUnsignedLong(BigInteger bi) {
        if (isUnsignedLong(bi) == false) {
            throw new ArithmeticException(UNSIGNED_LONG_OVERFLOW);
        }
        return bi;
    }

    /**
     * Converts a BigInteger holding an unsigned_long to its (signed) long representation.
     * There's no checking on the input value, if this is negative or exceeds unsigned_long range -- call
     * {@link #isUnsignedLong(BigInteger)} if needed.
     * @param ul The unsigned_long value to convert.
     * @return The long representation of the unsigned_long.
     */
    public static long asLongUnsigned(BigInteger ul) {
        if (ul.bitLength() < Long.SIZE) {
            return twosComplement(ul.longValue());
        } else {
            return ul.subtract(LONG_MAX_PLUS_ONE_AS_BIGINTEGER).longValue();
        }
    }

    /**
     * Converts a long value to an unsigned long stored as a (signed) long.
     * @param ul Long value to convert to unsigned long
     * @return The long representation of the converted unsigned long.
     */
    public static long asLongUnsigned(long ul) {
        return twosComplement(ul);
    }

    /**
     * Converts an unsigned long value "encoded" into a (signed) long to a Number, holding the "expanded" value. This can be either a
     * Long (if original value fits), or a BigInteger, otherwise.
     * <p>
     *     An unsigned long is converted to a (signed) long by adding Long.MIN_VALUE (or subtracting "abs"(Long.MIN_VALUE), so that
     *     [0, "abs"(MIN_VALUE) + MAX_VALUE] becomes [MIN_VALUE, MAX_VALUE]) before storing the result. When recovering the original value:
     *     - if the result is negative, the unsigned long value has been less than Long.MAX_VALUE, so recovering it requires adding the
     *     Long.MIN_VALUE back; this is equivalent to 2-complementing it; the function returns a Long;
     *     - if the result remained positive, the value was greater than Long.MAX_VALUE, so we need to add that back; the function returns
     *     a BigInteger.
     * </p>
     * @param l "Encoded" unsigned long.
     * @return Number, holding the "decoded" value.
     */
    public static Number unsignedLongAsNumber(long l) {
        return l < 0 ? twosComplement(l) : LONG_MAX_PLUS_ONE_AS_BIGINTEGER.add(BigInteger.valueOf(l));
    }

    public static BigInteger unsignedLongAsBigInteger(long l) {
        return l < 0 ? BigInteger.valueOf(twosComplement(l)) : LONG_MAX_PLUS_ONE_AS_BIGINTEGER.add(BigInteger.valueOf(l));
    }

    public static double unsignedLongToDouble(long l) {
        return l < 0 ? twosComplement(l) : LONG_MAX_PLUS_ONE_AS_DOUBLE + l;
    }

    public static long unsignedLongAddExact(long x, long y) {
        long s;
        if (
        // both operands are positive, so the UL equivalents are >= Long.MAX_VALUE + 1, so sum will be above UNSIGNED_LONG_MAX
        (x | y) >= 0
            // if operands have opposing signs, the UL corresponding to the positive one is >= Long.MAX_VALUE + 1 and
            // the UL corresponding to the negative one between [0, Long.MAX_VALUE] ==> non-negative sum means value wrap, i.e. overflow
            || ((s = (x + y)) >= 0 && (x ^ y) < 0)) {
            throw new ArithmeticException(UNSIGNED_LONG_OVERFLOW);
        }
        return asLongUnsigned(s);
    }

    public static long unsignedLongSubtractExact(long x, long y) {
        if (x < y) { // UL keeps the ordering after shifting to fit into long range
            throw new ArithmeticException(UNSIGNED_LONG_OVERFLOW);
        }
        return asLongUnsigned(x - y);
    }

    public static long unsignedLongMultiplyExact(long x, long y) {
        long ux = asLongUnsigned(x);
        long uy = asLongUnsigned(y);
        if (unsignedLongMultiplyHigh(ux, uy) != 0) { // TODO: replace with Math#unsignedMultiplyHigh() in JDK 18 when available
            throw new ArithmeticException(UNSIGNED_LONG_OVERFLOW);
        }
        return asLongUnsigned(ux * uy);
    }

    public static long unsignedLongMultiplyHigh(long x, long y) {
        return Math.multiplyHigh(x, y) + (y & (x >> 63)) + (x & (y >> 63));
    }

    private static long twosComplement(long l) {
        return l ^ TWOS_COMPLEMENT_BITMASK;
    }

    /**
<<<<<<< HEAD
     * Converts a number to an integer, saturating that integer if the number doesn't fit naturally.  That is to say, values
     * greater than Integer.MAX_VALUE yield Integer.MAX_VALUE and values less than Integer.MIN_VALUE yield Integer.MIN_VALUE
     *
     * This function exists because Long::intValue() yields -1 and 0 for Long.MAX_VALUE and Long.MIN_VALUE, respectively.
     *
     * @param n the nubmer to convert
     * @return a valid integer
     */
    public static int saturatingIntValue(Number n) {
        if (n instanceof Long ln) {
            if (ln > Integer.MAX_VALUE) {
                return Integer.MAX_VALUE;
            }
            if (ln < Integer.MIN_VALUE) {
                return Integer.MIN_VALUE;
            }
        }
        return n.intValue();
=======
     * Check if the provided double is both finite and a number (i.e. not Double.NaN).
     * @param dbl The double to verify.
     * @return The input value.
     * @throws ArithmeticException if the provided double is either infinite or not a number.
     */
    public static double asFiniteNumber(double dbl) {
        if (Double.isNaN(dbl) || Double.isInfinite(dbl)) {
            throw new ArithmeticException("not a finite double number: " + dbl);
        }
        return dbl;
>>>>>>> 5b42f5c7
    }
}<|MERGE_RESOLUTION|>--- conflicted
+++ resolved
@@ -134,7 +134,19 @@
     }
 
     /**
-<<<<<<< HEAD
+     * Check if the provided double is both finite and a number (i.e. not Double.NaN).
+     * @param dbl The double to verify.
+     * @return The input value.
+     * @throws ArithmeticException if the provided double is either infinite or not a number.
+     */
+    public static double asFiniteNumber(double dbl) {
+        if (Double.isNaN(dbl) || Double.isInfinite(dbl)) {
+            throw new ArithmeticException("not a finite double number: " + dbl);
+        }
+        return dbl;
+    }
+
+    /**
      * Converts a number to an integer, saturating that integer if the number doesn't fit naturally.  That is to say, values
      * greater than Integer.MAX_VALUE yield Integer.MAX_VALUE and values less than Integer.MIN_VALUE yield Integer.MIN_VALUE
      *
@@ -153,17 +165,5 @@
             }
         }
         return n.intValue();
-=======
-     * Check if the provided double is both finite and a number (i.e. not Double.NaN).
-     * @param dbl The double to verify.
-     * @return The input value.
-     * @throws ArithmeticException if the provided double is either infinite or not a number.
-     */
-    public static double asFiniteNumber(double dbl) {
-        if (Double.isNaN(dbl) || Double.isInfinite(dbl)) {
-            throw new ArithmeticException("not a finite double number: " + dbl);
-        }
-        return dbl;
->>>>>>> 5b42f5c7
     }
 }