--- conflicted
+++ resolved
@@ -143,7 +143,6 @@
         assertEquals(-7, ba.process(null));
     }
 
-<<<<<<< HEAD
     public void testNegateUnsignedLong() {
         Processor nm = new Neg(EMPTY, l(BigInteger.valueOf(0))).makePipe().asProcessor();
         assertEquals(BigInteger.ZERO, nm.process(null));
@@ -152,8 +151,6 @@
         expectThrows(ArithmeticException.class, () -> proc.process(null));
     }
 
-=======
->>>>>>> ddc3744b
     // ((3*2+4)/2-2)%2
     public void testTree() {
         Expression mul = new Mul(EMPTY, l(3), l(2));
