--- conflicted
+++ resolved
@@ -10,8 +10,10 @@
 import org.elasticsearch.TransportVersion;
 import org.elasticsearch.Version;
 
+import java.util.Comparator;
 import java.util.HashMap;
 import java.util.List;
+import java.util.Objects;
 import java.util.stream.Collectors;
 
 public final class TestNodes extends HashMap<String, TestNode> {
@@ -34,17 +36,16 @@
         if (isEmpty()) {
             throw new IllegalStateException("no nodes available");
         }
-        return Version.fromId(values().stream().mapToInt(node -> node.version().id).min().getAsInt());
-<<<<<<< HEAD
+        return values().stream().map(TestNode::version).min(Comparator.naturalOrder()).get();
     }
 
     public TransportVersion getBWCTransportVersion() {
         if (isEmpty()) {
             throw new IllegalStateException("no nodes available");
         }
-        return TransportVersion.fromId(values().stream().mapToInt(node -> node.transportVersion().id).min().getAsInt());
-=======
->>>>>>> dc6ccbbe
+        // there will be either at least one node with version <8.8.0, and so a mapped TransportVersion will be set,
+        // or all >=8.8.0,so TransportVersion will always be there
+        return values().stream().map(TestNode::transportVersion).filter(Objects::nonNull).min(Comparator.naturalOrder()).get();
     }
 
     @Override
