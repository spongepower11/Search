/*
 * Copyright Elasticsearch B.V. and/or licensed to Elasticsearch B.V. under one
 * or more contributor license agreements. Licensed under the Elastic License
 * 2.0; you may not use this file except in compliance with the Elastic License
 * 2.0.
 */
package org.elasticsearch.xpack.ccr.action;

import org.elasticsearch.ResourceNotFoundException;
import org.elasticsearch.action.ActionListener;
import org.elasticsearch.action.support.ActionFilters;
import org.elasticsearch.action.support.master.AcknowledgedResponse;
import org.elasticsearch.action.support.master.AcknowledgedTransportMasterNodeAction;
import org.elasticsearch.cluster.AckedClusterStateUpdateTask;
import org.elasticsearch.cluster.ClusterState;
import org.elasticsearch.cluster.block.ClusterBlockException;
import org.elasticsearch.cluster.block.ClusterBlockLevel;
import org.elasticsearch.cluster.metadata.IndexNameExpressionResolver;
import org.elasticsearch.cluster.metadata.Metadata;
import org.elasticsearch.cluster.service.ClusterService;
import org.elasticsearch.common.inject.Inject;
import org.elasticsearch.tasks.Task;
import org.elasticsearch.threadpool.ThreadPool;
import org.elasticsearch.transport.TransportService;
import org.elasticsearch.xpack.core.ccr.AutoFollowMetadata;
import org.elasticsearch.xpack.core.ccr.AutoFollowMetadata.AutoFollowPattern;
import org.elasticsearch.xpack.core.ccr.action.DeleteAutoFollowPatternAction;

import java.util.HashMap;
import java.util.List;
import java.util.Map;

public class TransportDeleteAutoFollowPatternAction extends AcknowledgedTransportMasterNodeAction<DeleteAutoFollowPatternAction.Request> {

    @Inject
    public TransportDeleteAutoFollowPatternAction(
        TransportService transportService,
        ClusterService clusterService,
        ThreadPool threadPool,
        ActionFilters actionFilters,
        IndexNameExpressionResolver indexNameExpressionResolver
    ) {
        super(
            DeleteAutoFollowPatternAction.NAME,
            transportService,
            clusterService,
            threadPool,
            actionFilters,
            DeleteAutoFollowPatternAction.Request::new,
            indexNameExpressionResolver,
            ThreadPool.Names.SAME
        );
    }

    @Override
    protected void masterOperation(
        Task task,
        DeleteAutoFollowPatternAction.Request request,
        ClusterState state,
        ActionListener<AcknowledgedResponse> listener
    ) {
        clusterService.submitStateUpdateTask(
<<<<<<< HEAD
            "put-auto-follow-pattern-" + request.getName(),
=======
            "delete-auto-follow-pattern-" + request.getName(),
>>>>>>> d90fa4eb
            new AckedClusterStateUpdateTask(request, listener) {
                @Override
                public ClusterState execute(ClusterState currentState) {
                    return innerDelete(request, currentState);
                }
            }
        );
    }

    static ClusterState innerDelete(DeleteAutoFollowPatternAction.Request request, ClusterState currentState) {
        AutoFollowMetadata currentAutoFollowMetadata = currentState.metadata().custom(AutoFollowMetadata.TYPE);
        if (currentAutoFollowMetadata == null) {
            throw new ResourceNotFoundException("auto-follow pattern [{}] is missing", request.getName());
        }
        Map<String, AutoFollowPattern> patterns = currentAutoFollowMetadata.getPatterns();
        AutoFollowPattern autoFollowPatternToRemove = patterns.get(request.getName());
        if (autoFollowPatternToRemove == null) {
            throw new ResourceNotFoundException("auto-follow pattern [{}] is missing", request.getName());
        }

        final Map<String, AutoFollowPattern> patternsCopy = new HashMap<>(patterns);
        final Map<String, List<String>> followedLeaderIndexUUIDSCopy = new HashMap<>(
            currentAutoFollowMetadata.getFollowedLeaderIndexUUIDs()
        );
        final Map<String, Map<String, String>> headers = new HashMap<>(currentAutoFollowMetadata.getHeaders());
        patternsCopy.remove(request.getName());
        followedLeaderIndexUUIDSCopy.remove(request.getName());
        headers.remove(request.getName());

        AutoFollowMetadata newAutoFollowMetadata = new AutoFollowMetadata(patternsCopy, followedLeaderIndexUUIDSCopy, headers);
        ClusterState.Builder newState = ClusterState.builder(currentState);
        newState.metadata(Metadata.builder(currentState.getMetadata()).putCustom(AutoFollowMetadata.TYPE, newAutoFollowMetadata).build());
        return newState.build();
    }

    @Override
    protected ClusterBlockException checkBlock(DeleteAutoFollowPatternAction.Request request, ClusterState state) {
        return state.blocks().globalBlockedException(ClusterBlockLevel.METADATA_WRITE);
    }
}<|MERGE_RESOLUTION|>--- conflicted
+++ resolved
@@ -60,11 +60,7 @@
         ActionListener<AcknowledgedResponse> listener
     ) {
         clusterService.submitStateUpdateTask(
-<<<<<<< HEAD
-            "put-auto-follow-pattern-" + request.getName(),
-=======
             "delete-auto-follow-pattern-" + request.getName(),
->>>>>>> d90fa4eb
             new AckedClusterStateUpdateTask(request, listener) {
                 @Override
                 public ClusterState execute(ClusterState currentState) {
