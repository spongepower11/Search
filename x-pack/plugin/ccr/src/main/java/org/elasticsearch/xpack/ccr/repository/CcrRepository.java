--- conflicted
+++ resolved
@@ -250,16 +250,7 @@
     }
 
     @Override
-<<<<<<< HEAD
-    public void initializeSnapshot(SnapshotId snapshotId, List<IndexId> indices, MetaData metaData) {
-        throw new UnsupportedOperationException("Unsupported for repository of type: " + TYPE);
-    }
-
-    @Override
     public void finalizeSnapshot(SnapshotId snapshotId, ShardGenerations shardGenerations, long startTime, String failure, int totalShards,
-=======
-    public void finalizeSnapshot(SnapshotId snapshotId, List<IndexId> indices, long startTime, String failure, int totalShards,
->>>>>>> 26fef858
                                  List<SnapshotShardFailure> shardFailures, long repositoryStateId, boolean includeGlobalState,
                                  MetaData metaData, Map<String, Object> userMetadata, Version version,
                                  ActionListener<SnapshotInfo> listener) {
