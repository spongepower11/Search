--- conflicted
+++ resolved
@@ -62,11 +62,7 @@
 import org.elasticsearch.xpack.ccr.action.repositories.DeleteInternalCcrRepositoryAction;
 import org.elasticsearch.xpack.ccr.action.repositories.PutInternalCcrRepositoryAction;
 import org.elasticsearch.xpack.ccr.index.engine.FollowingEngineFactory;
-<<<<<<< HEAD
-import org.elasticsearch.xpack.ccr.respository.RemoteClusterRepository;
-=======
 import org.elasticsearch.xpack.ccr.repository.CcrRepository;
->>>>>>> 8bde6089
 import org.elasticsearch.xpack.ccr.rest.RestCcrStatsAction;
 import org.elasticsearch.xpack.ccr.rest.RestDeleteAutoFollowPatternAction;
 import org.elasticsearch.xpack.ccr.rest.RestFollowStatsAction;
@@ -116,11 +112,7 @@
     private final boolean enabled;
     private final Settings settings;
     private final CcrLicenseChecker ccrLicenseChecker;
-<<<<<<< HEAD
-    private Client client;
-=======
     private final SetOnce<CcrRepositoryManager> repositoryManager = new SetOnce<>();
->>>>>>> 8bde6089
 
     /**
      * Construct an instance of the CCR container with the specified settings.
@@ -155,7 +147,6 @@
             final Environment environment,
             final NodeEnvironment nodeEnvironment,
             final NamedWriteableRegistry namedWriteableRegistry) {
-        this.client = client;
         if (enabled == false) {
             return emptyList();
         }
@@ -284,15 +275,9 @@
     }
 
     @Override
-<<<<<<< HEAD
-    public Map<String, Repository.Factory> getRepositories(Environment env, NamedXContentRegistry namedXContentRegistry) {
-        Repository.Factory repositoryFactory = (metadata) -> new RemoteClusterRepository(metadata, client, ccrLicenseChecker, settings);
-        return Collections.singletonMap(RemoteClusterRepository.TYPE, repositoryFactory);
-=======
     public Map<String, Repository.Factory> getInternalRepositories(Environment env, NamedXContentRegistry namedXContentRegistry) {
         Repository.Factory repositoryFactory = (metadata) -> new CcrRepository(metadata, settings);
         return Collections.singletonMap(CcrRepository.TYPE, repositoryFactory);
->>>>>>> 8bde6089
     }
 
     protected XPackLicenseState getLicenseState() { return XPackPlugin.getSharedLicenseState(); }
