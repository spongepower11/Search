--- conflicted
+++ resolved
@@ -187,11 +187,7 @@
         final IndexNameExpressionResolver expressionResolver,
         final Supplier<RepositoriesService> repositoriesServiceSupplier,
         Tracer tracer,
-<<<<<<< HEAD
-        Supplier<AllocationDeciders> allocationDecidersSupplier
-=======
         AllocationDeciders allocationDeciders
->>>>>>> fc819609
     ) {
         this.client = client;
         if (enabled == false) {
