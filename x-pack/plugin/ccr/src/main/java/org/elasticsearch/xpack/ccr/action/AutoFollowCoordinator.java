/*
 * Copyright Elasticsearch B.V. and/or licensed to Elasticsearch B.V. under one
 * or more contributor license agreements. Licensed under the Elastic License;
 * you may not use this file except in compliance with the Elastic License.
 */
package org.elasticsearch.xpack.ccr.action;

import com.carrotsearch.hppc.predicates.ObjectPredicate;
import org.apache.logging.log4j.LogManager;
import org.apache.logging.log4j.Logger;
import org.apache.logging.log4j.message.ParameterizedMessage;
import org.elasticsearch.ElasticsearchException;
import org.elasticsearch.ExceptionsHelper;
import org.elasticsearch.Version;
import org.elasticsearch.action.ActionListener;
import org.elasticsearch.action.admin.cluster.state.ClusterStateRequest;
import org.elasticsearch.action.admin.cluster.state.ClusterStateResponse;
import org.elasticsearch.client.Client;
import org.elasticsearch.cluster.ClusterChangedEvent;
import org.elasticsearch.cluster.ClusterState;
import org.elasticsearch.cluster.ClusterStateListener;
import org.elasticsearch.cluster.ClusterStateUpdateTask;
import org.elasticsearch.cluster.metadata.IndexMetaData;
import org.elasticsearch.cluster.metadata.MetaData;
import org.elasticsearch.cluster.routing.IndexRoutingTable;
import org.elasticsearch.cluster.service.ClusterService;
import org.elasticsearch.common.collect.CopyOnWriteHashMap;
import org.elasticsearch.common.collect.Tuple;
<<<<<<< HEAD
=======
import org.elasticsearch.common.settings.Settings;
import org.elasticsearch.common.unit.TimeValue;
>>>>>>> 4a825e2e
import org.elasticsearch.common.util.concurrent.AtomicArray;
import org.elasticsearch.common.util.concurrent.CountDown;
import org.elasticsearch.index.Index;
import org.elasticsearch.index.IndexSettings;
import org.elasticsearch.license.LicenseUtils;
import org.elasticsearch.xpack.ccr.CcrLicenseChecker;
import org.elasticsearch.xpack.core.ccr.AutoFollowMetadata;
import org.elasticsearch.xpack.core.ccr.AutoFollowMetadata.AutoFollowPattern;
import org.elasticsearch.xpack.core.ccr.AutoFollowStats;
import org.elasticsearch.xpack.core.ccr.action.PutFollowAction;
import org.elasticsearch.xpack.core.ccr.action.ResumeFollowAction;

import java.util.ArrayList;
import java.util.Collections;
import java.util.HashMap;
import java.util.HashSet;
import java.util.LinkedHashMap;
import java.util.List;
import java.util.Map;
import java.util.Objects;
import java.util.Set;
import java.util.TreeMap;
import java.util.function.BiConsumer;
import java.util.function.Consumer;
import java.util.function.Function;
import java.util.function.Supplier;
import java.util.stream.Collectors;

/**
 * A component that runs only on the elected master node and follows leader indices automatically
 * if they match with a auto follow pattern that is defined in {@link AutoFollowMetadata}.
 */
public class AutoFollowCoordinator implements ClusterStateListener {

    private static final Logger LOGGER = LogManager.getLogger(AutoFollowCoordinator.class);
    private static final int MAX_AUTO_FOLLOW_ERRORS = 256;

    private final Client client;
    private final ClusterService clusterService;
    private final CcrLicenseChecker ccrLicenseChecker;

    private volatile Map<String, AutoFollower> autoFollowers = Collections.emptyMap();

    // The following fields are read and updated under a lock:
    private long numberOfSuccessfulIndicesAutoFollowed = 0;
    private long numberOfFailedIndicesAutoFollowed = 0;
    private long numberOfFailedRemoteClusterStateRequests = 0;
    private final LinkedHashMap<String, ElasticsearchException> recentAutoFollowErrors;

    public AutoFollowCoordinator(
            Client client,
            ClusterService clusterService,
            CcrLicenseChecker ccrLicenseChecker) {
        this.client = client;
        this.clusterService = clusterService;
        this.ccrLicenseChecker = Objects.requireNonNull(ccrLicenseChecker, "ccrLicenseChecker");
        clusterService.addListener(this);
        this.recentAutoFollowErrors = new LinkedHashMap<String, ElasticsearchException>() {
            @Override
            protected boolean removeEldestEntry(final Map.Entry<String, ElasticsearchException> eldest) {
                return size() > MAX_AUTO_FOLLOW_ERRORS;
            }
        };
    }

    public synchronized AutoFollowStats getStats() {
        return new AutoFollowStats(
            numberOfFailedIndicesAutoFollowed,
            numberOfFailedRemoteClusterStateRequests,
            numberOfSuccessfulIndicesAutoFollowed,
            new TreeMap<>(recentAutoFollowErrors)
        );
    }

    synchronized void updateStats(List<AutoFollowResult> results) {
        for (AutoFollowResult result : results) {
            if (result.clusterStateFetchException != null) {
                recentAutoFollowErrors.put(result.autoFollowPatternName,
                    new ElasticsearchException(result.clusterStateFetchException));
                numberOfFailedRemoteClusterStateRequests++;
                LOGGER.warn(new ParameterizedMessage("failure occurred while fetching cluster state for auto follow pattern [{}]",
                    result.autoFollowPatternName), result.clusterStateFetchException);
            } else {
                for (Map.Entry<Index, Exception> entry : result.autoFollowExecutionResults.entrySet()) {
                    if (entry.getValue() != null) {
                        numberOfFailedIndicesAutoFollowed++;
                        recentAutoFollowErrors.put(result.autoFollowPatternName + ":" + entry.getKey().getName(),
                            ExceptionsHelper.convertToElastic(entry.getValue()));
                        LOGGER.warn(new ParameterizedMessage("failure occurred while auto following index [{}] for auto follow " +
                            "pattern [{}]", entry.getKey(), result.autoFollowPatternName), entry.getValue());
                    } else {
                        numberOfSuccessfulIndicesAutoFollowed++;
                    }
                }
            }

        }
    }

    void updateAutoFollowers(ClusterState followerClusterState) {
        AutoFollowMetadata autoFollowMetadata = followerClusterState.getMetaData().custom(AutoFollowMetadata.TYPE);
        if (autoFollowMetadata == null) {
            return;
        }

        if (ccrLicenseChecker.isCcrAllowed() == false) {
            // TODO: set non-compliant status on auto-follow coordination that can be viewed via a stats API
            LOGGER.warn("skipping auto-follower coordination", LicenseUtils.newComplianceException("ccr"));
            return;
        }

        final CopyOnWriteHashMap<String, AutoFollower> autoFollowers = CopyOnWriteHashMap.copyOf(this.autoFollowers);
        Set<String> newRemoteClusters = autoFollowMetadata.getPatterns().entrySet().stream()
            .map(entry -> entry.getValue().getRemoteCluster())
            .filter(remoteCluster -> autoFollowers.containsKey(remoteCluster) == false)
            .collect(Collectors.toSet());

        Map<String, AutoFollower> newAutoFollowers = new HashMap<>(newRemoteClusters.size());
        for (String remoteCluster : newRemoteClusters) {
            AutoFollower autoFollower = new AutoFollower(remoteCluster, this::updateStats, clusterService::state) {

                @Override
                void getRemoteClusterState(final String remoteCluster,
<<<<<<< HEAD
                                           final long metadataVersion,
                                           final BiConsumer<ClusterStateResponse, Exception> handler) {
=======
                                           final BiConsumer<ClusterState, Exception> handler) {
>>>>>>> 4a825e2e
                    final ClusterStateRequest request = new ClusterStateRequest();
                    request.clear();
                    request.metaData(true);
                    request.routingTable(true);
                    request.waitForMetaDataVersion(metadataVersion);
                    // TODO: set non-compliant status on auto-follow coordination that can be viewed via a stats API
                    ccrLicenseChecker.checkRemoteClusterLicenseAndFetchClusterState(
                        client,
                        remoteCluster,
                        request,
                        e -> handler.accept(null, e),
<<<<<<< HEAD
                        remoteClusterStateRsp -> handler.accept(remoteClusterStateRsp, null));
=======
                        remoteClusterState -> handler.accept(remoteClusterState, null));
>>>>>>> 4a825e2e
                }

                @Override
                void createAndFollow(Map<String, String> headers,
                                     PutFollowAction.Request request,
                                     Runnable successHandler,
                                     Consumer<Exception> failureHandler) {
                    Client followerClient = CcrLicenseChecker.wrapClient(client, headers);
                    followerClient.execute(
                        PutFollowAction.INSTANCE,
                        request,
                        ActionListener.wrap(r -> successHandler.run(), failureHandler)
                    );
                }

                @Override
                void updateAutoFollowMetadata(Function<ClusterState, ClusterState> updateFunction,
                                              Consumer<Exception> handler) {
                    clusterService.submitStateUpdateTask("update_auto_follow_metadata", new ClusterStateUpdateTask() {

                        @Override
                        public ClusterState execute(ClusterState currentState) throws Exception {
                            return updateFunction.apply(currentState);
                        }

                        @Override
                        public void onFailure(String source, Exception e) {
                            handler.accept(e);
                        }

                        @Override
                        public void clusterStateProcessed(String source, ClusterState oldState, ClusterState newState) {
                            handler.accept(null);
                        }
                    });
                }

            };
            newAutoFollowers.put(remoteCluster, autoFollower);
            autoFollower.start();
        }

        List<String> removedRemoteClusters = new ArrayList<>();
        for (String remoteCluster : autoFollowers.keySet()) {
            boolean exist = autoFollowMetadata.getPatterns().values().stream()
                .anyMatch(pattern -> pattern.getRemoteCluster().equals(remoteCluster));
            if (exist == false) {
                removedRemoteClusters.add(remoteCluster);
            }
        }
        this.autoFollowers = autoFollowers
            .copyAndPutAll(newAutoFollowers)
            .copyAndRemoveAll(removedRemoteClusters);
    }

    @Override
    public void clusterChanged(ClusterChangedEvent event) {
        if (event.localNodeMaster()) {
            updateAutoFollowers(event.state());
        }
    }

    /**
     * Each auto follower independently monitors a remote cluster for new leader indices that should be auto followed.
     * The reason that this should happen independently, is that when auto followers start to make use of cluster state
     * API's 'wait_for_metadata_version' feature, it may take sometime before a remote cluster responds with a new
     * cluster state or times out. Other auto follow patterns for different remote clusters are then forced to wait,
     * which can cause new follower indices to unnecessarily start with a large backlog of operations that need to be
     * replicated.
     */
    abstract static class AutoFollower {

        private final String remoteCluster;
        private final Consumer<List<AutoFollowResult>> statsUpdater;
        private final Supplier<ClusterState> followerClusterStateSupplier;

        private volatile long metadataVersion = 0;
        private volatile CountDown autoFollowPatternsCountDown;
        private volatile AtomicArray<AutoFollowResult> autoFollowResults;

        AutoFollower(final String remoteCluster,
                     final Consumer<List<AutoFollowResult>> statsUpdater,
                     final Supplier<ClusterState> followerClusterStateSupplier) {
            this.remoteCluster = remoteCluster;
            this.statsUpdater = statsUpdater;
            this.followerClusterStateSupplier = followerClusterStateSupplier;
        }

        void start() {
            final ClusterState clusterState = followerClusterStateSupplier.get();
            final AutoFollowMetadata autoFollowMetadata = clusterState.metaData().custom(AutoFollowMetadata.TYPE);
            if (autoFollowMetadata == null) {
                LOGGER.info("AutoFollower for cluster [{}] has stopped, because there is no autofollow metadata", remoteCluster);
                return;
            }

            final List<String> patterns = autoFollowMetadata.getPatterns().entrySet().stream()
                .filter(entry -> entry.getValue().getRemoteCluster().equals(remoteCluster))
                .map(Map.Entry::getKey)
                .collect(Collectors.toList());
            if (patterns.isEmpty()) {
                LOGGER.info("AutoFollower for cluster [{}] has stopped, because there are no more patterns", remoteCluster);
                return;
            }

            this.autoFollowPatternsCountDown = new CountDown(patterns.size());
            this.autoFollowResults = new AtomicArray<>(patterns.size());

<<<<<<< HEAD
            getRemoteClusterState(remoteCluster, metadataVersion + 1, (leaderClusterStateRsp, e) -> {
                if (leaderClusterStateRsp != null) {
                    assert e == null;
                    if (leaderClusterStateRsp.isWaitForTimedOut()) {
                        autoFollowIndices();
                        return;
                    }

                    ClusterState leaderClusterState = leaderClusterStateRsp.getState();
                    int i = 0;
                    for (String autoFollowPatternName : patterns) {
                        final int slot = i;
                        AutoFollowPattern autoFollowPattern = autoFollowMetadata.getPatterns().get(autoFollowPatternName);
                        Map<String, String> headers = autoFollowMetadata.getHeaders().get(autoFollowPatternName);
                        List<String> followedIndices = autoFollowMetadata.getFollowedLeaderIndexUUIDs().get(autoFollowPatternName);

                        final List<Index> leaderIndicesToFollow = getLeaderIndicesToFollow(autoFollowPattern, leaderClusterState,
                            followerClusterState, followedIndices);
                        if (leaderIndicesToFollow.isEmpty()) {
                            finalise(slot, new AutoFollowResult(autoFollowPatternName));
                        } else {
                            List<Tuple<String, AutoFollowPattern>> patternsForTheSameLeaderCluster = autoFollowMetadata.getPatterns()
                                .entrySet().stream()
                                .filter(item -> autoFollowPatternName.equals(item.getKey()) == false)
                                .filter(item -> remoteCluster.equals(item.getValue().getRemoteCluster()))
                                .map(item -> new Tuple<>(item.getKey(), item.getValue()))
                                .collect(Collectors.toList());

                            Consumer<AutoFollowResult> resultHandler = result -> finalise(slot, result);
                            checkAutoFollowPattern(autoFollowPatternName, remoteCluster, autoFollowPattern, leaderIndicesToFollow, headers,
                                patternsForTheSameLeaderCluster, resultHandler);
                        }
                        i++;
                    }
=======
            getRemoteClusterState(remoteCluster, (remoteClusterState, remoteError) -> {
                if (remoteClusterState != null) {
                    assert remoteError == null;
                    autoFollowIndices(autoFollowMetadata, clusterState, remoteClusterState, patterns);
>>>>>>> 4a825e2e
                } else {
                    assert remoteError != null;
                    for (int i = 0; i < patterns.size(); i++) {
                        String autoFollowPatternName = patterns.get(i);
                        finalise(i, new AutoFollowResult(autoFollowPatternName, remoteError));
                    }
                }
            });
        }

        private void autoFollowIndices(final AutoFollowMetadata autoFollowMetadata,
                                       final ClusterState clusterState,
                                       final ClusterState remoteClusterState,
                                       final List<String> patterns) {
            int i = 0;
            for (String autoFollowPatternName : patterns) {
                final int slot = i;
                AutoFollowPattern autoFollowPattern = autoFollowMetadata.getPatterns().get(autoFollowPatternName);
                Map<String, String> headers = autoFollowMetadata.getHeaders().get(autoFollowPatternName);
                List<String> followedIndices = autoFollowMetadata.getFollowedLeaderIndexUUIDs().get(autoFollowPatternName);

                final List<Index> leaderIndicesToFollow = getLeaderIndicesToFollow(autoFollowPattern, remoteClusterState,
                    clusterState, followedIndices);
                if (leaderIndicesToFollow.isEmpty()) {
                    finalise(slot, new AutoFollowResult(autoFollowPatternName));
                } else {
                    List<Tuple<String, AutoFollowPattern>> patternsForTheSameRemoteCluster = autoFollowMetadata.getPatterns()
                        .entrySet().stream()
                        .filter(item -> autoFollowPatternName.equals(item.getKey()) == false)
                        .filter(item -> remoteCluster.equals(item.getValue().getRemoteCluster()))
                        .map(item -> new Tuple<>(item.getKey(), item.getValue()))
                        .collect(Collectors.toList());

                    Consumer<AutoFollowResult> resultHandler = result -> finalise(slot, result);
                    checkAutoFollowPattern(autoFollowPatternName, remoteCluster, autoFollowPattern, leaderIndicesToFollow, headers,
                        patternsForTheSameRemoteCluster, resultHandler);
                }
                i++;
            }
            cleanFollowedRemoteIndices(remoteClusterState, patterns);
        }

        private void checkAutoFollowPattern(String autoFollowPattenName,
                                            String remoteCluster,
                                            AutoFollowPattern autoFollowPattern,
                                            List<Index> leaderIndicesToFollow,
                                            Map<String, String> headers,
                                            List<Tuple<String, AutoFollowPattern>> patternsForTheSameRemoteCluster,
                                            Consumer<AutoFollowResult> resultHandler) {

            final CountDown leaderIndicesCountDown = new CountDown(leaderIndicesToFollow.size());
            final AtomicArray<Tuple<Index, Exception>> results = new AtomicArray<>(leaderIndicesToFollow.size());
            for (int i = 0; i < leaderIndicesToFollow.size(); i++) {
                final Index indexToFollow = leaderIndicesToFollow.get(i);
                final int slot = i;

                List<String> otherMatchingPatterns = patternsForTheSameRemoteCluster.stream()
                    .filter(otherPattern -> otherPattern.v2().match(indexToFollow.getName()))
                    .map(Tuple::v1)
                    .collect(Collectors.toList());
                if (otherMatchingPatterns.size() != 0) {
                    results.set(slot, new Tuple<>(indexToFollow, new ElasticsearchException("index to follow [" + indexToFollow.getName() +
                        "] for pattern [" + autoFollowPattenName + "] matches with other patterns " + otherMatchingPatterns + "")));
                    if (leaderIndicesCountDown.countDown()) {
                        resultHandler.accept(new AutoFollowResult(autoFollowPattenName, results.asList()));
                    }
                } else {
                    followLeaderIndex(autoFollowPattenName, remoteCluster, indexToFollow, autoFollowPattern, headers, error -> {
                        results.set(slot, new Tuple<>(indexToFollow, error));
                        if (leaderIndicesCountDown.countDown()) {
                            resultHandler.accept(new AutoFollowResult(autoFollowPattenName, results.asList()));
                        }
                    });
                }
            }
        }

        private void followLeaderIndex(String autoFollowPattenName,
                                       String remoteCluster,
                                       Index indexToFollow,
                                       AutoFollowPattern pattern,
                                       Map<String,String> headers,
                                       Consumer<Exception> onResult) {
            final String leaderIndexName = indexToFollow.getName();
            final String followIndexName = getFollowerIndexName(pattern, leaderIndexName);

            ResumeFollowAction.Request followRequest = new ResumeFollowAction.Request();
            followRequest.setFollowerIndex(followIndexName);
            followRequest.setMaxReadRequestOperationCount(pattern.getMaxReadRequestOperationCount());
            followRequest.setMaxReadRequestSize(pattern.getMaxReadRequestSize());
            followRequest.setMaxOutstandingReadRequests(pattern.getMaxOutstandingReadRequests());
            followRequest.setMaxWriteRequestOperationCount(pattern.getMaxWriteRequestOperationCount());
            followRequest.setMaxWriteRequestSize(pattern.getMaxWriteRequestSize());
            followRequest.setMaxOutstandingWriteRequests(pattern.getMaxOutstandingWriteRequests());
            followRequest.setMaxWriteBufferCount(pattern.getMaxWriteBufferCount());
            followRequest.setMaxWriteBufferSize(pattern.getMaxWriteBufferSize());
            followRequest.setMaxRetryDelay(pattern.getMaxRetryDelay());
            followRequest.setReadPollTimeout(pattern.getPollTimeout());

            PutFollowAction.Request request = new PutFollowAction.Request();
            request.setRemoteCluster(remoteCluster);
            request.setLeaderIndex(indexToFollow.getName());
            request.setFollowRequest(followRequest);

            // Execute if the create and follow api call succeeds:
            Runnable successHandler = () -> {
                LOGGER.info("Auto followed leader index [{}] as follow index [{}]", leaderIndexName, followIndexName);

                // This function updates the auto follow metadata in the cluster to record that the leader index has been followed:
                // (so that we do not try to follow it in subsequent auto follow runs)
                Function<ClusterState, ClusterState> function = recordLeaderIndexAsFollowFunction(autoFollowPattenName, indexToFollow);
                // The coordinator always runs on the elected master node, so we can update cluster state here:
                updateAutoFollowMetadata(function, onResult);
            };
            createAndFollow(headers, request, successHandler, onResult);
        }

        private void finalise(int slot, AutoFollowResult result) {
            assert autoFollowResults.get(slot) == null;
            autoFollowResults.set(slot, result);
            if (autoFollowPatternsCountDown.countDown()) {
                statsUpdater.accept(autoFollowResults.asList());
<<<<<<< HEAD
                autoFollowIndices();
=======
                // TODO: Remove scheduling here with using cluster state API's waitForMetadataVersion:
                threadPool.schedule(TimeValue.timeValueMillis(2500), ThreadPool.Names.GENERIC, this::start);
>>>>>>> 4a825e2e
            }
        }

        static List<Index> getLeaderIndicesToFollow(AutoFollowPattern autoFollowPattern,
                                                    ClusterState remoteClusterState,
                                                    ClusterState followerClusterState,
                                                    List<String> followedIndexUUIDs) {
            List<Index> leaderIndicesToFollow = new ArrayList<>();
            for (IndexMetaData leaderIndexMetaData : remoteClusterState.getMetaData()) {
                if (autoFollowPattern.match(leaderIndexMetaData.getIndex().getName())) {
                    IndexRoutingTable indexRoutingTable = remoteClusterState.routingTable().index(leaderIndexMetaData.getIndex());
                    if (indexRoutingTable != null &&
                        // Leader indices can be in the cluster state, but not all primary shards may be ready yet.
                        // This checks ensures all primary shards have started, so that index following does not fail.
                        // If not all primary shards are ready, then the next time the auto follow coordinator runs
                        // this index will be auto followed.
                        indexRoutingTable.allPrimaryShardsActive() &&
                        followedIndexUUIDs.contains(leaderIndexMetaData.getIndex().getUUID()) == false) {
                        // TODO: iterate over the indices in the followerClusterState and check whether a IndexMetaData
                        // has a leader index uuid custom metadata entry that matches with uuid of leaderIndexMetaData variable
                        // If so then handle it differently: not follow it, but just add an entry to
                        // AutoFollowMetadata#followedLeaderIndexUUIDs
                        final Settings leaderIndexSettings = leaderIndexMetaData.getSettings();
                        // soft deletes are enabled by default on indices created on 7.0.0 or later
                        if (leaderIndexSettings.getAsBoolean(IndexSettings.INDEX_SOFT_DELETES_SETTING.getKey(),
                            IndexMetaData.SETTING_INDEX_VERSION_CREATED.get(leaderIndexSettings).onOrAfter(Version.V_7_0_0))) {
                            leaderIndicesToFollow.add(leaderIndexMetaData.getIndex());
                        }
                    }
                }
            }
            return leaderIndicesToFollow;
        }

        static String getFollowerIndexName(AutoFollowPattern autoFollowPattern, String leaderIndexName) {
            if (autoFollowPattern.getFollowIndexPattern() != null) {
                return autoFollowPattern.getFollowIndexPattern().replace("{{leader_index}}", leaderIndexName);
            } else {
                return leaderIndexName;
            }
        }

        static Function<ClusterState, ClusterState> recordLeaderIndexAsFollowFunction(String name,
                                                                                      Index indexToFollow) {
            return currentState -> {
                AutoFollowMetadata currentAutoFollowMetadata = currentState.metaData().custom(AutoFollowMetadata.TYPE);
                Map<String, List<String>> newFollowedIndexUUIDS = new HashMap<>(currentAutoFollowMetadata.getFollowedLeaderIndexUUIDs());
                if (newFollowedIndexUUIDS.containsKey(name) == false) {
                    // A delete auto follow pattern request can have removed the auto follow pattern while we want to update
                    // the auto follow metadata with the fact that an index was successfully auto followed. If this
                    // happens, we can just skip this step.
                    return currentState;
                }

                newFollowedIndexUUIDS.compute(name, (key, existingUUIDs) -> {
                    assert existingUUIDs != null;
                    List<String> newUUIDs = new ArrayList<>(existingUUIDs);
                    newUUIDs.add(indexToFollow.getUUID());
                    return Collections.unmodifiableList(newUUIDs);
                });
                final AutoFollowMetadata newAutoFollowMetadata = new AutoFollowMetadata(currentAutoFollowMetadata.getPatterns(),
                    newFollowedIndexUUIDS, currentAutoFollowMetadata.getHeaders());
                return ClusterState.builder(currentState)
                    .metaData(MetaData.builder(currentState.getMetaData())
                        .putCustom(AutoFollowMetadata.TYPE, newAutoFollowMetadata).build())
                    .build();
            };
        }

        void cleanFollowedRemoteIndices(final ClusterState remoteClusterState, final List<String> patterns) {
            updateAutoFollowMetadata(cleanFollowedRemoteIndices(remoteClusterState.metaData(), patterns), e -> {
                if (e != null) {
                    LOGGER.warn("Error occured while cleaning followed leader indices", e);
                }
            });
        }

        static Function<ClusterState, ClusterState> cleanFollowedRemoteIndices(
            final MetaData remoteMetadata, final List<String> autoFollowPatternNames) {
            return currentState -> {
                AutoFollowMetadata currentAutoFollowMetadata = currentState.metaData().custom(AutoFollowMetadata.TYPE);
                Map<String, List<String>> autoFollowPatternNameToFollowedIndexUUIDs =
                    new HashMap<>(currentAutoFollowMetadata.getFollowedLeaderIndexUUIDs());
                Set<String> remoteIndexUUIDS = new HashSet<>();
                remoteMetadata.getIndices().values()
                    .forEach((ObjectPredicate<IndexMetaData>) value -> remoteIndexUUIDS.add(value.getIndexUUID()));

                boolean requiresCSUpdate = false;
                for (String autoFollowPatternName : autoFollowPatternNames) {
                    if (autoFollowPatternNameToFollowedIndexUUIDs.containsKey(autoFollowPatternName) == false) {
                        // A delete auto follow pattern request can have removed the auto follow pattern while we want to update
                        // the auto follow metadata with the fact that an index was successfully auto followed. If this
                        // happens, we can just skip this step.
                        continue;
                    }

                    List<String> followedIndexUUIDs =
                        new ArrayList<>(autoFollowPatternNameToFollowedIndexUUIDs.get(autoFollowPatternName));
                    // Remove leader indices that no longer exist in the remote cluster:
                    boolean entriesRemoved = followedIndexUUIDs.removeIf(
                        followedLeaderIndexUUID -> remoteIndexUUIDS.contains(followedLeaderIndexUUID) == false);
                    if (entriesRemoved) {
                        requiresCSUpdate = true;
                    }
                    autoFollowPatternNameToFollowedIndexUUIDs.put(autoFollowPatternName, followedIndexUUIDs);
                }

                if (requiresCSUpdate) {
                    final AutoFollowMetadata newAutoFollowMetadata = new AutoFollowMetadata(currentAutoFollowMetadata.getPatterns(),
                        autoFollowPatternNameToFollowedIndexUUIDs, currentAutoFollowMetadata.getHeaders());
                    return ClusterState.builder(currentState)
                        .metaData(MetaData.builder(currentState.getMetaData())
                            .putCustom(AutoFollowMetadata.TYPE, newAutoFollowMetadata).build())
                        .build();
                } else {
                    return currentState;
                }
            };
        }

        /**
         * Fetch a remote cluster state from with the specified cluster alias
         * @param remoteCluster      the name of the leader cluster
         * @param metadataVersion   the last seen metadata version
         * @param handler            the callback to invoke
         */
        abstract void getRemoteClusterState(
            String remoteCluster,
            long metadataVersion,
            BiConsumer<ClusterStateResponse, Exception> handler
        );

        abstract void createAndFollow(
            Map<String, String> headers,
            PutFollowAction.Request followRequest,
            Runnable successHandler,
            Consumer<Exception> failureHandler
        );

        abstract void updateAutoFollowMetadata(
            Function<ClusterState, ClusterState> updateFunction,
            Consumer<Exception> handler
        );

    }

    static class AutoFollowResult {

        final String autoFollowPatternName;
        final Exception clusterStateFetchException;
        final Map<Index, Exception> autoFollowExecutionResults;

        AutoFollowResult(String autoFollowPatternName, List<Tuple<Index, Exception>> results) {
            this.autoFollowPatternName = autoFollowPatternName;

            Map<Index, Exception> autoFollowExecutionResults = new HashMap<>();
            for (Tuple<Index, Exception> result : results) {
                autoFollowExecutionResults.put(result.v1(), result.v2());
            }

            this.clusterStateFetchException = null;
            this.autoFollowExecutionResults = Collections.unmodifiableMap(autoFollowExecutionResults);
        }

        AutoFollowResult(String autoFollowPatternName, Exception e) {
            this.autoFollowPatternName = autoFollowPatternName;
            this.clusterStateFetchException = e;
            this.autoFollowExecutionResults = Collections.emptyMap();
        }

        AutoFollowResult(String autoFollowPatternName) {
            this(autoFollowPatternName, (Exception) null);
        }
    }
}<|MERGE_RESOLUTION|>--- conflicted
+++ resolved
@@ -26,11 +26,7 @@
 import org.elasticsearch.cluster.service.ClusterService;
 import org.elasticsearch.common.collect.CopyOnWriteHashMap;
 import org.elasticsearch.common.collect.Tuple;
-<<<<<<< HEAD
-=======
 import org.elasticsearch.common.settings.Settings;
-import org.elasticsearch.common.unit.TimeValue;
->>>>>>> 4a825e2e
 import org.elasticsearch.common.util.concurrent.AtomicArray;
 import org.elasticsearch.common.util.concurrent.CountDown;
 import org.elasticsearch.index.Index;
@@ -154,12 +150,8 @@
 
                 @Override
                 void getRemoteClusterState(final String remoteCluster,
-<<<<<<< HEAD
                                            final long metadataVersion,
                                            final BiConsumer<ClusterStateResponse, Exception> handler) {
-=======
-                                           final BiConsumer<ClusterState, Exception> handler) {
->>>>>>> 4a825e2e
                     final ClusterStateRequest request = new ClusterStateRequest();
                     request.clear();
                     request.metaData(true);
@@ -171,11 +163,7 @@
                         remoteCluster,
                         request,
                         e -> handler.accept(null, e),
-<<<<<<< HEAD
                         remoteClusterStateRsp -> handler.accept(remoteClusterStateRsp, null));
-=======
-                        remoteClusterState -> handler.accept(remoteClusterState, null));
->>>>>>> 4a825e2e
                 }
 
                 @Override
@@ -284,47 +272,16 @@
             this.autoFollowPatternsCountDown = new CountDown(patterns.size());
             this.autoFollowResults = new AtomicArray<>(patterns.size());
 
-<<<<<<< HEAD
-            getRemoteClusterState(remoteCluster, metadataVersion + 1, (leaderClusterStateRsp, e) -> {
-                if (leaderClusterStateRsp != null) {
-                    assert e == null;
-                    if (leaderClusterStateRsp.isWaitForTimedOut()) {
-                        autoFollowIndices();
+            getRemoteClusterState(remoteCluster, metadataVersion + 1, (remoteClusterStateRsp, remoteError) -> {
+                if (remoteClusterStateRsp != null) {
+                    assert remoteError == null;
+                    if (remoteClusterStateRsp.isWaitForTimedOut()) {
+                        start();
                         return;
                     }
-
-                    ClusterState leaderClusterState = leaderClusterStateRsp.getState();
-                    int i = 0;
-                    for (String autoFollowPatternName : patterns) {
-                        final int slot = i;
-                        AutoFollowPattern autoFollowPattern = autoFollowMetadata.getPatterns().get(autoFollowPatternName);
-                        Map<String, String> headers = autoFollowMetadata.getHeaders().get(autoFollowPatternName);
-                        List<String> followedIndices = autoFollowMetadata.getFollowedLeaderIndexUUIDs().get(autoFollowPatternName);
-
-                        final List<Index> leaderIndicesToFollow = getLeaderIndicesToFollow(autoFollowPattern, leaderClusterState,
-                            followerClusterState, followedIndices);
-                        if (leaderIndicesToFollow.isEmpty()) {
-                            finalise(slot, new AutoFollowResult(autoFollowPatternName));
-                        } else {
-                            List<Tuple<String, AutoFollowPattern>> patternsForTheSameLeaderCluster = autoFollowMetadata.getPatterns()
-                                .entrySet().stream()
-                                .filter(item -> autoFollowPatternName.equals(item.getKey()) == false)
-                                .filter(item -> remoteCluster.equals(item.getValue().getRemoteCluster()))
-                                .map(item -> new Tuple<>(item.getKey(), item.getValue()))
-                                .collect(Collectors.toList());
-
-                            Consumer<AutoFollowResult> resultHandler = result -> finalise(slot, result);
-                            checkAutoFollowPattern(autoFollowPatternName, remoteCluster, autoFollowPattern, leaderIndicesToFollow, headers,
-                                patternsForTheSameLeaderCluster, resultHandler);
-                        }
-                        i++;
-                    }
-=======
-            getRemoteClusterState(remoteCluster, (remoteClusterState, remoteError) -> {
-                if (remoteClusterState != null) {
-                    assert remoteError == null;
+                    ClusterState remoteClusterState = remoteClusterStateRsp.getState();
+                    metadataVersion = remoteClusterState.metaData().version();
                     autoFollowIndices(autoFollowMetadata, clusterState, remoteClusterState, patterns);
->>>>>>> 4a825e2e
                 } else {
                     assert remoteError != null;
                     for (int i = 0; i < patterns.size(); i++) {
@@ -447,12 +404,7 @@
             autoFollowResults.set(slot, result);
             if (autoFollowPatternsCountDown.countDown()) {
                 statsUpdater.accept(autoFollowResults.asList());
-<<<<<<< HEAD
-                autoFollowIndices();
-=======
-                // TODO: Remove scheduling here with using cluster state API's waitForMetadataVersion:
-                threadPool.schedule(TimeValue.timeValueMillis(2500), ThreadPool.Names.GENERIC, this::start);
->>>>>>> 4a825e2e
+                start();
             }
         }
 
