/*
 * Copyright Elasticsearch B.V. and/or licensed to Elasticsearch B.V. under one
 * or more contributor license agreements. Licensed under the Elastic License;
 * you may not use this file except in compliance with the Elastic License.
 */
package org.elasticsearch.xpack.ccr.action;

import org.apache.logging.log4j.LogManager;
import org.apache.logging.log4j.Logger;
import org.apache.logging.log4j.message.ParameterizedMessage;
import org.elasticsearch.ElasticsearchException;
import org.elasticsearch.ExceptionsHelper;
import org.elasticsearch.action.ActionListener;
import org.elasticsearch.action.admin.cluster.state.ClusterStateRequest;
import org.elasticsearch.client.Client;
import org.elasticsearch.cluster.ClusterChangedEvent;
import org.elasticsearch.cluster.ClusterState;
import org.elasticsearch.cluster.ClusterStateApplier;
import org.elasticsearch.cluster.ClusterStateUpdateTask;
import org.elasticsearch.cluster.metadata.IndexMetaData;
import org.elasticsearch.cluster.metadata.MetaData;
import org.elasticsearch.cluster.service.ClusterService;
import org.elasticsearch.common.collect.Tuple;
import org.elasticsearch.common.settings.Settings;
import org.elasticsearch.common.unit.TimeValue;
import org.elasticsearch.common.util.concurrent.AtomicArray;
import org.elasticsearch.common.util.concurrent.CountDown;
import org.elasticsearch.index.Index;
import org.elasticsearch.license.LicenseUtils;
import org.elasticsearch.threadpool.ThreadPool;
import org.elasticsearch.xpack.ccr.CcrLicenseChecker;
import org.elasticsearch.xpack.ccr.CcrSettings;
import org.elasticsearch.xpack.core.ccr.AutoFollowMetadata;
import org.elasticsearch.xpack.core.ccr.AutoFollowMetadata.AutoFollowPattern;
import org.elasticsearch.xpack.core.ccr.AutoFollowStats;
import org.elasticsearch.xpack.core.ccr.action.PutFollowAction;
import org.elasticsearch.xpack.core.ccr.action.ResumeFollowAction;

import java.util.ArrayList;
import java.util.Collections;
import java.util.HashMap;
import java.util.LinkedHashMap;
import java.util.List;
import java.util.Map;
import java.util.Objects;
import java.util.TreeMap;
import java.util.function.BiConsumer;
import java.util.function.Consumer;
import java.util.function.Function;
import java.util.stream.Collectors;

/**
 * A component that runs only on the elected master node and follows leader indices automatically
 * if they match with a auto follow pattern that is defined in {@link AutoFollowMetadata}.
 */
public class AutoFollowCoordinator implements ClusterStateApplier {

    private static final Logger LOGGER = LogManager.getLogger(AutoFollowCoordinator.class);
    private static final int MAX_AUTO_FOLLOW_ERRORS = 256;

    private final Client client;
    private final TimeValue pollInterval;
    private final ThreadPool threadPool;
    private final ClusterService clusterService;
    private final CcrLicenseChecker ccrLicenseChecker;

    private volatile boolean localNodeMaster = false;

    // The following fields are read and updated under a lock:
    private long numberOfSuccessfulIndicesAutoFollowed = 0;
    private long numberOfFailedIndicesAutoFollowed = 0;
    private long numberOfFailedRemoteClusterStateRequests = 0;
    private final LinkedHashMap<String, ElasticsearchException> recentAutoFollowErrors;

    public AutoFollowCoordinator(
            Settings settings,
            Client client,
            ThreadPool threadPool,
            ClusterService clusterService,
            CcrLicenseChecker ccrLicenseChecker) {
        this.client = client;
        this.threadPool = threadPool;
        this.clusterService = clusterService;
        this.ccrLicenseChecker = Objects.requireNonNull(ccrLicenseChecker, "ccrLicenseChecker");

        this.pollInterval = CcrSettings.CCR_AUTO_FOLLOW_POLL_INTERVAL.get(settings);
        clusterService.addStateApplier(this);

        this.recentAutoFollowErrors = new LinkedHashMap<String, ElasticsearchException>() {
            @Override
            protected boolean removeEldestEntry(final Map.Entry<String, ElasticsearchException> eldest) {
                return size() > MAX_AUTO_FOLLOW_ERRORS;
            }
        };
    }

    public synchronized AutoFollowStats getStats() {
        return new AutoFollowStats(
            numberOfFailedIndicesAutoFollowed,
            numberOfFailedRemoteClusterStateRequests,
            numberOfSuccessfulIndicesAutoFollowed,
            new TreeMap<>(recentAutoFollowErrors)
        );
    }

    synchronized void updateStats(List<AutoFollowResult> results) {
        for (AutoFollowResult result : results) {
            if (result.clusterStateFetchException != null) {
                recentAutoFollowErrors.put(result.autoFollowPatternName,
                    new ElasticsearchException(result.clusterStateFetchException));
                numberOfFailedRemoteClusterStateRequests++;
                LOGGER.warn(new ParameterizedMessage("failure occurred while fetching cluster state for auto follow pattern [{}]",
                    result.autoFollowPatternName), result.clusterStateFetchException);
            } else {
                for (Map.Entry<Index, Exception> entry : result.autoFollowExecutionResults.entrySet()) {
                    if (entry.getValue() != null) {
                        numberOfFailedIndicesAutoFollowed++;
                        recentAutoFollowErrors.put(result.autoFollowPatternName + ":" + entry.getKey().getName(),
                            ExceptionsHelper.convertToElastic(entry.getValue()));
                        LOGGER.warn(new ParameterizedMessage("failure occurred while auto following index [{}] for auto follow " +
                            "pattern [{}]", entry.getKey(), result.autoFollowPatternName), entry.getValue());
                    } else {
                        numberOfSuccessfulIndicesAutoFollowed++;
                    }
                }
            }

        }
    }

    private void doAutoFollow() {
        if (localNodeMaster == false) {
            return;
        }
        ClusterState followerClusterState = clusterService.state();
        AutoFollowMetadata autoFollowMetadata = followerClusterState.getMetaData().custom(AutoFollowMetadata.TYPE);
        if (autoFollowMetadata == null) {
            threadPool.schedule(pollInterval, ThreadPool.Names.SAME, this::doAutoFollow);
            return;
        }

        if (autoFollowMetadata.getPatterns().isEmpty()) {
            threadPool.schedule(pollInterval, ThreadPool.Names.SAME, this::doAutoFollow);
            return;
        }

        if (ccrLicenseChecker.isCcrAllowed() == false) {
            // TODO: set non-compliant status on auto-follow coordination that can be viewed via a stats API
            LOGGER.warn("skipping auto-follower coordination", LicenseUtils.newComplianceException("ccr"));
            threadPool.schedule(pollInterval, ThreadPool.Names.SAME, this::doAutoFollow);
            return;
        }

        Consumer<List<AutoFollowResult>> handler = results -> {
            updateStats(results);
            threadPool.schedule(pollInterval, ThreadPool.Names.SAME, this::doAutoFollow);
        };
        AutoFollower operation = new AutoFollower(handler, followerClusterState) {

            @Override
            void getLeaderClusterState(final Map<String, String> headers,
                                       final String leaderClusterAlias,
                                       final BiConsumer<ClusterState, Exception> handler) {
                final ClusterStateRequest request = new ClusterStateRequest();
                request.clear();
                request.metaData(true);
                // TODO: set non-compliant status on auto-follow coordination that can be viewed via a stats API
                ccrLicenseChecker.checkRemoteClusterLicenseAndFetchClusterState(
                    client,
                    headers,
                    leaderClusterAlias,
                    request,
                    e -> handler.accept(null, e),
                    leaderClusterState -> handler.accept(leaderClusterState, null));
            }

            @Override
            void createAndFollow(Map<String, String> headers,
                                 PutFollowAction.Request request,
                                 Runnable successHandler,
                                 Consumer<Exception> failureHandler) {
                Client followerClient = CcrLicenseChecker.wrapClient(client, headers);
                followerClient.execute(
                    PutFollowAction.INSTANCE,
                    request,
                    ActionListener.wrap(r -> successHandler.run(), failureHandler)
                );
            }

            @Override
            void updateAutoFollowMetadata(Function<ClusterState, ClusterState> updateFunction,
                                          Consumer<Exception> handler) {
                clusterService.submitStateUpdateTask("update_auto_follow_metadata", new ClusterStateUpdateTask() {

                    @Override
                    public ClusterState execute(ClusterState currentState) throws Exception {
                        return updateFunction.apply(currentState);
                    }

                    @Override
                    public void onFailure(String source, Exception e) {
                        handler.accept(e);
                    }

                    @Override
                    public void clusterStateProcessed(String source, ClusterState oldState, ClusterState newState) {
                        handler.accept(null);
                    }
                });
            }

        };
        operation.autoFollowIndices();
    }

    @Override
    public void applyClusterState(ClusterChangedEvent event) {
        final boolean beforeLocalMasterNode = localNodeMaster;
        localNodeMaster = event.localNodeMaster();
        if (beforeLocalMasterNode == false && localNodeMaster) {
            threadPool.schedule(pollInterval, ThreadPool.Names.SAME, this::doAutoFollow);
        }
    }

    abstract static class AutoFollower {

        private final Consumer<List<AutoFollowResult>> handler;
        private final ClusterState followerClusterState;
        private final AutoFollowMetadata autoFollowMetadata;

        private final CountDown autoFollowPatternsCountDown;
        private final AtomicArray<AutoFollowResult> autoFollowResults;

        AutoFollower(final Consumer<List<AutoFollowResult>> handler, final ClusterState followerClusterState) {
            this.handler = handler;
            this.followerClusterState = followerClusterState;
            this.autoFollowMetadata = followerClusterState.getMetaData().custom(AutoFollowMetadata.TYPE);
            this.autoFollowPatternsCountDown = new CountDown(autoFollowMetadata.getPatterns().size());
            this.autoFollowResults = new AtomicArray<>(autoFollowMetadata.getPatterns().size());
        }

        void autoFollowIndices() {
            int i = 0;
            for (Map.Entry<String, AutoFollowPattern> entry : autoFollowMetadata.getPatterns().entrySet()) {
                final int slot = i;
<<<<<<< HEAD
                final String leaderCluster = entry.getKey();
=======
                final String autoFollowPattenName = entry.getKey();
>>>>>>> 36baf382
                final AutoFollowPattern autoFollowPattern = entry.getValue();
                final String leaderCluster = autoFollowPattern.getLeaderCluster();

<<<<<<< HEAD
                Map<String, String> headers = autoFollowMetadata.getHeaders().get(leaderCluster);
                getLeaderClusterState(headers, leaderCluster, (leaderClusterState, e) -> {
                    if (leaderClusterState != null) {
                        assert e == null;
                        final List<String> followedIndices = autoFollowMetadata.getFollowedLeaderIndexUUIDs().get(leaderCluster);
                        final List<Index> leaderIndicesToFollow = getLeaderIndicesToFollow(leaderCluster, autoFollowPattern,
                            leaderClusterState, followerClusterState, followedIndices);
                        if (leaderIndicesToFollow.isEmpty()) {
                            finalise(slot, new AutoFollowResult(leaderCluster));
=======
                Map<String, String> headers = autoFollowMetadata.getHeaders().get(autoFollowPattenName);
                getLeaderClusterState(headers, leaderCluster, (leaderClusterState, e) -> {
                    if (leaderClusterState != null) {
                        assert e == null;
                        final List<String> followedIndices = autoFollowMetadata.getFollowedLeaderIndexUUIDs().get(autoFollowPattenName);
                        final List<Index> leaderIndicesToFollow = getLeaderIndicesToFollow(leaderCluster, autoFollowPattern,
                            leaderClusterState, followerClusterState, followedIndices);
                        if (leaderIndicesToFollow.isEmpty()) {
                            finalise(slot, new AutoFollowResult(autoFollowPattenName));
>>>>>>> 36baf382
                        } else {
                            List<Tuple<String, AutoFollowPattern>> patternsForTheSameLeaderCluster = autoFollowMetadata.getPatterns()
                                .entrySet().stream()
                                .filter(item -> autoFollowPattenName.equals(item.getKey()) == false)
                                .filter(item -> leaderCluster.equals(item.getValue().getLeaderCluster()))
                                .map(item -> new Tuple<>(item.getKey(), item.getValue()))
                                .collect(Collectors.toList());

                            Consumer<AutoFollowResult> resultHandler = result -> finalise(slot, result);
<<<<<<< HEAD
                            checkAutoFollowPattern(leaderCluster, autoFollowPattern, leaderIndicesToFollow, headers, resultHandler);
                        }
                    } else {
                        finalise(slot, new AutoFollowResult(leaderCluster, e));
=======
                            checkAutoFollowPattern(autoFollowPattenName, leaderCluster, autoFollowPattern, leaderIndicesToFollow, headers,
                                patternsForTheSameLeaderCluster, resultHandler);
                        }
                    } else {
                        finalise(slot, new AutoFollowResult(autoFollowPattenName, e));
>>>>>>> 36baf382
                    }
                });
                i++;
            }
        }

<<<<<<< HEAD
        private void checkAutoFollowPattern(String leaderCluster,
=======
        private void checkAutoFollowPattern(String autoFollowPattenName,
                                            String clusterAlias,
>>>>>>> 36baf382
                                            AutoFollowPattern autoFollowPattern,
                                            List<Index> leaderIndicesToFollow,
                                            Map<String, String> headers,
                                            List<Tuple<String, AutoFollowPattern>> patternsForTheSameLeaderCluster,
                                            Consumer<AutoFollowResult> resultHandler) {

            final CountDown leaderIndicesCountDown = new CountDown(leaderIndicesToFollow.size());
            final AtomicArray<Tuple<Index, Exception>> results = new AtomicArray<>(leaderIndicesToFollow.size());
            for (int i = 0; i < leaderIndicesToFollow.size(); i++) {
                final Index indexToFollow = leaderIndicesToFollow.get(i);
                final int slot = i;
<<<<<<< HEAD
                followLeaderIndex(leaderCluster, indexToFollow, autoFollowPattern, headers, error -> {
                    results.set(slot, new Tuple<>(indexToFollow, error));
                    if (leaderIndicesCountDown.countDown()) {
                        resultHandler.accept(new AutoFollowResult(leaderCluster, results.asList()));
=======

                List<String> otherMatchingPatterns = patternsForTheSameLeaderCluster.stream()
                    .filter(otherPattern -> otherPattern.v2().match(indexToFollow.getName()))
                    .map(Tuple::v1)
                    .collect(Collectors.toList());
                if (otherMatchingPatterns.size() != 0) {
                    results.set(slot, new Tuple<>(indexToFollow, new ElasticsearchException("index to follow [" + indexToFollow.getName() +
                        "] for pattern [" + autoFollowPattenName + "] matches with other patterns " + otherMatchingPatterns + "")));
                    if (leaderIndicesCountDown.countDown()) {
                        resultHandler.accept(new AutoFollowResult(autoFollowPattenName, results.asList()));
>>>>>>> 36baf382
                    }
                } else {
                    followLeaderIndex(autoFollowPattenName, clusterAlias, indexToFollow, autoFollowPattern, headers, error -> {
                        results.set(slot, new Tuple<>(indexToFollow, error));
                        if (leaderIndicesCountDown.countDown()) {
                            resultHandler.accept(new AutoFollowResult(autoFollowPattenName, results.asList()));
                        }
                    });
                }

            }
        }

<<<<<<< HEAD
        private void followLeaderIndex(String leaderCluster,
=======
        private void followLeaderIndex(String autoFollowPattenName,
                                       String clusterAlias,
>>>>>>> 36baf382
                                       Index indexToFollow,
                                       AutoFollowPattern pattern,
                                       Map<String,String> headers,
                                       Consumer<Exception> onResult) {
            final String leaderIndexName = indexToFollow.getName();
            final String followIndexName = getFollowerIndexName(pattern, leaderIndexName);

            ResumeFollowAction.Request followRequest = new ResumeFollowAction.Request();
            followRequest.setFollowerIndex(followIndexName);
            followRequest.setMaxBatchOperationCount(pattern.getMaxBatchOperationCount());
            followRequest.setMaxConcurrentReadBatches(pattern.getMaxConcurrentReadBatches());
            followRequest.setMaxBatchSize(pattern.getMaxBatchSize());
            followRequest.setMaxConcurrentWriteBatches(pattern.getMaxConcurrentWriteBatches());
            followRequest.setMaxWriteBufferSize(pattern.getMaxWriteBufferSize());
            followRequest.setMaxRetryDelay(pattern.getMaxRetryDelay());
            followRequest.setPollTimeout(pattern.getPollTimeout());

            PutFollowAction.Request request = new PutFollowAction.Request();
            request.setLeaderCluster(leaderCluster);
            request.setLeaderIndex(indexToFollow.getName());
            request.setFollowRequest(followRequest);

            // Execute if the create and follow api call succeeds:
            Runnable successHandler = () -> {
                LOGGER.info("Auto followed leader index [{}] as follow index [{}]", leaderIndexName, followIndexName);

                // This function updates the auto follow metadata in the cluster to record that the leader index has been followed:
                // (so that we do not try to follow it in subsequent auto follow runs)
<<<<<<< HEAD
                Function<ClusterState, ClusterState> function = recordLeaderIndexAsFollowFunction(leaderCluster, indexToFollow);
=======
                Function<ClusterState, ClusterState> function = recordLeaderIndexAsFollowFunction(autoFollowPattenName, indexToFollow);
>>>>>>> 36baf382
                // The coordinator always runs on the elected master node, so we can update cluster state here:
                updateAutoFollowMetadata(function, onResult);
            };
            createAndFollow(headers, request, successHandler, onResult);
        }

        private void finalise(int slot, AutoFollowResult result) {
            assert autoFollowResults.get(slot) == null;
            autoFollowResults.set(slot, result);
            if (autoFollowPatternsCountDown.countDown()) {
                handler.accept(autoFollowResults.asList());
            }
        }

        static List<Index> getLeaderIndicesToFollow(String clusterAlias,
                                                    AutoFollowPattern autoFollowPattern,
                                                    ClusterState leaderClusterState,
                                                    ClusterState followerClusterState,
                                                    List<String> followedIndexUUIDs) {
            List<Index> leaderIndicesToFollow = new ArrayList<>();
            for (IndexMetaData leaderIndexMetaData : leaderClusterState.getMetaData()) {
                if (autoFollowPattern.match(leaderIndexMetaData.getIndex().getName())) {
                    if (followedIndexUUIDs.contains(leaderIndexMetaData.getIndex().getUUID()) == false) {
                        // TODO: iterate over the indices in the followerClusterState and check whether a IndexMetaData
                        // has a leader index uuid custom metadata entry that matches with uuid of leaderIndexMetaData variable
                        // If so then handle it differently: not follow it, but just add an entry to
                        // AutoFollowMetadata#followedLeaderIndexUUIDs
                        leaderIndicesToFollow.add(leaderIndexMetaData.getIndex());
                    }
                }
            }
            return leaderIndicesToFollow;
        }

        static String getFollowerIndexName(AutoFollowPattern autoFollowPattern, String leaderIndexName) {
            if (autoFollowPattern.getFollowIndexPattern() != null) {
                return autoFollowPattern.getFollowIndexPattern().replace("{{leader_index}}", leaderIndexName);
            } else {
                return leaderIndexName;
            }
        }

        static Function<ClusterState, ClusterState> recordLeaderIndexAsFollowFunction(String name,
                                                                                      Index indexToFollow) {
            return currentState -> {
                AutoFollowMetadata currentAutoFollowMetadata = currentState.metaData().custom(AutoFollowMetadata.TYPE);
                Map<String, List<String>> newFollowedIndexUUIDS = new HashMap<>(currentAutoFollowMetadata.getFollowedLeaderIndexUUIDs());
                newFollowedIndexUUIDS.compute(name, (key, existingUUIDs) -> {
                    assert existingUUIDs != null;
                    List<String> newUUIDs = new ArrayList<>(existingUUIDs);
                    newUUIDs.add(indexToFollow.getUUID());
                    return Collections.unmodifiableList(newUUIDs);
                });
                final AutoFollowMetadata newAutoFollowMetadata = new AutoFollowMetadata(currentAutoFollowMetadata.getPatterns(),
                    newFollowedIndexUUIDS, currentAutoFollowMetadata.getHeaders());
                return ClusterState.builder(currentState)
                    .metaData(MetaData.builder(currentState.getMetaData())
                        .putCustom(AutoFollowMetadata.TYPE, newAutoFollowMetadata).build())
                    .build();
            };
        }

        /**
         * Fetch the cluster state from the leader with the specified cluster alias
         *
         * @param headers            the client headers
         * @param leaderClusterAlias the cluster alias of the leader
         * @param handler            the callback to invoke
         */
        abstract void getLeaderClusterState(
            Map<String, String> headers,
            String leaderClusterAlias,
            BiConsumer<ClusterState, Exception> handler
        );

        abstract void createAndFollow(
            Map<String, String> headers,
            PutFollowAction.Request followRequest,
            Runnable successHandler,
            Consumer<Exception> failureHandler
        );

        abstract void updateAutoFollowMetadata(
            Function<ClusterState, ClusterState> updateFunction,
            Consumer<Exception> handler
        );

    }

    static class AutoFollowResult {

        final String autoFollowPatternName;
        final Exception clusterStateFetchException;
        final Map<Index, Exception> autoFollowExecutionResults;

        AutoFollowResult(String autoFollowPatternName, List<Tuple<Index, Exception>> results) {
            this.autoFollowPatternName = autoFollowPatternName;

            Map<Index, Exception> autoFollowExecutionResults = new HashMap<>();
            for (Tuple<Index, Exception> result : results) {
                autoFollowExecutionResults.put(result.v1(), result.v2());
            }

            this.clusterStateFetchException = null;
            this.autoFollowExecutionResults = Collections.unmodifiableMap(autoFollowExecutionResults);
        }

        AutoFollowResult(String autoFollowPatternName, Exception e) {
            this.autoFollowPatternName = autoFollowPatternName;
            this.clusterStateFetchException = e;
            this.autoFollowExecutionResults = Collections.emptyMap();
        }

        AutoFollowResult(String autoFollowPatternName) {
            this(autoFollowPatternName, (Exception) null);
        }
    }
}<|MERGE_RESOLUTION|>--- conflicted
+++ resolved
@@ -243,25 +243,10 @@
             int i = 0;
             for (Map.Entry<String, AutoFollowPattern> entry : autoFollowMetadata.getPatterns().entrySet()) {
                 final int slot = i;
-<<<<<<< HEAD
-                final String leaderCluster = entry.getKey();
-=======
                 final String autoFollowPattenName = entry.getKey();
->>>>>>> 36baf382
                 final AutoFollowPattern autoFollowPattern = entry.getValue();
                 final String leaderCluster = autoFollowPattern.getLeaderCluster();
 
-<<<<<<< HEAD
-                Map<String, String> headers = autoFollowMetadata.getHeaders().get(leaderCluster);
-                getLeaderClusterState(headers, leaderCluster, (leaderClusterState, e) -> {
-                    if (leaderClusterState != null) {
-                        assert e == null;
-                        final List<String> followedIndices = autoFollowMetadata.getFollowedLeaderIndexUUIDs().get(leaderCluster);
-                        final List<Index> leaderIndicesToFollow = getLeaderIndicesToFollow(leaderCluster, autoFollowPattern,
-                            leaderClusterState, followerClusterState, followedIndices);
-                        if (leaderIndicesToFollow.isEmpty()) {
-                            finalise(slot, new AutoFollowResult(leaderCluster));
-=======
                 Map<String, String> headers = autoFollowMetadata.getHeaders().get(autoFollowPattenName);
                 getLeaderClusterState(headers, leaderCluster, (leaderClusterState, e) -> {
                     if (leaderClusterState != null) {
@@ -271,7 +256,6 @@
                             leaderClusterState, followerClusterState, followedIndices);
                         if (leaderIndicesToFollow.isEmpty()) {
                             finalise(slot, new AutoFollowResult(autoFollowPattenName));
->>>>>>> 36baf382
                         } else {
                             List<Tuple<String, AutoFollowPattern>> patternsForTheSameLeaderCluster = autoFollowMetadata.getPatterns()
                                 .entrySet().stream()
@@ -281,30 +265,19 @@
                                 .collect(Collectors.toList());
 
                             Consumer<AutoFollowResult> resultHandler = result -> finalise(slot, result);
-<<<<<<< HEAD
-                            checkAutoFollowPattern(leaderCluster, autoFollowPattern, leaderIndicesToFollow, headers, resultHandler);
-                        }
-                    } else {
-                        finalise(slot, new AutoFollowResult(leaderCluster, e));
-=======
                             checkAutoFollowPattern(autoFollowPattenName, leaderCluster, autoFollowPattern, leaderIndicesToFollow, headers,
                                 patternsForTheSameLeaderCluster, resultHandler);
                         }
                     } else {
                         finalise(slot, new AutoFollowResult(autoFollowPattenName, e));
->>>>>>> 36baf382
                     }
                 });
                 i++;
             }
         }
 
-<<<<<<< HEAD
-        private void checkAutoFollowPattern(String leaderCluster,
-=======
         private void checkAutoFollowPattern(String autoFollowPattenName,
-                                            String clusterAlias,
->>>>>>> 36baf382
+                                            String leaderCluster,
                                             AutoFollowPattern autoFollowPattern,
                                             List<Index> leaderIndicesToFollow,
                                             Map<String, String> headers,
@@ -316,12 +289,6 @@
             for (int i = 0; i < leaderIndicesToFollow.size(); i++) {
                 final Index indexToFollow = leaderIndicesToFollow.get(i);
                 final int slot = i;
-<<<<<<< HEAD
-                followLeaderIndex(leaderCluster, indexToFollow, autoFollowPattern, headers, error -> {
-                    results.set(slot, new Tuple<>(indexToFollow, error));
-                    if (leaderIndicesCountDown.countDown()) {
-                        resultHandler.accept(new AutoFollowResult(leaderCluster, results.asList()));
-=======
 
                 List<String> otherMatchingPatterns = patternsForTheSameLeaderCluster.stream()
                     .filter(otherPattern -> otherPattern.v2().match(indexToFollow.getName()))
@@ -332,10 +299,9 @@
                         "] for pattern [" + autoFollowPattenName + "] matches with other patterns " + otherMatchingPatterns + "")));
                     if (leaderIndicesCountDown.countDown()) {
                         resultHandler.accept(new AutoFollowResult(autoFollowPattenName, results.asList()));
->>>>>>> 36baf382
                     }
                 } else {
-                    followLeaderIndex(autoFollowPattenName, clusterAlias, indexToFollow, autoFollowPattern, headers, error -> {
+                    followLeaderIndex(autoFollowPattenName, leaderCluster, indexToFollow, autoFollowPattern, headers, error -> {
                         results.set(slot, new Tuple<>(indexToFollow, error));
                         if (leaderIndicesCountDown.countDown()) {
                             resultHandler.accept(new AutoFollowResult(autoFollowPattenName, results.asList()));
@@ -346,12 +312,8 @@
             }
         }
 
-<<<<<<< HEAD
-        private void followLeaderIndex(String leaderCluster,
-=======
         private void followLeaderIndex(String autoFollowPattenName,
-                                       String clusterAlias,
->>>>>>> 36baf382
+                                       String leaderCluster,
                                        Index indexToFollow,
                                        AutoFollowPattern pattern,
                                        Map<String,String> headers,
@@ -380,11 +342,7 @@
 
                 // This function updates the auto follow metadata in the cluster to record that the leader index has been followed:
                 // (so that we do not try to follow it in subsequent auto follow runs)
-<<<<<<< HEAD
-                Function<ClusterState, ClusterState> function = recordLeaderIndexAsFollowFunction(leaderCluster, indexToFollow);
-=======
                 Function<ClusterState, ClusterState> function = recordLeaderIndexAsFollowFunction(autoFollowPattenName, indexToFollow);
->>>>>>> 36baf382
                 // The coordinator always runs on the elected master node, so we can update cluster state here:
                 updateAutoFollowMetadata(function, onResult);
             };
