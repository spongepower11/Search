/*
 * Copyright Elasticsearch B.V. and/or licensed to Elasticsearch B.V. under one
 * or more contributor license agreements. Licensed under the Elastic License;
 * you may not use this file except in compliance with the Elastic License.
 */

package org.elasticsearch.xpack.ccr;

import com.carrotsearch.hppc.cursors.ObjectCursor;
import org.elasticsearch.ElasticsearchException;
import org.elasticsearch.action.ActionListener;
import org.elasticsearch.action.admin.cluster.settings.ClusterUpdateSettingsRequest;
import org.elasticsearch.action.admin.cluster.snapshots.restore.RestoreSnapshotRequest;
import org.elasticsearch.action.admin.cluster.state.ClusterStateResponse;
import org.elasticsearch.action.admin.indices.close.CloseIndexRequest;
import org.elasticsearch.action.admin.indices.stats.IndicesStatsRequest;
import org.elasticsearch.action.admin.indices.stats.IndicesStatsResponse;
import org.elasticsearch.action.admin.indices.stats.ShardStats;
import org.elasticsearch.action.get.GetResponse;
import org.elasticsearch.action.support.IndicesOptions;
import org.elasticsearch.action.support.PlainActionFuture;
import org.elasticsearch.cluster.metadata.IndexMetaData;
import org.elasticsearch.cluster.node.DiscoveryNode;
import org.elasticsearch.cluster.routing.ShardRouting;
import org.elasticsearch.cluster.service.ClusterService;
import org.elasticsearch.common.settings.Setting;
import org.elasticsearch.common.settings.Settings;
import org.elasticsearch.common.unit.ByteSizeUnit;
import org.elasticsearch.common.unit.ByteSizeValue;
import org.elasticsearch.common.unit.TimeValue;
import org.elasticsearch.common.xcontent.XContentType;
import org.elasticsearch.index.Index;
import org.elasticsearch.index.IndexService;
import org.elasticsearch.index.IndexSettings;
import org.elasticsearch.index.seqno.RetentionLease;
import org.elasticsearch.index.seqno.RetentionLeaseActions;
import org.elasticsearch.index.seqno.RetentionLeaseNotFoundException;
import org.elasticsearch.index.seqno.RetentionLeases;
import org.elasticsearch.index.shard.IndexShard;
import org.elasticsearch.index.shard.IndexShardClosedException;
import org.elasticsearch.indices.IndicesService;
import org.elasticsearch.plugins.Plugin;
import org.elasticsearch.snapshots.RestoreInfo;
import org.elasticsearch.snapshots.RestoreService;
import org.elasticsearch.test.junit.annotations.TestLogging;
import org.elasticsearch.test.transport.MockTransportService;
import org.elasticsearch.transport.ConnectTransportException;
import org.elasticsearch.transport.RemoteTransportException;
import org.elasticsearch.transport.Transport;
import org.elasticsearch.transport.TransportActionProxy;
import org.elasticsearch.transport.TransportMessageListener;
import org.elasticsearch.transport.TransportService;
import org.elasticsearch.xpack.CcrIntegTestCase;
import org.elasticsearch.xpack.ccr.action.repositories.ClearCcrRestoreSessionAction;
import org.elasticsearch.xpack.ccr.repository.CcrRepository;
import org.elasticsearch.xpack.core.ccr.action.PutFollowAction;
import org.elasticsearch.xpack.core.ccr.action.ResumeFollowAction;
import org.elasticsearch.xpack.core.ccr.action.UnfollowAction;

import java.io.IOException;
import java.util.ArrayList;
import java.util.Arrays;
import java.util.Collection;
import java.util.Collections;
import java.util.HashMap;
import java.util.HashSet;
import java.util.List;
import java.util.Locale;
import java.util.Map;
import java.util.Set;
import java.util.concurrent.CountDownLatch;
import java.util.concurrent.TimeUnit;
import java.util.function.Supplier;
import java.util.stream.Collectors;
import java.util.stream.IntStream;
import java.util.stream.Stream;

import static java.util.Collections.singletonMap;
import static org.elasticsearch.test.hamcrest.ElasticsearchAssertions.assertAcked;
import static org.elasticsearch.xpack.ccr.CcrRetentionLeases.retentionLeaseId;
import static org.hamcrest.Matchers.arrayWithSize;
import static org.hamcrest.Matchers.contains;
import static org.hamcrest.Matchers.empty;
import static org.hamcrest.Matchers.equalTo;
import static org.hamcrest.Matchers.greaterThan;
import static org.hamcrest.Matchers.hasSize;

public class CcrRetentionLeaseIT extends CcrIntegTestCase {

    public static final class RetentionLeaseRenewIntervalSettingPlugin extends Plugin {

        @Override
        public List<Setting<?>> getSettings() {
            return Collections.singletonList(CcrRetentionLeases.RETENTION_LEASE_RENEW_INTERVAL_SETTING);
        }

    }

    public static final class RetentionLeaseSyncIntervalSettingPlugin extends Plugin {

        @Override
        public List<Setting<?>> getSettings() {
            return Collections.singletonList(IndexService.RETENTION_LEASE_SYNC_INTERVAL_SETTING);
        }

    }

    @Override
    protected Collection<Class<? extends Plugin>> nodePlugins() {
        return Stream.concat(
                super.nodePlugins().stream(),
                Stream.of(RetentionLeaseRenewIntervalSettingPlugin.class, RetentionLeaseSyncIntervalSettingPlugin.class))
                .collect(Collectors.toList());
    }

    @Override
    protected Settings followerClusterSettings() {
        return Settings.builder()
                .put(CcrRetentionLeases.RETENTION_LEASE_RENEW_INTERVAL_SETTING.getKey(), TimeValue.timeValueMillis(200))
                .build();
    }

    private final IndicesOptions indicesOptions = IndicesOptions.strictSingleIndexNoExpandForbidClosed();

    private RestoreSnapshotRequest setUpRestoreSnapshotRequest(
            final String leaderIndex,
            final int numberOfShards,
            final int numberOfReplicas,
            final String followerIndex,
            final int numberOfDocuments) throws IOException {
        final ClusterUpdateSettingsRequest settingsRequest = new ClusterUpdateSettingsRequest();
        final String chunkSize = new ByteSizeValue(randomFrom(4, 128, 1024), ByteSizeUnit.KB).getStringRep();
        settingsRequest.persistentSettings(Settings.builder().put(CcrSettings.RECOVERY_CHUNK_SIZE.getKey(), chunkSize));
        assertAcked(followerClient().admin().cluster().updateSettings(settingsRequest).actionGet());

        final String leaderClusterRepoName = CcrRepository.NAME_PREFIX + "leader_cluster";

        final Map<String, String> additionalSettings = new HashMap<>();
        additionalSettings.put(IndexSettings.INDEX_SOFT_DELETES_SETTING.getKey(), "true");
        additionalSettings.put(IndexService.RETENTION_LEASE_SYNC_INTERVAL_SETTING.getKey(), TimeValue.timeValueMillis(200).getStringRep());
        final String leaderIndexSettings = getIndexSettings(numberOfShards, numberOfReplicas, additionalSettings);
        assertAcked(leaderClient().admin().indices().prepareCreate(leaderIndex).setSource(leaderIndexSettings, XContentType.JSON));
        ensureLeaderGreen(leaderIndex);

        logger.info("indexing [{}] docs", numberOfDocuments);
        for (int i = 0; i < numberOfDocuments; i++) {
            final String source = String.format(Locale.ROOT, "{\"f\":%d}", i);
            leaderClient().prepareIndex(leaderIndex, "doc", Integer.toString(i)).setSource(source, XContentType.JSON).get();
            if (rarely()) {
                leaderClient().admin().indices().prepareFlush(leaderIndex).setForce(true).setWaitIfOngoing(true).get();
            }
        }

        leaderClient().admin().indices().prepareFlush(leaderIndex).setForce(true).setWaitIfOngoing(true).get();

        final Settings.Builder settingsBuilder = Settings.builder()
                .put(IndexMetaData.SETTING_INDEX_PROVIDED_NAME, followerIndex)
                .put(CcrSettings.CCR_FOLLOWING_INDEX_SETTING.getKey(), true);
        return new RestoreSnapshotRequest(leaderClusterRepoName, CcrRepository.LATEST)
                .indexSettings(settingsBuilder)
                .indices(leaderIndex)
                .indicesOptions(indicesOptions)
                .renamePattern("^(.*)$")
                .renameReplacement(followerIndex)
                .masterNodeTimeout(new TimeValue(1L, TimeUnit.HOURS));
    }

    public void testRetentionLeaseIsTakenAtTheStartOfRecovery() throws Exception {
        final String leaderIndex = "leader";
        final int numberOfShards = randomIntBetween(1, 3);
        final int numberOfReplicas = between(0, 1);
        final String followerIndex = "follower";
        final int numberOfDocuments = scaledRandomIntBetween(1, 8192);
        final RestoreSnapshotRequest restoreRequest =
                setUpRestoreSnapshotRequest(leaderIndex, numberOfShards, numberOfReplicas, followerIndex, numberOfDocuments);
        final RestoreService restoreService = getFollowerCluster().getCurrentMasterNodeInstance(RestoreService.class);
        final ClusterService clusterService = getFollowerCluster().getCurrentMasterNodeInstance(ClusterService.class);

        final PlainActionFuture<RestoreInfo> future = PlainActionFuture.newFuture();
        restoreService.restoreSnapshot(restoreRequest, waitForRestore(clusterService, future));

        // ensure that a retention lease has been put in place on each shard
        assertBusy(() -> {
            final IndicesStatsResponse stats =
                    leaderClient().admin().indices().stats(new IndicesStatsRequest().clear().indices(leaderIndex)).actionGet();
            assertNotNull(stats.getShards());
            assertThat(stats.getShards(), arrayWithSize(numberOfShards * (1 + numberOfReplicas)));
            final List<ShardStats> shardsStats = getShardsStats(stats);
            for (int i = 0; i < numberOfShards * (1 + numberOfReplicas); i++) {
                final List<RetentionLease> ccrLeases
                    = shardsStats.get(i).getRetentionLeaseStats().retentionLeases()
                    .leases().stream().filter(RetentionLease::isNotPeerRecoveryRetentionLease)
                    .collect(Collectors.toList());
                assertThat(ccrLeases, hasSize(1));
                final ClusterStateResponse followerIndexClusterState =
                        followerClient().admin().cluster().prepareState().clear().setMetaData(true).setIndices(followerIndex).get();
                final String followerUUID = followerIndexClusterState.getState().metaData().index(followerIndex).getIndexUUID();
                final RetentionLease retentionLease = ccrLeases.iterator().next();
                assertThat(retentionLease.id(), equalTo(getRetentionLeaseId(followerIndex, leaderIndex)));
            }
        });

        final RestoreInfo restoreInfo = future.actionGet();

        assertEquals(restoreInfo.totalShards(), restoreInfo.successfulShards());
        assertEquals(0, restoreInfo.failedShards());
        for (int i = 0; i < numberOfDocuments; ++i) {
            assertExpectedDocument(followerIndex, i);
        }

    }

    public void testRetentionLeaseIsRenewedDuringRecovery() throws Exception {
        final String leaderIndex = "leader";
        final int numberOfShards = randomIntBetween(1, 3);
        final int numberOfReplicas = between(0, 1);
        final String followerIndex = "follower";
        final int numberOfDocuments = scaledRandomIntBetween(1, 8192);
        final RestoreSnapshotRequest restoreRequest =
                setUpRestoreSnapshotRequest(leaderIndex, numberOfShards, numberOfReplicas, followerIndex, numberOfDocuments);
        final RestoreService restoreService = getFollowerCluster().getCurrentMasterNodeInstance(RestoreService.class);
        final ClusterService clusterService = getFollowerCluster().getCurrentMasterNodeInstance(ClusterService.class);

        final CountDownLatch latch = new CountDownLatch(1);

        // block the recovery from completing; this ensures the background sync is still running
        final ClusterStateResponse followerClusterState = followerClient().admin().cluster().prepareState().clear().setNodes(true).get();
        for (final ObjectCursor<DiscoveryNode> senderNode : followerClusterState.getState().nodes().getNodes().values()) {
            final MockTransportService senderTransportService =
                    (MockTransportService) getFollowerCluster().getInstance(TransportService.class, senderNode.value.getName());
            senderTransportService.addSendBehavior(
                    (connection, requestId, action, request, options) -> {
                        if (ClearCcrRestoreSessionAction.NAME.equals(action)
                                || TransportActionProxy.getProxyAction(ClearCcrRestoreSessionAction.NAME).equals(action)) {
                            try {
                                latch.await();
                            } catch (final InterruptedException e) {
                                fail(e.toString());
                            }
                        }
                        connection.sendRequest(requestId, action, request, options);
                    });
        }

        final PlainActionFuture<RestoreInfo> future = PlainActionFuture.newFuture();
        restoreService.restoreSnapshot(restoreRequest, waitForRestore(clusterService, future));

        try {
<<<<<<< HEAD
            // ensure that a retention lease has been put in place on each shard, and grab a copy of them
            final List<RetentionLeases> retentionLeases = new ArrayList<>();
            assertBusy(() -> {
                retentionLeases.clear();
                final IndicesStatsResponse stats =
                        leaderClient().admin().indices().stats(new IndicesStatsRequest().clear().indices(leaderIndex)).actionGet();
                assertNotNull(stats.getShards());
                assertThat(stats.getShards(), arrayWithSize(numberOfShards * (1 + numberOfReplicas)));
                final List<ShardStats> shardsStats = getShardsStats(stats);
                for (int i = 0; i < numberOfShards * (1 + numberOfReplicas); i++) {
                    final RetentionLeases currentRetentionLeases = shardsStats.get(i).getRetentionLeaseStats().retentionLeases();
                    final List<RetentionLease> ccrLeases = currentRetentionLeases.leases().stream()
                            .filter(RetentionLease::isNotPeerRecoveryRetentionLease).collect(Collectors.toList());
                    assertThat(ccrLeases, hasSize(1));
                    final RetentionLease retentionLease = ccrLeases.iterator().next();
                    assertThat(retentionLease.id(), equalTo(getRetentionLeaseId(followerIndex, leaderIndex)));
                    retentionLeases.add(currentRetentionLeases);
                }
            });

            // now ensure that the retention leases are being renewed
            assertBusy(() -> {
                final IndicesStatsResponse stats =
                        leaderClient().admin().indices().stats(new IndicesStatsRequest().clear().indices(leaderIndex)).actionGet();
                assertNotNull(stats.getShards());
                assertThat(stats.getShards(), arrayWithSize(numberOfShards * (1 + numberOfReplicas)));
                final List<ShardStats> shardsStats = getShardsStats(stats);
                for (int i = 0; i < numberOfShards * (1 + numberOfReplicas); i++) {
                    final RetentionLeases currentRetentionLeases = shardsStats.get(i).getRetentionLeaseStats().retentionLeases();
                    final List<RetentionLease> ccrLeases = currentRetentionLeases.leases().stream()
                        .filter(RetentionLease::isNotPeerRecoveryRetentionLease).collect(Collectors.toList());
                    assertThat(ccrLeases, hasSize(1));
                    final RetentionLease retentionLease = ccrLeases.iterator().next();
                    assertThat(retentionLease.id(), equalTo(getRetentionLeaseId(followerIndex, leaderIndex)));
                    // we assert that retention leases are being renewed by an increase in the timestamp
                    assertThat(retentionLease.timestamp(), greaterThan(retentionLeases.get(i).get(retentionLease.id()).timestamp()));
                }
            });
=======
            assertRetentionLeaseRenewal(numberOfShards, numberOfReplicas, followerIndex, leaderIndex);
>>>>>>> 68a780f2
            latch.countDown();
        } finally {
            for (final ObjectCursor<DiscoveryNode> senderNode : followerClusterState.getState().nodes().getDataNodes().values()) {
                final MockTransportService senderTransportService =
                        (MockTransportService) getFollowerCluster().getInstance(TransportService.class, senderNode.value.getName());
                senderTransportService.clearAllRules();
            }
        }

        final RestoreInfo restoreInfo = future.actionGet();

        assertEquals(restoreInfo.totalShards(), restoreInfo.

                successfulShards());

        assertEquals(0, restoreInfo.failedShards());
        for (int i = 0; i < numberOfDocuments; i++) {
            assertExpectedDocument(followerIndex, i);
        }

    }

    public void testRetentionLeasesAreNotBeingRenewedAfterRecoveryCompletes() throws Exception {
        final String leaderIndex = "leader";
        final int numberOfShards = randomIntBetween(1, 3);
        final int numberOfReplicas = between(0, 1);
        final String followerIndex = "follower";
        final int numberOfDocuments = scaledRandomIntBetween(1, 8192);
        final RestoreSnapshotRequest restoreRequest =
                setUpRestoreSnapshotRequest(leaderIndex, numberOfShards, numberOfReplicas, followerIndex, numberOfDocuments);
        final RestoreService restoreService = getFollowerCluster().getCurrentMasterNodeInstance(RestoreService.class);
        final ClusterService clusterService = getFollowerCluster().getCurrentMasterNodeInstance(ClusterService.class);

        final PlainActionFuture<RestoreInfo> future = PlainActionFuture.newFuture();
        restoreService.restoreSnapshot(restoreRequest, waitForRestore(clusterService, future));

        final RestoreInfo restoreInfo = future.actionGet();
        final long start = System.nanoTime();

        /*
         * We want to ensure that the retention leases have been synced to all shard copies, as otherwise they might sync between the two
         * times that we sample the retention leases, which would cause our check to fail.
         */
        final TimeValue syncIntervalSetting = IndexService.RETENTION_LEASE_SYNC_INTERVAL_SETTING.get(
                leaderClient()
                        .admin()
                        .indices()
                        .prepareGetSettings(leaderIndex)
                        .get()
                        .getIndexToSettings()
                        .get(leaderIndex));
        final long syncEnd = System.nanoTime();
        Thread.sleep(Math.max(0, randomIntBetween(2, 4) * syncIntervalSetting.millis() - TimeUnit.NANOSECONDS.toMillis(syncEnd - start)));

        final ClusterStateResponse leaderIndexClusterState =
                leaderClient().admin().cluster().prepareState().clear().setMetaData(true).setIndices(leaderIndex).get();
        final String leaderUUID = leaderIndexClusterState.getState().metaData().index(leaderIndex).getIndexUUID();

        // sample the leases after recovery
        final List<Supplier<RetentionLease>> retentionLeases = new ArrayList<>();
        assertBusy(() -> {
            retentionLeases.clear();
            final IndicesStatsResponse stats =
                    leaderClient().admin().indices().stats(new IndicesStatsRequest().clear().indices(leaderIndex)).actionGet();
            assertNotNull(stats.getShards());
            assertThat(stats.getShards(), arrayWithSize(numberOfShards * (1 + numberOfReplicas)));
            final List<ShardStats> shardsStats = getShardsStats(stats);
            for (int i = 0; i < numberOfShards * (1 + numberOfReplicas); i++) {
                final List<RetentionLease> ccrLeases
                    = shardsStats.get(i).getRetentionLeaseStats().retentionLeases()
                    .leases().stream().filter(RetentionLease::isNotPeerRecoveryRetentionLease)
                    .collect(Collectors.toList());
                assertThat(ccrLeases, hasSize(1));
                final ClusterStateResponse followerIndexClusterState =
                        followerClient().admin().cluster().prepareState().clear().setMetaData(true).setIndices(followerIndex).get();
                final String followerUUID = followerIndexClusterState.getState().metaData().index(followerIndex).getIndexUUID();
                final RetentionLease retentionLease = ccrLeases.iterator().next();
                assertThat(retentionLease.id(), equalTo(getRetentionLeaseId(followerIndex, followerUUID, leaderIndex, leaderUUID)));
                final String expectedRetentionLeaseId = retentionLeaseId(
                        getFollowerCluster().getClusterName(),
                        new Index(followerIndex, followerUUID),
                        getLeaderCluster().getClusterName(),
                        new Index(leaderIndex, leaderUUID));
                assertThat(retentionLease.id(), equalTo(expectedRetentionLeaseId));
                retentionLeases.add(() -> retentionLease);
            }
        });

        /*
         * We want to ensure that the background renewal is cancelled at the end of recovery. To do this, we will sleep a small multiple
         * of the renew interval. If the renews are not cancelled, we expect that a renewal would have been sent while we were sleeping.
         * After we wake up, it should be the case that the retention leases are the same (same timestamp) as that indicates that they were
         * not renewed while we were sleeping.
         */
        final TimeValue renewIntervalSetting = CcrRetentionLeases.RETENTION_LEASE_RENEW_INTERVAL_SETTING.get(followerClusterSettings());
        final long renewEnd = System.nanoTime();
        Thread.sleep(Math.max(0, randomIntBetween(2, 4) * renewIntervalSetting.millis() - TimeUnit.NANOSECONDS.toMillis(renewEnd - start)));

        // now ensure that the retention leases are the same
        assertBusy(() -> {
            final IndicesStatsResponse stats =
                    leaderClient().admin().indices().stats(new IndicesStatsRequest().clear().indices(leaderIndex)).actionGet();
            assertNotNull(stats.getShards());
            assertThat(stats.getShards(), arrayWithSize(numberOfShards * (1 + numberOfReplicas)));
            final List<ShardStats> shardsStats = getShardsStats(stats);
            for (int i = 0; i < numberOfShards * (1 + numberOfReplicas); i++) {
                final List<RetentionLease> ccrLeases
                    = shardsStats.get(i).getRetentionLeaseStats().retentionLeases()
                    .leases().stream().filter(RetentionLease::isNotPeerRecoveryRetentionLease)
                    .collect(Collectors.toList());
                assertThat(ccrLeases, hasSize(1));
                final ClusterStateResponse followerIndexClusterState =
                        followerClient().admin().cluster().prepareState().clear().setMetaData(true).setIndices(followerIndex).get();
                final String followerUUID = followerIndexClusterState.getState().metaData().index(followerIndex).getIndexUUID();
                final RetentionLease retentionLease = ccrLeases.iterator().next();
                assertThat(retentionLease.id(), equalTo(getRetentionLeaseId(followerIndex, followerUUID, leaderIndex, leaderUUID)));
                // we assert that retention leases are being renewed by an increase in the timestamp
                assertThat(retentionLease.timestamp(), equalTo(retentionLeases.get(i).get().timestamp()));
            }
        });

        assertEquals(restoreInfo.totalShards(), restoreInfo.successfulShards());
        assertEquals(0, restoreInfo.failedShards());
        for (int i = 0; i < numberOfDocuments; ++i) {
            assertExpectedDocument(followerIndex, i);
        }
    }

    public void testUnfollowRemovesRetentionLeases() throws Exception {
        final String leaderIndex = "leader";
        final String followerIndex = "follower";
        final int numberOfShards = randomIntBetween(1, 4);
        final String leaderIndexSettings =
                getIndexSettings(numberOfShards, 0, singletonMap(IndexSettings.INDEX_SOFT_DELETES_SETTING.getKey(), "true"));
        assertAcked(leaderClient().admin().indices().prepareCreate(leaderIndex).setSource(leaderIndexSettings, XContentType.JSON).get());
        ensureLeaderYellow(leaderIndex);
        final PutFollowAction.Request followRequest = putFollow(leaderIndex, followerIndex);
        followerClient().execute(PutFollowAction.INSTANCE, followRequest).get();

        ensureFollowerGreen(true, followerIndex);

        final String retentionLeaseId = getRetentionLeaseId(followerIndex, leaderIndex);

        final IndicesStatsResponse stats =
                leaderClient().admin().indices().stats(new IndicesStatsRequest().clear().indices(leaderIndex)).actionGet();
        final List<ShardStats> shardsStats = getShardsStats(stats);
        for (final ShardStats shardStats : shardsStats) {
            final Collection<RetentionLease> ccrLeases = shardStats.getRetentionLeaseStats().retentionLeases().leases()
                .stream().filter(RetentionLease::isNotPeerRecoveryRetentionLease).collect(Collectors.toList());
            assertThat(ccrLeases, hasSize(1));
            assertThat(
                    ccrLeases.iterator().next().id(),
                    equalTo(retentionLeaseId));
        }

        // we will sometimes fake that some of the retention leases are already removed on the leader shard
        final Set<Integer> shardIds =
                new HashSet<>(randomSubsetOf(
                        randomIntBetween(0, numberOfShards),
                        IntStream.range(0, numberOfShards).boxed().collect(Collectors.toSet())));

        final ClusterStateResponse followerClusterState = followerClient().admin().cluster().prepareState().clear().setNodes(true).get();
        try {
            for (final ObjectCursor<DiscoveryNode> senderNode : followerClusterState.getState().nodes().getNodes().values()) {
                final MockTransportService senderTransportService =
                        (MockTransportService) getFollowerCluster().getInstance(TransportService.class, senderNode.value.getName());
                senderTransportService.addSendBehavior(
                        (connection, requestId, action, request, options) -> {
                            if (RetentionLeaseActions.Remove.ACTION_NAME.equals(action)
                                    || TransportActionProxy.getProxyAction(RetentionLeaseActions.Remove.ACTION_NAME).equals(action)) {
                                final RetentionLeaseActions.RemoveRequest removeRequest = (RetentionLeaseActions.RemoveRequest) request;
                                if (shardIds.contains(removeRequest.getShardId().id())) {
                                    final String primaryShardNodeId =
                                            getLeaderCluster()
                                                    .clusterService()
                                                    .state()
                                                    .routingTable()
                                                    .index(leaderIndex)
                                                    .shard(removeRequest.getShardId().id())
                                                    .primaryShard()
                                                    .currentNodeId();
                                    final String primaryShardNodeName =
                                            getLeaderCluster().clusterService().state().nodes().get(primaryShardNodeId).getName();
                                    final IndexShard primary =
                                            getLeaderCluster()
                                                    .getInstance(IndicesService.class, primaryShardNodeName)
                                                    .getShardOrNull(removeRequest.getShardId());
                                    final CountDownLatch latch = new CountDownLatch(1);
                                    primary.removeRetentionLease(
                                            retentionLeaseId,
                                            ActionListener.wrap(r -> latch.countDown(), e -> fail(e.toString())));
                                    try {
                                        latch.await();
                                    } catch (final InterruptedException e) {
                                        Thread.currentThread().interrupt();
                                        fail(e.toString());
                                    }
                                }
                            }
                            connection.sendRequest(requestId, action, request, options);
                        });
            }

            pauseFollow(followerIndex);
            assertAcked(followerClient().admin().indices().close(new CloseIndexRequest(followerIndex)).actionGet());
            assertAcked(followerClient().execute(UnfollowAction.INSTANCE, new UnfollowAction.Request(followerIndex)).actionGet());

            final IndicesStatsResponse afterUnfollowStats =
                    leaderClient().admin().indices().stats(new IndicesStatsRequest().clear().indices(leaderIndex)).actionGet();
            final List<ShardStats> afterUnfollowShardsStats = getShardsStats(afterUnfollowStats);
            for (final ShardStats shardStats : afterUnfollowShardsStats) {
                final Collection<RetentionLease> ccrLeases = shardStats.getRetentionLeaseStats().retentionLeases().leases()
                    .stream().filter(RetentionLease::isNotPeerRecoveryRetentionLease).collect(Collectors.toList());
                assertThat(ccrLeases, empty());
            }
        } finally {
            for (final ObjectCursor<DiscoveryNode> senderNode : followerClusterState.getState().nodes().getDataNodes().values()) {
                final MockTransportService senderTransportService =
                        (MockTransportService) getFollowerCluster().getInstance(TransportService.class, senderNode.value.getName());
                senderTransportService.clearAllRules();
            }
        }
    }

    public void testUnfollowFailsToRemoveRetentionLeases() throws Exception {
        final String leaderIndex = "leader";
        final String followerIndex = "follower";
        final int numberOfShards = randomIntBetween(1, 4);
        final String leaderIndexSettings =
                getIndexSettings(numberOfShards, 0, singletonMap(IndexSettings.INDEX_SOFT_DELETES_SETTING.getKey(), "true"));
        assertAcked(leaderClient().admin().indices().prepareCreate(leaderIndex).setSource(leaderIndexSettings, XContentType.JSON).get());
        ensureLeaderYellow(leaderIndex);
        final PutFollowAction.Request followRequest = putFollow(leaderIndex, followerIndex);
        followerClient().execute(PutFollowAction.INSTANCE, followRequest).get();

        ensureFollowerGreen(true, followerIndex);

        pauseFollow(followerIndex);
        followerClient().admin().indices().close(new CloseIndexRequest(followerIndex)).actionGet();

        // we will disrupt requests to remove retention leases for these random shards
        final Set<Integer> shardIds =
                new HashSet<>(randomSubsetOf(
                                randomIntBetween(1, numberOfShards),
                                IntStream.range(0, numberOfShards).boxed().collect(Collectors.toSet())));

        final ClusterStateResponse followerClusterState = followerClient().admin().cluster().prepareState().clear().setNodes(true).get();
        try {
            for (final ObjectCursor<DiscoveryNode> senderNode : followerClusterState.getState().nodes().getNodes().values()) {
                final MockTransportService senderTransportService =
                        (MockTransportService) getFollowerCluster().getInstance(TransportService.class, senderNode.value.getName());
                senderTransportService.addSendBehavior(
                        (connection, requestId, action, request, options) -> {
                            if (RetentionLeaseActions.Remove.ACTION_NAME.equals(action)
                                    || TransportActionProxy.getProxyAction(RetentionLeaseActions.Remove.ACTION_NAME).equals(action)) {
                                final RetentionLeaseActions.RemoveRequest removeRequest = (RetentionLeaseActions.RemoveRequest) request;
                                if (shardIds.contains(removeRequest.getShardId().id())) {
                                    throw randomBoolean()
                                            ? new ConnectTransportException(connection.getNode(), "connection failed")
                                            : new IndexShardClosedException(removeRequest.getShardId());
                                }
                            }
                            connection.sendRequest(requestId, action, request, options);
                        });
            }

            final ElasticsearchException e = expectThrows(
                    ElasticsearchException.class,
                    () -> followerClient().execute(UnfollowAction.INSTANCE, new UnfollowAction.Request(followerIndex)).actionGet());

            final ClusterStateResponse followerIndexClusterState =
                    followerClient().admin().cluster().prepareState().clear().setMetaData(true).setIndices(followerIndex).get();
            final String followerUUID = followerIndexClusterState.getState().metaData().index(followerIndex).getIndexUUID();

            final ClusterStateResponse leaderIndexClusterState =
                    leaderClient().admin().cluster().prepareState().clear().setMetaData(true).setIndices(leaderIndex).get();
            final String leaderUUID = leaderIndexClusterState.getState().metaData().index(leaderIndex).getIndexUUID();

            assertThat(
                    e.getMetadata("es.failed_to_remove_retention_leases"),
                    contains(retentionLeaseId(
                            getFollowerCluster().getClusterName(),
                            new Index(followerIndex, followerUUID),
                            getLeaderCluster().getClusterName(),
                            new Index(leaderIndex, leaderUUID))));
        } finally {
            for (final ObjectCursor<DiscoveryNode> senderNode : followerClusterState.getState().nodes().getDataNodes().values()) {
                final MockTransportService senderTransportService =
                        (MockTransportService) getFollowerCluster().getInstance(TransportService.class, senderNode.value.getName());
                senderTransportService.clearAllRules();
            }
        }
    }

    public void testRetentionLeaseRenewedWhileFollowing() throws Exception {
        final String leaderIndex = "leader";
        final String followerIndex = "follower";
        final int numberOfShards = randomIntBetween(1, 4);
        final int numberOfReplicas = randomIntBetween(0, 1);
        final Map<String, String> additionalIndexSettings = new HashMap<>();
        additionalIndexSettings.put(IndexSettings.INDEX_SOFT_DELETES_SETTING.getKey(), Boolean.toString(true));
        additionalIndexSettings.put(
                IndexService.RETENTION_LEASE_SYNC_INTERVAL_SETTING.getKey(),
                TimeValue.timeValueMillis(200).getStringRep());
        final String leaderIndexSettings = getIndexSettings(numberOfShards, numberOfReplicas, additionalIndexSettings);
        assertAcked(leaderClient().admin().indices().prepareCreate(leaderIndex).setSource(leaderIndexSettings, XContentType.JSON).get());
        ensureLeaderYellow(leaderIndex);
        final PutFollowAction.Request followRequest = putFollow(leaderIndex, followerIndex);
        followerClient().execute(PutFollowAction.INSTANCE, followRequest).get();

        ensureFollowerGreen(true, followerIndex);
        assertRetentionLeaseRenewal(numberOfShards, numberOfReplicas, followerIndex, leaderIndex);
    }

    public void testRetentionLeaseAdvancesWhileFollowing() throws Exception {
        final String leaderIndex = "leader";
        final String followerIndex = "follower";
        final int numberOfShards = randomIntBetween(1, 4);
        final int numberOfReplicas = randomIntBetween(0, 1);
        final Map<String, String> additionalIndexSettings = new HashMap<>();
        additionalIndexSettings.put(IndexSettings.INDEX_SOFT_DELETES_SETTING.getKey(), Boolean.toString(true));
        additionalIndexSettings.put(
                IndexService.RETENTION_LEASE_SYNC_INTERVAL_SETTING.getKey(),
                TimeValue.timeValueMillis(200).getStringRep());
        final String leaderIndexSettings = getIndexSettings(numberOfShards, numberOfReplicas, additionalIndexSettings);
        assertAcked(leaderClient().admin().indices().prepareCreate(leaderIndex).setSource(leaderIndexSettings, XContentType.JSON).get());
        ensureLeaderYellow(leaderIndex);
        final PutFollowAction.Request followRequest = putFollow(leaderIndex, followerIndex);
        followerClient().execute(PutFollowAction.INSTANCE, followRequest).get();

        ensureFollowerGreen(true, followerIndex);

        final int numberOfDocuments = randomIntBetween(128, 2048);
        logger.debug("indexing [{}] docs", numberOfDocuments);
        for (int i = 0; i < numberOfDocuments; i++) {
            final String source = String.format(Locale.ROOT, "{\"f\":%d}", i);
            leaderClient().prepareIndex(leaderIndex, "doc", Integer.toString(i)).setSource(source, XContentType.JSON).get();
            if (rarely()) {
                leaderClient().admin().indices().prepareFlush(leaderIndex).setForce(true).setWaitIfOngoing(true).get();
            }
        }

        // wait until the follower global checkpoints have caught up to the leader
        assertIndexFullyReplicatedToFollower(leaderIndex, followerIndex);

        final List<ShardStats> leaderShardsStats = getShardsStats(leaderClient().admin().indices().prepareStats(leaderIndex).get());
        final Map<Integer, Long> leaderGlobalCheckpoints = new HashMap<>();
        for (final ShardStats leaderShardStats : leaderShardsStats) {
            final ShardRouting routing = leaderShardStats.getShardRouting();
            if (routing.primary() == false) {
                continue;
            }
            leaderGlobalCheckpoints.put(routing.id(), leaderShardStats.getSeqNoStats().getGlobalCheckpoint());
        }

        // now assert that the retention leases have advanced to the global checkpoints
        assertBusy(() -> {
            final IndicesStatsResponse stats =
                    leaderClient().admin().indices().stats(new IndicesStatsRequest().clear().indices(leaderIndex)).actionGet();
            assertNotNull(stats.getShards());
            assertThat(stats.getShards(), arrayWithSize(numberOfShards * (1 + numberOfReplicas)));
            final List<ShardStats> shardsStats = getShardsStats(stats);
            for (int i = 0; i < numberOfShards * (1 + numberOfReplicas); i++) {
                final RetentionLeases currentRetentionLeases = shardsStats.get(i).getRetentionLeaseStats().retentionLeases();
                assertThat(currentRetentionLeases.leases(), hasSize(1));
                final RetentionLease retentionLease =
                        currentRetentionLeases.leases().iterator().next();
                assertThat(retentionLease.id(), equalTo(getRetentionLeaseId(followerIndex, leaderIndex)));
                // we assert that retention leases are being advanced
                assertThat(
                        retentionLease.retainingSequenceNumber(),
                        equalTo(leaderGlobalCheckpoints.get(shardsStats.get(i).getShardRouting().id())));
            }
        });
    }

    @TestLogging(value = "org.elasticsearch.xpack.ccr:trace")
    public void testRetentionLeaseRenewalIsCancelledWhenFollowingIsPaused() throws Exception {
        final String leaderIndex = "leader";
        final String followerIndex = "follower";
        final int numberOfShards = randomIntBetween(1, 4);
        final int numberOfReplicas = randomIntBetween(0, 1);
        final Map<String, String> additionalIndexSettings = new HashMap<>();
        additionalIndexSettings.put(IndexSettings.INDEX_SOFT_DELETES_SETTING.getKey(), Boolean.toString(true));
        additionalIndexSettings.put(
                IndexService.RETENTION_LEASE_SYNC_INTERVAL_SETTING.getKey(),
                TimeValue.timeValueMillis(200).getStringRep());
        final String leaderIndexSettings = getIndexSettings(numberOfShards, numberOfReplicas, additionalIndexSettings);
        assertAcked(leaderClient().admin().indices().prepareCreate(leaderIndex).setSource(leaderIndexSettings, XContentType.JSON).get());
        ensureLeaderYellow(leaderIndex);
        final PutFollowAction.Request followRequest = putFollow(leaderIndex, followerIndex);
        followerClient().execute(PutFollowAction.INSTANCE, followRequest).get();

        ensureFollowerGreen(true, followerIndex);

        final long start = System.nanoTime();
        pauseFollow(followerIndex);

        /*
         * We want to ensure that the retention leases have been synced to all shard copies, as otherwise they might sync between the two
         * times that we sample the retention leases, which would cause our check to fail.
         */
        final TimeValue syncIntervalSetting = IndexService.RETENTION_LEASE_SYNC_INTERVAL_SETTING.get(
                leaderClient()
                        .admin()
                        .indices()
                        .prepareGetSettings(leaderIndex)
                        .get()
                        .getIndexToSettings()
                        .get(leaderIndex));
        final long syncEnd = System.nanoTime();
        Thread.sleep(Math.max(0, randomIntBetween(2, 4) * syncIntervalSetting.millis() - TimeUnit.NANOSECONDS.toMillis(syncEnd - start)));

        final ClusterStateResponse leaderIndexClusterState =
                leaderClient().admin().cluster().prepareState().clear().setMetaData(true).setIndices(leaderIndex).get();
        final String leaderUUID = leaderIndexClusterState.getState().metaData().index(leaderIndex).getIndexUUID();

        // sample the leases after pausing
        final List<RetentionLeases> retentionLeases = new ArrayList<>();
        assertBusy(() -> {
            retentionLeases.clear();
            final IndicesStatsResponse stats =
                    leaderClient().admin().indices().stats(new IndicesStatsRequest().clear().indices(leaderIndex)).actionGet();
            assertNotNull(stats.getShards());
            assertThat(stats.getShards(), arrayWithSize(numberOfShards * (1 + numberOfReplicas)));
            final List<ShardStats> shardsStats = getShardsStats(stats);
            for (int i = 0; i < numberOfShards * (1 + numberOfReplicas); i++) {
                final RetentionLeases currentRetentionLeases = shardsStats.get(i).getRetentionLeaseStats().retentionLeases();
                assertThat(currentRetentionLeases.leases(), hasSize(1));
                final ClusterStateResponse followerIndexClusterState =
                        followerClient().admin().cluster().prepareState().clear().setMetaData(true).setIndices(followerIndex).get();
                final String followerUUID = followerIndexClusterState.getState().metaData().index(followerIndex).getIndexUUID();
                final RetentionLease retentionLease =
                        currentRetentionLeases.leases().iterator().next();
                final String expectedRetentionLeaseId = retentionLeaseId(
                        getFollowerCluster().getClusterName(),
                        new Index(followerIndex, followerUUID),
                        getLeaderCluster().getClusterName(),
                        new Index(leaderIndex, leaderUUID));
                assertThat(retentionLease.id(), equalTo(expectedRetentionLeaseId));
                retentionLeases.add(currentRetentionLeases);
            }
        });

        /*
         * We want to ensure that the background renewal is cancelled after pausing. To do this, we will sleep a small multiple of the renew
         * interval. If the renews are not cancelled, we expect that a renewal would have been sent while we were sleeping. After we wake
         * up, it should be the case that the retention leases are the same (same timestamp) as that indicates that they were not renewed
         * while we were sleeping.
         */
        final TimeValue renewIntervalSetting = CcrRetentionLeases.RETENTION_LEASE_RENEW_INTERVAL_SETTING.get(followerClusterSettings());
        final long renewEnd = System.nanoTime();
        Thread.sleep(Math.max(0, randomIntBetween(2, 4) * renewIntervalSetting.millis() - TimeUnit.NANOSECONDS.toMillis(renewEnd - start)));

        // now ensure that the retention leases are the same
        assertBusy(() -> {
            final IndicesStatsResponse stats =
                    leaderClient().admin().indices().stats(new IndicesStatsRequest().clear().indices(leaderIndex)).actionGet();
            assertNotNull(stats.getShards());
            assertThat(stats.getShards(), arrayWithSize(numberOfShards * (1 + numberOfReplicas)));
            final List<ShardStats> shardsStats = getShardsStats(stats);
            for (int i = 0; i < numberOfShards * (1 + numberOfReplicas); i++) {
                if (shardsStats.get(i).getShardRouting().primary() == false) {
                    continue;
                }
                final RetentionLeases currentRetentionLeases = shardsStats.get(i).getRetentionLeaseStats().retentionLeases();
                assertThat(currentRetentionLeases.leases(), hasSize(1));
                final ClusterStateResponse followerIndexClusterState =
                        followerClient().admin().cluster().prepareState().clear().setMetaData(true).setIndices(followerIndex).get();
                final String followerUUID = followerIndexClusterState.getState().metaData().index(followerIndex).getIndexUUID();
                final RetentionLease retentionLease =
                        currentRetentionLeases.leases().iterator().next();
                assertThat(retentionLease.id(), equalTo(getRetentionLeaseId(followerIndex, followerUUID, leaderIndex, leaderUUID)));
                // we assert that retention leases are not being renewed by an unchanged timestamp
                assertThat(retentionLease.timestamp(), equalTo(retentionLeases.get(i).leases().iterator().next().timestamp()));
            }
        });
    }

    public void testRetentionLeaseRenewalIsResumedWhenFollowingIsResumed() throws Exception {
        final String leaderIndex = "leader";
        final String followerIndex = "follower";
        final int numberOfShards = randomIntBetween(1, 4);
        final int numberOfReplicas = randomIntBetween(0, 1);
        final Map<String, String> additionalIndexSettings = new HashMap<>();
        additionalIndexSettings.put(IndexSettings.INDEX_SOFT_DELETES_SETTING.getKey(), Boolean.toString(true));
        additionalIndexSettings.put(
                IndexService.RETENTION_LEASE_SYNC_INTERVAL_SETTING.getKey(),
                TimeValue.timeValueMillis(200).getStringRep());
        final String leaderIndexSettings = getIndexSettings(numberOfShards, numberOfReplicas, additionalIndexSettings);
        assertAcked(leaderClient().admin().indices().prepareCreate(leaderIndex).setSource(leaderIndexSettings, XContentType.JSON).get());
        ensureLeaderYellow(leaderIndex);
        final PutFollowAction.Request followRequest = putFollow(leaderIndex, followerIndex);
        followerClient().execute(PutFollowAction.INSTANCE, followRequest).get();

        ensureFollowerGreen(true, followerIndex);

        pauseFollow(followerIndex);

        followerClient().execute(ResumeFollowAction.INSTANCE, resumeFollow(followerIndex)).actionGet();

        ensureFollowerGreen(true, followerIndex);

        assertRetentionLeaseRenewal(numberOfShards, numberOfReplicas, followerIndex, leaderIndex);
    }

    public void testRetentionLeaseIsAddedIfItDisappearsWhileFollowing() throws Exception {
        final String leaderIndex = "leader";
        final String followerIndex = "follower";
        final int numberOfShards = 1;
        final int numberOfReplicas = 1;
        final Map<String, String> additionalIndexSettings = new HashMap<>();
        additionalIndexSettings.put(IndexSettings.INDEX_SOFT_DELETES_SETTING.getKey(), Boolean.toString(true));
        additionalIndexSettings.put(
                IndexService.RETENTION_LEASE_SYNC_INTERVAL_SETTING.getKey(),
                TimeValue.timeValueMillis(200).getStringRep());
        final String leaderIndexSettings = getIndexSettings(numberOfShards, numberOfReplicas, additionalIndexSettings);
        assertAcked(leaderClient().admin().indices().prepareCreate(leaderIndex).setSource(leaderIndexSettings, XContentType.JSON).get());
        ensureLeaderYellow(leaderIndex);
        final PutFollowAction.Request followRequest = putFollow(leaderIndex, followerIndex);
        followerClient().execute(PutFollowAction.INSTANCE, followRequest).get();

        ensureFollowerGreen(true, followerIndex);

        final CountDownLatch latch = new CountDownLatch(1);

        final ClusterStateResponse followerClusterState = followerClient().admin().cluster().prepareState().clear().setNodes(true).get();
        for (final ObjectCursor<DiscoveryNode> senderNode : followerClusterState.getState().nodes().getNodes().values()) {
            final MockTransportService senderTransportService =
                    (MockTransportService) getFollowerCluster().getInstance(TransportService.class, senderNode.value.getName());
            senderTransportService.addSendBehavior(
                    (connection, requestId, action, request, options) -> {
                        if (RetentionLeaseActions.Renew.ACTION_NAME.equals(action)
                                || TransportActionProxy.getProxyAction(RetentionLeaseActions.Renew.ACTION_NAME).equals(action)) {
                            senderTransportService.clearAllRules();
                            final RetentionLeaseActions.RenewRequest renewRequest = (RetentionLeaseActions.RenewRequest) request;
                            final String primaryShardNodeId =
                                    getLeaderCluster()
                                            .clusterService()
                                            .state()
                                            .routingTable()
                                            .index(leaderIndex)
                                            .shard(renewRequest.getShardId().id())
                                            .primaryShard()
                                            .currentNodeId();
                            final String primaryShardNodeName =
                                    getLeaderCluster().clusterService().state().nodes().get(primaryShardNodeId).getName();
                            final IndexShard primary =
                                    getLeaderCluster()
                                            .getInstance(IndicesService.class, primaryShardNodeName)
                                            .getShardOrNull(renewRequest.getShardId());
                            final CountDownLatch innerLatch = new CountDownLatch(1);
                            // this forces the background renewal from following to face a retention lease not found exception
                            primary.removeRetentionLease(
                                    getRetentionLeaseId(followerIndex, leaderIndex),
                                    ActionListener.wrap(r -> innerLatch.countDown(), e -> fail(e.toString())));

                            try {
                                innerLatch.await();
                            } catch (final InterruptedException e) {
                                Thread.currentThread().interrupt();
                                fail(e.toString());
                            }

                            latch.countDown();
                        }
                        connection.sendRequest(requestId, action, request, options);
                    });
        }

        latch.await();

        assertRetentionLeaseRenewal(numberOfShards, numberOfReplicas, followerIndex, leaderIndex);
    }

    /**
     * This test is fairly evil. This test is to ensure that we are protected against a race condition when unfollowing and a background
     * renewal fires. The action of unfollowing will remove retention leases from the leader. If a background renewal is firing at that
     * time, it means that we will be met with a retention lease not found exception. That will in turn trigger behavior to attempt to
     * re-add the retention lease, which means we are left in a situation where we have unfollowed, but the retention lease still remains
     * on the leader. However, we have a guard against this in the callback after the retention lease not found exception is thrown, which
     * checks if the shard follow node task is cancelled or completed.
     *
     * To test this this behavior is correct, we capture the call to renew the retention lease. Then, we will step in between and execute
     * an unfollow request. This will remove the retention lease on the leader. At this point, we can unlatch the renew call, which will
     * now be met with a retention lease not found exception. We will cheat and wait for that response to come back, and then synchronously
     * trigger the listener which will check to see if the shard follow node task is cancelled or completed, and if not, add the retention
     * lease back. After that listener returns, we can check to see if a retention lease exists on the leader.
     *
     * Note, this done mean that listener will fire twice, once in our onResponseReceived hook, and once after our onResponseReceived
     * callback returns. 🤷‍♀️
     *
     * @throws Exception if an exception occurs in the main test thread
     */
    public void testPeriodicRenewalDoesNotAddRetentionLeaseAfterUnfollow() throws Exception {
        final String leaderIndex = "leader";
        final String followerIndex = "follower";
        final int numberOfShards = 1;
        final int numberOfReplicas = 1;
        final Map<String, String> additionalIndexSettings = new HashMap<>();
        additionalIndexSettings.put(IndexSettings.INDEX_SOFT_DELETES_SETTING.getKey(), Boolean.toString(true));
        additionalIndexSettings.put(
                IndexService.RETENTION_LEASE_SYNC_INTERVAL_SETTING.getKey(),
                TimeValue.timeValueMillis(200).getStringRep());
        final String leaderIndexSettings = getIndexSettings(numberOfShards, numberOfReplicas, additionalIndexSettings);
        assertAcked(leaderClient().admin().indices().prepareCreate(leaderIndex).setSource(leaderIndexSettings, XContentType.JSON).get());
        ensureLeaderYellow(leaderIndex);
        final PutFollowAction.Request followRequest = putFollow(leaderIndex, followerIndex);
        followerClient().execute(PutFollowAction.INSTANCE, followRequest).get();

        ensureFollowerGreen(true, followerIndex);

        final CountDownLatch removeLeaseLatch = new CountDownLatch(1);
        final CountDownLatch unfollowLatch = new CountDownLatch(1);
        final CountDownLatch responseLatch = new CountDownLatch(1);

        final ClusterStateResponse followerClusterState = followerClient().admin().cluster().prepareState().clear().setNodes(true).get();

        try {
            for (final ObjectCursor<DiscoveryNode> senderNode : followerClusterState.getState().nodes().getNodes().values()) {
                final MockTransportService senderTransportService =
                        (MockTransportService) getFollowerCluster().getInstance(TransportService.class, senderNode.value.getName());
                senderTransportService.addSendBehavior(
                        (connection, requestId, action, request, options) -> {
                            if (RetentionLeaseActions.Renew.ACTION_NAME.equals(action)
                                    || TransportActionProxy.getProxyAction(RetentionLeaseActions.Renew.ACTION_NAME).equals(action)) {
                                final String retentionLeaseId = getRetentionLeaseId(followerIndex, leaderIndex);
                                try {
                                    removeLeaseLatch.countDown();
                                    unfollowLatch.await();

                                    senderTransportService.transport().addMessageListener(new TransportMessageListener() {

                                        @SuppressWarnings("rawtypes")
                                        @Override
                                        public void onResponseReceived(
                                                final long responseRequestId,
                                                final Transport.ResponseContext context) {
                                            if (requestId == responseRequestId) {
                                                final RetentionLeaseNotFoundException e =
                                                        new RetentionLeaseNotFoundException(retentionLeaseId);
                                                context.handler().handleException(new RemoteTransportException(e.getMessage(), e));
                                                responseLatch.countDown();
                                                senderTransportService.transport().removeMessageListener(this);
                                            }
                                        }

                                    });

                                } catch (final InterruptedException e) {
                                    Thread.currentThread().interrupt();
                                    fail(e.toString());
                                }
                            }
                            connection.sendRequest(requestId, action, request, options);
                        });
            }

            removeLeaseLatch.await();

            pauseFollow(followerIndex);
            assertAcked(followerClient().admin().indices().close(new CloseIndexRequest(followerIndex)).actionGet());
            assertAcked(followerClient().execute(UnfollowAction.INSTANCE, new UnfollowAction.Request(followerIndex)).actionGet());

            unfollowLatch.countDown();

            responseLatch.await();

            final IndicesStatsResponse afterUnfollowStats =
                    leaderClient().admin().indices().stats(new IndicesStatsRequest().clear().indices(leaderIndex)).actionGet();
            final List<ShardStats> afterUnfollowShardsStats = getShardsStats(afterUnfollowStats);
            for (final ShardStats shardStats : afterUnfollowShardsStats) {
                assertThat(shardStats.getRetentionLeaseStats().retentionLeases().leases(), empty());
            }
        } finally {
            for (final ObjectCursor<DiscoveryNode> senderNode : followerClusterState.getState().nodes().getDataNodes().values()) {
                final MockTransportService senderTransportService =
                        (MockTransportService) getFollowerCluster().getInstance(TransportService.class, senderNode.value.getName());
                senderTransportService.clearAllRules();
            }
        }
    }

    private void assertRetentionLeaseRenewal(
            final int numberOfShards,
            final int numberOfReplicas,
            final String followerIndex,
            final String leaderIndex) throws Exception {
        // ensure that a retention lease has been put in place on each shard, and grab a copy of them
        final List<RetentionLeases> retentionLeases = new ArrayList<>();
        assertBusy(() -> {
            retentionLeases.clear();
            final IndicesStatsResponse stats =
                    leaderClient().admin().indices().stats(new IndicesStatsRequest().clear().indices(leaderIndex)).actionGet();
            assertNotNull(stats.getShards());
            assertThat(stats.getShards(), arrayWithSize(numberOfShards * (1 + numberOfReplicas)));
            final List<ShardStats> shardsStats = getShardsStats(stats);
            for (int i = 0; i < numberOfShards * (1 + numberOfReplicas); i++) {
                final RetentionLeases currentRetentionLeases = shardsStats.get(i).getRetentionLeaseStats().retentionLeases();
                assertThat(currentRetentionLeases.leases(), hasSize(1));
                final RetentionLease retentionLease =
                        currentRetentionLeases.leases().iterator().next();
                assertThat(retentionLease.id(), equalTo(getRetentionLeaseId(followerIndex, leaderIndex)));
                retentionLeases.add(currentRetentionLeases);
            }
        });

        // now ensure that the retention leases are being renewed
        assertBusy(() -> {
            final IndicesStatsResponse stats =
                    leaderClient().admin().indices().stats(new IndicesStatsRequest().clear().indices(leaderIndex)).actionGet();
            assertNotNull(stats.getShards());
            assertThat(stats.getShards(), arrayWithSize(numberOfShards * (1 + numberOfReplicas)));
            final List<ShardStats> shardsStats = getShardsStats(stats);
            for (int i = 0; i < numberOfShards * (1 + numberOfReplicas); i++) {
                final RetentionLeases currentRetentionLeases = shardsStats.get(i).getRetentionLeaseStats().retentionLeases();
                assertThat(currentRetentionLeases.leases(), hasSize(1));
                final RetentionLease retentionLease =
                        currentRetentionLeases.leases().iterator().next();
                assertThat(retentionLease.id(), equalTo(getRetentionLeaseId(followerIndex, leaderIndex)));
                // we assert that retention leases are being renewed by an increase in the timestamp
                assertThat(retentionLease.timestamp(), greaterThan(retentionLeases.get(i).leases().iterator().next().timestamp()));
            }
        });
    }

    /**
     * Extract the shard stats from an indices stats response, with the stats ordered by shard ID with primaries first. This is to have a
     * consistent ordering when comparing two responses.
     *
     * @param stats the indices stats
     * @return the shard stats in sorted order with (shard ID, primary) as the sort key
     */
    private List<ShardStats> getShardsStats(final IndicesStatsResponse stats) {
        return Arrays.stream(stats.getShards())
                .sorted((s, t) -> {
                    if (s.getShardRouting().shardId().id() == t.getShardRouting().shardId().id()) {
                        return -Boolean.compare(s.getShardRouting().primary(), t.getShardRouting().primary());
                    } else {
                        return Integer.compare(s.getShardRouting().shardId().id(), t.getShardRouting().shardId().id());
                    }
                })
                .collect(Collectors.toList());
    }

    private String getRetentionLeaseId(final String followerIndex, final String leaderIndex) {
        final ClusterStateResponse followerIndexClusterState =
                followerClient().admin().cluster().prepareState().clear().setMetaData(true).setIndices(followerIndex).get();
        final String followerUUID = followerIndexClusterState.getState().metaData().index(followerIndex).getIndexUUID();

        final ClusterStateResponse leaderIndexClusterState =
                leaderClient().admin().cluster().prepareState().clear().setMetaData(true).setIndices(leaderIndex).get();
        final String leaderUUID = leaderIndexClusterState.getState().metaData().index(leaderIndex).getIndexUUID();

        return getRetentionLeaseId(followerIndex, followerUUID, leaderIndex, leaderUUID);
    }

    private String getRetentionLeaseId(String followerIndex, String followerUUID, String leaderIndex, String leaderUUID) {
        return retentionLeaseId(
                            getFollowerCluster().getClusterName(),
                            new Index(followerIndex, followerUUID),
                            getLeaderCluster().getClusterName(),
                            new Index(leaderIndex, leaderUUID));
    }

    private void assertExpectedDocument(final String followerIndex, final int value) {
        final GetResponse getResponse = followerClient().prepareGet(followerIndex, "doc", Integer.toString(value)).get();
        assertTrue("doc with id [" + value + "] is missing", getResponse.isExists());
        assertTrue((getResponse.getSource().containsKey("f")));
        assertThat(getResponse.getSource().get("f"), equalTo(value));
    }

}<|MERGE_RESOLUTION|>--- conflicted
+++ resolved
@@ -246,48 +246,7 @@
         restoreService.restoreSnapshot(restoreRequest, waitForRestore(clusterService, future));
 
         try {
-<<<<<<< HEAD
-            // ensure that a retention lease has been put in place on each shard, and grab a copy of them
-            final List<RetentionLeases> retentionLeases = new ArrayList<>();
-            assertBusy(() -> {
-                retentionLeases.clear();
-                final IndicesStatsResponse stats =
-                        leaderClient().admin().indices().stats(new IndicesStatsRequest().clear().indices(leaderIndex)).actionGet();
-                assertNotNull(stats.getShards());
-                assertThat(stats.getShards(), arrayWithSize(numberOfShards * (1 + numberOfReplicas)));
-                final List<ShardStats> shardsStats = getShardsStats(stats);
-                for (int i = 0; i < numberOfShards * (1 + numberOfReplicas); i++) {
-                    final RetentionLeases currentRetentionLeases = shardsStats.get(i).getRetentionLeaseStats().retentionLeases();
-                    final List<RetentionLease> ccrLeases = currentRetentionLeases.leases().stream()
-                            .filter(RetentionLease::isNotPeerRecoveryRetentionLease).collect(Collectors.toList());
-                    assertThat(ccrLeases, hasSize(1));
-                    final RetentionLease retentionLease = ccrLeases.iterator().next();
-                    assertThat(retentionLease.id(), equalTo(getRetentionLeaseId(followerIndex, leaderIndex)));
-                    retentionLeases.add(currentRetentionLeases);
-                }
-            });
-
-            // now ensure that the retention leases are being renewed
-            assertBusy(() -> {
-                final IndicesStatsResponse stats =
-                        leaderClient().admin().indices().stats(new IndicesStatsRequest().clear().indices(leaderIndex)).actionGet();
-                assertNotNull(stats.getShards());
-                assertThat(stats.getShards(), arrayWithSize(numberOfShards * (1 + numberOfReplicas)));
-                final List<ShardStats> shardsStats = getShardsStats(stats);
-                for (int i = 0; i < numberOfShards * (1 + numberOfReplicas); i++) {
-                    final RetentionLeases currentRetentionLeases = shardsStats.get(i).getRetentionLeaseStats().retentionLeases();
-                    final List<RetentionLease> ccrLeases = currentRetentionLeases.leases().stream()
-                        .filter(RetentionLease::isNotPeerRecoveryRetentionLease).collect(Collectors.toList());
-                    assertThat(ccrLeases, hasSize(1));
-                    final RetentionLease retentionLease = ccrLeases.iterator().next();
-                    assertThat(retentionLease.id(), equalTo(getRetentionLeaseId(followerIndex, leaderIndex)));
-                    // we assert that retention leases are being renewed by an increase in the timestamp
-                    assertThat(retentionLease.timestamp(), greaterThan(retentionLeases.get(i).get(retentionLease.id()).timestamp()));
-                }
-            });
-=======
             assertRetentionLeaseRenewal(numberOfShards, numberOfReplicas, followerIndex, leaderIndex);
->>>>>>> 68a780f2
             latch.countDown();
         } finally {
             for (final ObjectCursor<DiscoveryNode> senderNode : followerClusterState.getState().nodes().getDataNodes().values()) {
@@ -651,10 +610,12 @@
             assertThat(stats.getShards(), arrayWithSize(numberOfShards * (1 + numberOfReplicas)));
             final List<ShardStats> shardsStats = getShardsStats(stats);
             for (int i = 0; i < numberOfShards * (1 + numberOfReplicas); i++) {
-                final RetentionLeases currentRetentionLeases = shardsStats.get(i).getRetentionLeaseStats().retentionLeases();
-                assertThat(currentRetentionLeases.leases(), hasSize(1));
-                final RetentionLease retentionLease =
-                        currentRetentionLeases.leases().iterator().next();
+                final List<RetentionLease> ccrLeases
+                    = shardsStats.get(i).getRetentionLeaseStats().retentionLeases()
+                    .leases().stream().filter(RetentionLease::isNotPeerRecoveryRetentionLease)
+                    .collect(Collectors.toList());
+                assertThat(ccrLeases, hasSize(1));
+                final RetentionLease retentionLease = ccrLeases.iterator().next();
                 assertThat(retentionLease.id(), equalTo(getRetentionLeaseId(followerIndex, leaderIndex)));
                 // we assert that retention leases are being advanced
                 assertThat(
@@ -716,12 +677,14 @@
             final List<ShardStats> shardsStats = getShardsStats(stats);
             for (int i = 0; i < numberOfShards * (1 + numberOfReplicas); i++) {
                 final RetentionLeases currentRetentionLeases = shardsStats.get(i).getRetentionLeaseStats().retentionLeases();
-                assertThat(currentRetentionLeases.leases(), hasSize(1));
+                final List<RetentionLease> ccrLeases
+                        = currentRetentionLeases.leases().stream().filter(RetentionLease::isNotPeerRecoveryRetentionLease)
+                        .collect(Collectors.toList());
+                assertThat(ccrLeases, hasSize(1));
                 final ClusterStateResponse followerIndexClusterState =
                         followerClient().admin().cluster().prepareState().clear().setMetaData(true).setIndices(followerIndex).get();
                 final String followerUUID = followerIndexClusterState.getState().metaData().index(followerIndex).getIndexUUID();
-                final RetentionLease retentionLease =
-                        currentRetentionLeases.leases().iterator().next();
+                final RetentionLease retentionLease = ccrLeases.iterator().next();
                 final String expectedRetentionLeaseId = retentionLeaseId(
                         getFollowerCluster().getClusterName(),
                         new Index(followerIndex, followerUUID),
@@ -753,13 +716,15 @@
                 if (shardsStats.get(i).getShardRouting().primary() == false) {
                     continue;
                 }
-                final RetentionLeases currentRetentionLeases = shardsStats.get(i).getRetentionLeaseStats().retentionLeases();
-                assertThat(currentRetentionLeases.leases(), hasSize(1));
+                final List<RetentionLease> ccrLeases
+                        = shardsStats.get(i).getRetentionLeaseStats().retentionLeases()
+                        .leases().stream().filter(RetentionLease::isNotPeerRecoveryRetentionLease)
+                        .collect(Collectors.toList());
+                assertThat(ccrLeases, hasSize(1));
                 final ClusterStateResponse followerIndexClusterState =
                         followerClient().admin().cluster().prepareState().clear().setMetaData(true).setIndices(followerIndex).get();
                 final String followerUUID = followerIndexClusterState.getState().metaData().index(followerIndex).getIndexUUID();
-                final RetentionLease retentionLease =
-                        currentRetentionLeases.leases().iterator().next();
+                final RetentionLease retentionLease = ccrLeases.iterator().next();
                 assertThat(retentionLease.id(), equalTo(getRetentionLeaseId(followerIndex, followerUUID, leaderIndex, leaderUUID)));
                 // we assert that retention leases are not being renewed by an unchanged timestamp
                 assertThat(retentionLease.timestamp(), equalTo(retentionLeases.get(i).leases().iterator().next().timestamp()));
@@ -987,9 +952,11 @@
             final List<ShardStats> shardsStats = getShardsStats(stats);
             for (int i = 0; i < numberOfShards * (1 + numberOfReplicas); i++) {
                 final RetentionLeases currentRetentionLeases = shardsStats.get(i).getRetentionLeaseStats().retentionLeases();
-                assertThat(currentRetentionLeases.leases(), hasSize(1));
-                final RetentionLease retentionLease =
-                        currentRetentionLeases.leases().iterator().next();
+                final List<RetentionLease> ccrLeases
+                    = currentRetentionLeases.leases().stream().filter(RetentionLease::isNotPeerRecoveryRetentionLease)
+                    .collect(Collectors.toList());
+                assertThat(ccrLeases, hasSize(1));
+                final RetentionLease retentionLease = ccrLeases.iterator().next();
                 assertThat(retentionLease.id(), equalTo(getRetentionLeaseId(followerIndex, leaderIndex)));
                 retentionLeases.add(currentRetentionLeases);
             }
@@ -1003,10 +970,12 @@
             assertThat(stats.getShards(), arrayWithSize(numberOfShards * (1 + numberOfReplicas)));
             final List<ShardStats> shardsStats = getShardsStats(stats);
             for (int i = 0; i < numberOfShards * (1 + numberOfReplicas); i++) {
-                final RetentionLeases currentRetentionLeases = shardsStats.get(i).getRetentionLeaseStats().retentionLeases();
-                assertThat(currentRetentionLeases.leases(), hasSize(1));
-                final RetentionLease retentionLease =
-                        currentRetentionLeases.leases().iterator().next();
+                final List<RetentionLease> ccrLeases
+                    = shardsStats.get(i).getRetentionLeaseStats().retentionLeases()
+                    .leases().stream().filter(RetentionLease::isNotPeerRecoveryRetentionLease)
+                    .collect(Collectors.toList());
+                assertThat(ccrLeases, hasSize(1));
+                final RetentionLease retentionLease = ccrLeases.iterator().next();
                 assertThat(retentionLease.id(), equalTo(getRetentionLeaseId(followerIndex, leaderIndex)));
                 // we assert that retention leases are being renewed by an increase in the timestamp
                 assertThat(retentionLease.timestamp(), greaterThan(retentionLeases.get(i).leases().iterator().next().timestamp()));
