--- conflicted
+++ resolved
@@ -315,24 +315,14 @@
                 retentionLeases.clear();
                 final IndicesStatsResponse stats =
                     leaderClient().admin().indices().stats(new IndicesStatsRequest().clear().indices(leaderIndex)).actionGet();
-<<<<<<< HEAD
                 assertNotNull(stats.getShards());
                 assertThat(stats.getShards(), arrayWithSize(numberOfShards * (1 + numberOfReplicas)));
                 final List<ShardStats> shardsStats = getShardsStats(stats);
                 for (int i = 0; i < numberOfShards * (1 + numberOfReplicas); i++) {
+                    assertNotNull(shardsStats.get(i).getRetentionLeaseStats());
                     final RetentionLeases currentRetentionLeases = shardsStats.get(i).getRetentionLeaseStats().retentionLeases();
                     assertThat(Strings.toString(shardsStats.get(i)), currentRetentionLeases.leases(), hasSize(1));
                     final ClusterStateResponse followerIndexClusterState =
-=======
-            assertNotNull(stats.getShards());
-            assertThat(stats.getShards(), arrayWithSize(numberOfShards * (1 + numberOfReplicas)));
-            final List<ShardStats> shardsStats = getShardsStats(stats);
-            for (int i = 0; i < numberOfShards * (1 + numberOfReplicas); i++) {
-                assertNotNull(shardsStats.get(i).getRetentionLeaseStats());
-                final RetentionLeases currentRetentionLeases = shardsStats.get(i).getRetentionLeaseStats().retentionLeases();
-                assertThat(Strings.toString(shardsStats.get(i)), currentRetentionLeases.leases(), hasSize(1));
-                final ClusterStateResponse followerIndexClusterState =
->>>>>>> f1d09627
                         followerClient().admin().cluster().prepareState().clear().setMetaData(true).setIndices(followerIndex).get();
                     final String followerUUID = followerIndexClusterState.getState().metaData().index(followerIndex).getIndexUUID();
                     final RetentionLease retentionLease =
@@ -680,24 +670,14 @@
                 retentionLeases.clear();
                 final IndicesStatsResponse stats =
                     leaderClient().admin().indices().stats(new IndicesStatsRequest().clear().indices(leaderIndex)).actionGet();
-<<<<<<< HEAD
                 assertNotNull(stats.getShards());
                 assertThat(stats.getShards(), arrayWithSize(numberOfShards * (1 + numberOfReplicas)));
                 final List<ShardStats> shardsStats = getShardsStats(stats);
                 for (int i = 0; i < numberOfShards * (1 + numberOfReplicas); i++) {
+                    assertNotNull(shardsStats.get(i).getRetentionLeaseStats());
                     final RetentionLeases currentRetentionLeases = shardsStats.get(i).getRetentionLeaseStats().retentionLeases();
                     assertThat(Strings.toString(shardsStats.get(i)), currentRetentionLeases.leases(), hasSize(1));
                     final ClusterStateResponse followerIndexClusterState =
-=======
-            assertNotNull(stats.getShards());
-            assertThat(stats.getShards(), arrayWithSize(numberOfShards * (1 + numberOfReplicas)));
-            final List<ShardStats> shardsStats = getShardsStats(stats);
-            for (int i = 0; i < numberOfShards * (1 + numberOfReplicas); i++) {
-                assertNotNull(shardsStats.get(i).getRetentionLeaseStats());
-                final RetentionLeases currentRetentionLeases = shardsStats.get(i).getRetentionLeaseStats().retentionLeases();
-                assertThat(Strings.toString(shardsStats.get(i)), currentRetentionLeases.leases(), hasSize(1));
-                final ClusterStateResponse followerIndexClusterState =
->>>>>>> f1d09627
                         followerClient().admin().cluster().prepareState().clear().setMetaData(true).setIndices(followerIndex).get();
                     final String followerUUID = followerIndexClusterState.getState().metaData().index(followerIndex).getIndexUUID();
                     final RetentionLease retentionLease =
