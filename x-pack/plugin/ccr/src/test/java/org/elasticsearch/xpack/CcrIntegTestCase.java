/*
 * Copyright Elasticsearch B.V. and/or licensed to Elasticsearch B.V. under one
 * or more contributor license agreements. Licensed under the Elastic License
 * 2.0; you may not use this file except in compliance with the Elastic License
 * 2.0.
 */

package org.elasticsearch.xpack;

import org.apache.logging.log4j.Level;
import org.apache.lucene.store.AlreadyClosedException;
import org.elasticsearch.action.admin.cluster.health.ClusterHealthRequest;
import org.elasticsearch.action.admin.cluster.health.ClusterHealthResponse;
import org.elasticsearch.action.admin.cluster.node.tasks.list.ListTasksRequest;
import org.elasticsearch.action.admin.cluster.node.tasks.list.ListTasksResponse;
import org.elasticsearch.action.admin.cluster.snapshots.restore.RestoreSnapshotRequest;
import org.elasticsearch.action.admin.indices.get.GetIndexResponse;
import org.elasticsearch.action.admin.indices.refresh.RefreshResponse;
import org.elasticsearch.action.admin.indices.settings.put.UpdateSettingsRequest;
import org.elasticsearch.action.admin.indices.stats.ShardStats;
import org.elasticsearch.action.search.SearchRequest;
import org.elasticsearch.action.support.ActiveShardCount;
import org.elasticsearch.action.support.PlainActionFuture;
import org.elasticsearch.action.support.master.AcknowledgedRequest;
import org.elasticsearch.analysis.common.CommonAnalysisPlugin;
import org.elasticsearch.client.internal.Client;
import org.elasticsearch.cluster.ClusterChangedEvent;
import org.elasticsearch.cluster.ClusterState;
import org.elasticsearch.cluster.ClusterStateListener;
import org.elasticsearch.cluster.ClusterStateUpdateTask;
import org.elasticsearch.cluster.RestoreInProgress;
import org.elasticsearch.cluster.health.ClusterHealthStatus;
import org.elasticsearch.cluster.metadata.IndexMetadata;
import org.elasticsearch.cluster.metadata.Metadata;
import org.elasticsearch.cluster.routing.ShardRouting;
import org.elasticsearch.cluster.routing.UnassignedInfo;
import org.elasticsearch.cluster.routing.allocation.DiskThresholdSettings;
import org.elasticsearch.cluster.service.ClusterService;
import org.elasticsearch.common.Priority;
import org.elasticsearch.common.Randomness;
import org.elasticsearch.common.ReferenceDocs;
import org.elasticsearch.common.Strings;
import org.elasticsearch.common.bytes.BytesReference;
import org.elasticsearch.common.network.NetworkModule;
import org.elasticsearch.common.settings.Settings;
import org.elasticsearch.common.unit.ByteSizeValue;
import org.elasticsearch.common.util.set.Sets;
import org.elasticsearch.core.IOUtils;
import org.elasticsearch.core.TimeValue;
import org.elasticsearch.index.Index;
import org.elasticsearch.index.IndexService;
import org.elasticsearch.index.engine.DocIdSeqNoAndSource;
import org.elasticsearch.index.query.QueryBuilders;
import org.elasticsearch.index.seqno.SeqNoStats;
import org.elasticsearch.index.seqno.SequenceNumbers;
import org.elasticsearch.index.shard.IndexShard;
import org.elasticsearch.index.shard.IndexShardTestCase;
import org.elasticsearch.index.shard.ShardId;
import org.elasticsearch.indices.IndicesService;
import org.elasticsearch.indices.store.IndicesStore;
import org.elasticsearch.license.LicenseSettings;
import org.elasticsearch.license.LicensesMetadata;
import org.elasticsearch.monitor.jvm.HotThreads;
import org.elasticsearch.persistent.PersistentTasksCustomMetadata;
import org.elasticsearch.plugins.Plugin;
import org.elasticsearch.search.SearchResponseUtils;
import org.elasticsearch.search.builder.SearchSourceBuilder;
import org.elasticsearch.snapshots.RestoreInfo;
import org.elasticsearch.snapshots.RestoreService;
import org.elasticsearch.snapshots.Snapshot;
import org.elasticsearch.tasks.TaskInfo;
import org.elasticsearch.test.BackgroundIndexer;
import org.elasticsearch.test.CloseableTestClusterWrapper;
import org.elasticsearch.test.ESIntegTestCase;
import org.elasticsearch.test.ESTestCase;
import org.elasticsearch.test.InternalSettingsPlugin;
import org.elasticsearch.test.InternalTestCluster;
import org.elasticsearch.test.MockHttpTransport;
import org.elasticsearch.test.NodeConfigurationSource;
import org.elasticsearch.test.TestCluster;
import org.elasticsearch.test.transport.MockTransportService;
import org.elasticsearch.transport.RemoteConnectionStrategy;
import org.elasticsearch.transport.TransportRequest;
import org.elasticsearch.transport.TransportService;
import org.elasticsearch.xcontent.XContentBuilder;
import org.elasticsearch.xpack.ccr.CcrSettings;
import org.elasticsearch.xpack.ccr.LocalStateCcr;
import org.elasticsearch.xpack.core.XPackSettings;
import org.elasticsearch.xpack.core.ccr.AutoFollowMetadata;
import org.elasticsearch.xpack.core.ccr.ShardFollowNodeTaskStatus;
import org.elasticsearch.xpack.core.ccr.action.ActivateAutoFollowPatternAction;
import org.elasticsearch.xpack.core.ccr.action.CcrStatsAction;
import org.elasticsearch.xpack.core.ccr.action.DeleteAutoFollowPatternAction;
import org.elasticsearch.xpack.core.ccr.action.FollowStatsAction;
import org.elasticsearch.xpack.core.ccr.action.ForgetFollowerAction;
import org.elasticsearch.xpack.core.ccr.action.PauseFollowAction;
import org.elasticsearch.xpack.core.ccr.action.PutAutoFollowPatternAction;
import org.elasticsearch.xpack.core.ccr.action.PutFollowAction;
import org.elasticsearch.xpack.core.ccr.action.ResumeFollowAction;
import org.elasticsearch.xpack.core.ccr.action.ShardFollowTask;
import org.elasticsearch.xpack.core.ccr.action.UnfollowAction;
import org.junit.After;
import org.junit.AfterClass;
import org.junit.Before;

import java.io.Closeable;
import java.io.IOException;
import java.nio.file.Path;
import java.util.Arrays;
import java.util.Collection;
import java.util.Collections;
import java.util.HashMap;
import java.util.List;
import java.util.Locale;
import java.util.Map;
import java.util.Set;
import java.util.concurrent.CountDownLatch;
import java.util.concurrent.TimeUnit;
import java.util.function.Function;
import java.util.stream.Collectors;
import java.util.stream.Stream;

import static org.elasticsearch.discovery.DiscoveryModule.DISCOVERY_SEED_PROVIDERS_SETTING;
import static org.elasticsearch.discovery.SettingsBasedSeedHostsProvider.DISCOVERY_SEED_HOSTS_SETTING;
import static org.elasticsearch.snapshots.RestoreService.restoreInProgress;
import static org.elasticsearch.test.hamcrest.ElasticsearchAssertions.assertAcked;
import static org.elasticsearch.test.hamcrest.ElasticsearchAssertions.assertNoFailures;
import static org.elasticsearch.test.hamcrest.ElasticsearchAssertions.assertResponse;
import static org.elasticsearch.xcontent.XContentFactory.jsonBuilder;
import static org.hamcrest.Matchers.empty;
import static org.hamcrest.Matchers.equalTo;
import static org.hamcrest.Matchers.greaterThanOrEqualTo;
import static org.hamcrest.Matchers.lessThanOrEqualTo;

public abstract class CcrIntegTestCase extends ESTestCase {

    private static ClusterGroup clusterGroup;

    protected Collection<Class<? extends Plugin>> nodePlugins() {
        return Collections.emptyList();
    }

    protected Settings leaderClusterSettings() {
        return Settings.EMPTY;
    }

    protected Settings followerClusterSettings() {
        final Settings.Builder builder = Settings.builder();
        if (randomBoolean()) {
            builder.put(RemoteConnectionStrategy.REMOTE_MAX_PENDING_CONNECTION_LISTENERS.getKey(), randomIntBetween(1, 100));
        }
        return builder.build();
    }

    @Before
    public final void startClusters() throws Exception {
        if (clusterGroup != null && reuseClusters()) {
            clusterGroup.leaderCluster.ensureAtMostNumDataNodes(numberOfNodesPerCluster());
            clusterGroup.followerCluster.ensureAtMostNumDataNodes(numberOfNodesPerCluster());
            setupMasterNodeRequestsValidatorOnFollowerCluster();
            return;
        }

        stopClusters();
        Collection<Class<? extends Plugin>> mockPlugins = Arrays.asList(
            ESIntegTestCase.TestSeedPlugin.class,
            MockHttpTransport.TestPlugin.class,
            MockTransportService.TestPlugin.class,
            InternalSettingsPlugin.class,
            getTestTransportPlugin()
        );

        InternalTestCluster leaderCluster = new InternalTestCluster(
            randomLong(),
            createTempDir(),
            true,
            true,
            numberOfNodesPerCluster(),
            numberOfNodesPerCluster(),
            "leader_cluster",
            createNodeConfigurationSource(null, true),
            0,
            "leader",
            mockPlugins,
            Function.identity()
        );
        leaderCluster.beforeTest(random());
        leaderCluster.ensureAtLeastNumDataNodes(numberOfNodesPerCluster());
        assertBusy(() -> {
            ClusterService clusterService = leaderCluster.getInstance(ClusterService.class);
            assertNotNull(clusterService.state().metadata().custom(LicensesMetadata.TYPE));
        }, 60, TimeUnit.SECONDS);

        String address = leaderCluster.getDataNodeInstance(TransportService.class).boundAddress().publishAddress().toString();
        InternalTestCluster followerCluster = new InternalTestCluster(
            randomLong(),
            createTempDir(),
            true,
            true,
            numberOfNodesPerCluster(),
            numberOfNodesPerCluster(),
            "follower_cluster",
            createNodeConfigurationSource(address, false),
            0,
            "follower",
            mockPlugins,
            Function.identity()
        );
        clusterGroup = new ClusterGroup(leaderCluster, followerCluster);

        followerCluster.beforeTest(random());
        followerCluster.ensureAtLeastNumDataNodes(numberOfNodesPerCluster());
        assertBusy(() -> {
            ClusterService clusterService = followerCluster.getInstance(ClusterService.class);
            assertNotNull(clusterService.state().metadata().custom(LicensesMetadata.TYPE));
        }, 60, TimeUnit.SECONDS);
        setupMasterNodeRequestsValidatorOnFollowerCluster();
    }

    protected void setupMasterNodeRequestsValidatorOnFollowerCluster() {
        final InternalTestCluster followerCluster = clusterGroup.followerCluster;
        for (String nodeName : followerCluster.getNodeNames()) {
            MockTransportService transportService = (MockTransportService) followerCluster.getInstance(TransportService.class, nodeName);
            transportService.addSendBehavior((connection, requestId, action, request, options) -> {
                if (isCcrAdminRequest(request) == false && request instanceof AcknowledgedRequest<?> acknowledgedRequest) {
                    final TimeValue masterTimeout = acknowledgedRequest.masterNodeTimeout();
                    if (masterTimeout == null || masterTimeout.nanos() != TimeValue.MAX_VALUE.nanos()) {
                        throw new AssertionError("time out of a master request [" + request + "] on the follower is not set to unbounded");
                    }
                }
                connection.sendRequest(requestId, action, request, options);
            });
        }
    }

    protected void removeMasterNodeRequestsValidatorOnFollowerCluster() {
        final InternalTestCluster followerCluster = clusterGroup.followerCluster;
        for (String nodeName : followerCluster.getNodeNames()) {
            MockTransportService transportService = (MockTransportService) getFollowerCluster().getInstance(
                TransportService.class,
                nodeName
            );
            transportService.clearAllRules();
        }
    }

    private static boolean isCcrAdminRequest(TransportRequest request) {
        return request instanceof PutFollowAction.Request
            || request instanceof ResumeFollowAction.Request
            || request instanceof PauseFollowAction.Request
            || request instanceof UnfollowAction.Request
            || request instanceof ForgetFollowerAction.Request
            || request instanceof PutAutoFollowPatternAction.Request
            || request instanceof ActivateAutoFollowPatternAction.Request
            || request instanceof DeleteAutoFollowPatternAction.Request;
    }

    /**
     * Follower indices don't get all the settings from leader, for example 'index.unassigned.node_left.delayed_timeout'
     * is not replicated and if tests kill nodes, we have to wait 60s by default...
     */
    protected void disableDelayedAllocation(String index) {
        UpdateSettingsRequest updateSettingsRequest = new UpdateSettingsRequest(index).masterNodeTimeout(TimeValue.MAX_VALUE);
        Settings.Builder settingsBuilder = Settings.builder();
        settingsBuilder.put(UnassignedInfo.INDEX_DELAYED_NODE_LEFT_TIMEOUT_SETTING.getKey(), 0);
        updateSettingsRequest.settings(settingsBuilder);
        assertAcked(followerClient().admin().indices().updateSettings(updateSettingsRequest).actionGet());
    }

    @After
    public void afterTest() throws Exception {
        ensureEmptyWriteBuffers();
        removeMasterNodeRequestsValidatorOnFollowerCluster();
        String masterNode = clusterGroup.followerCluster.getMasterName();
        ClusterService clusterService = clusterGroup.followerCluster.getInstance(ClusterService.class, masterNode);
        removeCCRRelatedMetadataFromClusterState(clusterService);

        try {
            clusterGroup.leaderCluster.beforeIndexDeletion();
            clusterGroup.leaderCluster.assertSeqNos();
            clusterGroup.leaderCluster.assertSameDocIdsOnShards();
            clusterGroup.leaderCluster.assertConsistentHistoryBetweenTranslogAndLuceneIndex();

            clusterGroup.followerCluster.beforeIndexDeletion();
            clusterGroup.followerCluster.assertSeqNos();
            clusterGroup.followerCluster.assertSameDocIdsOnShards();
            clusterGroup.followerCluster.assertConsistentHistoryBetweenTranslogAndLuceneIndex();
        } finally {
            clusterGroup.leaderCluster.wipe(Collections.emptySet());
            clusterGroup.followerCluster.wipe(Collections.emptySet());
        }

        clusterGroup.leaderCluster.assertAfterTest();
        clusterGroup.followerCluster.assertAfterTest();
    }

    private NodeConfigurationSource createNodeConfigurationSource(final String leaderSeedAddress, final boolean leaderCluster) {
        Settings.Builder builder = Settings.builder();
        // Default the watermarks to absurdly low to prevent the tests
        // from failing on nodes without enough disk space
        builder.put(DiskThresholdSettings.CLUSTER_ROUTING_ALLOCATION_LOW_DISK_WATERMARK_SETTING.getKey(), "1b");
        builder.put(DiskThresholdSettings.CLUSTER_ROUTING_ALLOCATION_HIGH_DISK_WATERMARK_SETTING.getKey(), "1b");
        builder.put(DiskThresholdSettings.CLUSTER_ROUTING_ALLOCATION_DISK_FLOOD_STAGE_WATERMARK_SETTING.getKey(), "1b");
        // wait short time for other active shards before actually deleting, default 30s not needed in tests
        builder.put(IndicesStore.INDICES_STORE_DELETE_SHARD_TIMEOUT.getKey(), new TimeValue(1, TimeUnit.SECONDS));
        builder.putList(DISCOVERY_SEED_HOSTS_SETTING.getKey()); // empty list disables a port scan for other nodes
        builder.putList(DISCOVERY_SEED_PROVIDERS_SETTING.getKey(), "file");
        builder.put(NetworkModule.TRANSPORT_TYPE_KEY, getTestTransportType());
        builder.put(XPackSettings.SECURITY_ENABLED.getKey(), false);
        builder.put(XPackSettings.WATCHER_ENABLED.getKey(), false);
        builder.put(XPackSettings.MACHINE_LEARNING_ENABLED.getKey(), false);
        builder.put(LicenseSettings.SELF_GENERATED_LICENSE_TYPE.getKey(), "trial");
        // Let cluster state api return quickly in order to speed up auto follow tests:
        builder.put(CcrSettings.CCR_WAIT_FOR_METADATA_TIMEOUT.getKey(), TimeValue.timeValueMillis(100));
        if (leaderCluster) {
            builder.put(leaderClusterSettings());
        } else {
            builder.put(followerClusterSettings());
        }
        if (configureRemoteClusterViaNodeSettings() && leaderSeedAddress != null) {
            builder.put("cluster.remote.leader_cluster.seeds", leaderSeedAddress);
        }
        return new NodeConfigurationSource() {
            @Override
            public Settings nodeSettings(int nodeOrdinal, Settings otherSettings) {
                return builder.build();
            }

            @Override
            public Path nodeConfigPath(int nodeOrdinal) {
                return null;
            }

            @Override
            public Collection<Class<? extends Plugin>> nodePlugins() {
                return Stream.concat(
                    Stream.of(LocalStateCcr.class, CommonAnalysisPlugin.class),
                    CcrIntegTestCase.this.nodePlugins().stream()
                ).collect(Collectors.toList());
            }
        };
    }

    @AfterClass
    public static void stopClusters() throws IOException {
        IOUtils.close(clusterGroup);
        clusterGroup = null;
    }

    protected int numberOfNodesPerCluster() {
        return 2;
    }

    protected boolean reuseClusters() {
        return true;
    }

    protected boolean configureRemoteClusterViaNodeSettings() {
        return true;
    }

    protected final Client leaderClient() {
        return clusterGroup.leaderCluster.client();
    }

    protected final Client followerClient() {
        return clusterGroup.followerCluster.client();
    }

    protected final InternalTestCluster getLeaderCluster() {
        return clusterGroup.leaderCluster;
    }

    protected final InternalTestCluster getFollowerCluster() {
        return clusterGroup.followerCluster;
    }

    protected final ClusterHealthStatus ensureLeaderYellow(String... indices) {
        return ensureColor(clusterGroup.leaderCluster, ClusterHealthStatus.YELLOW, TimeValue.timeValueSeconds(30), false, indices);
    }

    protected final ClusterHealthStatus ensureLeaderGreen(String... indices) {
        logger.info("ensure green leader indices {}", Arrays.toString(indices));
        return ensureColor(clusterGroup.leaderCluster, ClusterHealthStatus.GREEN, TimeValue.timeValueSeconds(30), false, indices);
    }

    protected final ClusterHealthStatus ensureFollowerGreen(String... indices) {
        return ensureFollowerGreen(false, indices);
    }

    protected final ClusterHealthStatus ensureFollowerGreen(boolean waitForNoInitializingShards, String... indices) {
        logger.info("ensure green follower indices {}", Arrays.toString(indices));
        return ensureColor(
            clusterGroup.followerCluster,
            ClusterHealthStatus.GREEN,
            TimeValue.timeValueSeconds(60),
            waitForNoInitializingShards,
            indices
        );
    }

    private ClusterHealthStatus ensureColor(
        TestCluster testCluster,
        ClusterHealthStatus clusterHealthStatus,
        TimeValue timeout,
        boolean waitForNoInitializingShards,
        String... indices
    ) {
        String color = clusterHealthStatus.name().toLowerCase(Locale.ROOT);
        String method = "ensure" + Strings.capitalize(color);

        ClusterHealthRequest healthRequest = new ClusterHealthRequest(indices).timeout(timeout)
            .waitForStatus(clusterHealthStatus)
            .waitForEvents(Priority.LANGUID)
            .waitForNoRelocatingShards(true)
            .waitForNoInitializingShards(waitForNoInitializingShards)
            .waitForNodes(Integer.toString(testCluster.size()));

        ClusterHealthResponse actionGet = testCluster.client().admin().cluster().health(healthRequest).actionGet();
        if (actionGet.isTimedOut()) {
            logger.info(
                """
                    {} timed out:
                    leader cluster state:
                    {}
                    leader cluster tasks:
                    {}
                    follower cluster state:
                    {}
                    follower cluster tasks:
                    {}""",
                method,
                leaderClient().admin().cluster().prepareState().get().getState(),
<<<<<<< HEAD
                getHotThreads(leaderClient()),
                ESIntegTestCase.getClusterPendingTasks(leaderClient()),
                followerClient().admin().cluster().prepareState().get().getState(),
                getHotThreads(followerClient()),
                ESIntegTestCase.getClusterPendingTasks(followerClient())
=======
                leaderClient().admin().cluster().preparePendingClusterTasks().get(),
                followerClient().admin().cluster().prepareState().get().getState(),
                followerClient().admin().cluster().preparePendingClusterTasks().get()
>>>>>>> 7c7bf69e
            );
            HotThreads.logLocalHotThreads(logger, Level.INFO, "hot threads at timeout", ReferenceDocs.LOGGING);
            fail("timed out waiting for " + color + " state");
        }
        assertThat(
            "Expected at least " + clusterHealthStatus + " but got " + actionGet.getStatus(),
            actionGet.getStatus().value(),
            lessThanOrEqualTo(clusterHealthStatus.value())
        );
        logger.debug("indices {} are {}", indices.length == 0 ? "[_all]" : indices, color);
        return actionGet.getStatus();
    }

    protected final Index resolveLeaderIndex(String index) {
        GetIndexResponse getIndexResponse = leaderClient().admin().indices().prepareGetIndex().setIndices(index).get();
        assertTrue("index " + index + " not found", getIndexResponse.getSettings().containsKey(index));
        String uuid = getIndexResponse.getSettings().get(index).get(IndexMetadata.SETTING_INDEX_UUID);
        return new Index(index, uuid);
    }

    protected final Index resolveFollowerIndex(String index) {
        GetIndexResponse getIndexResponse = followerClient().admin().indices().prepareGetIndex().setIndices(index).get();
        assertTrue("index " + index + " not found", getIndexResponse.getSettings().containsKey(index));
        String uuid = getIndexResponse.getSettings().get(index).get(IndexMetadata.SETTING_INDEX_UUID);
        return new Index(index, uuid);
    }

    protected final RefreshResponse refresh(Client client, String... indices) {
        RefreshResponse actionGet = client.admin().indices().prepareRefresh(indices).get();
        assertNoFailures(actionGet);
        return actionGet;
    }

    protected void ensureEmptyWriteBuffers() throws Exception {
        assertBusy(() -> {
            FollowStatsAction.StatsResponses statsResponses = leaderClient().execute(
                FollowStatsAction.INSTANCE,
                new FollowStatsAction.StatsRequest()
            ).actionGet();
            for (FollowStatsAction.StatsResponse statsResponse : statsResponses.getStatsResponses()) {
                ShardFollowNodeTaskStatus status = statsResponse.status();
                assertThat(status.writeBufferOperationCount(), equalTo(0));
                assertThat(status.writeBufferSizeInBytes(), equalTo(0L));
            }
        });
    }

    protected void pauseFollow(String... indices) throws Exception {
        for (String index : indices) {
            final PauseFollowAction.Request unfollowRequest = new PauseFollowAction.Request(index);
            assertAcked(followerClient().execute(PauseFollowAction.INSTANCE, unfollowRequest).actionGet());
        }
        ensureNoCcrTasks();
    }

    protected void ensureNoCcrTasks() throws Exception {
        assertBusy(() -> {
            CcrStatsAction.Response statsResponse = followerClient().execute(CcrStatsAction.INSTANCE, new CcrStatsAction.Request())
                .actionGet();
            assertThat(
                "Follow stats not empty: " + Strings.toString(statsResponse.getFollowStats()),
                statsResponse.getFollowStats().getStatsResponses(),
                empty()
            );

            final ClusterState clusterState = followerClient().admin().cluster().prepareState().get().getState();
            PersistentTasksCustomMetadata tasks = clusterState.metadata().custom(PersistentTasksCustomMetadata.TYPE);
            Collection<PersistentTasksCustomMetadata.PersistentTask<?>> ccrTasks = tasks.tasks()
                .stream()
                .filter(t -> t.getTaskName().equals(ShardFollowTask.NAME))
                .toList();
            assertThat(ccrTasks, empty());

            ListTasksRequest listTasksRequest = new ListTasksRequest();
            listTasksRequest.setDetailed(true);
            ListTasksResponse listTasksResponse = followerClient().admin().cluster().listTasks(listTasksRequest).get();
            int numNodeTasks = 0;
            for (TaskInfo taskInfo : listTasksResponse.getTasks()) {
                if (taskInfo.action().startsWith(ShardFollowTask.NAME)) {
                    numNodeTasks++;
                }
            }
            assertThat(listTasksResponse.getTasks().toString(), numNodeTasks, equalTo(0));
        }, 30, TimeUnit.SECONDS);
    }

    @Before
    public void setupSourceEnabledOrDisabled() {
        sourceEnabled = randomBoolean();
    }

    protected boolean sourceEnabled;

    protected String getIndexSettings(final int numberOfShards, final int numberOfReplicas) throws IOException {
        return getIndexSettings(numberOfShards, numberOfReplicas, Collections.emptyMap());
    }

    protected String getIndexSettings(
        final int numberOfShards,
        final int numberOfReplicas,
        final Map<String, String> additionalIndexSettings
    ) throws IOException {
        final String settings;
        try (XContentBuilder builder = jsonBuilder()) {
            builder.startObject();
            {
                builder.startObject("settings");
                {
                    builder.field(UnassignedInfo.INDEX_DELAYED_NODE_LEFT_TIMEOUT_SETTING.getKey(), 0);
                    builder.field(IndexService.GLOBAL_CHECKPOINT_SYNC_INTERVAL_SETTING.getKey(), "1s");
                    builder.field("index.number_of_shards", numberOfShards);
                    builder.field("index.number_of_replicas", numberOfReplicas);
                    for (final Map.Entry<String, String> additionalSetting : additionalIndexSettings.entrySet()) {
                        builder.field(additionalSetting.getKey(), additionalSetting.getValue());
                    }
                }
                builder.endObject();
                builder.startObject("mappings");
                {
                    builder.startObject("doc");
                    {
                        builder.startObject("properties");
                        {
                            builder.startObject("f");
                            {
                                builder.field("type", "integer");
                            }
                            builder.endObject();
                        }
                        builder.endObject();
                        if (sourceEnabled == false) {
                            builder.startObject("_source");
                            builder.field("enabled", false);
                            builder.endObject();
                        }
                    }
                    builder.endObject();
                }
                builder.endObject();
            }
            builder.endObject();
            settings = BytesReference.bytes(builder).utf8ToString();
        }
        return settings;
    }

    public static PutFollowAction.Request putFollow(String leaderIndex, String followerIndex) {
        return putFollow(leaderIndex, followerIndex, ActiveShardCount.ONE);
    }

    public static PutFollowAction.Request putFollow(String leaderIndex, String followerIndex, ActiveShardCount waitForActiveShards) {
        PutFollowAction.Request request = new PutFollowAction.Request();
        request.setRemoteCluster("leader_cluster");
        request.setLeaderIndex(leaderIndex);
        request.setFollowerIndex(followerIndex);
        request.getParameters().setMaxRetryDelay(TimeValue.timeValueMillis(10));
        request.getParameters().setReadPollTimeout(TimeValue.timeValueMillis(10));
        request.getParameters().setMaxReadRequestSize(ByteSizeValue.ofBytes(between(1, 32 * 1024 * 1024)));
        request.getParameters().setMaxReadRequestOperationCount(between(1, 10000));
        request.waitForActiveShards(waitForActiveShards);
        return request;
    }

    public static ResumeFollowAction.Request resumeFollow(String followerIndex) {
        ResumeFollowAction.Request request = new ResumeFollowAction.Request();
        request.setFollowerIndex(followerIndex);
        request.getParameters().setMaxRetryDelay(TimeValue.timeValueMillis(10));
        request.getParameters().setReadPollTimeout(TimeValue.timeValueMillis(10));
        return request;
    }

    /**
     * This asserts the index is fully replicated from the leader index to the follower index. It first verifies that the seq_no_stats
     * on the follower equal the leader's; then verifies the existing pairs of (docId, seqNo) on the follower also equal the leader.
     */
    protected void assertIndexFullyReplicatedToFollower(String leaderIndex, String followerIndex) throws Exception {
        logger.info("--> asserting <<docId,seqNo>> between {} and {}", leaderIndex, followerIndex);
        assertBusy(() -> {
            Map<Integer, List<DocIdSeqNoAndSource>> docsOnFollower = getDocIdAndSeqNos(clusterGroup.followerCluster, followerIndex);
            Map<Integer, List<DocIdSeqNoAndSource>> docsOnLeader = getDocIdAndSeqNos(clusterGroup.leaderCluster, leaderIndex);
            Map<Integer, Set<DocIdSeqNoAndSource>> mismatchedDocs = new HashMap<>();
            for (Map.Entry<Integer, List<DocIdSeqNoAndSource>> fe : docsOnFollower.entrySet()) {
                Set<DocIdSeqNoAndSource> d1 = Sets.difference(
                    Sets.newHashSet(fe.getValue()),
                    Sets.newHashSet(docsOnLeader.getOrDefault(fe.getKey(), Collections.emptyList()))
                );
                Set<DocIdSeqNoAndSource> d2 = Sets.difference(
                    Sets.newHashSet(docsOnLeader.getOrDefault(fe.getKey(), Collections.emptyList())),
                    Sets.newHashSet(fe.getValue())
                );
                if (d1.isEmpty() == false || d2.isEmpty() == false) {
                    mismatchedDocs.put(fe.getKey(), Sets.union(d1, d2));
                }
            }
            assertThat("mismatched documents [" + mismatchedDocs + "]", docsOnFollower, equalTo(docsOnLeader));
        }, 120, TimeUnit.SECONDS);

        logger.info("--> asserting seq_no_stats between {} and {}", leaderIndex, followerIndex);
        assertBusy(() -> {
            Map<Integer, SeqNoStats> leaderStats = new HashMap<>();
            for (ShardStats shardStat : leaderClient().admin().indices().prepareStats(leaderIndex).clear().get().getShards()) {
                if (shardStat.getSeqNoStats() == null) {
                    throw new AssertionError("leader seq_no_stats is not available [" + Strings.toString(shardStat) + "]");
                }
                leaderStats.put(shardStat.getShardRouting().shardId().id(), shardStat.getSeqNoStats());
            }
            Map<Integer, SeqNoStats> followerStats = new HashMap<>();
            for (ShardStats shardStat : followerClient().admin().indices().prepareStats(followerIndex).clear().get().getShards()) {
                if (shardStat.getSeqNoStats() == null) {
                    throw new AssertionError("follower seq_no_stats is not available [" + Strings.toString(shardStat) + "]");
                }
                followerStats.put(shardStat.getShardRouting().shardId().id(), shardStat.getSeqNoStats());
            }
            assertThat(followerStats, equalTo(leaderStats));
        }, 120, TimeUnit.SECONDS);
    }

    private Map<Integer, List<DocIdSeqNoAndSource>> getDocIdAndSeqNos(InternalTestCluster cluster, String index) throws IOException {
        final ClusterState state = cluster.client().admin().cluster().prepareState().get().getState();
        List<ShardRouting> shardRoutings = state.routingTable().allShards(index);
        Randomness.shuffle(shardRoutings);
        final Map<Integer, List<DocIdSeqNoAndSource>> docs = new HashMap<>();
        for (ShardRouting shardRouting : shardRoutings) {
            if (shardRouting == null || shardRouting.assignedToNode() == false) {
                continue;
            }
            final var indexService = cluster.getInstance(IndicesService.class, state.nodes().get(shardRouting.currentNodeId()).getName())
                .indexService(shardRouting.index());
            if (indexService == null) {
                continue;
            }
            final var indexShard = indexService.getShardOrNull(shardRouting.id());
            if (indexShard == null || indexShard.routingEntry().started() == false) {
                continue;
            }
            try {
                final List<DocIdSeqNoAndSource> docsOnShard = IndexShardTestCase.getDocIdAndSeqNos(indexShard);
                logger.info("--> shard {} docs {} seq_no_stats {}", shardRouting, docsOnShard, indexShard.seqNoStats());
                docs.put(
                    shardRouting.shardId().id(),
                    docsOnShard.stream()
                        // normalize primary term as the follower use its own term
                        .map(d -> new DocIdSeqNoAndSource(d.id(), d.source(), d.seqNo(), 1L, d.version()))
                        .collect(Collectors.toList())
                );
            } catch (AlreadyClosedException e) {
                // Ignore this exception and try getting List<DocIdSeqNoAndSource> from other IndexShard instance.
            }
        }
        return docs;
    }

    protected void atLeastDocsIndexed(Client client, String index, long numDocsReplicated) throws Exception {
        logger.info("waiting for at least [{}] documents to be indexed into index [{}]", numDocsReplicated, index);
        assertBusy(() -> {
            refresh(client, index);
            SearchRequest request = new SearchRequest(index);
            request.source(new SearchSourceBuilder().size(0));
            assertResponse(client.search(request), response -> {
                assertNotNull(response.getHits().getTotalHits());
                assertThat(response.getHits().getTotalHits().value, greaterThanOrEqualTo(numDocsReplicated));
            });
        }, 60, TimeUnit.SECONDS);
    }

    protected void awaitGlobalCheckpointAtLeast(Client client, ShardId shardId, long minimumGlobalCheckpoint) throws Exception {
        logger.info("waiting for the global checkpoint on [{}] at least [{}]", shardId, minimumGlobalCheckpoint);
        assertBusy(() -> {
            ShardStats stats = client.admin()
                .indices()
                .prepareStats(shardId.getIndexName())
                .clear()
                .get()
                .asMap()
                .entrySet()
                .stream()
                .filter(e -> e.getKey().shardId().equals(shardId))
                .map(Map.Entry::getValue)
                .findFirst()
                .orElse(null);
            if (stats == null || stats.getSeqNoStats() == null) {
                throw new AssertionError("seq_no_stats for shard [" + shardId + "] is not found"); // causes assertBusy to retry
            }
            assertThat(
                Strings.toString(stats.getSeqNoStats()),
                stats.getSeqNoStats().getGlobalCheckpoint(),
                greaterThanOrEqualTo(minimumGlobalCheckpoint)
            );
        }, 60, TimeUnit.SECONDS);
    }

    protected void assertMaxSeqNoOfUpdatesIsTransferred(Index leaderIndex, Index followerIndex, int numberOfShards) throws Exception {
        assertBusy(() -> {
            long[] msuOnLeader = new long[numberOfShards];
            for (int i = 0; i < msuOnLeader.length; i++) {
                msuOnLeader[i] = SequenceNumbers.UNASSIGNED_SEQ_NO;
            }
            Set<String> leaderNodes = getLeaderCluster().nodesInclude(leaderIndex.getName());
            for (String leaderNode : leaderNodes) {
                IndicesService indicesService = getLeaderCluster().getInstance(IndicesService.class, leaderNode);
                for (int i = 0; i < numberOfShards; i++) {
                    IndexShard shard = indicesService.getShardOrNull(new ShardId(leaderIndex, i));
                    if (shard != null) {
                        try {
                            msuOnLeader[i] = SequenceNumbers.max(msuOnLeader[i], shard.getMaxSeqNoOfUpdatesOrDeletes());
                        } catch (AlreadyClosedException ignored) {
                            return;
                        }
                    }
                }
            }

            Set<String> followerNodes = getFollowerCluster().nodesInclude(followerIndex.getName());
            for (String followerNode : followerNodes) {
                IndicesService indicesService = getFollowerCluster().getInstance(IndicesService.class, followerNode);
                for (int i = 0; i < numberOfShards; i++) {
                    IndexShard shard = indicesService.getShardOrNull(new ShardId(leaderIndex, i));
                    if (shard != null) {
                        try {
                            assertThat(shard.getMaxSeqNoOfUpdatesOrDeletes(), equalTo(msuOnLeader[i]));
                        } catch (AlreadyClosedException ignored) {

                        }
                    }
                }
            }
        });
    }

    /**
     * Waits until at least a give number of document is visible for searchers
     *
     * @param numDocs number of documents to wait for
     * @param indexer a {@link org.elasticsearch.test.BackgroundIndexer}. Will be first checked for documents indexed.
     *                This saves on unneeded searches.
     */
    public void waitForDocs(final long numDocs, final BackgroundIndexer indexer) throws Exception {
        // indexing threads can wait for up to ~1m before retrying when they first try to index into a shard which is not STARTED.
        final long maxWaitTimeMs = Math.max(90 * 1000, 200 * numDocs);

        assertBusy(() -> {
            long lastKnownCount = indexer.totalIndexedDocs();

            if (lastKnownCount >= numDocs) {
                try {
                    long count = SearchResponseUtils.getTotalHitsValue(
                        indexer.getClient().prepareSearch().setTrackTotalHits(true).setSize(0).setQuery(QueryBuilders.matchAllQuery())
                    );

                    if (count == lastKnownCount) {
                        // no progress - try to refresh for the next time
                        indexer.getClient().admin().indices().prepareRefresh().get();
                    }
                    lastKnownCount = count;
                } catch (Exception e) { // count now acts like search and barfs if all shards failed...
                    logger.debug("failed to executed count", e);
                    throw e;
                }
            }

            if (logger.isDebugEnabled()) {
                if (lastKnownCount < numDocs) {
                    logger.debug("[{}] docs indexed. waiting for [{}]", lastKnownCount, numDocs);
                } else {
                    logger.debug("[{}] docs visible for search (needed [{}])", lastKnownCount, numDocs);
                }
            }

            assertThat(lastKnownCount, greaterThanOrEqualTo(numDocs));
        }, maxWaitTimeMs, TimeUnit.MILLISECONDS);
    }

    protected PlainActionFuture<RestoreInfo> startRestore(
        ClusterService clusterService,
        RestoreService restoreService,
        RestoreSnapshotRequest restoreSnapshotRequest
    ) {
        final var future = new PlainActionFuture<RestoreInfo>();
        restoreService.restoreSnapshot(restoreSnapshotRequest, future.delegateFailure((delegate, restoreCompletionResponse) -> {
            assertNull(restoreCompletionResponse.restoreInfo());
            // this would only be non-null if the restore was a no-op, but that would be a test bug
            final Snapshot snapshot = restoreCompletionResponse.snapshot();
            final String uuid = restoreCompletionResponse.uuid();
            final ClusterStateListener clusterStateListener = new ClusterStateListener() {
                @Override
                public void clusterChanged(ClusterChangedEvent changedEvent) {
                    final RestoreInProgress.Entry prevEntry = restoreInProgress(changedEvent.previousState(), uuid);
                    final RestoreInProgress.Entry newEntry = restoreInProgress(changedEvent.state(), uuid);

                    assertNotNull(prevEntry);
                    // prevEntry could be null if there was a master failover and (due to batching) we missed the cluster state update
                    // that completed the restore, but that doesn't happen in these tests
                    if (newEntry == null) {
                        clusterService.removeListener(this);
                        Map<ShardId, RestoreInProgress.ShardRestoreStatus> shards = prevEntry.shards();
                        RestoreInfo ri = new RestoreInfo(
                            prevEntry.snapshot().getSnapshotId().getName(),
                            prevEntry.indices(),
                            shards.size(),
                            shards.size() - RestoreService.failedShards(shards)
                        );
                        logger.debug("restore of [{}] completed", snapshot);
                        delegate.onResponse(ri);
                    } // else restore not completed yet, wait for next cluster state update
                }
            };
            clusterService.addListener(clusterStateListener);
        }));
        return future;
    }

    static void removeCCRRelatedMetadataFromClusterState(ClusterService clusterService) throws Exception {
        CountDownLatch latch = new CountDownLatch(1);
        clusterService.submitUnbatchedStateUpdateTask("remove-ccr-related-metadata", new ClusterStateUpdateTask() {
            @Override
            public ClusterState execute(ClusterState currentState) throws Exception {
                AutoFollowMetadata empty = new AutoFollowMetadata(Collections.emptyMap(), Collections.emptyMap(), Collections.emptyMap());
                ClusterState.Builder newState = ClusterState.builder(currentState);
                newState.metadata(
                    Metadata.builder(currentState.getMetadata())
                        .putCustom(AutoFollowMetadata.TYPE, empty)
                        .removeCustom(PersistentTasksCustomMetadata.TYPE)
                        .build()
                );
                return newState.build();
            }

            @Override
            public void onFailure(Exception e) {
                latch.countDown();
            }

            @Override
            public void clusterStateProcessed(ClusterState oldState, ClusterState newState) {
                latch.countDown();
            }
        });
        latch.await();
    }

    static class ClusterGroup implements Closeable {

        final InternalTestCluster leaderCluster;
        final InternalTestCluster followerCluster;

        ClusterGroup(InternalTestCluster leaderCluster, InternalTestCluster followerCluster) {
            this.leaderCluster = leaderCluster;
            this.followerCluster = followerCluster;
        }

        @Override
        public void close() throws IOException {
            IOUtils.close(CloseableTestClusterWrapper.wrap(leaderCluster, followerCluster));
        }
    }
}<|MERGE_RESOLUTION|>--- conflicted
+++ resolved
@@ -431,17 +431,9 @@
                     {}""",
                 method,
                 leaderClient().admin().cluster().prepareState().get().getState(),
-<<<<<<< HEAD
-                getHotThreads(leaderClient()),
                 ESIntegTestCase.getClusterPendingTasks(leaderClient()),
                 followerClient().admin().cluster().prepareState().get().getState(),
-                getHotThreads(followerClient()),
                 ESIntegTestCase.getClusterPendingTasks(followerClient())
-=======
-                leaderClient().admin().cluster().preparePendingClusterTasks().get(),
-                followerClient().admin().cluster().prepareState().get().getState(),
-                followerClient().admin().cluster().preparePendingClusterTasks().get()
->>>>>>> 7c7bf69e
             );
             HotThreads.logLocalHotThreads(logger, Level.INFO, "hot threads at timeout", ReferenceDocs.LOGGING);
             fail("timed out waiting for " + color + " state");
