/*
 * Copyright Elasticsearch B.V. and/or licensed to Elasticsearch B.V. under one
 * or more contributor license agreements. Licensed under the Elastic License
 * 2.0; you may not use this file except in compliance with the Elastic License
 * 2.0.
 */

package org.elasticsearch.xpack;

import org.apache.lucene.store.AlreadyClosedException;
import org.elasticsearch.action.ActionListener;
import org.elasticsearch.action.admin.cluster.health.ClusterHealthRequest;
import org.elasticsearch.action.admin.cluster.health.ClusterHealthResponse;
import org.elasticsearch.action.admin.cluster.node.hotthreads.NodeHotThreads;
import org.elasticsearch.action.admin.cluster.node.tasks.list.ListTasksAction;
import org.elasticsearch.action.admin.cluster.node.tasks.list.ListTasksRequest;
import org.elasticsearch.action.admin.cluster.node.tasks.list.ListTasksResponse;
import org.elasticsearch.action.admin.indices.get.GetIndexResponse;
import org.elasticsearch.action.admin.indices.refresh.RefreshResponse;
import org.elasticsearch.action.admin.indices.settings.put.UpdateSettingsRequest;
import org.elasticsearch.action.admin.indices.stats.ShardStats;
import org.elasticsearch.action.search.SearchRequest;
import org.elasticsearch.action.search.SearchResponse;
import org.elasticsearch.action.support.ActiveShardCount;
import org.elasticsearch.action.support.master.AcknowledgedRequest;
import org.elasticsearch.analysis.common.CommonAnalysisPlugin;
import org.elasticsearch.client.internal.Client;
import org.elasticsearch.client.internal.Requests;
import org.elasticsearch.cluster.ClusterChangedEvent;
import org.elasticsearch.cluster.ClusterState;
import org.elasticsearch.cluster.ClusterStateListener;
import org.elasticsearch.cluster.ClusterStateTaskExecutor;
import org.elasticsearch.cluster.ClusterStateUpdateTask;
import org.elasticsearch.cluster.RestoreInProgress;
import org.elasticsearch.cluster.health.ClusterHealthStatus;
import org.elasticsearch.cluster.metadata.IndexMetadata;
import org.elasticsearch.cluster.metadata.Metadata;
import org.elasticsearch.cluster.routing.ShardRouting;
import org.elasticsearch.cluster.routing.UnassignedInfo;
import org.elasticsearch.cluster.routing.allocation.DiskThresholdSettings;
import org.elasticsearch.cluster.service.ClusterService;
import org.elasticsearch.common.Priority;
import org.elasticsearch.common.Randomness;
import org.elasticsearch.common.Strings;
import org.elasticsearch.common.bytes.BytesReference;
import org.elasticsearch.common.collect.ImmutableOpenMap;
import org.elasticsearch.common.network.NetworkModule;
import org.elasticsearch.common.settings.Settings;
import org.elasticsearch.common.unit.ByteSizeValue;
import org.elasticsearch.common.util.set.Sets;
import org.elasticsearch.core.TimeValue;
import org.elasticsearch.core.internal.io.IOUtils;
import org.elasticsearch.index.Index;
import org.elasticsearch.index.IndexService;
import org.elasticsearch.index.engine.DocIdSeqNoAndSource;
import org.elasticsearch.index.query.QueryBuilders;
import org.elasticsearch.index.seqno.SeqNoStats;
import org.elasticsearch.index.seqno.SequenceNumbers;
import org.elasticsearch.index.shard.IndexShard;
import org.elasticsearch.index.shard.IndexShardTestCase;
import org.elasticsearch.index.shard.ShardId;
import org.elasticsearch.indices.IndicesService;
import org.elasticsearch.indices.store.IndicesStore;
import org.elasticsearch.license.LicenseService;
import org.elasticsearch.license.LicensesMetadata;
import org.elasticsearch.persistent.PersistentTasksCustomMetadata;
import org.elasticsearch.plugins.Plugin;
import org.elasticsearch.search.builder.SearchSourceBuilder;
import org.elasticsearch.snapshots.RestoreInfo;
import org.elasticsearch.snapshots.RestoreService;
import org.elasticsearch.snapshots.Snapshot;
import org.elasticsearch.tasks.TaskInfo;
import org.elasticsearch.test.BackgroundIndexer;
import org.elasticsearch.test.ESIntegTestCase;
import org.elasticsearch.test.ESTestCase;
import org.elasticsearch.test.InternalSettingsPlugin;
import org.elasticsearch.test.InternalTestCluster;
import org.elasticsearch.test.MockHttpTransport;
import org.elasticsearch.test.NodeConfigurationSource;
import org.elasticsearch.test.TestCluster;
import org.elasticsearch.test.transport.MockTransportService;
import org.elasticsearch.transport.RemoteConnectionStrategy;
import org.elasticsearch.transport.TransportRequest;
import org.elasticsearch.transport.TransportService;
import org.elasticsearch.xcontent.XContentBuilder;
import org.elasticsearch.xpack.ccr.CcrSettings;
import org.elasticsearch.xpack.ccr.LocalStateCcr;
import org.elasticsearch.xpack.core.XPackSettings;
import org.elasticsearch.xpack.core.ccr.AutoFollowMetadata;
import org.elasticsearch.xpack.core.ccr.ShardFollowNodeTaskStatus;
import org.elasticsearch.xpack.core.ccr.action.ActivateAutoFollowPatternAction;
import org.elasticsearch.xpack.core.ccr.action.CcrStatsAction;
import org.elasticsearch.xpack.core.ccr.action.DeleteAutoFollowPatternAction;
import org.elasticsearch.xpack.core.ccr.action.FollowStatsAction;
import org.elasticsearch.xpack.core.ccr.action.ForgetFollowerAction;
import org.elasticsearch.xpack.core.ccr.action.PauseFollowAction;
import org.elasticsearch.xpack.core.ccr.action.PutAutoFollowPatternAction;
import org.elasticsearch.xpack.core.ccr.action.PutFollowAction;
import org.elasticsearch.xpack.core.ccr.action.ResumeFollowAction;
import org.elasticsearch.xpack.core.ccr.action.UnfollowAction;
import org.junit.After;
import org.junit.AfterClass;
import org.junit.Before;

import java.io.Closeable;
import java.io.IOException;
import java.nio.file.Path;
import java.util.Arrays;
import java.util.Collection;
import java.util.Collections;
import java.util.HashMap;
import java.util.List;
import java.util.Locale;
import java.util.Map;
import java.util.Set;
import java.util.concurrent.CountDownLatch;
import java.util.concurrent.TimeUnit;
import java.util.function.Function;
import java.util.stream.Collectors;
import java.util.stream.Stream;

import static org.elasticsearch.discovery.DiscoveryModule.DISCOVERY_SEED_PROVIDERS_SETTING;
import static org.elasticsearch.discovery.SettingsBasedSeedHostsProvider.DISCOVERY_SEED_HOSTS_SETTING;
import static org.elasticsearch.snapshots.RestoreService.restoreInProgress;
import static org.elasticsearch.test.hamcrest.ElasticsearchAssertions.assertAcked;
import static org.elasticsearch.test.hamcrest.ElasticsearchAssertions.assertNoFailures;
import static org.elasticsearch.xcontent.XContentFactory.jsonBuilder;
import static org.hamcrest.Matchers.empty;
import static org.hamcrest.Matchers.equalTo;
import static org.hamcrest.Matchers.greaterThanOrEqualTo;
import static org.hamcrest.Matchers.lessThanOrEqualTo;

public abstract class CcrIntegTestCase extends ESTestCase {

    private static ClusterGroup clusterGroup;

    protected Collection<Class<? extends Plugin>> nodePlugins() {
        return Collections.emptyList();
    }

    protected Settings leaderClusterSettings() {
        return Settings.EMPTY;
    }

    protected Settings followerClusterSettings() {
        final Settings.Builder builder = Settings.builder();
        if (randomBoolean()) {
            builder.put(RemoteConnectionStrategy.REMOTE_MAX_PENDING_CONNECTION_LISTENERS.getKey(), randomIntBetween(1, 100));
        }
        return builder.build();
    }

    @Before
    public final void startClusters() throws Exception {
        if (clusterGroup != null && reuseClusters()) {
            clusterGroup.leaderCluster.ensureAtMostNumDataNodes(numberOfNodesPerCluster());
            clusterGroup.followerCluster.ensureAtMostNumDataNodes(numberOfNodesPerCluster());
            setupMasterNodeRequestsValidatorOnFollowerCluster();
            return;
        }

        stopClusters();
        Collection<Class<? extends Plugin>> mockPlugins = Arrays.asList(
            ESIntegTestCase.TestSeedPlugin.class,
            MockHttpTransport.TestPlugin.class,
            MockTransportService.TestPlugin.class,
<<<<<<< HEAD
            MockNioTransportPlugin.class,
=======
>>>>>>> a5fdd1df
            InternalSettingsPlugin.class,
            getTestTransportPlugin()
        );

        InternalTestCluster leaderCluster = new InternalTestCluster(
            randomLong(),
            createTempDir(),
            true,
            true,
            numberOfNodesPerCluster(),
            numberOfNodesPerCluster(),
            "leader_cluster",
            createNodeConfigurationSource(null, true),
            0,
            "leader",
            mockPlugins,
            Function.identity()
        );
        leaderCluster.beforeTest(random());
        leaderCluster.ensureAtLeastNumDataNodes(numberOfNodesPerCluster());
        assertBusy(() -> {
            ClusterService clusterService = leaderCluster.getInstance(ClusterService.class);
            assertNotNull(clusterService.state().metadata().custom(LicensesMetadata.TYPE));
        });

        String address = leaderCluster.getDataNodeInstance(TransportService.class).boundAddress().publishAddress().toString();
        InternalTestCluster followerCluster = new InternalTestCluster(
            randomLong(),
            createTempDir(),
            true,
            true,
            numberOfNodesPerCluster(),
            numberOfNodesPerCluster(),
            "follower_cluster",
            createNodeConfigurationSource(address, false),
            0,
            "follower",
            mockPlugins,
            Function.identity()
        );
        clusterGroup = new ClusterGroup(leaderCluster, followerCluster);

        followerCluster.beforeTest(random());
        followerCluster.ensureAtLeastNumDataNodes(numberOfNodesPerCluster());
        assertBusy(() -> {
            ClusterService clusterService = followerCluster.getInstance(ClusterService.class);
            assertNotNull(clusterService.state().metadata().custom(LicensesMetadata.TYPE));
        });
        setupMasterNodeRequestsValidatorOnFollowerCluster();
    }

    protected void setupMasterNodeRequestsValidatorOnFollowerCluster() {
        final InternalTestCluster followerCluster = clusterGroup.followerCluster;
        for (String nodeName : followerCluster.getNodeNames()) {
            MockTransportService transportService = (MockTransportService) followerCluster.getInstance(TransportService.class, nodeName);
            transportService.addSendBehavior((connection, requestId, action, request, options) -> {
                if (isCcrAdminRequest(request) == false && request instanceof AcknowledgedRequest<?> acknowledgedRequest) {
                    final TimeValue masterTimeout = acknowledgedRequest.masterNodeTimeout();
                    if (masterTimeout == null || masterTimeout.nanos() != TimeValue.MAX_VALUE.nanos()) {
                        throw new AssertionError("time out of a master request [" + request + "] on the follower is not set to unbounded");
                    }
                }
                connection.sendRequest(requestId, action, request, options);
            });
        }
    }

    protected void removeMasterNodeRequestsValidatorOnFollowerCluster() {
        final InternalTestCluster followerCluster = clusterGroup.followerCluster;
        for (String nodeName : followerCluster.getNodeNames()) {
            MockTransportService transportService = (MockTransportService) getFollowerCluster().getInstance(
                TransportService.class,
                nodeName
            );
            transportService.clearAllRules();
        }
    }

    private static boolean isCcrAdminRequest(TransportRequest request) {
        return request instanceof PutFollowAction.Request
            || request instanceof ResumeFollowAction.Request
            || request instanceof PauseFollowAction.Request
            || request instanceof UnfollowAction.Request
            || request instanceof ForgetFollowerAction.Request
            || request instanceof PutAutoFollowPatternAction.Request
            || request instanceof ActivateAutoFollowPatternAction.Request
            || request instanceof DeleteAutoFollowPatternAction.Request;
    }

    /**
     * Follower indices don't get all the settings from leader, for example 'index.unassigned.node_left.delayed_timeout'
     * is not replicated and if tests kill nodes, we have to wait 60s by default...
     */
    protected void disableDelayedAllocation(String index) {
        UpdateSettingsRequest updateSettingsRequest = new UpdateSettingsRequest(index).masterNodeTimeout(TimeValue.MAX_VALUE);
        Settings.Builder settingsBuilder = Settings.builder();
        settingsBuilder.put(UnassignedInfo.INDEX_DELAYED_NODE_LEFT_TIMEOUT_SETTING.getKey(), 0);
        updateSettingsRequest.settings(settingsBuilder);
        assertAcked(followerClient().admin().indices().updateSettings(updateSettingsRequest).actionGet());
    }

    @After
    public void afterTest() throws Exception {
        ensureEmptyWriteBuffers();
        removeMasterNodeRequestsValidatorOnFollowerCluster();
        String masterNode = clusterGroup.followerCluster.getMasterName();
        ClusterService clusterService = clusterGroup.followerCluster.getInstance(ClusterService.class, masterNode);
        removeCCRRelatedMetadataFromClusterState(clusterService);

        try {
            clusterGroup.leaderCluster.beforeIndexDeletion();
            clusterGroup.leaderCluster.assertSeqNos();
            clusterGroup.leaderCluster.assertSameDocIdsOnShards();
            clusterGroup.leaderCluster.assertConsistentHistoryBetweenTranslogAndLuceneIndex();

            clusterGroup.followerCluster.beforeIndexDeletion();
            clusterGroup.followerCluster.assertSeqNos();
            clusterGroup.followerCluster.assertSameDocIdsOnShards();
            clusterGroup.followerCluster.assertConsistentHistoryBetweenTranslogAndLuceneIndex();
        } finally {
            clusterGroup.leaderCluster.wipe(Collections.emptySet());
            clusterGroup.followerCluster.wipe(Collections.emptySet());
        }

        clusterGroup.leaderCluster.assertAfterTest();
        clusterGroup.followerCluster.assertAfterTest();
    }

    private NodeConfigurationSource createNodeConfigurationSource(final String leaderSeedAddress, final boolean leaderCluster) {
        Settings.Builder builder = Settings.builder();
        // Default the watermarks to absurdly low to prevent the tests
        // from failing on nodes without enough disk space
        builder.put(DiskThresholdSettings.CLUSTER_ROUTING_ALLOCATION_LOW_DISK_WATERMARK_SETTING.getKey(), "1b");
        builder.put(DiskThresholdSettings.CLUSTER_ROUTING_ALLOCATION_HIGH_DISK_WATERMARK_SETTING.getKey(), "1b");
        builder.put(DiskThresholdSettings.CLUSTER_ROUTING_ALLOCATION_DISK_FLOOD_STAGE_WATERMARK_SETTING.getKey(), "1b");
        // wait short time for other active shards before actually deleting, default 30s not needed in tests
        builder.put(IndicesStore.INDICES_STORE_DELETE_SHARD_TIMEOUT.getKey(), new TimeValue(1, TimeUnit.SECONDS));
        builder.putList(DISCOVERY_SEED_HOSTS_SETTING.getKey()); // empty list disables a port scan for other nodes
        builder.putList(DISCOVERY_SEED_PROVIDERS_SETTING.getKey(), "file");
        builder.put(NetworkModule.TRANSPORT_TYPE_KEY, getTestTransportType());
        builder.put(XPackSettings.SECURITY_ENABLED.getKey(), false);
        builder.put(XPackSettings.WATCHER_ENABLED.getKey(), false);
        builder.put(XPackSettings.MACHINE_LEARNING_ENABLED.getKey(), false);
        builder.put(LicenseService.SELF_GENERATED_LICENSE_TYPE.getKey(), "trial");
        // Let cluster state api return quickly in order to speed up auto follow tests:
        builder.put(CcrSettings.CCR_WAIT_FOR_METADATA_TIMEOUT.getKey(), TimeValue.timeValueMillis(100));
        if (leaderCluster) {
            builder.put(leaderClusterSettings());
        } else {
            builder.put(followerClusterSettings());
        }
        if (configureRemoteClusterViaNodeSettings() && leaderSeedAddress != null) {
            builder.put("cluster.remote.leader_cluster.seeds", leaderSeedAddress);
        }
        return new NodeConfigurationSource() {
            @Override
            public Settings nodeSettings(int nodeOrdinal, Settings otherSettings) {
                return builder.build();
            }

            @Override
            public Path nodeConfigPath(int nodeOrdinal) {
                return null;
            }

            @Override
            public Collection<Class<? extends Plugin>> nodePlugins() {
                return Stream.concat(
                    Stream.of(LocalStateCcr.class, CommonAnalysisPlugin.class),
                    CcrIntegTestCase.this.nodePlugins().stream()
                ).collect(Collectors.toList());
            }
        };
    }

    @Override
    public List<String> filteredWarnings() {
        return Stream.concat(
            super.filteredWarnings().stream(),
            List.of(
                "Configuring multiple [path.data] paths is deprecated. Use RAID or other system level features for utilizing "
                    + "multiple disks. This feature will be removed in 8.0."
            ).stream()
        ).collect(Collectors.toList());
    }

    @AfterClass
    public static void stopClusters() throws IOException {
        IOUtils.close(clusterGroup);
        clusterGroup = null;
    }

    protected int numberOfNodesPerCluster() {
        return 2;
    }

    protected boolean reuseClusters() {
        return true;
    }

    protected boolean configureRemoteClusterViaNodeSettings() {
        return true;
    }

    protected final Client leaderClient() {
        return clusterGroup.leaderCluster.client();
    }

    protected final Client followerClient() {
        return clusterGroup.followerCluster.client();
    }

    protected final InternalTestCluster getLeaderCluster() {
        return clusterGroup.leaderCluster;
    }

    protected final InternalTestCluster getFollowerCluster() {
        return clusterGroup.followerCluster;
    }

    protected final ClusterHealthStatus ensureLeaderYellow(String... indices) {
        return ensureColor(clusterGroup.leaderCluster, ClusterHealthStatus.YELLOW, TimeValue.timeValueSeconds(30), false, indices);
    }

    protected final ClusterHealthStatus ensureLeaderGreen(String... indices) {
        logger.info("ensure green leader indices {}", Arrays.toString(indices));
        return ensureColor(clusterGroup.leaderCluster, ClusterHealthStatus.GREEN, TimeValue.timeValueSeconds(30), false, indices);
    }

    protected final ClusterHealthStatus ensureFollowerGreen(String... indices) {
        return ensureFollowerGreen(false, indices);
    }

    protected final ClusterHealthStatus ensureFollowerGreen(boolean waitForNoInitializingShards, String... indices) {
        logger.info("ensure green follower indices {}", Arrays.toString(indices));
        return ensureColor(
            clusterGroup.followerCluster,
            ClusterHealthStatus.GREEN,
            TimeValue.timeValueSeconds(60),
            waitForNoInitializingShards,
            indices
        );
    }

    private ClusterHealthStatus ensureColor(
        TestCluster testCluster,
        ClusterHealthStatus clusterHealthStatus,
        TimeValue timeout,
        boolean waitForNoInitializingShards,
        String... indices
    ) {
        String color = clusterHealthStatus.name().toLowerCase(Locale.ROOT);
        String method = "ensure" + Strings.capitalize(color);

        ClusterHealthRequest healthRequest = Requests.clusterHealthRequest(indices)
            .timeout(timeout)
            .waitForStatus(clusterHealthStatus)
            .waitForEvents(Priority.LANGUID)
            .waitForNoRelocatingShards(true)
            .waitForNoInitializingShards(waitForNoInitializingShards)
            .waitForNodes(Integer.toString(testCluster.size()));

        ClusterHealthResponse actionGet = testCluster.client().admin().cluster().health(healthRequest).actionGet();
        if (actionGet.isTimedOut()) {
            logger.info(
                """
                    {} timed out:
                    leader cluster state:
                    {}
                    leader cluster hot threads:
                    {}
                    leader cluster tasks:
                    {}
                    follower cluster state:
                    {}
                    follower cluster hot threads:
                    {}
                    follower cluster tasks:
                    {}""",
                method,
                leaderClient().admin().cluster().prepareState().get().getState(),
                getHotThreads(leaderClient()),
                leaderClient().admin().cluster().preparePendingClusterTasks().get(),
                followerClient().admin().cluster().prepareState().get().getState(),
                getHotThreads(followerClient()),
                followerClient().admin().cluster().preparePendingClusterTasks().get()
            );
            fail("timed out waiting for " + color + " state");
        }
        assertThat(
            "Expected at least " + clusterHealthStatus + " but got " + actionGet.getStatus(),
            actionGet.getStatus().value(),
            lessThanOrEqualTo(clusterHealthStatus.value())
        );
        logger.debug("indices {} are {}", indices.length == 0 ? "[_all]" : indices, color);
        return actionGet.getStatus();
    }

    static String getHotThreads(Client client) {
        return client.admin()
            .cluster()
            .prepareNodesHotThreads()
            .setThreads(99999)
            .setIgnoreIdleThreads(false)
            .get()
            .getNodes()
            .stream()
            .map(NodeHotThreads::getHotThreads)
            .collect(Collectors.joining("\n"));
    }

    protected final Index resolveLeaderIndex(String index) {
        GetIndexResponse getIndexResponse = leaderClient().admin().indices().prepareGetIndex().setIndices(index).get();
        assertTrue("index " + index + " not found", getIndexResponse.getSettings().containsKey(index));
        String uuid = getIndexResponse.getSettings().get(index).get(IndexMetadata.SETTING_INDEX_UUID);
        return new Index(index, uuid);
    }

    protected final Index resolveFollowerIndex(String index) {
        GetIndexResponse getIndexResponse = followerClient().admin().indices().prepareGetIndex().setIndices(index).get();
        assertTrue("index " + index + " not found", getIndexResponse.getSettings().containsKey(index));
        String uuid = getIndexResponse.getSettings().get(index).get(IndexMetadata.SETTING_INDEX_UUID);
        return new Index(index, uuid);
    }

    protected final RefreshResponse refresh(Client client, String... indices) {
        RefreshResponse actionGet = client.admin().indices().prepareRefresh(indices).execute().actionGet();
        assertNoFailures(actionGet);
        return actionGet;
    }

    protected void ensureEmptyWriteBuffers() throws Exception {
        assertBusy(() -> {
            FollowStatsAction.StatsResponses statsResponses = leaderClient().execute(
                FollowStatsAction.INSTANCE,
                new FollowStatsAction.StatsRequest()
            ).actionGet();
            for (FollowStatsAction.StatsResponse statsResponse : statsResponses.getStatsResponses()) {
                ShardFollowNodeTaskStatus status = statsResponse.status();
                assertThat(status.writeBufferOperationCount(), equalTo(0));
                assertThat(status.writeBufferSizeInBytes(), equalTo(0L));
            }
        });
    }

    protected void pauseFollow(String... indices) throws Exception {
        for (String index : indices) {
            final PauseFollowAction.Request unfollowRequest = new PauseFollowAction.Request(index);
            assertAcked(followerClient().execute(PauseFollowAction.INSTANCE, unfollowRequest).actionGet());
        }
        ensureNoCcrTasks();
    }

    protected void ensureNoCcrTasks() throws Exception {
        assertBusy(() -> {
            CcrStatsAction.Response statsResponse = followerClient().execute(CcrStatsAction.INSTANCE, new CcrStatsAction.Request())
                .actionGet();
            assertThat(
                "Follow stats not empty: " + Strings.toString(statsResponse.getFollowStats()),
                statsResponse.getFollowStats().getStatsResponses(),
                empty()
            );

            final ClusterState clusterState = followerClient().admin().cluster().prepareState().get().getState();
            final PersistentTasksCustomMetadata tasks = clusterState.getMetadata().custom(PersistentTasksCustomMetadata.TYPE);
            assertThat(tasks.tasks(), empty());

            ListTasksRequest listTasksRequest = new ListTasksRequest();
            listTasksRequest.setDetailed(true);
            ListTasksResponse listTasksResponse = followerClient().admin().cluster().listTasks(listTasksRequest).get();
            int numNodeTasks = 0;
            for (TaskInfo taskInfo : listTasksResponse.getTasks()) {
                if (taskInfo.getAction().startsWith(ListTasksAction.NAME) == false) {
                    numNodeTasks++;
                }
            }
            assertThat(listTasksResponse.getTasks().toString(), numNodeTasks, equalTo(0));
        }, 30, TimeUnit.SECONDS);
    }

    @Before
    public void setupSourceEnabledOrDisabled() {
        sourceEnabled = randomBoolean();
    }

    protected boolean sourceEnabled;

    protected String getIndexSettings(final int numberOfShards, final int numberOfReplicas) throws IOException {
        return getIndexSettings(numberOfShards, numberOfReplicas, Collections.emptyMap());
    }

    protected String getIndexSettings(
        final int numberOfShards,
        final int numberOfReplicas,
        final Map<String, String> additionalIndexSettings
    ) throws IOException {
        final String settings;
        try (XContentBuilder builder = jsonBuilder()) {
            builder.startObject();
            {
                builder.startObject("settings");
                {
                    builder.field(UnassignedInfo.INDEX_DELAYED_NODE_LEFT_TIMEOUT_SETTING.getKey(), 0);
                    builder.field(IndexService.GLOBAL_CHECKPOINT_SYNC_INTERVAL_SETTING.getKey(), "1s");
                    builder.field("index.number_of_shards", numberOfShards);
                    builder.field("index.number_of_replicas", numberOfReplicas);
                    for (final Map.Entry<String, String> additionalSetting : additionalIndexSettings.entrySet()) {
                        builder.field(additionalSetting.getKey(), additionalSetting.getValue());
                    }
                }
                builder.endObject();
                builder.startObject("mappings");
                {
                    builder.startObject("doc");
                    {
                        builder.startObject("properties");
                        {
                            builder.startObject("f");
                            {
                                builder.field("type", "integer");
                            }
                            builder.endObject();
                        }
                        builder.endObject();
                        if (sourceEnabled == false) {
                            builder.startObject("_source");
                            builder.field("enabled", false);
                            builder.endObject();
                        }
                    }
                    builder.endObject();
                }
                builder.endObject();
            }
            builder.endObject();
            settings = BytesReference.bytes(builder).utf8ToString();
        }
        return settings;
    }

    public static PutFollowAction.Request putFollow(String leaderIndex, String followerIndex) {
        return putFollow(leaderIndex, followerIndex, ActiveShardCount.ONE);
    }

    public static PutFollowAction.Request putFollow(String leaderIndex, String followerIndex, ActiveShardCount waitForActiveShards) {
        PutFollowAction.Request request = new PutFollowAction.Request();
        request.setRemoteCluster("leader_cluster");
        request.setLeaderIndex(leaderIndex);
        request.setFollowerIndex(followerIndex);
        request.getParameters().setMaxRetryDelay(TimeValue.timeValueMillis(10));
        request.getParameters().setReadPollTimeout(TimeValue.timeValueMillis(10));
        request.getParameters().setMaxReadRequestSize(new ByteSizeValue(between(1, 32 * 1024 * 1024)));
        request.getParameters().setMaxReadRequestOperationCount(between(1, 10000));
        request.waitForActiveShards(waitForActiveShards);
        return request;
    }

    public static ResumeFollowAction.Request resumeFollow(String followerIndex) {
        ResumeFollowAction.Request request = new ResumeFollowAction.Request();
        request.setFollowerIndex(followerIndex);
        request.getParameters().setMaxRetryDelay(TimeValue.timeValueMillis(10));
        request.getParameters().setReadPollTimeout(TimeValue.timeValueMillis(10));
        return request;
    }

    /**
     * This asserts the index is fully replicated from the leader index to the follower index. It first verifies that the seq_no_stats
     * on the follower equal the leader's; then verifies the existing pairs of (docId, seqNo) on the follower also equal the leader.
     */
    protected void assertIndexFullyReplicatedToFollower(String leaderIndex, String followerIndex) throws Exception {
        logger.info("--> asserting <<docId,seqNo>> between {} and {}", leaderIndex, followerIndex);
        assertBusy(() -> {
            Map<Integer, List<DocIdSeqNoAndSource>> docsOnFollower = getDocIdAndSeqNos(clusterGroup.followerCluster, followerIndex);
            Map<Integer, List<DocIdSeqNoAndSource>> docsOnLeader = getDocIdAndSeqNos(clusterGroup.leaderCluster, leaderIndex);
            Map<Integer, Set<DocIdSeqNoAndSource>> mismatchedDocs = new HashMap<>();
            for (Map.Entry<Integer, List<DocIdSeqNoAndSource>> fe : docsOnFollower.entrySet()) {
                Set<DocIdSeqNoAndSource> d1 = Sets.difference(
                    Sets.newHashSet(fe.getValue()),
                    Sets.newHashSet(docsOnLeader.getOrDefault(fe.getKey(), Collections.emptyList()))
                );
                Set<DocIdSeqNoAndSource> d2 = Sets.difference(
                    Sets.newHashSet(docsOnLeader.getOrDefault(fe.getKey(), Collections.emptyList())),
                    Sets.newHashSet(fe.getValue())
                );
                if (d1.isEmpty() == false || d2.isEmpty() == false) {
                    mismatchedDocs.put(fe.getKey(), Sets.union(d1, d2));
                }
            }
            assertThat("mismatched documents [" + mismatchedDocs + "]", docsOnFollower, equalTo(docsOnLeader));
        }, 120, TimeUnit.SECONDS);

        logger.info("--> asserting seq_no_stats between {} and {}", leaderIndex, followerIndex);
        assertBusy(() -> {
            Map<Integer, SeqNoStats> leaderStats = new HashMap<>();
            for (ShardStats shardStat : leaderClient().admin().indices().prepareStats(leaderIndex).clear().get().getShards()) {
                if (shardStat.getSeqNoStats() == null) {
                    throw new AssertionError("leader seq_no_stats is not available [" + Strings.toString(shardStat) + "]");
                }
                leaderStats.put(shardStat.getShardRouting().shardId().id(), shardStat.getSeqNoStats());
            }
            Map<Integer, SeqNoStats> followerStats = new HashMap<>();
            for (ShardStats shardStat : followerClient().admin().indices().prepareStats(followerIndex).clear().get().getShards()) {
                if (shardStat.getSeqNoStats() == null) {
                    throw new AssertionError("follower seq_no_stats is not available [" + Strings.toString(shardStat) + "]");
                }
                followerStats.put(shardStat.getShardRouting().shardId().id(), shardStat.getSeqNoStats());
            }
            assertThat(followerStats, equalTo(leaderStats));
        }, 120, TimeUnit.SECONDS);
    }

    private Map<Integer, List<DocIdSeqNoAndSource>> getDocIdAndSeqNos(InternalTestCluster cluster, String index) throws IOException {
        final ClusterState state = cluster.client().admin().cluster().prepareState().get().getState();
        List<ShardRouting> shardRoutings = state.routingTable().allShards(index);
        Randomness.shuffle(shardRoutings);
        final Map<Integer, List<DocIdSeqNoAndSource>> docs = new HashMap<>();
        for (ShardRouting shardRouting : shardRoutings) {
            if (shardRouting == null || shardRouting.assignedToNode() == false) {
                continue;
            }
            IndexShard indexShard = cluster.getInstance(IndicesService.class, state.nodes().get(shardRouting.currentNodeId()).getName())
                .indexServiceSafe(shardRouting.index())
                .getShard(shardRouting.id());
            try {
                final List<DocIdSeqNoAndSource> docsOnShard = IndexShardTestCase.getDocIdAndSeqNos(indexShard);
                logger.info("--> shard {} docs {} seq_no_stats {}", shardRouting, docsOnShard, indexShard.seqNoStats());
                docs.put(
                    shardRouting.shardId().id(),
                    docsOnShard.stream()
                        // normalize primary term as the follower use its own term
                        .map(d -> new DocIdSeqNoAndSource(d.getId(), d.getSource(), d.getSeqNo(), 1L, d.getVersion()))
                        .collect(Collectors.toList())
                );
            } catch (AlreadyClosedException e) {
                // Ignore this exception and try getting List<DocIdSeqNoAndSource> from other IndexShard instance.
            }
        }
        return docs;
    }

    protected void atLeastDocsIndexed(Client client, String index, long numDocsReplicated) throws Exception {
        logger.info("waiting for at least [{}] documents to be indexed into index [{}]", numDocsReplicated, index);
        assertBusy(() -> {
            refresh(client, index);
            SearchRequest request = new SearchRequest(index);
            request.source(new SearchSourceBuilder().size(0));
            SearchResponse response = client.search(request).actionGet();
            assertNotNull(response.getHits().getTotalHits());
            assertThat(response.getHits().getTotalHits().value, greaterThanOrEqualTo(numDocsReplicated));
        }, 60, TimeUnit.SECONDS);
    }

    protected void awaitGlobalCheckpointAtLeast(Client client, ShardId shardId, long minimumGlobalCheckpoint) throws Exception {
        logger.info("waiting for the global checkpoint on [{}] at least [{}]", shardId, minimumGlobalCheckpoint);
        assertBusy(() -> {
            ShardStats stats = client.admin()
                .indices()
                .prepareStats(shardId.getIndexName())
                .clear()
                .get()
                .asMap()
                .entrySet()
                .stream()
                .filter(e -> e.getKey().shardId().equals(shardId))
                .map(Map.Entry::getValue)
                .findFirst()
                .orElse(null);
            if (stats == null || stats.getSeqNoStats() == null) {
                throw new AssertionError("seq_no_stats for shard [" + shardId + "] is not found"); // causes assertBusy to retry
            }
            assertThat(
                Strings.toString(stats.getSeqNoStats()),
                stats.getSeqNoStats().getGlobalCheckpoint(),
                greaterThanOrEqualTo(minimumGlobalCheckpoint)
            );
        }, 60, TimeUnit.SECONDS);
    }

    protected void assertMaxSeqNoOfUpdatesIsTransferred(Index leaderIndex, Index followerIndex, int numberOfShards) throws Exception {
        assertBusy(() -> {
            long[] msuOnLeader = new long[numberOfShards];
            for (int i = 0; i < msuOnLeader.length; i++) {
                msuOnLeader[i] = SequenceNumbers.UNASSIGNED_SEQ_NO;
            }
            Set<String> leaderNodes = getLeaderCluster().nodesInclude(leaderIndex.getName());
            for (String leaderNode : leaderNodes) {
                IndicesService indicesService = getLeaderCluster().getInstance(IndicesService.class, leaderNode);
                for (int i = 0; i < numberOfShards; i++) {
                    IndexShard shard = indicesService.getShardOrNull(new ShardId(leaderIndex, i));
                    if (shard != null) {
                        try {
                            msuOnLeader[i] = SequenceNumbers.max(msuOnLeader[i], shard.getMaxSeqNoOfUpdatesOrDeletes());
                        } catch (AlreadyClosedException ignored) {
                            return;
                        }
                    }
                }
            }

            Set<String> followerNodes = getFollowerCluster().nodesInclude(followerIndex.getName());
            for (String followerNode : followerNodes) {
                IndicesService indicesService = getFollowerCluster().getInstance(IndicesService.class, followerNode);
                for (int i = 0; i < numberOfShards; i++) {
                    IndexShard shard = indicesService.getShardOrNull(new ShardId(leaderIndex, i));
                    if (shard != null) {
                        try {
                            assertThat(shard.getMaxSeqNoOfUpdatesOrDeletes(), equalTo(msuOnLeader[i]));
                        } catch (AlreadyClosedException ignored) {

                        }
                    }
                }
            }
        });
    }

    /**
     * Waits until at least a give number of document is visible for searchers
     *
     * @param numDocs number of documents to wait for
     * @param indexer a {@link org.elasticsearch.test.BackgroundIndexer}. Will be first checked for documents indexed.
     *                This saves on unneeded searches.
     */
    public void waitForDocs(final long numDocs, final BackgroundIndexer indexer) throws Exception {
        // indexing threads can wait for up to ~1m before retrying when they first try to index into a shard which is not STARTED.
        final long maxWaitTimeMs = Math.max(90 * 1000, 200 * numDocs);

        assertBusy(() -> {
            long lastKnownCount = indexer.totalIndexedDocs();

            if (lastKnownCount >= numDocs) {
                try {
                    long count = indexer.getClient()
                        .prepareSearch()
                        .setTrackTotalHits(true)
                        .setSize(0)
                        .setQuery(QueryBuilders.matchAllQuery())
                        .get()
                        .getHits()
                        .getTotalHits().value;

                    if (count == lastKnownCount) {
                        // no progress - try to refresh for the next time
                        indexer.getClient().admin().indices().prepareRefresh().get();
                    }
                    lastKnownCount = count;
                } catch (Exception e) { // count now acts like search and barfs if all shards failed...
                    logger.debug("failed to executed count", e);
                    throw e;
                }
            }

            if (logger.isDebugEnabled()) {
                if (lastKnownCount < numDocs) {
                    logger.debug("[{}] docs indexed. waiting for [{}]", lastKnownCount, numDocs);
                } else {
                    logger.debug("[{}] docs visible for search (needed [{}])", lastKnownCount, numDocs);
                }
            }

            assertThat(lastKnownCount, greaterThanOrEqualTo(numDocs));
        }, maxWaitTimeMs, TimeUnit.MILLISECONDS);
    }

    protected ActionListener<RestoreService.RestoreCompletionResponse> waitForRestore(
        final ClusterService clusterService,
        final ActionListener<RestoreInfo> listener
    ) {
        return new ActionListener<RestoreService.RestoreCompletionResponse>() {

            @Override
            public void onResponse(RestoreService.RestoreCompletionResponse restoreCompletionResponse) {
                if (restoreCompletionResponse.getRestoreInfo() == null) {
                    final Snapshot snapshot = restoreCompletionResponse.getSnapshot();
                    final String uuid = restoreCompletionResponse.getUuid();

                    final ClusterStateListener clusterStateListener = new ClusterStateListener() {

                        @Override
                        public void clusterChanged(ClusterChangedEvent changedEvent) {
                            final RestoreInProgress.Entry prevEntry = restoreInProgress(changedEvent.previousState(), uuid);
                            final RestoreInProgress.Entry newEntry = restoreInProgress(changedEvent.state(), uuid);
                            if (prevEntry == null) {
                                /*
                                 * When there is a master failure after a restore has been started, this listener might not be registered
                                 * on the current master and as such it might miss some intermediary cluster states due to batching.
                                 * Clean up the listener in that case and acknowledge completion of restore operation to client.
                                 */
                                clusterService.removeListener(this);
                                listener.onResponse(null);
                            } else if (newEntry == null) {
                                clusterService.removeListener(this);
                                ImmutableOpenMap<ShardId, RestoreInProgress.ShardRestoreStatus> shards = prevEntry.shards();
                                RestoreInfo ri = new RestoreInfo(
                                    prevEntry.snapshot().getSnapshotId().getName(),
                                    prevEntry.indices(),
                                    shards.size(),
                                    shards.size() - RestoreService.failedShards(shards)
                                );
                                logger.debug("restore of [{}] completed", snapshot);
                                listener.onResponse(ri);
                            } else {
                                // restore not completed yet, wait for next cluster state update
                            }
                        }

                    };

                    clusterService.addListener(clusterStateListener);
                } else {
                    listener.onResponse(restoreCompletionResponse.getRestoreInfo());
                }
            }

            @Override
            public void onFailure(Exception t) {
                listener.onFailure(t);
            }

        };
    }

    static void removeCCRRelatedMetadataFromClusterState(ClusterService clusterService) throws Exception {
        CountDownLatch latch = new CountDownLatch(1);
        clusterService.submitStateUpdateTask("remove-ccr-related-metadata", new ClusterStateUpdateTask() {
            @Override
            public ClusterState execute(ClusterState currentState) throws Exception {
                AutoFollowMetadata empty = new AutoFollowMetadata(Collections.emptyMap(), Collections.emptyMap(), Collections.emptyMap());
                ClusterState.Builder newState = ClusterState.builder(currentState);
                newState.metadata(
                    Metadata.builder(currentState.getMetadata())
                        .putCustom(AutoFollowMetadata.TYPE, empty)
                        .removeCustom(PersistentTasksCustomMetadata.TYPE)
                        .build()
                );
                return newState.build();
            }

            @Override
            public void onFailure(Exception e) {
                latch.countDown();
            }

            @Override
            public void clusterStateProcessed(String source, ClusterState oldState, ClusterState newState) {
                latch.countDown();
            }
        }, ClusterStateTaskExecutor.unbatched());
        latch.await();
    }

    static class ClusterGroup implements Closeable {

        final InternalTestCluster leaderCluster;
        final InternalTestCluster followerCluster;

        ClusterGroup(InternalTestCluster leaderCluster, InternalTestCluster followerCluster) {
            this.leaderCluster = leaderCluster;
            this.followerCluster = followerCluster;
        }

        @Override
        public void close() throws IOException {
            IOUtils.close(leaderCluster, followerCluster);
        }
    }
}<|MERGE_RESOLUTION|>--- conflicted
+++ resolved
@@ -164,10 +164,6 @@
             ESIntegTestCase.TestSeedPlugin.class,
             MockHttpTransport.TestPlugin.class,
             MockTransportService.TestPlugin.class,
-<<<<<<< HEAD
-            MockNioTransportPlugin.class,
-=======
->>>>>>> a5fdd1df
             InternalSettingsPlugin.class,
             getTestTransportPlugin()
         );
