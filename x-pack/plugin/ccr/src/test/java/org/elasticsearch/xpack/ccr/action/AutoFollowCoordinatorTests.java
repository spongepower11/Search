--- conflicted
+++ resolved
@@ -89,22 +89,13 @@
             assertThat(entries.get(0).getKey().getName(), equalTo("logs-20190101"));
             assertThat(entries.get(0).getValue(), nullValue());
         };
-<<<<<<< HEAD
-        AutoFollower autoFollower = new AutoFollower("remote", handler, followerClusterStateSupplier(currentState)) {
+        AutoFollower autoFollower = new AutoFollower("remote", handler, localClusterStateSupplier(currentState)) {
             @Override
             void getRemoteClusterState(String remoteCluster,
                                        long metadataVersion,
                                        BiConsumer<ClusterStateResponse, Exception> handler) {
                 assertThat(remoteCluster, equalTo("remote"));
-                handler.accept(new ClusterStateResponse(new ClusterName("name"), leaderState, 1L, false), null);
-=======
-        AutoFollower autoFollower = new AutoFollower("remote", threadPool, handler, localClusterStateSupplier(currentState)) {
-            @Override
-            void getRemoteClusterState(String remoteCluster,
-                                       BiConsumer<ClusterState, Exception> handler) {
-                assertThat(remoteCluster, equalTo("remote"));
-                handler.accept(remoteState, null);
->>>>>>> 4a825e2e
+                handler.accept(new ClusterStateResponse(new ClusterName("name"), remoteState, 1L, false), null);
             }
 
             @Override
@@ -163,18 +154,11 @@
             assertThat(results.get(0).clusterStateFetchException, sameInstance(failure));
             assertThat(results.get(0).autoFollowExecutionResults.entrySet().size(), equalTo(0));
         };
-<<<<<<< HEAD
-        AutoFollower autoFollower = new AutoFollower("remote", handler, followerClusterStateSupplier(followerState)) {
+        AutoFollower autoFollower = new AutoFollower("remote", handler, localClusterStateSupplier(clusterState)) {
             @Override
             void getRemoteClusterState(String remoteCluster,
                                        long metadataVersion,
                                        BiConsumer<ClusterStateResponse, Exception> handler) {
-=======
-        AutoFollower autoFollower = new AutoFollower("remote", threadPool, handler, localClusterStateSupplier(clusterState)) {
-            @Override
-            void getRemoteClusterState(String remoteCluster,
-                                       BiConsumer<ClusterState, Exception> handler) {
->>>>>>> 4a825e2e
                 handler.accept(null, failure);
             }
 
@@ -225,20 +209,12 @@
             assertThat(entries.get(0).getKey().getName(), equalTo("logs-20190101"));
             assertThat(entries.get(0).getValue(), sameInstance(failure));
         };
-<<<<<<< HEAD
-        AutoFollower autoFollower = new AutoFollower("remote", handler, followerClusterStateSupplier(followerState)) {
+        AutoFollower autoFollower = new AutoFollower("remote", handler, localClusterStateSupplier(clusterState)) {
             @Override
             void getRemoteClusterState(String remoteCluster,
                                        long metadataVersion,
                                        BiConsumer<ClusterStateResponse, Exception> handler) {
-                handler.accept(new ClusterStateResponse(new ClusterName("name"), leaderState, 1L, false), null);
-=======
-        AutoFollower autoFollower = new AutoFollower("remote", threadPool, handler, localClusterStateSupplier(clusterState)) {
-            @Override
-            void getRemoteClusterState(String remoteCluster,
-                                       BiConsumer<ClusterState, Exception> handler) {
-                handler.accept(remoteState, null);
->>>>>>> 4a825e2e
+                handler.accept(new ClusterStateResponse(new ClusterName("name"), remoteState, 1L, false), null);
             }
 
             @Override
@@ -290,20 +266,12 @@
             assertThat(entries.get(0).getKey().getName(), equalTo("logs-20190101"));
             assertThat(entries.get(0).getValue(), sameInstance(failure));
         };
-<<<<<<< HEAD
-        AutoFollower autoFollower = new AutoFollower("remote", handler, followerClusterStateSupplier(followerState)) {
+        AutoFollower autoFollower = new AutoFollower("remote", handler, localClusterStateSupplier(clusterState)) {
             @Override
             void getRemoteClusterState(String remoteCluster,
                                        long metadataVersion,
                                        BiConsumer<ClusterStateResponse, Exception> handler) {
-                handler.accept(new ClusterStateResponse(new ClusterName("name"), leaderState, 1L, false), null);
-=======
-        AutoFollower autoFollower = new AutoFollower("remote", threadPool, handler, localClusterStateSupplier(clusterState)) {
-            @Override
-            void getRemoteClusterState(String remoteCluster,
-                                       BiConsumer<ClusterState, Exception> handler) {
-                handler.accept(remoteState, null);
->>>>>>> 4a825e2e
+                handler.accept(new ClusterStateResponse(new ClusterName("name"), remoteState, 1L, false), null);
             }
 
             @Override
@@ -643,7 +611,7 @@
 
         List<AutoFollowCoordinator.AutoFollowResult> allResults = new ArrayList<>();
         Consumer<List<AutoFollowCoordinator.AutoFollowResult>> handler = allResults::addAll;
-        AutoFollower autoFollower = new AutoFollower("remote", handler, followerClusterStateSupplier(states)) {
+        AutoFollower autoFollower = new AutoFollower("remote", handler, localClusterStateSupplier(states)) {
 
             long previousRequestedMetadataVersion = 0;
 
@@ -670,7 +638,7 @@
                 handler.accept(null);
             }
         };
-        autoFollower.autoFollowIndices();
+        autoFollower.start();
         assertThat(allResults.size(), equalTo(states.length));
         for (int i = 0; i < states.length; i++) {
             assertThat(allResults.get(i).autoFollowExecutionResults.containsKey(new Index("logs-" + i, "_na_")), is(true));
@@ -701,7 +669,7 @@
             fail("should not be invoked");
         };
         AtomicInteger counter = new AtomicInteger();
-        AutoFollower autoFollower = new AutoFollower("remote", handler, followerClusterStateSupplier(states)) {
+        AutoFollower autoFollower = new AutoFollower("remote", handler, localClusterStateSupplier(states)) {
 
             long previousRequestedMetadataVersion = 0;
 
@@ -729,7 +697,7 @@
                 fail("should not be invoked");
             }
         };
-        autoFollower.autoFollowIndices();
+        autoFollower.start();
         assertThat(counter.get(), equalTo(states.length));
     }
 
@@ -750,7 +718,6 @@
         return csBuilder.build();
     }
 
-<<<<<<< HEAD
     private static ClusterState createRemoteClusterState(ClusterState previous, String indexName) {
         IndexMetaData indexMetaData = IndexMetaData.builder(indexName)
             .settings(settings(Version.CURRENT).put(IndexSettings.INDEX_SOFT_DELETES_SETTING.getKey(), true))
@@ -770,10 +737,7 @@
         return csBuilder.build();
     }
 
-    private static Supplier<ClusterState> followerClusterStateSupplier(ClusterState... states) {
-=======
     private static Supplier<ClusterState> localClusterStateSupplier(ClusterState... states) {
->>>>>>> 4a825e2e
         final AutoFollowMetadata emptyAutoFollowMetadata =
             new AutoFollowMetadata(Collections.emptyMap(), Collections.emptyMap(), Collections.emptyMap());
         final ClusterState lastState = ClusterState.builder(new ClusterName("remote"))
