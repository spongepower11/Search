/*
 * Copyright Elasticsearch B.V. and/or licensed to Elasticsearch B.V. under one
 * or more contributor license agreements. Licensed under the Elastic License;
 * you may not use this file except in compliance with the Elastic License.
 */

package org.elasticsearch.xpack.ccr;

import org.elasticsearch.ElasticsearchException;
import org.elasticsearch.ElasticsearchStatusException;
import org.elasticsearch.ExceptionsHelper;
import org.elasticsearch.ResourceAlreadyExistsException;
import org.elasticsearch.ResourceNotFoundException;
import org.elasticsearch.action.admin.cluster.health.ClusterHealthRequest;
import org.elasticsearch.action.admin.cluster.node.tasks.list.ListTasksRequest;
import org.elasticsearch.action.admin.cluster.node.tasks.list.ListTasksResponse;
import org.elasticsearch.action.admin.cluster.settings.ClusterUpdateSettingsRequest;
import org.elasticsearch.action.admin.indices.close.CloseIndexRequest;
import org.elasticsearch.action.admin.indices.delete.DeleteIndexRequest;
import org.elasticsearch.action.admin.indices.exists.indices.IndicesExistsRequest;
import org.elasticsearch.action.admin.indices.exists.indices.IndicesExistsResponse;
import org.elasticsearch.action.admin.indices.flush.FlushRequest;
import org.elasticsearch.action.admin.indices.forcemerge.ForceMergeRequest;
import org.elasticsearch.action.admin.indices.mapping.get.GetMappingsRequest;
import org.elasticsearch.action.admin.indices.mapping.get.GetMappingsResponse;
import org.elasticsearch.action.admin.indices.mapping.put.PutMappingRequest;
import org.elasticsearch.action.admin.indices.open.OpenIndexRequest;
import org.elasticsearch.action.admin.indices.refresh.RefreshRequest;
import org.elasticsearch.action.admin.indices.settings.get.GetSettingsRequest;
import org.elasticsearch.action.admin.indices.settings.get.GetSettingsResponse;
import org.elasticsearch.action.admin.indices.settings.put.UpdateSettingsRequest;
import org.elasticsearch.action.admin.indices.stats.ShardStats;
import org.elasticsearch.action.bulk.BulkProcessor;
import org.elasticsearch.action.bulk.BulkRequest;
import org.elasticsearch.action.bulk.BulkResponse;
import org.elasticsearch.action.get.GetResponse;
import org.elasticsearch.action.index.IndexRequest;
import org.elasticsearch.action.support.ActiveShardCount;
import org.elasticsearch.action.support.WriteRequest;
import org.elasticsearch.client.Requests;
import org.elasticsearch.cluster.ClusterState;
import org.elasticsearch.cluster.health.ClusterIndexHealth;
import org.elasticsearch.cluster.health.ClusterShardHealth;
import org.elasticsearch.cluster.metadata.IndexMetaData;
import org.elasticsearch.cluster.metadata.MappingMetaData;
import org.elasticsearch.cluster.service.ClusterService;
import org.elasticsearch.common.CheckedRunnable;
import org.elasticsearch.common.bytes.BytesReference;
import org.elasticsearch.common.settings.Settings;
import org.elasticsearch.common.unit.ByteSizeUnit;
import org.elasticsearch.common.unit.ByteSizeValue;
import org.elasticsearch.common.unit.TimeValue;
import org.elasticsearch.common.xcontent.XContentBuilder;
import org.elasticsearch.common.xcontent.XContentType;
import org.elasticsearch.common.xcontent.support.XContentMapValues;
import org.elasticsearch.index.IndexNotFoundException;
import org.elasticsearch.index.IndexSettings;
import org.elasticsearch.index.shard.ShardId;
import org.elasticsearch.persistent.PersistentTasksCustomMetaData;
import org.elasticsearch.rest.RestStatus;
import org.elasticsearch.snapshots.SnapshotRestoreException;
import org.elasticsearch.tasks.TaskInfo;
import org.elasticsearch.test.BackgroundIndexer;
import org.elasticsearch.transport.NoSuchRemoteClusterException;
import org.elasticsearch.xpack.CcrIntegTestCase;
import org.elasticsearch.xpack.ccr.action.ShardFollowTask;
import org.elasticsearch.xpack.core.ccr.ShardFollowNodeTaskStatus;
import org.elasticsearch.xpack.core.ccr.action.FollowStatsAction;
import org.elasticsearch.xpack.core.ccr.action.FollowStatsAction.StatsRequest;
import org.elasticsearch.xpack.core.ccr.action.FollowStatsAction.StatsResponses;
import org.elasticsearch.xpack.core.ccr.action.PauseFollowAction;
import org.elasticsearch.xpack.core.ccr.action.PutAutoFollowPatternAction;
import org.elasticsearch.xpack.core.ccr.action.PutFollowAction;
import org.elasticsearch.xpack.core.ccr.action.ResumeFollowAction;
import org.elasticsearch.xpack.core.ccr.action.UnfollowAction;

import java.io.IOException;
import java.util.Collection;
import java.util.Collections;
import java.util.HashMap;
import java.util.List;
import java.util.Locale;
import java.util.Map;
import java.util.Objects;
import java.util.Set;
import java.util.concurrent.Semaphore;
import java.util.concurrent.TimeUnit;
import java.util.concurrent.atomic.AtomicBoolean;
import java.util.function.BooleanSupplier;
import java.util.stream.Collectors;

import static java.util.Collections.singletonMap;
import static org.elasticsearch.common.xcontent.XContentFactory.jsonBuilder;
import static org.elasticsearch.test.hamcrest.ElasticsearchAssertions.assertAcked;
import static org.hamcrest.Matchers.empty;
import static org.hamcrest.Matchers.equalTo;
import static org.hamcrest.Matchers.greaterThan;
import static org.hamcrest.Matchers.greaterThanOrEqualTo;
import static org.hamcrest.Matchers.hasSize;
import static org.hamcrest.Matchers.is;
import static org.hamcrest.Matchers.notNullValue;
import static org.hamcrest.Matchers.nullValue;

public class IndexFollowingIT extends CcrIntegTestCase {

    public void testFollowIndex() throws Exception {
        final int numberOfPrimaryShards = randomIntBetween(1, 3);
        int numberOfReplicas = between(0, 1);
        final String leaderIndexSettings = getIndexSettings(numberOfPrimaryShards, numberOfReplicas,
            singletonMap(IndexSettings.INDEX_SOFT_DELETES_SETTING.getKey(), "true"));
        assertAcked(leaderClient().admin().indices().prepareCreate("index1").setSource(leaderIndexSettings, XContentType.JSON));
        ensureLeaderYellow("index1");

        final int firstBatchNumDocs;
        // Sometimes we want to index a lot of documents to ensure that the recovery works with larger files
        if (rarely()) {
            firstBatchNumDocs = randomIntBetween(1800, 2000);
        } else {
            firstBatchNumDocs = randomIntBetween(10, 64);
        }

        logger.info("Indexing [{}] docs as first batch", firstBatchNumDocs);
        try (BackgroundIndexer indexer = new BackgroundIndexer("index1", "_doc", leaderClient(), firstBatchNumDocs,
            randomIntBetween(1, 5))) {
            waitForDocs(randomInt(firstBatchNumDocs), indexer);
            leaderClient().admin().indices().prepareFlush("index1").setWaitIfOngoing(true).get();
            waitForDocs(firstBatchNumDocs, indexer);
            indexer.assertNoFailures();

            boolean waitOnAll = randomBoolean();

            final PutFollowAction.Request followRequest;
            if (waitOnAll) {
                followRequest = putFollow("index1", "index2", ActiveShardCount.ALL);
            } else {
                followRequest = putFollow("index1", "index2", ActiveShardCount.ONE);
            }
            PutFollowAction.Response response = followerClient().execute(PutFollowAction.INSTANCE, followRequest).get();
            assertTrue(response.isFollowIndexCreated());
            assertTrue(response.isFollowIndexShardsAcked());
            assertTrue(response.isIndexFollowingStarted());

            ClusterHealthRequest healthRequest = Requests.clusterHealthRequest("index2").waitForNoRelocatingShards(true);
            ClusterIndexHealth indexHealth = followerClient().admin().cluster().health(healthRequest).get().getIndices().get("index2");
            for (ClusterShardHealth shardHealth : indexHealth.getShards().values()) {
                if (waitOnAll) {
                    assertTrue(shardHealth.isPrimaryActive());
                    assertEquals(1 + numberOfReplicas, shardHealth.getActiveShards());
                } else {
                    assertTrue(shardHealth.isPrimaryActive());
                }
            }

            final Map<ShardId, Long> firstBatchNumDocsPerShard = new HashMap<>();
            final ShardStats[] firstBatchShardStats =
                leaderClient().admin().indices().prepareStats("index1").get().getIndex("index1").getShards();
            for (final ShardStats shardStats : firstBatchShardStats) {
                if (shardStats.getShardRouting().primary()) {
                    long value = shardStats.getStats().getIndexing().getTotal().getIndexCount() - 1;
                    firstBatchNumDocsPerShard.put(shardStats.getShardRouting().shardId(), value);
                }
            }

            assertBusy(assertTask(numberOfPrimaryShards, firstBatchNumDocsPerShard));

<<<<<<< HEAD
            for (String docId : indexer.getIds()) {
                assertBusy(() -> {
                    final GetResponse getResponse = followerClient().prepareGet("index2", "_doc", docId).get();
                    assertTrue("Doc with id [" + docId + "] is missing", getResponse.isExists());
                });
            }
=======
        pauseFollow("index2");
        followerClient().execute(ResumeFollowAction.INSTANCE, resumeFollow("index2")).get();
        final int secondBatchNumDocs = randomIntBetween(2, 64);
        logger.info("Indexing [{}] docs as second batch", secondBatchNumDocs);
        for (int i = firstBatchNumDocs; i < firstBatchNumDocs + secondBatchNumDocs; i++) {
            final String source = String.format(Locale.ROOT, "{\"f\":%d}", i);
            leaderClient().prepareIndex("index1", "doc", Integer.toString(i)).setSource(source, XContentType.JSON).get();
        }
>>>>>>> 887fa2c9

            pauseFollow("index2");
            followerClient().execute(ResumeFollowAction.INSTANCE, followRequest.getFollowRequest()).get();
            final int secondBatchNumDocs = randomIntBetween(2, 64);
            logger.info("Indexing [{}] docs as second batch", secondBatchNumDocs);
            indexer.continueIndexing(secondBatchNumDocs);

            final Map<ShardId, Long> secondBatchNumDocsPerShard = new HashMap<>();
            final ShardStats[] secondBatchShardStats =
                leaderClient().admin().indices().prepareStats("index1").get().getIndex("index1").getShards();
            for (final ShardStats shardStats : secondBatchShardStats) {
                if (shardStats.getShardRouting().primary()) {
                    final long value = shardStats.getStats().getIndexing().getTotal().getIndexCount() - 1;
                    secondBatchNumDocsPerShard.put(shardStats.getShardRouting().shardId(), value);
                }
            }

            assertBusy(assertTask(numberOfPrimaryShards, secondBatchNumDocsPerShard));

            for (String docId : indexer.getIds()) {
                assertBusy(() -> {
                    final GetResponse getResponse = followerClient().prepareGet("index2", "_doc", docId).get();
                    assertTrue("Doc with id [" + docId + "] is missing", getResponse.isExists());
                });
            }
            pauseFollow("index2");
            assertMaxSeqNoOfUpdatesIsTransferred(resolveLeaderIndex("index1"), resolveFollowerIndex("index2"), numberOfPrimaryShards);
        }
    }

    public void testFollowIndexWithConcurrentMappingChanges() throws Exception {
        final int numberOfPrimaryShards = randomIntBetween(1, 3);
        final String leaderIndexSettings = getIndexSettings(numberOfPrimaryShards, between(0, 1),
            singletonMap(IndexSettings.INDEX_SOFT_DELETES_SETTING.getKey(), "true"));
        assertAcked(leaderClient().admin().indices().prepareCreate("index1").setSource(leaderIndexSettings, XContentType.JSON));
        ensureLeaderYellow("index1");

        final int firstBatchNumDocs = randomIntBetween(2, 64);
        logger.info("Indexing [{}] docs as first batch", firstBatchNumDocs);
        for (int i = 0; i < firstBatchNumDocs; i++) {
            final String source = String.format(Locale.ROOT, "{\"f\":%d}", i);
            leaderClient().prepareIndex("index1", "doc", Integer.toString(i)).setSource(source, XContentType.JSON).get();
        }

        AtomicBoolean isRunning = new AtomicBoolean(true);

        // Concurrently index new docs with mapping changes
        Thread thread = new Thread(() -> {
            int docID = 10000;
            char[] chars = "abcdeghijklmnopqrstuvwxyz".toCharArray();
            for (char c : chars) {
                if (isRunning.get() == false) {
                    break;
                }
                final String source;
                long valueToPutInDoc = randomLongBetween(0, 50000);
                if (randomBoolean()) {
                    source = String.format(Locale.ROOT, "{\"%c\":%d}", c, valueToPutInDoc);
                } else {
                    source = String.format(Locale.ROOT, "{\"%c\":\"%d\"}", c, valueToPutInDoc);
                }
                for (int i = 1; i < 10; i++) {
                    if (isRunning.get() == false) {
                        break;
                    }
                    leaderClient().prepareIndex("index1", "doc", Long.toString(docID++)).setSource(source, XContentType.JSON).get();
                    if (rarely()) {
                        leaderClient().admin().indices().prepareFlush("index1").setForce(true).get();
                    }
                }
                leaderClient().admin().indices().prepareFlush("index1").setForce(true).setWaitIfOngoing(true).get();
            }
        });
        thread.start();

        final PutFollowAction.Request followRequest = putFollow("index1", "index2", ActiveShardCount.NONE);
        followerClient().execute(PutFollowAction.INSTANCE, followRequest).get();

        ensureFollowerGreen("index2");

        for (int i = 0; i < firstBatchNumDocs; i++) {
            assertBusy(assertExpectedDocumentRunnable(i));
        }

        final int secondBatchNumDocs = randomIntBetween(2, 64);
        logger.info("Indexing [{}] docs as second batch", secondBatchNumDocs);
        for (int i = firstBatchNumDocs; i < firstBatchNumDocs + secondBatchNumDocs; i++) {
            final String source = String.format(Locale.ROOT, "{\"f\":%d}", i);
            leaderClient().prepareIndex("index1", "doc", Integer.toString(i)).setSource(source, XContentType.JSON).get();
        }

        for (int i = firstBatchNumDocs; i < firstBatchNumDocs + secondBatchNumDocs; i++) {
            assertBusy(assertExpectedDocumentRunnable(i));
        }

        isRunning.set(false);
        thread.join();
    }

    public void testFollowIndexWithoutWaitForComplete() throws Exception {
        final int numberOfPrimaryShards = randomIntBetween(1, 3);
        final String leaderIndexSettings = getIndexSettings(numberOfPrimaryShards, between(0, 1),
            singletonMap(IndexSettings.INDEX_SOFT_DELETES_SETTING.getKey(), "true"));
        assertAcked(leaderClient().admin().indices().prepareCreate("index1").setSource(leaderIndexSettings, XContentType.JSON));
        ensureLeaderYellow("index1");

        final int firstBatchNumDocs = randomIntBetween(2, 64);
        logger.info("Indexing [{}] docs as first batch", firstBatchNumDocs);
        for (int i = 0; i < firstBatchNumDocs; i++) {
            final String source = String.format(Locale.ROOT, "{\"f\":%d}", i);
            leaderClient().prepareIndex("index1", "doc", Integer.toString(i)).setSource(source, XContentType.JSON).get();
        }

        final PutFollowAction.Request followRequest = putFollow("index1", "index2", ActiveShardCount.NONE);
        PutFollowAction.Response response = followerClient().execute(PutFollowAction.INSTANCE, followRequest).get();

        assertTrue(response.isFollowIndexCreated());
        assertFalse(response.isFollowIndexShardsAcked());
        assertFalse(response.isIndexFollowingStarted());

        // Check that the index exists, would throw index not found exception if the index is missing
        followerClient().admin().indices().prepareGetIndex().addIndices("index2").get();
        ensureFollowerGreen(true, "index2");

        final Map<ShardId, Long> firstBatchNumDocsPerShard = new HashMap<>();
        final ShardStats[] firstBatchShardStats =
            leaderClient().admin().indices().prepareStats("index1").get().getIndex("index1").getShards();
        for (final ShardStats shardStats : firstBatchShardStats) {
            if (shardStats.getShardRouting().primary()) {
                long value = shardStats.getStats().getIndexing().getTotal().getIndexCount() - 1;
                firstBatchNumDocsPerShard.put(shardStats.getShardRouting().shardId(), value);
            }
        }

        assertBusy(assertTask(numberOfPrimaryShards, firstBatchNumDocsPerShard));

        for (int i = 0; i < firstBatchNumDocs; i++) {
            assertBusy(assertExpectedDocumentRunnable(i));
        }
        pauseFollow("index2");
    }

    public void testSyncMappings() throws Exception {
        final String leaderIndexSettings = getIndexSettings(2, between(0, 1),
            singletonMap(IndexSettings.INDEX_SOFT_DELETES_SETTING.getKey(), "true"));
        assertAcked(leaderClient().admin().indices().prepareCreate("index1").setSource(leaderIndexSettings, XContentType.JSON));
        ensureLeaderYellow("index1");

        final PutFollowAction.Request followRequest = putFollow("index1", "index2");
        followerClient().execute(PutFollowAction.INSTANCE, followRequest).get();

        final long firstBatchNumDocs = randomIntBetween(2, 64);
        for (long i = 0; i < firstBatchNumDocs; i++) {
            final String source = String.format(Locale.ROOT, "{\"f\":%d}", i);
            leaderClient().prepareIndex("index1", "doc", Long.toString(i)).setSource(source, XContentType.JSON).get();
        }

        assertBusy(() -> assertThat(followerClient().prepareSearch("index2").get()
            .getHits().getTotalHits().value, equalTo(firstBatchNumDocs)));
        MappingMetaData mappingMetaData = followerClient().admin().indices().prepareGetMappings("index2").get().getMappings()
            .get("index2").get("doc");
        assertThat(XContentMapValues.extractValue("properties.f.type", mappingMetaData.sourceAsMap()), equalTo("integer"));
        assertThat(XContentMapValues.extractValue("properties.k", mappingMetaData.sourceAsMap()), nullValue());

        final int secondBatchNumDocs = randomIntBetween(2, 64);
        for (long i = firstBatchNumDocs; i < firstBatchNumDocs + secondBatchNumDocs; i++) {
            final String source = String.format(Locale.ROOT, "{\"k\":%d}", i);
            leaderClient().prepareIndex("index1", "doc", Long.toString(i)).setSource(source, XContentType.JSON).get();
        }

        assertBusy(() -> assertThat(followerClient().prepareSearch("index2").get().getHits().getTotalHits().value,
            equalTo(firstBatchNumDocs + secondBatchNumDocs)));
        mappingMetaData = followerClient().admin().indices().prepareGetMappings("index2").get().getMappings()
            .get("index2").get("doc");
        assertThat(XContentMapValues.extractValue("properties.f.type", mappingMetaData.sourceAsMap()), equalTo("integer"));
        assertThat(XContentMapValues.extractValue("properties.k.type", mappingMetaData.sourceAsMap()), equalTo("long"));
        pauseFollow("index2");
        assertMaxSeqNoOfUpdatesIsTransferred(resolveLeaderIndex("index1"), resolveFollowerIndex("index2"), 2);
    }

    public void testNoMappingDefined() throws Exception {
        assertAcked(leaderClient().admin().indices().prepareCreate("index1")
            .setSettings(Settings.builder()
                .put(IndexSettings.INDEX_SOFT_DELETES_SETTING.getKey(), true)
                .put(IndexMetaData.SETTING_NUMBER_OF_SHARDS, 1)
                .put(IndexMetaData.SETTING_NUMBER_OF_REPLICAS, 0)
                .build()));
        ensureLeaderGreen("index1");

        final PutFollowAction.Request followRequest = putFollow("index1", "index2");
        followerClient().execute(PutFollowAction.INSTANCE, followRequest).get();

        leaderClient().prepareIndex("index1", "doc", "1").setSource("{\"f\":1}", XContentType.JSON).get();
        assertBusy(() -> assertThat(followerClient().prepareSearch("index2").get().getHits().getTotalHits().value, equalTo(1L)));
        pauseFollow("index2");

        MappingMetaData mappingMetaData = followerClient().admin().indices().prepareGetMappings("index2").get().getMappings()
            .get("index2").get("doc");
        assertThat(XContentMapValues.extractValue("properties.f.type", mappingMetaData.sourceAsMap()), equalTo("long"));
        assertThat(XContentMapValues.extractValue("properties.k", mappingMetaData.sourceAsMap()), nullValue());
    }

    public void testDoNotAllowPutMappingToFollower() throws Exception {
        final String leaderIndexSettings = getIndexSettings(between(1, 2), between(0, 1),
            singletonMap(IndexSettings.INDEX_SOFT_DELETES_SETTING.getKey(), "true"));
        assertAcked(leaderClient().admin().indices().prepareCreate("index-1").setSource(leaderIndexSettings, XContentType.JSON));
        followerClient().execute(PutFollowAction.INSTANCE, putFollow("index-1", "index-2")).get();
        PutMappingRequest putMappingRequest = new PutMappingRequest("index-2").type("doc").source("new_field", "type=keyword");
        ElasticsearchStatusException forbiddenException = expectThrows(ElasticsearchStatusException.class,
            () -> followerClient().admin().indices().putMapping(putMappingRequest).actionGet());
        assertThat(forbiddenException.getMessage(),
            equalTo("can't put mapping to the following indices [index-2]; " +
                "the mapping of the following indices are self-replicated from its leader indices"));
        assertThat(forbiddenException.status(), equalTo(RestStatus.FORBIDDEN));
        pauseFollow("index-2");
        followerClient().admin().indices().close(new CloseIndexRequest("index-2")).actionGet();
        assertAcked(followerClient().execute(UnfollowAction.INSTANCE, new UnfollowAction.Request("index-2")).actionGet());
        followerClient().admin().indices().open(new OpenIndexRequest("index-2")).actionGet();
        assertAcked(followerClient().admin().indices().putMapping(putMappingRequest).actionGet());
    }

    public void testFollowIndex_backlog() throws Exception {
        int numberOfShards = between(1, 5);
        String leaderIndexSettings = getIndexSettings(numberOfShards, between(0, 1),
            singletonMap(IndexSettings.INDEX_SOFT_DELETES_SETTING.getKey(), "true"));
        assertAcked(leaderClient().admin().indices().prepareCreate("index1").setSource(leaderIndexSettings, XContentType.JSON));
        BulkProcessor.Listener listener = new BulkProcessor.Listener() {
            @Override
            public void beforeBulk(long executionId, BulkRequest request) {}

            @Override
            public void afterBulk(long executionId, BulkRequest request, BulkResponse response) {}

            @Override
            public void afterBulk(long executionId, BulkRequest request, Throwable failure) {}
        };
        int bulkSize = between(1, 20);
        BulkProcessor bulkProcessor = BulkProcessor.builder(leaderClient(), listener)
            .setBulkActions(bulkSize)
            .setConcurrentRequests(4)
            .build();
        AtomicBoolean run = new AtomicBoolean(true);
        Semaphore availableDocs = new Semaphore(0);
        Thread thread = new Thread(() -> {
            int counter = 0;
            while (run.get()) {
                try {
                    if (availableDocs.tryAcquire(10, TimeUnit.MILLISECONDS) == false) {
                        continue;
                    }
                } catch (InterruptedException e) {
                    throw new AssertionError(e);
                }
                final String source = String.format(Locale.ROOT, "{\"f\":%d}", counter++);
                IndexRequest indexRequest = new IndexRequest("index1", "doc")
                    .source(source, XContentType.JSON)
                    .timeout(TimeValue.timeValueSeconds(1));
                bulkProcessor.add(indexRequest);
            }
        });
        thread.start();

        // Waiting for some document being index before following the index:
        int maxOpsPerRead = randomIntBetween(10, 100);
        int numDocsIndexed = Math.min(between(20, 300), between(maxOpsPerRead, maxOpsPerRead * 10));
        availableDocs.release(numDocsIndexed / 2 + bulkSize);
        atLeastDocsIndexed(leaderClient(), "index1", numDocsIndexed / 3);

        PutFollowAction.Request followRequest = putFollow("index1", "index2");
        followRequest.getParameters().setMaxReadRequestOperationCount(maxOpsPerRead);
        followRequest.getParameters().setMaxOutstandingReadRequests(randomIntBetween(1, 10));
        followRequest.getParameters().setMaxOutstandingWriteRequests(randomIntBetween(1, 10));
        followRequest.getParameters().setMaxWriteBufferCount(randomIntBetween(1024, 10240));
        followerClient().execute(PutFollowAction.INSTANCE, followRequest).get();
        availableDocs.release(numDocsIndexed * 2  + bulkSize);
        atLeastDocsIndexed(leaderClient(), "index1", numDocsIndexed);
        run.set(false);
        thread.join();
        assertThat(bulkProcessor.awaitClose(1L, TimeUnit.MINUTES), is(true));

        assertIndexFullyReplicatedToFollower("index1", "index2");
        pauseFollow("index2");
        leaderClient().admin().indices().prepareRefresh("index1").get();
        assertMaxSeqNoOfUpdatesIsTransferred(resolveLeaderIndex("index1"), resolveFollowerIndex("index2"), numberOfShards);
    }

    public void testFollowIndexWithNestedField() throws Exception {
        final String leaderIndexSettings =
            getIndexSettingsWithNestedMapping(1, between(0, 1), singletonMap(IndexSettings.INDEX_SOFT_DELETES_SETTING.getKey(), "true"));
        assertAcked(leaderClient().admin().indices().prepareCreate("index1").setSource(leaderIndexSettings, XContentType.JSON));
        ensureLeaderGreen("index1");

        final PutFollowAction.Request followRequest = putFollow("index1", "index2");
        followerClient().execute(PutFollowAction.INSTANCE, followRequest).get();

        final int numDocs = randomIntBetween(2, 64);
        for (int i = 0; i < numDocs; i++) {
            try (XContentBuilder builder = jsonBuilder()) {
                builder.startObject();
                builder.field("field", "value");
                builder.startArray("objects");
                {
                    builder.startObject();
                    builder.field("field", i);
                    builder.endObject();
                }
                builder.endArray();
                builder.endObject();
                leaderClient().prepareIndex("index1", "doc", Integer.toString(i)).setSource(builder).get();
            }
        }

        for (int i = 0; i < numDocs; i++) {
            int value = i;
            assertBusy(() -> {
                final GetResponse getResponse = followerClient().prepareGet("index2", "doc", Integer.toString(value)).get();
                assertTrue(getResponse.isExists());
                assertTrue((getResponse.getSource().containsKey("field")));
                assertThat(XContentMapValues.extractValue("objects.field", getResponse.getSource()),
                    equalTo(Collections.singletonList(value)));
            });
        }
        pauseFollow("index2");
        assertMaxSeqNoOfUpdatesIsTransferred(resolveLeaderIndex("index1"), resolveFollowerIndex("index2"), 1);
    }

    public void testUnfollowNonExistingIndex() {
        PauseFollowAction.Request unfollowRequest = new PauseFollowAction.Request("non-existing-index");
        expectThrows(IllegalArgumentException.class,
            () -> followerClient().execute(PauseFollowAction.INSTANCE, unfollowRequest).actionGet());
    }

    public void testFollowNonExistentIndex() throws Exception {
        String indexSettings = getIndexSettings(1, 0, Collections.emptyMap());
        assertAcked(leaderClient().admin().indices().prepareCreate("test-leader").setSource(indexSettings, XContentType.JSON).get());
        assertAcked(followerClient().admin().indices().prepareCreate("test-follower").setSource(indexSettings, XContentType.JSON).get());
        ensureLeaderGreen("test-leader");
        ensureFollowerGreen("test-follower");
        // Leader index does not exist.
        expectThrows(IndexNotFoundException.class,
            () -> followerClient().execute(PutFollowAction.INSTANCE, putFollow("non-existent-leader", "test-follower"))
                .actionGet());
        // Follower index does not exist.
        ResumeFollowAction.Request followRequest1 = resumeFollow("non-existent-follower");
        expectThrows(IndexNotFoundException.class, () -> followerClient().execute(ResumeFollowAction.INSTANCE, followRequest1).actionGet());
        // Both indices do not exist.
        ResumeFollowAction.Request followRequest2 = resumeFollow("non-existent-follower");
        expectThrows(IndexNotFoundException.class, () -> followerClient().execute(ResumeFollowAction.INSTANCE, followRequest2).actionGet());
        expectThrows(IndexNotFoundException.class,
            () -> followerClient().execute(PutFollowAction.INSTANCE, putFollow("non-existing-leader", "non-existing-follower"))
                .actionGet());
    }

    public void testFollowIndexMaxOperationSizeInBytes() throws Exception {
        final String leaderIndexSettings = getIndexSettings(1, between(0, 1),
            singletonMap(IndexSettings.INDEX_SOFT_DELETES_SETTING.getKey(), "true"));
        assertAcked(leaderClient().admin().indices().prepareCreate("index1").setSource(leaderIndexSettings, XContentType.JSON));
        ensureLeaderYellow("index1");

        final int numDocs = between(10, 1024);
        logger.info("Indexing [{}] docs", numDocs);
        for (int i = 0; i < numDocs; i++) {
            final String source = String.format(Locale.ROOT, "{\"f\":%d}", i);
            leaderClient().prepareIndex("index1", "doc", Integer.toString(i)).setSource(source, XContentType.JSON).get();
        }

        PutFollowAction.Request followRequest = putFollow("index1", "index2");
        followRequest.getParameters().setMaxReadRequestSize(new ByteSizeValue(1, ByteSizeUnit.BYTES));
        followerClient().execute(PutFollowAction.INSTANCE, followRequest).get();

        final Map<ShardId, Long> firstBatchNumDocsPerShard = new HashMap<>();
        final ShardStats[] firstBatchShardStats =
            leaderClient().admin().indices().prepareStats("index1").get().getIndex("index1").getShards();
        for (final ShardStats shardStats : firstBatchShardStats) {
            if (shardStats.getShardRouting().primary()) {
                long value = shardStats.getStats().getIndexing().getTotal().getIndexCount() - 1;
                firstBatchNumDocsPerShard.put(shardStats.getShardRouting().shardId(), value);
            }
        }

        assertBusy(assertTask(1, firstBatchNumDocsPerShard));
        for (int i = 0; i < numDocs; i++) {
            assertBusy(assertExpectedDocumentRunnable(i));
        }
        pauseFollow("index2");
        assertMaxSeqNoOfUpdatesIsTransferred(resolveLeaderIndex("index1"), resolveFollowerIndex("index2"), 1);
    }

    public void testAttemptToChangeCcrFollowingIndexSetting() throws Exception {
        String leaderIndexSettings = getIndexSettings(1, 0, singletonMap(IndexSettings.INDEX_SOFT_DELETES_SETTING.getKey(), "true"));
        assertAcked(leaderClient().admin().indices().prepareCreate("index1").setSource(leaderIndexSettings, XContentType.JSON).get());
        ensureLeaderYellow("index1");
        PutFollowAction.Request followRequest = putFollow("index1", "index2");
        followerClient().execute(PutFollowAction.INSTANCE, followRequest).get();
        pauseFollow("index2");
        followerClient().admin().indices().close(new CloseIndexRequest("index2")).actionGet();

        UpdateSettingsRequest updateSettingsRequest = new UpdateSettingsRequest("index2");
        updateSettingsRequest.settings(Settings.builder().put(CcrSettings.CCR_FOLLOWING_INDEX_SETTING.getKey(), false).build());
        Exception e = expectThrows(IllegalArgumentException.class,
            () -> followerClient().admin().indices().updateSettings(updateSettingsRequest).actionGet());
        assertThat(e.getMessage(), equalTo("can not update internal setting [index.xpack.ccr.following_index]; " +
            "this setting is managed via a dedicated API"));
    }

    public void testCloseLeaderIndex() throws Exception {
        assertAcked(leaderClient().admin().indices().prepareCreate("index1")
            .setSettings(Settings.builder()
                .put(IndexSettings.INDEX_SOFT_DELETES_SETTING.getKey(), true)
                .put(IndexMetaData.SETTING_NUMBER_OF_SHARDS, 1)
                .put(IndexMetaData.SETTING_NUMBER_OF_REPLICAS, 0)
                .build()));

        final PutFollowAction.Request followRequest = putFollow("index1", "index2");
        followerClient().execute(PutFollowAction.INSTANCE, followRequest).get();

        leaderClient().prepareIndex("index1", "doc", "1").setSource("{}", XContentType.JSON).get();
        assertBusy(() -> assertThat(followerClient().prepareSearch("index2").get().getHits().getTotalHits().value, equalTo(1L)));

        leaderClient().admin().indices().close(new CloseIndexRequest("index1")).actionGet();
        assertBusy(() -> {
            StatsResponses response = followerClient().execute(FollowStatsAction.INSTANCE, new StatsRequest()).actionGet();
            assertThat(response.getNodeFailures(), empty());
            assertThat(response.getTaskFailures(), empty());
            assertThat(response.getStatsResponses(), hasSize(1));
            assertThat(response.getStatsResponses().get(0).status().failedReadRequests(), greaterThanOrEqualTo(1L));
            assertThat(response.getStatsResponses().get(0).status().readExceptions().size(), equalTo(1));
            ElasticsearchException exception = response.getStatsResponses().get(0).status()
                .readExceptions().entrySet().iterator().next().getValue().v2();
            assertThat(exception.getRootCause().getMessage(), equalTo("blocked by: [FORBIDDEN/4/index closed];"));
        });

        leaderClient().admin().indices().open(new OpenIndexRequest("index1")).actionGet();
        leaderClient().prepareIndex("index1", "doc", "2").setSource("{}", XContentType.JSON).get();
        assertBusy(() -> assertThat(followerClient().prepareSearch("index2").get().getHits().getTotalHits().value, equalTo(2L)));

        pauseFollow("index2");
    }

    public void testCloseFollowIndex() throws Exception {
        assertAcked(leaderClient().admin().indices().prepareCreate("index1")
            .setSettings(Settings.builder()
                .put(IndexSettings.INDEX_SOFT_DELETES_SETTING.getKey(), true)
                .put(IndexMetaData.SETTING_NUMBER_OF_SHARDS, 1)
                .put(IndexMetaData.SETTING_NUMBER_OF_REPLICAS, 0)
                .build()));

        final PutFollowAction.Request followRequest = putFollow("index1", "index2");
        followerClient().execute(PutFollowAction.INSTANCE, followRequest).get();

        leaderClient().prepareIndex("index1", "doc", "1").setSource("{}", XContentType.JSON).get();
        assertBusy(() -> assertThat(followerClient().prepareSearch("index2").get().getHits().getTotalHits().value, equalTo(1L)));

        followerClient().admin().indices().close(new CloseIndexRequest("index2")).actionGet();
        leaderClient().prepareIndex("index1", "doc", "2").setSource("{}", XContentType.JSON).get();
        assertBusy(() -> {
            StatsResponses response = followerClient().execute(FollowStatsAction.INSTANCE, new StatsRequest()).actionGet();
            assertThat(response.getNodeFailures(), empty());
            assertThat(response.getTaskFailures(), empty());
            assertThat(response.getStatsResponses(), hasSize(1));
            assertThat(response.getStatsResponses().get(0).status().failedWriteRequests(), greaterThanOrEqualTo(1L));
        });
        followerClient().admin().indices().open(new OpenIndexRequest("index2")).actionGet();
        assertBusy(() -> assertThat(followerClient().prepareSearch("index2").get().getHits().getTotalHits().value, equalTo(2L)));

        pauseFollow("index2");
    }

    public void testDeleteLeaderIndex() throws Exception {
        assertAcked(leaderClient().admin().indices().prepareCreate("index1")
            .setSettings(Settings.builder()
                .put(IndexSettings.INDEX_SOFT_DELETES_SETTING.getKey(), true)
                .put(IndexMetaData.SETTING_NUMBER_OF_SHARDS, 1)
                .put(IndexMetaData.SETTING_NUMBER_OF_REPLICAS, 0)
                .build()));

        final PutFollowAction.Request followRequest = putFollow("index1", "index2");
        followerClient().execute(PutFollowAction.INSTANCE, followRequest).get();

        leaderClient().prepareIndex("index1", "doc", "1").setSource("{}", XContentType.JSON).get();
        assertBusy(() -> assertThat(followerClient().prepareSearch("index2").get().getHits().getTotalHits().value, equalTo(1L)));

        leaderClient().admin().indices().delete(new DeleteIndexRequest("index1")).actionGet();
        assertBusy(() -> {
            StatsResponses response = followerClient().execute(FollowStatsAction.INSTANCE, new StatsRequest()).actionGet();
            assertThat(response.getNodeFailures(), empty());
            assertThat(response.getTaskFailures(), empty());
            assertThat(response.getStatsResponses(), hasSize(1));
            assertThat(response.getStatsResponses().get(0).status().failedReadRequests(), greaterThanOrEqualTo(1L));
            ElasticsearchException fatalException = response.getStatsResponses().get(0).status().getFatalException();
            assertThat(fatalException, notNullValue());
            assertThat(fatalException.getRootCause().getMessage(), equalTo("no such index [index1]"));
        });
        pauseFollow("index2");
        ensureNoCcrTasks();
    }

    public void testDeleteFollowerIndex() throws Exception {
        assertAcked(leaderClient().admin().indices().prepareCreate("index1")
            .setSettings(Settings.builder()
                .put(IndexSettings.INDEX_SOFT_DELETES_SETTING.getKey(), true)
                .put(IndexMetaData.SETTING_NUMBER_OF_SHARDS, 1)
                .put(IndexMetaData.SETTING_NUMBER_OF_REPLICAS, 0)
                .build()));

        final PutFollowAction.Request followRequest = putFollow("index1", "index2");
        followerClient().execute(PutFollowAction.INSTANCE, followRequest).get();

        leaderClient().prepareIndex("index1", "doc", "1").setSource("{}", XContentType.JSON).get();
        assertBusy(() -> assertThat(followerClient().prepareSearch("index2").get().getHits().getTotalHits().value, equalTo(1L)));

        followerClient().admin().indices().delete(new DeleteIndexRequest("index2")).actionGet();
        leaderClient().prepareIndex("index1", "doc", "2").setSource("{}", XContentType.JSON).get();
        assertBusy(() -> {
            StatsResponses response = followerClient().execute(FollowStatsAction.INSTANCE, new StatsRequest()).actionGet();
            assertThat(response.getNodeFailures(), empty());
            assertThat(response.getTaskFailures(), empty());
            assertThat(response.getStatsResponses(), hasSize(1));
            assertThat(response.getStatsResponses().get(0).status().failedWriteRequests(), greaterThanOrEqualTo(1L));
            ElasticsearchException fatalException = response.getStatsResponses().get(0).status().getFatalException();
            assertThat(fatalException, notNullValue());
            assertThat(fatalException.getMessage(), equalTo("no such index [index2]"));
        });
        pauseFollow("index2");
        ensureNoCcrTasks();
    }

    public void testUnfollowIndex() throws Exception {
        String leaderIndexSettings = getIndexSettings(1, 0, singletonMap(IndexSettings.INDEX_SOFT_DELETES_SETTING.getKey(), "true"));
        assertAcked(leaderClient().admin().indices().prepareCreate("index1").setSource(leaderIndexSettings, XContentType.JSON).get());
        PutFollowAction.Request followRequest = putFollow("index1", "index2");
        followerClient().execute(PutFollowAction.INSTANCE, followRequest).get();
        leaderClient().prepareIndex("index1", "doc").setSource("{}", XContentType.JSON).get();
        assertBusy(() -> {
            assertThat(followerClient().prepareSearch("index2").get().getHits().getTotalHits().value, equalTo(1L));
        });

        // Indexing directly into index2 would fail now, because index2 is a follow index.
        // We can't test this here because an assertion trips before an actual error is thrown and then index call hangs.

        // Turn follow index into a regular index by: pausing shard follow, close index, unfollow index and then open index:
        pauseFollow("index2");
        followerClient().admin().indices().close(new CloseIndexRequest("index2")).actionGet();
        assertAcked(followerClient().execute(UnfollowAction.INSTANCE, new UnfollowAction.Request("index2")).actionGet());
        followerClient().admin().indices().open(new OpenIndexRequest("index2")).actionGet();
        ensureFollowerGreen("index2");

        // Indexing succeeds now, because index2 is no longer a follow index:
        followerClient().prepareIndex("index2", "doc").setSource("{}", XContentType.JSON)
            .setRefreshPolicy(WriteRequest.RefreshPolicy.IMMEDIATE)
            .get();
        assertThat(followerClient().prepareSearch("index2").get().getHits().getTotalHits().value, equalTo(2L));
    }

    public void testUnknownClusterAlias() throws Exception {
        String leaderIndexSettings = getIndexSettings(1, 0,
            Collections.singletonMap(IndexSettings.INDEX_SOFT_DELETES_SETTING.getKey(), "true"));
        assertAcked(leaderClient().admin().indices().prepareCreate("index1").setSource(leaderIndexSettings, XContentType.JSON));
        ensureLeaderGreen("index1");
        PutFollowAction.Request followRequest = putFollow("index1", "index2");
        followRequest.setRemoteCluster("another_cluster");
        Exception e = expectThrows(NoSuchRemoteClusterException.class,
            () -> followerClient().execute(PutFollowAction.INSTANCE, followRequest).actionGet());
        assertThat(e.getMessage(), equalTo("no such remote cluster: [another_cluster]"));
        PutAutoFollowPatternAction.Request putAutoFollowRequest = new PutAutoFollowPatternAction.Request();
        putAutoFollowRequest.setName("name");
        putAutoFollowRequest.setRemoteCluster("another_cluster");
        putAutoFollowRequest.setLeaderIndexPatterns(Collections.singletonList("logs-*"));
        e = expectThrows(NoSuchRemoteClusterException.class,
            () -> followerClient().execute(PutAutoFollowPatternAction.INSTANCE, putAutoFollowRequest).actionGet());
        assertThat(e.getMessage(), equalTo("no such remote cluster: [another_cluster]"));
    }

    public void testLeaderIndexRed() throws Exception {
        try {
            ClusterUpdateSettingsRequest updateSettingsRequest = new ClusterUpdateSettingsRequest();
            updateSettingsRequest.transientSettings(Settings.builder().put("cluster.routing.allocation.enable", "none"));
            assertAcked(leaderClient().admin().cluster().updateSettings(updateSettingsRequest).actionGet());
            assertAcked(leaderClient().admin().indices().prepareCreate("index1")
                .setWaitForActiveShards(ActiveShardCount.NONE)
                .setSettings(Settings.builder()
                    .put(IndexSettings.INDEX_SOFT_DELETES_SETTING.getKey(), true)
                    .put(IndexMetaData.SETTING_NUMBER_OF_SHARDS, 1)
                    .put(IndexMetaData.SETTING_NUMBER_OF_REPLICAS, 0)
                    .build()));

            final PutFollowAction.Request followRequest = putFollow("index1", "index2");
            Exception e = expectThrows(IllegalArgumentException.class,
                () -> followerClient().execute(PutFollowAction.INSTANCE, followRequest).actionGet());
            assertThat(e.getMessage(), equalTo("no index stats available for the leader index"));

            IndicesExistsResponse existsResponse = followerClient().admin().indices().exists(new IndicesExistsRequest("index2"))
                .actionGet();
            assertThat(existsResponse.isExists(), is(false));
        } finally {
            // Always unset allocation enable setting to avoid other assertions from failing too when this test fails:
            ClusterUpdateSettingsRequest updateSettingsRequest = new ClusterUpdateSettingsRequest();
            updateSettingsRequest.transientSettings(Settings.builder().put("cluster.routing.allocation.enable", (String) null));
            assertAcked(leaderClient().admin().cluster().updateSettings(updateSettingsRequest).actionGet());
        }
    }

    public void testUpdateDynamicLeaderIndexSettings() throws Exception {
        final String leaderIndexSettings = getIndexSettings(1, 0,
            singletonMap(IndexSettings.INDEX_SOFT_DELETES_SETTING.getKey(), "true"));
        assertAcked(leaderClient().admin().indices().prepareCreate("leader").setSource(leaderIndexSettings, XContentType.JSON));
        ensureLeaderYellow("leader");

        final PutFollowAction.Request followRequest = putFollow("leader", "follower");
        followerClient().execute(PutFollowAction.INSTANCE, followRequest).get();
        BooleanSupplier hasFollowIndexBeenClosedChecker = hasFollowIndexBeenClosed("follower");

        final long firstBatchNumDocs = randomIntBetween(2, 64);
        for (long i = 0; i < firstBatchNumDocs; i++) {
            leaderClient().prepareIndex("leader", "doc").setSource("{}", XContentType.JSON).get();
        }
        assertBusy(() -> assertThat(followerClient().prepareSearch("follower").get()
            .getHits().getTotalHits().value, equalTo(firstBatchNumDocs)));

        // Sanity check that the setting has not been set in follower index:
        {
            GetSettingsRequest getSettingsRequest = new GetSettingsRequest();
            getSettingsRequest.indices("follower");
            GetSettingsResponse getSettingsResponse = followerClient().admin().indices().getSettings(getSettingsRequest).actionGet();
            assertThat(getSettingsResponse.getSetting("follower", "index.max_ngram_diff"), nullValue());
        }
        assertThat(getFollowTaskSettingsVersion("follower"), equalTo(1L));
        UpdateSettingsRequest updateSettingsRequest = new UpdateSettingsRequest("leader");
        updateSettingsRequest.settings(Settings.builder().put("index.max_ngram_diff", 2));
        assertAcked(leaderClient().admin().indices().updateSettings(updateSettingsRequest).actionGet());

        final int secondBatchNumDocs = randomIntBetween(2, 64);
        for (long i = firstBatchNumDocs; i < firstBatchNumDocs + secondBatchNumDocs; i++) {
            leaderClient().prepareIndex("leader", "doc").setSource("{}", XContentType.JSON).get();
        }
        assertBusy(() -> {
            // Check that the setting has been set in follower index:
            GetSettingsRequest getSettingsRequest = new GetSettingsRequest();
            getSettingsRequest.indices("follower");
            GetSettingsResponse getSettingsResponse = followerClient().admin().indices().getSettings(getSettingsRequest).actionGet();
            assertThat(getSettingsResponse.getSetting("follower", "index.max_ngram_diff"), equalTo("2"));
            assertThat(getFollowTaskSettingsVersion("follower"), equalTo(2L));

            try {
                assertThat(followerClient().prepareSearch("follower").get().getHits().getTotalHits().value,
                    equalTo(firstBatchNumDocs + secondBatchNumDocs));
            } catch (Exception e) {
                throw new AssertionError("error while searching", e);
            }
        });
        assertThat(hasFollowIndexBeenClosedChecker.getAsBoolean(), is(false));
    }

    public void testLeaderIndexSettingNotPercolatedToFollower() throws Exception {
        // Sets an index setting on leader index that is excluded from being replicated to the follower index and
        // expects that this setting is not replicated to the follower index, but does expect that the settings version
        // is incremented.
        final String leaderIndexSettings = getIndexSettings(1, 0,
            singletonMap(IndexSettings.INDEX_SOFT_DELETES_SETTING.getKey(), "true"));
        assertAcked(leaderClient().admin().indices().prepareCreate("leader").setSource(leaderIndexSettings, XContentType.JSON));
        ensureLeaderYellow("leader");

        final PutFollowAction.Request followRequest = putFollow("leader", "follower");
        followerClient().execute(PutFollowAction.INSTANCE, followRequest).get();
        BooleanSupplier hasFollowIndexBeenClosedChecker = hasFollowIndexBeenClosed("follower");

        final long firstBatchNumDocs = randomIntBetween(2, 64);
        for (long i = 0; i < firstBatchNumDocs; i++) {
            leaderClient().prepareIndex("leader", "doc").setSource("{}", XContentType.JSON).get();
        }
        assertBusy(() -> assertThat(followerClient().prepareSearch("follower").get()
            .getHits().getTotalHits().value, equalTo(firstBatchNumDocs)));

        // Sanity check that the setting has not been set in follower index:
        {
            GetSettingsRequest getSettingsRequest = new GetSettingsRequest();
            getSettingsRequest.indices("follower");
            GetSettingsResponse getSettingsResponse = followerClient().admin().indices().getSettings(getSettingsRequest).actionGet();
            assertThat(getSettingsResponse.getSetting("follower", "index.number_of_replicas"), equalTo("0"));
        }
        assertThat(getFollowTaskSettingsVersion("follower"), equalTo(1L));
        UpdateSettingsRequest updateSettingsRequest = new UpdateSettingsRequest("leader");
        updateSettingsRequest.settings(Settings.builder().put("index.number_of_replicas", 1));
        assertAcked(leaderClient().admin().indices().updateSettings(updateSettingsRequest).actionGet());

        final int secondBatchNumDocs = randomIntBetween(2, 64);
        for (long i = firstBatchNumDocs; i < firstBatchNumDocs + secondBatchNumDocs; i++) {
            leaderClient().prepareIndex("leader", "doc").setSource("{}", XContentType.JSON).get();
        }
        assertBusy(() -> {
            GetSettingsRequest getSettingsRequest = new GetSettingsRequest();
            getSettingsRequest.indices("follower");
            GetSettingsResponse getSettingsResponse = followerClient().admin().indices().getSettings(getSettingsRequest).actionGet();
            assertThat(getSettingsResponse.getSetting("follower", "index.number_of_replicas"), equalTo("0"));
            assertThat(getFollowTaskSettingsVersion("follower"), equalTo(2L));

            try {
                assertThat(followerClient().prepareSearch("follower").get().getHits().getTotalHits().value,
                    equalTo(firstBatchNumDocs + secondBatchNumDocs));
            } catch (Exception e) {
                throw new AssertionError("error while searching", e);
            }
        });
        assertThat(hasFollowIndexBeenClosedChecker.getAsBoolean(), is(false));
    }

    public void testUpdateAnalysisLeaderIndexSettings() throws Exception {
        final String leaderIndexSettings = getIndexSettings(1, 0,
            singletonMap(IndexSettings.INDEX_SOFT_DELETES_SETTING.getKey(), "true"));
        assertAcked(leaderClient().admin().indices().prepareCreate("leader").setSource(leaderIndexSettings, XContentType.JSON));
        ensureLeaderYellow("leader");

        final PutFollowAction.Request followRequest = putFollow("leader", "follower");
        followerClient().execute(PutFollowAction.INSTANCE, followRequest).get();
        BooleanSupplier hasFollowIndexBeenClosedChecker = hasFollowIndexBeenClosed("follower");

        final long firstBatchNumDocs = randomIntBetween(2, 64);
        for (long i = 0; i < firstBatchNumDocs; i++) {
            leaderClient().prepareIndex("leader", "doc").setSource("{}", XContentType.JSON).get();
        }

        assertBusy(() -> assertThat(followerClient().prepareSearch("follower").get()
            .getHits().getTotalHits().value, equalTo(firstBatchNumDocs)));
        assertThat(getFollowTaskSettingsVersion("follower"), equalTo(1L));
        assertThat(getFollowTaskMappingVersion("follower"), equalTo(1L));

        CloseIndexRequest closeIndexRequest = new CloseIndexRequest("leader");
        assertAcked(leaderClient().admin().indices().close(closeIndexRequest).actionGet());

        UpdateSettingsRequest updateSettingsRequest = new UpdateSettingsRequest("leader");
        updateSettingsRequest.settings(Settings.builder()
            .put("index.analysis.analyzer.my_analyzer.type", "custom")
            .put("index.analysis.analyzer.my_analyzer.tokenizer", "keyword")
        );
        assertAcked(leaderClient().admin().indices().updateSettings(updateSettingsRequest).actionGet());

        OpenIndexRequest openIndexRequest = new OpenIndexRequest("leader");
        assertAcked(leaderClient().admin().indices().open(openIndexRequest).actionGet());
        ensureLeaderGreen("leader");

        PutMappingRequest putMappingRequest = new PutMappingRequest("leader");
        putMappingRequest.type("doc");
        putMappingRequest.source("new_field", "type=text,analyzer=my_analyzer");
        assertAcked(leaderClient().admin().indices().putMapping(putMappingRequest).actionGet());

        final int secondBatchNumDocs = randomIntBetween(2, 64);
        for (long i = firstBatchNumDocs; i < firstBatchNumDocs + secondBatchNumDocs; i++) {
            final String source = String.format(Locale.ROOT, "{\"new_field\":\"value %d\"}", i);
            leaderClient().prepareIndex("leader", "doc").setSource(source, XContentType.JSON).get();
        }

        assertBusy(() -> {
            assertThat(getFollowTaskSettingsVersion("follower"), equalTo(2L));
            assertThat(getFollowTaskMappingVersion("follower"), equalTo(2L));

            GetSettingsRequest getSettingsRequest = new GetSettingsRequest();
            getSettingsRequest.indices("follower");
            GetSettingsResponse getSettingsResponse = followerClient().admin().indices().getSettings(getSettingsRequest).actionGet();
            assertThat(getSettingsResponse.getSetting("follower", "index.analysis.analyzer.my_analyzer.type"), equalTo("custom"));
            assertThat(getSettingsResponse.getSetting("follower", "index.analysis.analyzer.my_analyzer.tokenizer"), equalTo("keyword"));

            GetMappingsRequest getMappingsRequest = new GetMappingsRequest();
            getMappingsRequest.indices("follower");
            GetMappingsResponse getMappingsResponse = followerClient().admin().indices().getMappings(getMappingsRequest).actionGet();
            MappingMetaData mappingMetaData = getMappingsResponse.getMappings().get("follower").get("doc");
            assertThat(XContentMapValues.extractValue("properties.new_field.type", mappingMetaData.sourceAsMap()), equalTo("text"));
            assertThat(XContentMapValues.extractValue("properties.new_field.analyzer", mappingMetaData.sourceAsMap()),
                equalTo("my_analyzer"));

            try {
                assertThat(followerClient().prepareSearch("follower").get().getHits().getTotalHits().value,
                    equalTo(firstBatchNumDocs + secondBatchNumDocs));
            } catch (Exception e) {
                throw new AssertionError("error while searching", e);
            }
        });
        assertThat(hasFollowIndexBeenClosedChecker.getAsBoolean(), is(true));
    }

    public void testMustCloseIndexAndPauseToRestartWithPutFollowing() throws Exception {
        final int numberOfPrimaryShards = randomIntBetween(1, 3);
        final String leaderIndexSettings = getIndexSettings(numberOfPrimaryShards, between(0, 1),
            singletonMap(IndexSettings.INDEX_SOFT_DELETES_SETTING.getKey(), "true"));
        assertAcked(leaderClient().admin().indices().prepareCreate("index1").setSource(leaderIndexSettings, XContentType.JSON));
        ensureLeaderYellow("index1");

        final PutFollowAction.Request followRequest = putFollow("index1", "index2");
        PutFollowAction.Response response = followerClient().execute(PutFollowAction.INSTANCE, followRequest).get();
        assertTrue(response.isFollowIndexCreated());
        assertTrue(response.isFollowIndexShardsAcked());
        assertTrue(response.isIndexFollowingStarted());

        final PutFollowAction.Request followRequest2 = putFollow("index1", "index2");
        expectThrows(SnapshotRestoreException.class,
            () -> followerClient().execute(PutFollowAction.INSTANCE, followRequest2).actionGet());

        followerClient().admin().indices().prepareClose("index2").get();
        expectThrows(ResourceAlreadyExistsException.class,
            () -> followerClient().execute(PutFollowAction.INSTANCE, followRequest2).actionGet());
    }

    public void testIndexFallBehind() throws Exception {
        final int numberOfPrimaryShards = randomIntBetween(1, 3);
        final String leaderIndexSettings = getIndexSettings(numberOfPrimaryShards, between(0, 1),
            singletonMap(IndexSettings.INDEX_SOFT_DELETES_SETTING.getKey(), "true"));
        assertAcked(leaderClient().admin().indices().prepareCreate("index1").setSource(leaderIndexSettings, XContentType.JSON));
        ensureLeaderYellow("index1");

        final int numDocs = randomIntBetween(2, 64);
        logger.info("Indexing [{}] docs as first batch", numDocs);
        for (int i = 0; i < numDocs; i++) {
            final String source = String.format(Locale.ROOT, "{\"f\":%d}", i);
            leaderClient().prepareIndex("index1", "doc", Integer.toString(i)).setSource(source, XContentType.JSON).get();
        }

        final PutFollowAction.Request followRequest = putFollow("index1", "index2");
        PutFollowAction.Response response = followerClient().execute(PutFollowAction.INSTANCE, followRequest).get();
        assertTrue(response.isFollowIndexCreated());
        assertTrue(response.isFollowIndexShardsAcked());
        assertTrue(response.isIndexFollowingStarted());

        assertIndexFullyReplicatedToFollower("index1", "index2");
        for (int i = 0; i < numDocs; i++) {
            assertBusy(assertExpectedDocumentRunnable(i));
        }

        pauseFollow("index2");

        for (int i = 0; i < numDocs; i++) {
            final String source = String.format(Locale.ROOT, "{\"f\":%d}", i * 2);
            leaderClient().prepareIndex("index1", "doc", Integer.toString(i)).setSource(source, XContentType.JSON).get();
        }
        leaderClient().prepareDelete("index1", "doc", "1").get();
        leaderClient().admin().indices().refresh(new RefreshRequest("index1")).actionGet();
        leaderClient().admin().indices().flush(new FlushRequest("index1").force(true)).actionGet();
        ForceMergeRequest forceMergeRequest = new ForceMergeRequest("index1");
        forceMergeRequest.maxNumSegments(1);
        leaderClient().admin().indices().forceMerge(forceMergeRequest).actionGet();

        followerClient().execute(ResumeFollowAction.INSTANCE, resumeFollow("index2")).get();

        assertBusy(() -> {
            List<ShardFollowNodeTaskStatus> statuses = getFollowTaskStatuses("index2");
            Set<ResourceNotFoundException> exceptions = statuses.stream()
                .map(ShardFollowNodeTaskStatus::getFatalException)
                .filter(Objects::nonNull)
                .map(ExceptionsHelper::unwrapCause)
                .filter(e -> e instanceof ResourceNotFoundException)
                .map(e -> (ResourceNotFoundException) e)
                .filter(e -> e.getMetadataKeys().contains("es.requested_operations_missing"))
                .collect(Collectors.toSet());
            assertThat(exceptions.size(), greaterThan(0));
        });

        followerClient().admin().indices().prepareClose("index2").get();
        pauseFollow("index2");


        final PutFollowAction.Request followRequest2 = putFollow("index1", "index2");
        PutFollowAction.Response response2 = followerClient().execute(PutFollowAction.INSTANCE, followRequest2).get();
        assertTrue(response2.isFollowIndexCreated());
        assertTrue(response2.isFollowIndexShardsAcked());
        assertTrue(response2.isIndexFollowingStarted());

        ensureFollowerGreen("index2");
        assertIndexFullyReplicatedToFollower("index1", "index2");
        for (int i = 2; i < numDocs; i++) {
            assertBusy(assertExpectedDocumentRunnable(i, i * 2));
        }
    }

    private long getFollowTaskSettingsVersion(String followerIndex) {
        long settingsVersion = -1L;
        for (ShardFollowNodeTaskStatus status : getFollowTaskStatuses(followerIndex)) {
            if (settingsVersion == -1L) {
                settingsVersion = status.followerSettingsVersion();
            } else {
                assert settingsVersion == status.followerSettingsVersion();
            }
        }
        return settingsVersion;
    }

    private long getFollowTaskMappingVersion(String followerIndex) {
        long mappingVersion = -1L;
        for (ShardFollowNodeTaskStatus status : getFollowTaskStatuses(followerIndex)) {
            if (mappingVersion == -1L) {
                mappingVersion = status.followerMappingVersion();
            } else {
                assert mappingVersion == status.followerMappingVersion();
            }
        }
        return mappingVersion;
    }

    private List<ShardFollowNodeTaskStatus> getFollowTaskStatuses(String followerIndex) {
        FollowStatsAction.StatsRequest request = new StatsRequest();
        request.setIndices(new String[]{followerIndex});
        FollowStatsAction.StatsResponses response = followerClient().execute(FollowStatsAction.INSTANCE, request).actionGet();
        return response.getStatsResponses().stream()
            .map(FollowStatsAction.StatsResponse::status)
            .filter(status -> status.followerIndex().equals(followerIndex))
            .collect(Collectors.toList());
    }

    private BooleanSupplier hasFollowIndexBeenClosed(String indexName) {
        String electedMasterNode = getFollowerCluster().getMasterName();
        ClusterService clusterService = getFollowerCluster().getInstance(ClusterService.class, electedMasterNode);
        AtomicBoolean closed = new AtomicBoolean(false);
        clusterService.addListener(event -> {
            IndexMetaData indexMetaData = event.state().metaData().index(indexName);
            if (indexMetaData != null  && indexMetaData.getState() == IndexMetaData.State.CLOSE) {
                closed.set(true);
            }
        });
        return closed::get;
    }

    private CheckedRunnable<Exception> assertTask(final int numberOfPrimaryShards, final Map<ShardId, Long> numDocsPerShard) {
        return () -> {
            final ClusterState clusterState = followerClient().admin().cluster().prepareState().get().getState();
            final PersistentTasksCustomMetaData taskMetadata = clusterState.getMetaData().custom(PersistentTasksCustomMetaData.TYPE);
            assertNotNull(taskMetadata);

            ListTasksRequest listTasksRequest = new ListTasksRequest();
            listTasksRequest.setDetailed(true);
            listTasksRequest.setActions(ShardFollowTask.NAME + "[c]");
            ListTasksResponse listTasksResponse = followerClient().admin().cluster().listTasks(listTasksRequest).actionGet();
            assertThat(listTasksResponse.getNodeFailures().size(), equalTo(0));
            assertThat(listTasksResponse.getTaskFailures().size(), equalTo(0));

            List<TaskInfo> taskInfos = listTasksResponse.getTasks();
            assertThat(taskInfos.size(), equalTo(numberOfPrimaryShards));
            Collection<PersistentTasksCustomMetaData.PersistentTask<?>> shardFollowTasks =
                taskMetadata.findTasks(ShardFollowTask.NAME, Objects::nonNull);
            for (PersistentTasksCustomMetaData.PersistentTask<?> shardFollowTask : shardFollowTasks) {
                final ShardFollowTask shardFollowTaskParams = (ShardFollowTask) shardFollowTask.getParams();
                TaskInfo taskInfo = null;
                String expectedId = "id=" + shardFollowTask.getId();
                for (TaskInfo info : taskInfos) {
                    if (expectedId.equals(info.getDescription())) {
                        taskInfo = info;
                        break;
                    }
                }
                assertThat(taskInfo, notNullValue());
                ShardFollowNodeTaskStatus status = (ShardFollowNodeTaskStatus) taskInfo.getStatus();
                assertThat(status, notNullValue());
                assertThat("incorrect global checkpoint " + shardFollowTaskParams,
                    status.followerGlobalCheckpoint(),
                    equalTo(numDocsPerShard.get(shardFollowTaskParams.getLeaderShardId())));
            }
        };
    }

    private CheckedRunnable<Exception> assertExpectedDocumentRunnable(final int value) {
        return assertExpectedDocumentRunnable(value, value);
    }

    private CheckedRunnable<Exception> assertExpectedDocumentRunnable(final int key, final int value) {
        return () -> {
            final GetResponse getResponse = followerClient().prepareGet("index2", "doc", Integer.toString(key)).get();
            assertTrue("Doc with id [" + key + "] is missing", getResponse.isExists());
            assertTrue((getResponse.getSource().containsKey("f")));
            assertThat(getResponse.getSource().get("f"), equalTo(value));
        };
    }

    private String getIndexSettingsWithNestedMapping(final int numberOfShards, final int numberOfReplicas,
                                                     final Map<String, String> additionalIndexSettings) throws IOException {
        final String settings;
        try (XContentBuilder builder = jsonBuilder()) {
            builder.startObject();
            {
                builder.startObject("settings");
                {
                    builder.field("index.number_of_shards", numberOfShards);
                    builder.field("index.number_of_replicas", numberOfReplicas);
                    for (final Map.Entry<String, String> additionalSetting : additionalIndexSettings.entrySet()) {
                        builder.field(additionalSetting.getKey(), additionalSetting.getValue());
                    }
                }
                builder.endObject();
                builder.startObject("mappings");
                {
                    builder.startObject("doc");
                    {
                        builder.startObject("properties");
                        {
                            builder.startObject("objects");
                            {
                                builder.field("type", "nested");
                                builder.startObject("properties");
                                {
                                    builder.startObject("field");
                                    {
                                        builder.field("type", "long");
                                    }
                                    builder.endObject();
                                }
                                builder.endObject();
                            }
                            builder.endObject();
                            builder.startObject("field");
                            {
                                builder.field("type", "keyword");
                            }
                            builder.endObject();
                        }
                        builder.endObject();
                    }
                    builder.endObject();
                }
                builder.endObject();
            }
            builder.endObject();
            settings = BytesReference.bytes(builder).utf8ToString();
        }
        return settings;
    }

}<|MERGE_RESOLUTION|>--- conflicted
+++ resolved
@@ -163,26 +163,15 @@
 
             assertBusy(assertTask(numberOfPrimaryShards, firstBatchNumDocsPerShard));
 
-<<<<<<< HEAD
             for (String docId : indexer.getIds()) {
                 assertBusy(() -> {
                     final GetResponse getResponse = followerClient().prepareGet("index2", "_doc", docId).get();
                     assertTrue("Doc with id [" + docId + "] is missing", getResponse.isExists());
                 });
             }
-=======
-        pauseFollow("index2");
-        followerClient().execute(ResumeFollowAction.INSTANCE, resumeFollow("index2")).get();
-        final int secondBatchNumDocs = randomIntBetween(2, 64);
-        logger.info("Indexing [{}] docs as second batch", secondBatchNumDocs);
-        for (int i = firstBatchNumDocs; i < firstBatchNumDocs + secondBatchNumDocs; i++) {
-            final String source = String.format(Locale.ROOT, "{\"f\":%d}", i);
-            leaderClient().prepareIndex("index1", "doc", Integer.toString(i)).setSource(source, XContentType.JSON).get();
-        }
->>>>>>> 887fa2c9
 
             pauseFollow("index2");
-            followerClient().execute(ResumeFollowAction.INSTANCE, followRequest.getFollowRequest()).get();
+            followerClient().execute(ResumeFollowAction.INSTANCE, followRequest).get();
             final int secondBatchNumDocs = randomIntBetween(2, 64);
             logger.info("Indexing [{}] docs as second batch", secondBatchNumDocs);
             indexer.continueIndexing(secondBatchNumDocs);
