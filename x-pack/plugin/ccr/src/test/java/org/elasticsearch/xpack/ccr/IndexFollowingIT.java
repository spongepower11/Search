/*
 * Copyright Elasticsearch B.V. and/or licensed to Elasticsearch B.V. under one
 * or more contributor license agreements. Licensed under the Elastic License;
 * you may not use this file except in compliance with the Elastic License.
 */

package org.elasticsearch.xpack.ccr;

import org.elasticsearch.ElasticsearchException;
import org.elasticsearch.action.admin.cluster.node.tasks.list.ListTasksRequest;
import org.elasticsearch.action.admin.cluster.node.tasks.list.ListTasksResponse;
import org.elasticsearch.action.admin.cluster.settings.ClusterUpdateSettingsRequest;
import org.elasticsearch.action.admin.indices.close.CloseIndexRequest;
import org.elasticsearch.action.admin.indices.delete.DeleteIndexRequest;
<<<<<<< HEAD
import org.elasticsearch.action.admin.indices.mapping.get.GetMappingsRequest;
import org.elasticsearch.action.admin.indices.mapping.get.GetMappingsResponse;
import org.elasticsearch.action.admin.indices.mapping.put.PutMappingRequest;
=======
import org.elasticsearch.action.admin.indices.exists.indices.IndicesExistsRequest;
import org.elasticsearch.action.admin.indices.exists.indices.IndicesExistsResponse;
>>>>>>> 021f8051
import org.elasticsearch.action.admin.indices.open.OpenIndexRequest;
import org.elasticsearch.action.admin.indices.settings.get.GetSettingsRequest;
import org.elasticsearch.action.admin.indices.settings.get.GetSettingsResponse;
import org.elasticsearch.action.admin.indices.settings.put.UpdateSettingsRequest;
import org.elasticsearch.action.admin.indices.stats.ShardStats;
import org.elasticsearch.action.bulk.BulkProcessor;
import org.elasticsearch.action.bulk.BulkRequest;
import org.elasticsearch.action.bulk.BulkResponse;
import org.elasticsearch.action.get.GetResponse;
import org.elasticsearch.action.index.IndexRequest;
import org.elasticsearch.action.support.ActiveShardCount;
import org.elasticsearch.action.support.WriteRequest;
import org.elasticsearch.cluster.ClusterState;
import org.elasticsearch.cluster.metadata.IndexMetaData;
import org.elasticsearch.cluster.metadata.MappingMetaData;
import org.elasticsearch.cluster.service.ClusterService;
import org.elasticsearch.common.CheckedRunnable;
import org.elasticsearch.common.bytes.BytesReference;
import org.elasticsearch.common.settings.Settings;
import org.elasticsearch.common.unit.ByteSizeUnit;
import org.elasticsearch.common.unit.ByteSizeValue;
import org.elasticsearch.common.unit.TimeValue;
import org.elasticsearch.common.xcontent.XContentBuilder;
import org.elasticsearch.common.xcontent.XContentType;
import org.elasticsearch.common.xcontent.support.XContentMapValues;
import org.elasticsearch.index.IndexNotFoundException;
import org.elasticsearch.index.IndexSettings;
import org.elasticsearch.index.shard.ShardId;
import org.elasticsearch.persistent.PersistentTasksCustomMetaData;
import org.elasticsearch.tasks.TaskInfo;
import org.elasticsearch.xpack.CcrIntegTestCase;
import org.elasticsearch.xpack.ccr.action.ShardFollowTask;
import org.elasticsearch.xpack.core.ccr.ShardFollowNodeTaskStatus;
import org.elasticsearch.xpack.core.ccr.action.FollowStatsAction;
import org.elasticsearch.xpack.core.ccr.action.FollowStatsAction.StatsRequest;
import org.elasticsearch.xpack.core.ccr.action.FollowStatsAction.StatsResponses;
import org.elasticsearch.xpack.core.ccr.action.PauseFollowAction;
import org.elasticsearch.xpack.core.ccr.action.PutAutoFollowPatternAction;
import org.elasticsearch.xpack.core.ccr.action.PutFollowAction;
import org.elasticsearch.xpack.core.ccr.action.ResumeFollowAction;
import org.elasticsearch.xpack.core.ccr.action.UnfollowAction;

import java.io.IOException;
import java.util.Collection;
import java.util.Collections;
import java.util.HashMap;
import java.util.List;
import java.util.Locale;
import java.util.Map;
import java.util.Objects;
import java.util.concurrent.Semaphore;
import java.util.concurrent.TimeUnit;
import java.util.concurrent.atomic.AtomicBoolean;
import java.util.function.BooleanSupplier;
import java.util.stream.Collectors;

import static java.util.Collections.singletonMap;
import static org.elasticsearch.common.xcontent.XContentFactory.jsonBuilder;
import static org.elasticsearch.test.hamcrest.ElasticsearchAssertions.assertAcked;
import static org.hamcrest.Matchers.empty;
import static org.hamcrest.Matchers.equalTo;
import static org.hamcrest.Matchers.greaterThanOrEqualTo;
import static org.hamcrest.Matchers.hasSize;
import static org.hamcrest.Matchers.is;
import static org.hamcrest.Matchers.notNullValue;
import static org.hamcrest.Matchers.nullValue;

public class IndexFollowingIT extends CcrIntegTestCase {

    public void testFollowIndex() throws Exception {
        final int numberOfPrimaryShards = randomIntBetween(1, 3);
        final String leaderIndexSettings = getIndexSettings(numberOfPrimaryShards, between(0, 1),
            singletonMap(IndexSettings.INDEX_SOFT_DELETES_SETTING.getKey(), "true"));
        assertAcked(leaderClient().admin().indices().prepareCreate("index1").setSource(leaderIndexSettings, XContentType.JSON));
        ensureLeaderYellow("index1");

        final PutFollowAction.Request followRequest = putFollow("index1", "index2");
        followerClient().execute(PutFollowAction.INSTANCE, followRequest).get();

        final int firstBatchNumDocs = randomIntBetween(2, 64);
        logger.info("Indexing [{}] docs as first batch", firstBatchNumDocs);
        for (int i = 0; i < firstBatchNumDocs; i++) {
            final String source = String.format(Locale.ROOT, "{\"f\":%d}", i);
            leaderClient().prepareIndex("index1", "doc", Integer.toString(i)).setSource(source, XContentType.JSON).get();
        }

        final Map<ShardId, Long> firstBatchNumDocsPerShard = new HashMap<>();
        final ShardStats[] firstBatchShardStats =
            leaderClient().admin().indices().prepareStats("index1").get().getIndex("index1").getShards();
        for (final ShardStats shardStats : firstBatchShardStats) {
            if (shardStats.getShardRouting().primary()) {
                long value = shardStats.getStats().getIndexing().getTotal().getIndexCount() - 1;
                firstBatchNumDocsPerShard.put(shardStats.getShardRouting().shardId(), value);
            }
        }

        assertBusy(assertTask(numberOfPrimaryShards, firstBatchNumDocsPerShard));

        for (int i = 0; i < firstBatchNumDocs; i++) {
            assertBusy(assertExpectedDocumentRunnable(i));
        }
        assertTotalNumberOfOptimizedIndexing(resolveFollowerIndex("index2"), numberOfPrimaryShards, firstBatchNumDocs);
        pauseFollow("index2");
        followerClient().execute(ResumeFollowAction.INSTANCE, followRequest.getFollowRequest()).get();
        final int secondBatchNumDocs = randomIntBetween(2, 64);
        logger.info("Indexing [{}] docs as second batch", secondBatchNumDocs);
        for (int i = firstBatchNumDocs; i < firstBatchNumDocs + secondBatchNumDocs; i++) {
            final String source = String.format(Locale.ROOT, "{\"f\":%d}", i);
            leaderClient().prepareIndex("index1", "doc", Integer.toString(i)).setSource(source, XContentType.JSON).get();
        }

        final Map<ShardId, Long> secondBatchNumDocsPerShard = new HashMap<>();
        final ShardStats[] secondBatchShardStats =
            leaderClient().admin().indices().prepareStats("index1").get().getIndex("index1").getShards();
        for (final ShardStats shardStats : secondBatchShardStats) {
            if (shardStats.getShardRouting().primary()) {
                final long value = shardStats.getStats().getIndexing().getTotal().getIndexCount() - 1;
                secondBatchNumDocsPerShard.put(shardStats.getShardRouting().shardId(), value);
            }
        }

        assertBusy(assertTask(numberOfPrimaryShards, secondBatchNumDocsPerShard));

        for (int i = firstBatchNumDocs; i < firstBatchNumDocs + secondBatchNumDocs; i++) {
            assertBusy(assertExpectedDocumentRunnable(i));
        }
        assertTotalNumberOfOptimizedIndexing(resolveFollowerIndex("index2"), numberOfPrimaryShards,
            firstBatchNumDocs + secondBatchNumDocs);
        pauseFollow("index2");
        assertMaxSeqNoOfUpdatesIsTransferred(resolveLeaderIndex("index1"), resolveFollowerIndex("index2"), numberOfPrimaryShards);
    }

    public void testSyncMappings() throws Exception {
        final String leaderIndexSettings = getIndexSettings(2, between(0, 1),
            singletonMap(IndexSettings.INDEX_SOFT_DELETES_SETTING.getKey(), "true"));
        assertAcked(leaderClient().admin().indices().prepareCreate("index1").setSource(leaderIndexSettings, XContentType.JSON));
        ensureLeaderYellow("index1");

        final PutFollowAction.Request followRequest = putFollow("index1", "index2");
        followerClient().execute(PutFollowAction.INSTANCE, followRequest).get();

        final long firstBatchNumDocs = randomIntBetween(2, 64);
        for (long i = 0; i < firstBatchNumDocs; i++) {
            final String source = String.format(Locale.ROOT, "{\"f\":%d}", i);
            leaderClient().prepareIndex("index1", "doc", Long.toString(i)).setSource(source, XContentType.JSON).get();
        }

        assertBusy(() -> assertThat(followerClient().prepareSearch("index2").get().getHits().totalHits, equalTo(firstBatchNumDocs)));
        MappingMetaData mappingMetaData = followerClient().admin().indices().prepareGetMappings("index2").get().getMappings()
            .get("index2").get("doc");
        assertThat(XContentMapValues.extractValue("properties.f.type", mappingMetaData.sourceAsMap()), equalTo("integer"));
        assertThat(XContentMapValues.extractValue("properties.k", mappingMetaData.sourceAsMap()), nullValue());

        final int secondBatchNumDocs = randomIntBetween(2, 64);
        for (long i = firstBatchNumDocs; i < firstBatchNumDocs + secondBatchNumDocs; i++) {
            final String source = String.format(Locale.ROOT, "{\"k\":%d}", i);
            leaderClient().prepareIndex("index1", "doc", Long.toString(i)).setSource(source, XContentType.JSON).get();
        }

        assertBusy(() -> assertThat(followerClient().prepareSearch("index2").get().getHits().totalHits,
            equalTo(firstBatchNumDocs + secondBatchNumDocs)));
        mappingMetaData = followerClient().admin().indices().prepareGetMappings("index2").get().getMappings()
            .get("index2").get("doc");
        assertThat(XContentMapValues.extractValue("properties.f.type", mappingMetaData.sourceAsMap()), equalTo("integer"));
        assertThat(XContentMapValues.extractValue("properties.k.type", mappingMetaData.sourceAsMap()), equalTo("long"));
        pauseFollow("index2");
        assertMaxSeqNoOfUpdatesIsTransferred(resolveLeaderIndex("index1"), resolveFollowerIndex("index2"), 2);
    }

    public void testNoMappingDefined() throws Exception {
        assertAcked(leaderClient().admin().indices().prepareCreate("index1")
            .setSettings(Settings.builder()
                .put(IndexSettings.INDEX_SOFT_DELETES_SETTING.getKey(), true)
                .put(IndexMetaData.SETTING_NUMBER_OF_SHARDS, 1)
                .put(IndexMetaData.SETTING_NUMBER_OF_REPLICAS, 0)
                .build()));
        ensureLeaderGreen("index1");

        final PutFollowAction.Request followRequest = putFollow("index1", "index2");
        followerClient().execute(PutFollowAction.INSTANCE, followRequest).get();

        leaderClient().prepareIndex("index1", "doc", "1").setSource("{\"f\":1}", XContentType.JSON).get();
        assertBusy(() -> assertThat(followerClient().prepareSearch("index2").get().getHits().totalHits, equalTo(1L)));
        pauseFollow("index2");

        MappingMetaData mappingMetaData = followerClient().admin().indices().prepareGetMappings("index2").get().getMappings()
            .get("index2").get("doc");
        assertThat(XContentMapValues.extractValue("properties.f.type", mappingMetaData.sourceAsMap()), equalTo("long"));
        assertThat(XContentMapValues.extractValue("properties.k", mappingMetaData.sourceAsMap()), nullValue());
    }

    public void testFollowIndex_backlog() throws Exception {
        int numberOfShards = between(1, 5);
        String leaderIndexSettings = getIndexSettings(numberOfShards, between(0, 1),
            singletonMap(IndexSettings.INDEX_SOFT_DELETES_SETTING.getKey(), "true"));
        assertAcked(leaderClient().admin().indices().prepareCreate("index1").setSource(leaderIndexSettings, XContentType.JSON));
        BulkProcessor.Listener listener = new BulkProcessor.Listener() {
            @Override
            public void beforeBulk(long executionId, BulkRequest request) {}

            @Override
            public void afterBulk(long executionId, BulkRequest request, BulkResponse response) {}

            @Override
            public void afterBulk(long executionId, BulkRequest request, Throwable failure) {}
        };
        int bulkSize = between(1, 20);
        BulkProcessor bulkProcessor = BulkProcessor.builder(leaderClient(), listener)
            .setBulkActions(bulkSize)
            .setConcurrentRequests(4)
            .build();
        AtomicBoolean run = new AtomicBoolean(true);
        Semaphore availableDocs = new Semaphore(0);
        Thread thread = new Thread(() -> {
            int counter = 0;
            while (run.get()) {
                try {
                    if (availableDocs.tryAcquire(10, TimeUnit.MILLISECONDS) == false) {
                        continue;
                    }
                } catch (InterruptedException e) {
                    throw new AssertionError(e);
                }
                final String source = String.format(Locale.ROOT, "{\"f\":%d}", counter++);
                IndexRequest indexRequest = new IndexRequest("index1", "doc")
                    .source(source, XContentType.JSON)
                    .timeout(TimeValue.timeValueSeconds(1));
                bulkProcessor.add(indexRequest);
            }
        });
        thread.start();

        // Waiting for some document being index before following the index:
        int maxOpsPerRead = randomIntBetween(10, 100);
        int numDocsIndexed = Math.min(between(20, 300), between(maxOpsPerRead, maxOpsPerRead * 10));
        availableDocs.release(numDocsIndexed / 2 + bulkSize);
        atLeastDocsIndexed(leaderClient(), "index1", numDocsIndexed / 3);

        PutFollowAction.Request followRequest = putFollow("index1", "index2");
        followRequest.getFollowRequest().setMaxReadRequestOperationCount(maxOpsPerRead);
        followRequest.getFollowRequest().setMaxOutstandingReadRequests(randomIntBetween(1, 10));
        followRequest.getFollowRequest().setMaxOutstandingWriteRequests(randomIntBetween(1, 10));
        followRequest.getFollowRequest().setMaxWriteBufferCount(randomIntBetween(1024, 10240));
        followerClient().execute(PutFollowAction.INSTANCE, followRequest).get();
        availableDocs.release(numDocsIndexed * 2  + bulkSize);
        atLeastDocsIndexed(leaderClient(), "index1", numDocsIndexed);
        run.set(false);
        thread.join();
        assertThat(bulkProcessor.awaitClose(1L, TimeUnit.MINUTES), is(true));

        assertIndexFullyReplicatedToFollower("index1", "index2");
        pauseFollow("index2");
        leaderClient().admin().indices().prepareRefresh("index1").get();
        assertTotalNumberOfOptimizedIndexing(resolveFollowerIndex("index2"), numberOfShards,
            leaderClient().prepareSearch("index1").get().getHits().totalHits);
        assertMaxSeqNoOfUpdatesIsTransferred(resolveLeaderIndex("index1"), resolveFollowerIndex("index2"), numberOfShards);
    }

    public void testFollowIndexWithNestedField() throws Exception {
        final String leaderIndexSettings =
            getIndexSettingsWithNestedMapping(1, between(0, 1), singletonMap(IndexSettings.INDEX_SOFT_DELETES_SETTING.getKey(), "true"));
        assertAcked(leaderClient().admin().indices().prepareCreate("index1").setSource(leaderIndexSettings, XContentType.JSON));
        ensureLeaderGreen("index1");

        final PutFollowAction.Request followRequest = putFollow("index1", "index2");
        followerClient().execute(PutFollowAction.INSTANCE, followRequest).get();

        final int numDocs = randomIntBetween(2, 64);
        for (int i = 0; i < numDocs; i++) {
            try (XContentBuilder builder = jsonBuilder()) {
                builder.startObject();
                builder.field("field", "value");
                builder.startArray("objects");
                {
                    builder.startObject();
                    builder.field("field", i);
                    builder.endObject();
                }
                builder.endArray();
                builder.endObject();
                leaderClient().prepareIndex("index1", "doc", Integer.toString(i)).setSource(builder).get();
            }
        }

        for (int i = 0; i < numDocs; i++) {
            int value = i;
            assertBusy(() -> {
                final GetResponse getResponse = followerClient().prepareGet("index2", "doc", Integer.toString(value)).get();
                assertTrue(getResponse.isExists());
                assertTrue((getResponse.getSource().containsKey("field")));
                assertThat(XContentMapValues.extractValue("objects.field", getResponse.getSource()),
                    equalTo(Collections.singletonList(value)));
            });
        }
        pauseFollow("index2");
        assertMaxSeqNoOfUpdatesIsTransferred(resolveLeaderIndex("index1"), resolveFollowerIndex("index2"), 1);
        assertTotalNumberOfOptimizedIndexing(resolveFollowerIndex("index2"), 1, numDocs);
    }

    public void testUnfollowNonExistingIndex() {
        PauseFollowAction.Request unfollowRequest = new PauseFollowAction.Request("non-existing-index");
        expectThrows(IllegalArgumentException.class,
            () -> followerClient().execute(PauseFollowAction.INSTANCE, unfollowRequest).actionGet());
    }

    public void testFollowNonExistentIndex() throws Exception {
        String indexSettings = getIndexSettings(1, 0, Collections.emptyMap());
        assertAcked(leaderClient().admin().indices().prepareCreate("test-leader").setSource(indexSettings, XContentType.JSON).get());
        assertAcked(followerClient().admin().indices().prepareCreate("test-follower").setSource(indexSettings, XContentType.JSON).get());
        ensureLeaderGreen("test-leader");
        ensureFollowerGreen("test-follower");
        // Leader index does not exist.
        expectThrows(IndexNotFoundException.class,
            () -> followerClient().execute(PutFollowAction.INSTANCE, putFollow("non-existent-leader", "test-follower"))
                .actionGet());
        // Follower index does not exist.
        ResumeFollowAction.Request followRequest1 = resumeFollow("non-existent-follower");
        expectThrows(IndexNotFoundException.class, () -> followerClient().execute(ResumeFollowAction.INSTANCE, followRequest1).actionGet());
        // Both indices do not exist.
        ResumeFollowAction.Request followRequest2 = resumeFollow("non-existent-follower");
        expectThrows(IndexNotFoundException.class, () -> followerClient().execute(ResumeFollowAction.INSTANCE, followRequest2).actionGet());
        expectThrows(IndexNotFoundException.class,
            () -> followerClient().execute(PutFollowAction.INSTANCE, putFollow("non-existing-leader", "non-existing-follower"))
                .actionGet());
    }

    public void testFollowIndexMaxOperationSizeInBytes() throws Exception {
        final String leaderIndexSettings = getIndexSettings(1, between(0, 1),
            singletonMap(IndexSettings.INDEX_SOFT_DELETES_SETTING.getKey(), "true"));
        assertAcked(leaderClient().admin().indices().prepareCreate("index1").setSource(leaderIndexSettings, XContentType.JSON));
        ensureLeaderYellow("index1");

        final int numDocs = between(10, 1024);
        logger.info("Indexing [{}] docs", numDocs);
        for (int i = 0; i < numDocs; i++) {
            final String source = String.format(Locale.ROOT, "{\"f\":%d}", i);
            leaderClient().prepareIndex("index1", "doc", Integer.toString(i)).setSource(source, XContentType.JSON).get();
        }

        PutFollowAction.Request followRequest = putFollow("index1", "index2");
        followRequest.getFollowRequest().setMaxReadRequestSize(new ByteSizeValue(1, ByteSizeUnit.BYTES));
        followerClient().execute(PutFollowAction.INSTANCE, followRequest).get();

        final Map<ShardId, Long> firstBatchNumDocsPerShard = new HashMap<>();
        final ShardStats[] firstBatchShardStats =
            leaderClient().admin().indices().prepareStats("index1").get().getIndex("index1").getShards();
        for (final ShardStats shardStats : firstBatchShardStats) {
            if (shardStats.getShardRouting().primary()) {
                long value = shardStats.getStats().getIndexing().getTotal().getIndexCount() - 1;
                firstBatchNumDocsPerShard.put(shardStats.getShardRouting().shardId(), value);
            }
        }

        assertBusy(assertTask(1, firstBatchNumDocsPerShard));
        for (int i = 0; i < numDocs; i++) {
            assertBusy(assertExpectedDocumentRunnable(i));
        }
        pauseFollow("index2");
        assertMaxSeqNoOfUpdatesIsTransferred(resolveLeaderIndex("index1"), resolveFollowerIndex("index2"), 1);
        assertTotalNumberOfOptimizedIndexing(resolveFollowerIndex("index2"), 1, numDocs);
    }

    public void testAttemptToChangeCcrFollowingIndexSetting() throws Exception {
        String leaderIndexSettings = getIndexSettings(1, 0, singletonMap(IndexSettings.INDEX_SOFT_DELETES_SETTING.getKey(), "true"));
        assertAcked(leaderClient().admin().indices().prepareCreate("index1").setSource(leaderIndexSettings, XContentType.JSON).get());
        ensureLeaderYellow("index1");
        PutFollowAction.Request followRequest = putFollow("index1", "index2");
        followerClient().execute(PutFollowAction.INSTANCE, followRequest).get();
        pauseFollow("index2");
        followerClient().admin().indices().close(new CloseIndexRequest("index2")).actionGet();

        UpdateSettingsRequest updateSettingsRequest = new UpdateSettingsRequest("index2");
        updateSettingsRequest.settings(Settings.builder().put(CcrSettings.CCR_FOLLOWING_INDEX_SETTING.getKey(), false).build());
        Exception e = expectThrows(IllegalArgumentException.class,
            () -> followerClient().admin().indices().updateSettings(updateSettingsRequest).actionGet());
        assertThat(e.getMessage(), equalTo("can not update internal setting [index.xpack.ccr.following_index]; " +
            "this setting is managed via a dedicated API"));
    }

    public void testCloseLeaderIndex() throws Exception {
        assertAcked(leaderClient().admin().indices().prepareCreate("index1")
            .setSettings(Settings.builder()
                .put(IndexSettings.INDEX_SOFT_DELETES_SETTING.getKey(), true)
                .put(IndexMetaData.SETTING_NUMBER_OF_SHARDS, 1)
                .put(IndexMetaData.SETTING_NUMBER_OF_REPLICAS, 0)
                .build()));

        final PutFollowAction.Request followRequest = putFollow("index1", "index2");
        followerClient().execute(PutFollowAction.INSTANCE, followRequest).get();

        leaderClient().prepareIndex("index1", "doc", "1").setSource("{}", XContentType.JSON).get();
        assertBusy(() -> assertThat(followerClient().prepareSearch("index2").get().getHits().totalHits, equalTo(1L)));

        leaderClient().admin().indices().close(new CloseIndexRequest("index1")).actionGet();
        assertBusy(() -> {
            StatsResponses response = followerClient().execute(FollowStatsAction.INSTANCE, new StatsRequest()).actionGet();
            assertThat(response.getNodeFailures(), empty());
            assertThat(response.getTaskFailures(), empty());
            assertThat(response.getStatsResponses(), hasSize(1));
            assertThat(response.getStatsResponses().get(0).status().failedReadRequests(), greaterThanOrEqualTo(1L));
            assertThat(response.getStatsResponses().get(0).status().readExceptions().size(), equalTo(1));
            ElasticsearchException exception = response.getStatsResponses().get(0).status()
                .readExceptions().entrySet().iterator().next().getValue().v2();
            assertThat(exception.getRootCause().getMessage(), equalTo("blocked by: [FORBIDDEN/4/index closed];"));
        });

        leaderClient().admin().indices().open(new OpenIndexRequest("index1")).actionGet();
        leaderClient().prepareIndex("index1", "doc", "2").setSource("{}", XContentType.JSON).get();
        assertBusy(() -> assertThat(followerClient().prepareSearch("index2").get().getHits().totalHits, equalTo(2L)));

        pauseFollow("index2");
    }

    public void testCloseFollowIndex() throws Exception {
        assertAcked(leaderClient().admin().indices().prepareCreate("index1")
            .setSettings(Settings.builder()
                .put(IndexSettings.INDEX_SOFT_DELETES_SETTING.getKey(), true)
                .put(IndexMetaData.SETTING_NUMBER_OF_SHARDS, 1)
                .put(IndexMetaData.SETTING_NUMBER_OF_REPLICAS, 0)
                .build()));

        final PutFollowAction.Request followRequest = putFollow("index1", "index2");
        followerClient().execute(PutFollowAction.INSTANCE, followRequest).get();

        leaderClient().prepareIndex("index1", "doc", "1").setSource("{}", XContentType.JSON).get();
        assertBusy(() -> assertThat(followerClient().prepareSearch("index2").get().getHits().totalHits, equalTo(1L)));

        followerClient().admin().indices().close(new CloseIndexRequest("index2")).actionGet();
        leaderClient().prepareIndex("index1", "doc", "2").setSource("{}", XContentType.JSON).get();
        assertBusy(() -> {
            StatsResponses response = followerClient().execute(FollowStatsAction.INSTANCE, new StatsRequest()).actionGet();
            assertThat(response.getNodeFailures(), empty());
            assertThat(response.getTaskFailures(), empty());
            assertThat(response.getStatsResponses(), hasSize(1));
            assertThat(response.getStatsResponses().get(0).status().failedWriteRequests(), greaterThanOrEqualTo(1L));
        });
        followerClient().admin().indices().open(new OpenIndexRequest("index2")).actionGet();
        assertBusy(() -> assertThat(followerClient().prepareSearch("index2").get().getHits().totalHits, equalTo(2L)));

        pauseFollow("index2");
    }

    public void testDeleteLeaderIndex() throws Exception {
        assertAcked(leaderClient().admin().indices().prepareCreate("index1")
            .setSettings(Settings.builder()
                .put(IndexSettings.INDEX_SOFT_DELETES_SETTING.getKey(), true)
                .put(IndexMetaData.SETTING_NUMBER_OF_SHARDS, 1)
                .put(IndexMetaData.SETTING_NUMBER_OF_REPLICAS, 0)
                .build()));

        final PutFollowAction.Request followRequest = putFollow("index1", "index2");
        followerClient().execute(PutFollowAction.INSTANCE, followRequest).get();

        leaderClient().prepareIndex("index1", "doc", "1").setSource("{}", XContentType.JSON).get();
        assertBusy(() -> assertThat(followerClient().prepareSearch("index2").get().getHits().totalHits, equalTo(1L)));

        leaderClient().admin().indices().delete(new DeleteIndexRequest("index1")).actionGet();
        assertBusy(() -> {
            StatsResponses response = followerClient().execute(FollowStatsAction.INSTANCE, new StatsRequest()).actionGet();
            assertThat(response.getNodeFailures(), empty());
            assertThat(response.getTaskFailures(), empty());
            assertThat(response.getStatsResponses(), hasSize(1));
            assertThat(response.getStatsResponses().get(0).status().failedReadRequests(), greaterThanOrEqualTo(1L));
            ElasticsearchException fatalException = response.getStatsResponses().get(0).status().getFatalException();
            assertThat(fatalException, notNullValue());
            assertThat(fatalException.getRootCause().getMessage(), equalTo("no such index [index1]"));
        });
        pauseFollow("index2");
        ensureNoCcrTasks();
    }

    public void testDeleteFollowerIndex() throws Exception {
        assertAcked(leaderClient().admin().indices().prepareCreate("index1")
            .setSettings(Settings.builder()
                .put(IndexSettings.INDEX_SOFT_DELETES_SETTING.getKey(), true)
                .put(IndexMetaData.SETTING_NUMBER_OF_SHARDS, 1)
                .put(IndexMetaData.SETTING_NUMBER_OF_REPLICAS, 0)
                .build()));

        final PutFollowAction.Request followRequest = putFollow("index1", "index2");
        followerClient().execute(PutFollowAction.INSTANCE, followRequest).get();

        leaderClient().prepareIndex("index1", "doc", "1").setSource("{}", XContentType.JSON).get();
        assertBusy(() -> assertThat(followerClient().prepareSearch("index2").get().getHits().totalHits, equalTo(1L)));

        followerClient().admin().indices().delete(new DeleteIndexRequest("index2")).actionGet();
        leaderClient().prepareIndex("index1", "doc", "2").setSource("{}", XContentType.JSON).get();
        assertBusy(() -> {
            StatsResponses response = followerClient().execute(FollowStatsAction.INSTANCE, new StatsRequest()).actionGet();
            assertThat(response.getNodeFailures(), empty());
            assertThat(response.getTaskFailures(), empty());
            assertThat(response.getStatsResponses(), hasSize(1));
            assertThat(response.getStatsResponses().get(0).status().failedWriteRequests(), greaterThanOrEqualTo(1L));
            ElasticsearchException fatalException = response.getStatsResponses().get(0).status().getFatalException();
            assertThat(fatalException, notNullValue());
            assertThat(fatalException.getMessage(), equalTo("no such index [index2]"));
        });
        pauseFollow("index2");
        ensureNoCcrTasks();
    }

    public void testUnfollowIndex() throws Exception {
        String leaderIndexSettings = getIndexSettings(1, 0, singletonMap(IndexSettings.INDEX_SOFT_DELETES_SETTING.getKey(), "true"));
        assertAcked(leaderClient().admin().indices().prepareCreate("index1").setSource(leaderIndexSettings, XContentType.JSON).get());
        PutFollowAction.Request followRequest = putFollow("index1", "index2");
        followerClient().execute(PutFollowAction.INSTANCE, followRequest).get();
        leaderClient().prepareIndex("index1", "doc").setSource("{}", XContentType.JSON).get();
        assertBusy(() -> {
            assertThat(followerClient().prepareSearch("index2").get().getHits().getTotalHits(), equalTo(1L));
        });

        // Indexing directly into index2 would fail now, because index2 is a follow index.
        // We can't test this here because an assertion trips before an actual error is thrown and then index call hangs.

        // Turn follow index into a regular index by: pausing shard follow, close index, unfollow index and then open index:
        pauseFollow("index2");
        followerClient().admin().indices().close(new CloseIndexRequest("index2")).actionGet();
        assertAcked(followerClient().execute(UnfollowAction.INSTANCE, new UnfollowAction.Request("index2")).actionGet());
        followerClient().admin().indices().open(new OpenIndexRequest("index2")).actionGet();
        ensureFollowerGreen("index2");

        // Indexing succeeds now, because index2 is no longer a follow index:
        followerClient().prepareIndex("index2", "doc").setSource("{}", XContentType.JSON)
            .setRefreshPolicy(WriteRequest.RefreshPolicy.IMMEDIATE)
            .get();
        assertThat(followerClient().prepareSearch("index2").get().getHits().getTotalHits(), equalTo(2L));
    }

    public void testUnknownClusterAlias() throws Exception {
        String leaderIndexSettings = getIndexSettings(1, 0,
            Collections.singletonMap(IndexSettings.INDEX_SOFT_DELETES_SETTING.getKey(), "true"));
        assertAcked(leaderClient().admin().indices().prepareCreate("index1").setSource(leaderIndexSettings, XContentType.JSON));
        ensureLeaderGreen("index1");
        PutFollowAction.Request followRequest = putFollow("index1", "index2");
        followRequest.setRemoteCluster("another_cluster");
        Exception e = expectThrows(IllegalArgumentException.class,
            () -> followerClient().execute(PutFollowAction.INSTANCE, followRequest).actionGet());
        assertThat(e.getMessage(), equalTo("unknown cluster alias [another_cluster]"));
        PutAutoFollowPatternAction.Request putAutoFollowRequest = new PutAutoFollowPatternAction.Request();
        putAutoFollowRequest.setName("name");
        putAutoFollowRequest.setRemoteCluster("another_cluster");
        putAutoFollowRequest.setLeaderIndexPatterns(Collections.singletonList("logs-*"));
        e = expectThrows(IllegalArgumentException.class,
            () -> followerClient().execute(PutAutoFollowPatternAction.INSTANCE, putAutoFollowRequest).actionGet());
        assertThat(e.getMessage(), equalTo("unknown cluster alias [another_cluster]"));
    }

<<<<<<< HEAD
    public void testUpdateDynamicLeaderIndexSettings() throws Exception {
        final String leaderIndexSettings = getIndexSettings(1, 0,
            singletonMap(IndexSettings.INDEX_SOFT_DELETES_SETTING.getKey(), "true"));
        assertAcked(leaderClient().admin().indices().prepareCreate("leader").setSource(leaderIndexSettings, XContentType.JSON));
        ensureLeaderYellow("leader");

        final PutFollowAction.Request followRequest = putFollow("leader", "follower");
        followerClient().execute(PutFollowAction.INSTANCE, followRequest).get();
        BooleanSupplier hasFollowIndexBeenClosedChecker = hasFollowIndexBeenClosed("follower");

        final long firstBatchNumDocs = randomIntBetween(2, 64);
        for (long i = 0; i < firstBatchNumDocs; i++) {
            leaderClient().prepareIndex("leader", "doc").setSource("{}", XContentType.JSON).get();
        }
        assertBusy(() -> assertThat(followerClient().prepareSearch("follower").get().getHits().totalHits, equalTo(firstBatchNumDocs)));

        // Sanity check that the setting has not been set in follower index:
        {
            GetSettingsRequest getSettingsRequest = new GetSettingsRequest();
            getSettingsRequest.indices("follower");
            GetSettingsResponse getSettingsResponse = followerClient().admin().indices().getSettings(getSettingsRequest).actionGet();
            assertThat(getSettingsResponse.getSetting("follower", "index.max_ngram_diff"), nullValue());
        }
        assertThat(getFollowTaskSettingsVersion("follower"), equalTo(1L));
        UpdateSettingsRequest updateSettingsRequest = new UpdateSettingsRequest("leader");
        updateSettingsRequest.settings(Settings.builder().put("index.max_ngram_diff", 2));
        assertAcked(leaderClient().admin().indices().updateSettings(updateSettingsRequest).actionGet());

        final int secondBatchNumDocs = randomIntBetween(2, 64);
        for (long i = firstBatchNumDocs; i < firstBatchNumDocs + secondBatchNumDocs; i++) {
            leaderClient().prepareIndex("leader", "doc").setSource("{}", XContentType.JSON).get();
        }
        assertBusy(() -> {
            // Check that the setting has been set in follower index:
            GetSettingsRequest getSettingsRequest = new GetSettingsRequest();
            getSettingsRequest.indices("follower");
            GetSettingsResponse getSettingsResponse = followerClient().admin().indices().getSettings(getSettingsRequest).actionGet();
            assertThat(getSettingsResponse.getSetting("follower", "index.max_ngram_diff"), equalTo("2"));
            assertThat(getFollowTaskSettingsVersion("follower"), equalTo(2L));

            try {
                assertThat(followerClient().prepareSearch("follower").get().getHits().totalHits,
                    equalTo(firstBatchNumDocs + secondBatchNumDocs));
            } catch (Exception e) {
                throw new AssertionError("error while searching", e);
            }
        });
        assertThat(hasFollowIndexBeenClosedChecker.getAsBoolean(), is(false));
    }

    public void testLeaderIndexSettingNotPercolatedToFollower() throws Exception {
        // Sets an index setting on leader index that is excluded from being replicated to the follower index and
        // expects that this setting is not replicated to the follower index, but does expect that the settings version
        // is incremented.
        final String leaderIndexSettings = getIndexSettings(1, 0,
            singletonMap(IndexSettings.INDEX_SOFT_DELETES_SETTING.getKey(), "true"));
        assertAcked(leaderClient().admin().indices().prepareCreate("leader").setSource(leaderIndexSettings, XContentType.JSON));
        ensureLeaderYellow("leader");

        final PutFollowAction.Request followRequest = putFollow("leader", "follower");
        followerClient().execute(PutFollowAction.INSTANCE, followRequest).get();
        BooleanSupplier hasFollowIndexBeenClosedChecker = hasFollowIndexBeenClosed("follower");

        final long firstBatchNumDocs = randomIntBetween(2, 64);
        for (long i = 0; i < firstBatchNumDocs; i++) {
            leaderClient().prepareIndex("leader", "doc").setSource("{}", XContentType.JSON).get();
        }
        assertBusy(() -> assertThat(followerClient().prepareSearch("follower").get().getHits().totalHits, equalTo(firstBatchNumDocs)));

        // Sanity check that the setting has not been set in follower index:
        {
            GetSettingsRequest getSettingsRequest = new GetSettingsRequest();
            getSettingsRequest.indices("follower");
            GetSettingsResponse getSettingsResponse = followerClient().admin().indices().getSettings(getSettingsRequest).actionGet();
            assertThat(getSettingsResponse.getSetting("follower", "index.number_of_replicas"), equalTo("0"));
        }
        assertThat(getFollowTaskSettingsVersion("follower"), equalTo(1L));
        UpdateSettingsRequest updateSettingsRequest = new UpdateSettingsRequest("leader");
        updateSettingsRequest.settings(Settings.builder().put("index.number_of_replicas", 1));
        assertAcked(leaderClient().admin().indices().updateSettings(updateSettingsRequest).actionGet());

        final int secondBatchNumDocs = randomIntBetween(2, 64);
        for (long i = firstBatchNumDocs; i < firstBatchNumDocs + secondBatchNumDocs; i++) {
            leaderClient().prepareIndex("leader", "doc").setSource("{}", XContentType.JSON).get();
        }
        assertBusy(() -> {
            GetSettingsRequest getSettingsRequest = new GetSettingsRequest();
            getSettingsRequest.indices("follower");
            GetSettingsResponse getSettingsResponse = followerClient().admin().indices().getSettings(getSettingsRequest).actionGet();
            assertThat(getSettingsResponse.getSetting("follower", "index.number_of_replicas"), equalTo("0"));
            assertThat(getFollowTaskSettingsVersion("follower"), equalTo(2L));

            try {
                assertThat(followerClient().prepareSearch("follower").get().getHits().totalHits,
                    equalTo(firstBatchNumDocs + secondBatchNumDocs));
            } catch (Exception e) {
                throw new AssertionError("error while searching", e);
            }
        });
        assertThat(hasFollowIndexBeenClosedChecker.getAsBoolean(), is(false));
    }

    public void testUpdateAnalysisLeaderIndexSettings() throws Exception {
        final String leaderIndexSettings = getIndexSettings(1, 0,
            singletonMap(IndexSettings.INDEX_SOFT_DELETES_SETTING.getKey(), "true"));
        assertAcked(leaderClient().admin().indices().prepareCreate("leader").setSource(leaderIndexSettings, XContentType.JSON));
        ensureLeaderYellow("leader");

        final PutFollowAction.Request followRequest = putFollow("leader", "follower");
        followerClient().execute(PutFollowAction.INSTANCE, followRequest).get();
        BooleanSupplier hasFollowIndexBeenClosedChecker = hasFollowIndexBeenClosed("follower");

        final long firstBatchNumDocs = randomIntBetween(2, 64);
        for (long i = 0; i < firstBatchNumDocs; i++) {
            leaderClient().prepareIndex("leader", "doc").setSource("{}", XContentType.JSON).get();
        }

        assertBusy(() -> assertThat(followerClient().prepareSearch("follower").get().getHits().totalHits, equalTo(firstBatchNumDocs)));
        assertThat(getFollowTaskSettingsVersion("follower"), equalTo(1L));
        assertThat(getFollowTaskMappingVersion("follower"), equalTo(1L));

        CloseIndexRequest closeIndexRequest = new CloseIndexRequest("leader");
        assertAcked(leaderClient().admin().indices().close(closeIndexRequest).actionGet());

        UpdateSettingsRequest updateSettingsRequest = new UpdateSettingsRequest("leader");
        updateSettingsRequest.settings(Settings.builder()
            .put("index.analysis.analyzer.my_analyzer.type", "custom")
            .put("index.analysis.analyzer.my_analyzer.tokenizer", "keyword")
        );
        assertAcked(leaderClient().admin().indices().updateSettings(updateSettingsRequest).actionGet());

        OpenIndexRequest openIndexRequest = new OpenIndexRequest("leader");
        assertAcked(leaderClient().admin().indices().open(openIndexRequest).actionGet());
        ensureLeaderGreen("leader");

        PutMappingRequest putMappingRequest = new PutMappingRequest("leader");
        putMappingRequest.type("doc");
        putMappingRequest.source("new_field", "type=text,analyzer=my_analyzer");
        assertAcked(leaderClient().admin().indices().putMapping(putMappingRequest).actionGet());

        final int secondBatchNumDocs = randomIntBetween(2, 64);
        for (long i = firstBatchNumDocs; i < firstBatchNumDocs + secondBatchNumDocs; i++) {
            final String source = String.format(Locale.ROOT, "{\"new_field\":\"value %d\"}", i);
            leaderClient().prepareIndex("leader", "doc").setSource(source, XContentType.JSON).get();
        }

        assertBusy(() -> {
            assertThat(getFollowTaskSettingsVersion("follower"), equalTo(2L));
            assertThat(getFollowTaskMappingVersion("follower"), equalTo(2L));

            GetSettingsRequest getSettingsRequest = new GetSettingsRequest();
            getSettingsRequest.indices("follower");
            GetSettingsResponse getSettingsResponse = followerClient().admin().indices().getSettings(getSettingsRequest).actionGet();
            assertThat(getSettingsResponse.getSetting("follower", "index.analysis.analyzer.my_analyzer.type"), equalTo("custom"));
            assertThat(getSettingsResponse.getSetting("follower", "index.analysis.analyzer.my_analyzer.tokenizer"), equalTo("keyword"));

            GetMappingsRequest getMappingsRequest = new GetMappingsRequest();
            getMappingsRequest.indices("follower");
            GetMappingsResponse getMappingsResponse = followerClient().admin().indices().getMappings(getMappingsRequest).actionGet();
            MappingMetaData mappingMetaData = getMappingsResponse.getMappings().get("follower").get("doc");
            assertThat(XContentMapValues.extractValue("properties.new_field.type", mappingMetaData.sourceAsMap()), equalTo("text"));
            assertThat(XContentMapValues.extractValue("properties.new_field.analyzer", mappingMetaData.sourceAsMap()),
                equalTo("my_analyzer"));

            try {
                assertThat(followerClient().prepareSearch("follower").get().getHits().totalHits,
                    equalTo(firstBatchNumDocs + secondBatchNumDocs));
            } catch (Exception e) {
                throw new AssertionError("error while searching", e);
            }
        });
        assertThat(hasFollowIndexBeenClosedChecker.getAsBoolean(), is(true));
    }

    private long getFollowTaskSettingsVersion(String followerIndex) {
        long settingsVersion = -1L;
        for (ShardFollowNodeTaskStatus status : getFollowTaskStatuses(followerIndex)) {
            if (settingsVersion == -1L) {
                settingsVersion = status.followerSettingsVersion();
            } else {
                assert settingsVersion == status.followerSettingsVersion();
            }
        }
        return settingsVersion;
    }

    private long getFollowTaskMappingVersion(String followerIndex) {
        long mappingVersion = -1L;
        for (ShardFollowNodeTaskStatus status : getFollowTaskStatuses(followerIndex)) {
            if (mappingVersion == -1L) {
                mappingVersion = status.followerMappingVersion();
            } else {
                assert mappingVersion == status.followerMappingVersion();
            }
        }
        return mappingVersion;
    }

    private List<ShardFollowNodeTaskStatus> getFollowTaskStatuses(String followerIndex) {
        FollowStatsAction.StatsRequest request = new StatsRequest();
        request.setIndices(new String[]{followerIndex});
        FollowStatsAction.StatsResponses response = followerClient().execute(FollowStatsAction.INSTANCE, request).actionGet();
        return response.getStatsResponses().stream()
            .map(FollowStatsAction.StatsResponse::status)
            .filter(status -> status.followerIndex().equals(followerIndex))
            .collect(Collectors.toList());
    }

    private BooleanSupplier hasFollowIndexBeenClosed(String indexName) {
        String electedMasterNode = getFollowerCluster().getMasterName();
        ClusterService clusterService = getFollowerCluster().getInstance(ClusterService.class, electedMasterNode);
        AtomicBoolean closed = new AtomicBoolean(false);
        clusterService.addListener(event -> {
            IndexMetaData indexMetaData = event.state().metaData().index(indexName);
            if (indexMetaData.getState() == IndexMetaData.State.CLOSE) {
                closed.set(true);
            }
        });
        return closed::get;
=======
    public void testLeaderIndexRed() throws Exception {
        try {
            ClusterUpdateSettingsRequest updateSettingsRequest = new ClusterUpdateSettingsRequest();
            updateSettingsRequest.transientSettings(Settings.builder().put("cluster.routing.allocation.enable", "none"));
            assertAcked(leaderClient().admin().cluster().updateSettings(updateSettingsRequest).actionGet());
            assertAcked(leaderClient().admin().indices().prepareCreate("index1")
                .setWaitForActiveShards(ActiveShardCount.NONE)
                .setSettings(Settings.builder()
                    .put(IndexSettings.INDEX_SOFT_DELETES_SETTING.getKey(), true)
                    .put(IndexMetaData.SETTING_NUMBER_OF_SHARDS, 1)
                    .put(IndexMetaData.SETTING_NUMBER_OF_REPLICAS, 0)
                    .build()));

            final PutFollowAction.Request followRequest = putFollow("index1", "index2");
            Exception e = expectThrows(IllegalArgumentException.class,
                () -> followerClient().execute(PutFollowAction.INSTANCE, followRequest).actionGet());
            assertThat(e.getMessage(), equalTo("no index stats available for the leader index"));

            IndicesExistsResponse existsResponse = followerClient().admin().indices().exists(new IndicesExistsRequest("index2"))
                .actionGet();
            assertThat(existsResponse.isExists(), is(false));
        } finally {
            // Always unset allocation enable setting to avoid other assertions from failing too when this test fails:
            ClusterUpdateSettingsRequest updateSettingsRequest = new ClusterUpdateSettingsRequest();
            updateSettingsRequest.transientSettings(Settings.builder().put("cluster.routing.allocation.enable", (String) null));
            assertAcked(leaderClient().admin().cluster().updateSettings(updateSettingsRequest).actionGet());
        }
>>>>>>> 021f8051
    }

    private CheckedRunnable<Exception> assertTask(final int numberOfPrimaryShards, final Map<ShardId, Long> numDocsPerShard) {
        return () -> {
            final ClusterState clusterState = followerClient().admin().cluster().prepareState().get().getState();
            final PersistentTasksCustomMetaData taskMetadata = clusterState.getMetaData().custom(PersistentTasksCustomMetaData.TYPE);

            ListTasksRequest listTasksRequest = new ListTasksRequest();
            listTasksRequest.setDetailed(true);
            listTasksRequest.setActions(ShardFollowTask.NAME + "[c]");
            ListTasksResponse listTasksResponse = followerClient().admin().cluster().listTasks(listTasksRequest).actionGet();
            assertThat(listTasksResponse.getNodeFailures().size(), equalTo(0));
            assertThat(listTasksResponse.getTaskFailures().size(), equalTo(0));

            List<TaskInfo> taskInfos = listTasksResponse.getTasks();
            assertThat(taskInfos.size(), equalTo(numberOfPrimaryShards));
            Collection<PersistentTasksCustomMetaData.PersistentTask<?>> shardFollowTasks =
                taskMetadata.findTasks(ShardFollowTask.NAME, Objects::nonNull);
            for (PersistentTasksCustomMetaData.PersistentTask<?> shardFollowTask : shardFollowTasks) {
                final ShardFollowTask shardFollowTaskParams = (ShardFollowTask) shardFollowTask.getParams();
                TaskInfo taskInfo = null;
                String expectedId = "id=" + shardFollowTask.getId();
                for (TaskInfo info : taskInfos) {
                    if (expectedId.equals(info.getDescription())) {
                        taskInfo = info;
                        break;
                    }
                }
                assertThat(taskInfo, notNullValue());
                ShardFollowNodeTaskStatus status = (ShardFollowNodeTaskStatus) taskInfo.getStatus();
                assertThat(status, notNullValue());
                assertThat("incorrect global checkpoint " + shardFollowTaskParams,
                    status.followerGlobalCheckpoint(),
                    equalTo(numDocsPerShard.get(shardFollowTaskParams.getLeaderShardId())));
            }
        };
    }

    private CheckedRunnable<Exception> assertExpectedDocumentRunnable(final int value) {
        return () -> {
            final GetResponse getResponse = followerClient().prepareGet("index2", "doc", Integer.toString(value)).get();
            assertTrue("Doc with id [" + value + "] is missing", getResponse.isExists());
            assertTrue((getResponse.getSource().containsKey("f")));
            assertThat(getResponse.getSource().get("f"), equalTo(value));
        };
    }

    private String getIndexSettingsWithNestedMapping(final int numberOfShards, final int numberOfReplicas,
                                                     final Map<String, String> additionalIndexSettings) throws IOException {
        final String settings;
        try (XContentBuilder builder = jsonBuilder()) {
            builder.startObject();
            {
                builder.startObject("settings");
                {
                    builder.field("index.number_of_shards", numberOfShards);
                    builder.field("index.number_of_replicas", numberOfReplicas);
                    for (final Map.Entry<String, String> additionalSetting : additionalIndexSettings.entrySet()) {
                        builder.field(additionalSetting.getKey(), additionalSetting.getValue());
                    }
                }
                builder.endObject();
                builder.startObject("mappings");
                {
                    builder.startObject("doc");
                    {
                        builder.startObject("properties");
                        {
                            builder.startObject("objects");
                            {
                                builder.field("type", "nested");
                                builder.startObject("properties");
                                {
                                    builder.startObject("field");
                                    {
                                        builder.field("type", "long");
                                    }
                                    builder.endObject();
                                }
                                builder.endObject();
                            }
                            builder.endObject();
                            builder.startObject("field");
                            {
                                builder.field("type", "keyword");
                            }
                            builder.endObject();
                        }
                        builder.endObject();
                    }
                    builder.endObject();
                }
                builder.endObject();
            }
            builder.endObject();
            settings = BytesReference.bytes(builder).utf8ToString();
        }
        return settings;
    }

}<|MERGE_RESOLUTION|>--- conflicted
+++ resolved
@@ -12,14 +12,11 @@
 import org.elasticsearch.action.admin.cluster.settings.ClusterUpdateSettingsRequest;
 import org.elasticsearch.action.admin.indices.close.CloseIndexRequest;
 import org.elasticsearch.action.admin.indices.delete.DeleteIndexRequest;
-<<<<<<< HEAD
+import org.elasticsearch.action.admin.indices.exists.indices.IndicesExistsRequest;
+import org.elasticsearch.action.admin.indices.exists.indices.IndicesExistsResponse;
 import org.elasticsearch.action.admin.indices.mapping.get.GetMappingsRequest;
 import org.elasticsearch.action.admin.indices.mapping.get.GetMappingsResponse;
 import org.elasticsearch.action.admin.indices.mapping.put.PutMappingRequest;
-=======
-import org.elasticsearch.action.admin.indices.exists.indices.IndicesExistsRequest;
-import org.elasticsearch.action.admin.indices.exists.indices.IndicesExistsResponse;
->>>>>>> 021f8051
 import org.elasticsearch.action.admin.indices.open.OpenIndexRequest;
 import org.elasticsearch.action.admin.indices.settings.get.GetSettingsRequest;
 import org.elasticsearch.action.admin.indices.settings.get.GetSettingsResponse;
@@ -567,227 +564,6 @@
         assertThat(e.getMessage(), equalTo("unknown cluster alias [another_cluster]"));
     }
 
-<<<<<<< HEAD
-    public void testUpdateDynamicLeaderIndexSettings() throws Exception {
-        final String leaderIndexSettings = getIndexSettings(1, 0,
-            singletonMap(IndexSettings.INDEX_SOFT_DELETES_SETTING.getKey(), "true"));
-        assertAcked(leaderClient().admin().indices().prepareCreate("leader").setSource(leaderIndexSettings, XContentType.JSON));
-        ensureLeaderYellow("leader");
-
-        final PutFollowAction.Request followRequest = putFollow("leader", "follower");
-        followerClient().execute(PutFollowAction.INSTANCE, followRequest).get();
-        BooleanSupplier hasFollowIndexBeenClosedChecker = hasFollowIndexBeenClosed("follower");
-
-        final long firstBatchNumDocs = randomIntBetween(2, 64);
-        for (long i = 0; i < firstBatchNumDocs; i++) {
-            leaderClient().prepareIndex("leader", "doc").setSource("{}", XContentType.JSON).get();
-        }
-        assertBusy(() -> assertThat(followerClient().prepareSearch("follower").get().getHits().totalHits, equalTo(firstBatchNumDocs)));
-
-        // Sanity check that the setting has not been set in follower index:
-        {
-            GetSettingsRequest getSettingsRequest = new GetSettingsRequest();
-            getSettingsRequest.indices("follower");
-            GetSettingsResponse getSettingsResponse = followerClient().admin().indices().getSettings(getSettingsRequest).actionGet();
-            assertThat(getSettingsResponse.getSetting("follower", "index.max_ngram_diff"), nullValue());
-        }
-        assertThat(getFollowTaskSettingsVersion("follower"), equalTo(1L));
-        UpdateSettingsRequest updateSettingsRequest = new UpdateSettingsRequest("leader");
-        updateSettingsRequest.settings(Settings.builder().put("index.max_ngram_diff", 2));
-        assertAcked(leaderClient().admin().indices().updateSettings(updateSettingsRequest).actionGet());
-
-        final int secondBatchNumDocs = randomIntBetween(2, 64);
-        for (long i = firstBatchNumDocs; i < firstBatchNumDocs + secondBatchNumDocs; i++) {
-            leaderClient().prepareIndex("leader", "doc").setSource("{}", XContentType.JSON).get();
-        }
-        assertBusy(() -> {
-            // Check that the setting has been set in follower index:
-            GetSettingsRequest getSettingsRequest = new GetSettingsRequest();
-            getSettingsRequest.indices("follower");
-            GetSettingsResponse getSettingsResponse = followerClient().admin().indices().getSettings(getSettingsRequest).actionGet();
-            assertThat(getSettingsResponse.getSetting("follower", "index.max_ngram_diff"), equalTo("2"));
-            assertThat(getFollowTaskSettingsVersion("follower"), equalTo(2L));
-
-            try {
-                assertThat(followerClient().prepareSearch("follower").get().getHits().totalHits,
-                    equalTo(firstBatchNumDocs + secondBatchNumDocs));
-            } catch (Exception e) {
-                throw new AssertionError("error while searching", e);
-            }
-        });
-        assertThat(hasFollowIndexBeenClosedChecker.getAsBoolean(), is(false));
-    }
-
-    public void testLeaderIndexSettingNotPercolatedToFollower() throws Exception {
-        // Sets an index setting on leader index that is excluded from being replicated to the follower index and
-        // expects that this setting is not replicated to the follower index, but does expect that the settings version
-        // is incremented.
-        final String leaderIndexSettings = getIndexSettings(1, 0,
-            singletonMap(IndexSettings.INDEX_SOFT_DELETES_SETTING.getKey(), "true"));
-        assertAcked(leaderClient().admin().indices().prepareCreate("leader").setSource(leaderIndexSettings, XContentType.JSON));
-        ensureLeaderYellow("leader");
-
-        final PutFollowAction.Request followRequest = putFollow("leader", "follower");
-        followerClient().execute(PutFollowAction.INSTANCE, followRequest).get();
-        BooleanSupplier hasFollowIndexBeenClosedChecker = hasFollowIndexBeenClosed("follower");
-
-        final long firstBatchNumDocs = randomIntBetween(2, 64);
-        for (long i = 0; i < firstBatchNumDocs; i++) {
-            leaderClient().prepareIndex("leader", "doc").setSource("{}", XContentType.JSON).get();
-        }
-        assertBusy(() -> assertThat(followerClient().prepareSearch("follower").get().getHits().totalHits, equalTo(firstBatchNumDocs)));
-
-        // Sanity check that the setting has not been set in follower index:
-        {
-            GetSettingsRequest getSettingsRequest = new GetSettingsRequest();
-            getSettingsRequest.indices("follower");
-            GetSettingsResponse getSettingsResponse = followerClient().admin().indices().getSettings(getSettingsRequest).actionGet();
-            assertThat(getSettingsResponse.getSetting("follower", "index.number_of_replicas"), equalTo("0"));
-        }
-        assertThat(getFollowTaskSettingsVersion("follower"), equalTo(1L));
-        UpdateSettingsRequest updateSettingsRequest = new UpdateSettingsRequest("leader");
-        updateSettingsRequest.settings(Settings.builder().put("index.number_of_replicas", 1));
-        assertAcked(leaderClient().admin().indices().updateSettings(updateSettingsRequest).actionGet());
-
-        final int secondBatchNumDocs = randomIntBetween(2, 64);
-        for (long i = firstBatchNumDocs; i < firstBatchNumDocs + secondBatchNumDocs; i++) {
-            leaderClient().prepareIndex("leader", "doc").setSource("{}", XContentType.JSON).get();
-        }
-        assertBusy(() -> {
-            GetSettingsRequest getSettingsRequest = new GetSettingsRequest();
-            getSettingsRequest.indices("follower");
-            GetSettingsResponse getSettingsResponse = followerClient().admin().indices().getSettings(getSettingsRequest).actionGet();
-            assertThat(getSettingsResponse.getSetting("follower", "index.number_of_replicas"), equalTo("0"));
-            assertThat(getFollowTaskSettingsVersion("follower"), equalTo(2L));
-
-            try {
-                assertThat(followerClient().prepareSearch("follower").get().getHits().totalHits,
-                    equalTo(firstBatchNumDocs + secondBatchNumDocs));
-            } catch (Exception e) {
-                throw new AssertionError("error while searching", e);
-            }
-        });
-        assertThat(hasFollowIndexBeenClosedChecker.getAsBoolean(), is(false));
-    }
-
-    public void testUpdateAnalysisLeaderIndexSettings() throws Exception {
-        final String leaderIndexSettings = getIndexSettings(1, 0,
-            singletonMap(IndexSettings.INDEX_SOFT_DELETES_SETTING.getKey(), "true"));
-        assertAcked(leaderClient().admin().indices().prepareCreate("leader").setSource(leaderIndexSettings, XContentType.JSON));
-        ensureLeaderYellow("leader");
-
-        final PutFollowAction.Request followRequest = putFollow("leader", "follower");
-        followerClient().execute(PutFollowAction.INSTANCE, followRequest).get();
-        BooleanSupplier hasFollowIndexBeenClosedChecker = hasFollowIndexBeenClosed("follower");
-
-        final long firstBatchNumDocs = randomIntBetween(2, 64);
-        for (long i = 0; i < firstBatchNumDocs; i++) {
-            leaderClient().prepareIndex("leader", "doc").setSource("{}", XContentType.JSON).get();
-        }
-
-        assertBusy(() -> assertThat(followerClient().prepareSearch("follower").get().getHits().totalHits, equalTo(firstBatchNumDocs)));
-        assertThat(getFollowTaskSettingsVersion("follower"), equalTo(1L));
-        assertThat(getFollowTaskMappingVersion("follower"), equalTo(1L));
-
-        CloseIndexRequest closeIndexRequest = new CloseIndexRequest("leader");
-        assertAcked(leaderClient().admin().indices().close(closeIndexRequest).actionGet());
-
-        UpdateSettingsRequest updateSettingsRequest = new UpdateSettingsRequest("leader");
-        updateSettingsRequest.settings(Settings.builder()
-            .put("index.analysis.analyzer.my_analyzer.type", "custom")
-            .put("index.analysis.analyzer.my_analyzer.tokenizer", "keyword")
-        );
-        assertAcked(leaderClient().admin().indices().updateSettings(updateSettingsRequest).actionGet());
-
-        OpenIndexRequest openIndexRequest = new OpenIndexRequest("leader");
-        assertAcked(leaderClient().admin().indices().open(openIndexRequest).actionGet());
-        ensureLeaderGreen("leader");
-
-        PutMappingRequest putMappingRequest = new PutMappingRequest("leader");
-        putMappingRequest.type("doc");
-        putMappingRequest.source("new_field", "type=text,analyzer=my_analyzer");
-        assertAcked(leaderClient().admin().indices().putMapping(putMappingRequest).actionGet());
-
-        final int secondBatchNumDocs = randomIntBetween(2, 64);
-        for (long i = firstBatchNumDocs; i < firstBatchNumDocs + secondBatchNumDocs; i++) {
-            final String source = String.format(Locale.ROOT, "{\"new_field\":\"value %d\"}", i);
-            leaderClient().prepareIndex("leader", "doc").setSource(source, XContentType.JSON).get();
-        }
-
-        assertBusy(() -> {
-            assertThat(getFollowTaskSettingsVersion("follower"), equalTo(2L));
-            assertThat(getFollowTaskMappingVersion("follower"), equalTo(2L));
-
-            GetSettingsRequest getSettingsRequest = new GetSettingsRequest();
-            getSettingsRequest.indices("follower");
-            GetSettingsResponse getSettingsResponse = followerClient().admin().indices().getSettings(getSettingsRequest).actionGet();
-            assertThat(getSettingsResponse.getSetting("follower", "index.analysis.analyzer.my_analyzer.type"), equalTo("custom"));
-            assertThat(getSettingsResponse.getSetting("follower", "index.analysis.analyzer.my_analyzer.tokenizer"), equalTo("keyword"));
-
-            GetMappingsRequest getMappingsRequest = new GetMappingsRequest();
-            getMappingsRequest.indices("follower");
-            GetMappingsResponse getMappingsResponse = followerClient().admin().indices().getMappings(getMappingsRequest).actionGet();
-            MappingMetaData mappingMetaData = getMappingsResponse.getMappings().get("follower").get("doc");
-            assertThat(XContentMapValues.extractValue("properties.new_field.type", mappingMetaData.sourceAsMap()), equalTo("text"));
-            assertThat(XContentMapValues.extractValue("properties.new_field.analyzer", mappingMetaData.sourceAsMap()),
-                equalTo("my_analyzer"));
-
-            try {
-                assertThat(followerClient().prepareSearch("follower").get().getHits().totalHits,
-                    equalTo(firstBatchNumDocs + secondBatchNumDocs));
-            } catch (Exception e) {
-                throw new AssertionError("error while searching", e);
-            }
-        });
-        assertThat(hasFollowIndexBeenClosedChecker.getAsBoolean(), is(true));
-    }
-
-    private long getFollowTaskSettingsVersion(String followerIndex) {
-        long settingsVersion = -1L;
-        for (ShardFollowNodeTaskStatus status : getFollowTaskStatuses(followerIndex)) {
-            if (settingsVersion == -1L) {
-                settingsVersion = status.followerSettingsVersion();
-            } else {
-                assert settingsVersion == status.followerSettingsVersion();
-            }
-        }
-        return settingsVersion;
-    }
-
-    private long getFollowTaskMappingVersion(String followerIndex) {
-        long mappingVersion = -1L;
-        for (ShardFollowNodeTaskStatus status : getFollowTaskStatuses(followerIndex)) {
-            if (mappingVersion == -1L) {
-                mappingVersion = status.followerMappingVersion();
-            } else {
-                assert mappingVersion == status.followerMappingVersion();
-            }
-        }
-        return mappingVersion;
-    }
-
-    private List<ShardFollowNodeTaskStatus> getFollowTaskStatuses(String followerIndex) {
-        FollowStatsAction.StatsRequest request = new StatsRequest();
-        request.setIndices(new String[]{followerIndex});
-        FollowStatsAction.StatsResponses response = followerClient().execute(FollowStatsAction.INSTANCE, request).actionGet();
-        return response.getStatsResponses().stream()
-            .map(FollowStatsAction.StatsResponse::status)
-            .filter(status -> status.followerIndex().equals(followerIndex))
-            .collect(Collectors.toList());
-    }
-
-    private BooleanSupplier hasFollowIndexBeenClosed(String indexName) {
-        String electedMasterNode = getFollowerCluster().getMasterName();
-        ClusterService clusterService = getFollowerCluster().getInstance(ClusterService.class, electedMasterNode);
-        AtomicBoolean closed = new AtomicBoolean(false);
-        clusterService.addListener(event -> {
-            IndexMetaData indexMetaData = event.state().metaData().index(indexName);
-            if (indexMetaData.getState() == IndexMetaData.State.CLOSE) {
-                closed.set(true);
-            }
-        });
-        return closed::get;
-=======
     public void testLeaderIndexRed() throws Exception {
         try {
             ClusterUpdateSettingsRequest updateSettingsRequest = new ClusterUpdateSettingsRequest();
@@ -815,7 +591,227 @@
             updateSettingsRequest.transientSettings(Settings.builder().put("cluster.routing.allocation.enable", (String) null));
             assertAcked(leaderClient().admin().cluster().updateSettings(updateSettingsRequest).actionGet());
         }
->>>>>>> 021f8051
+    }
+
+    public void testUpdateDynamicLeaderIndexSettings() throws Exception {
+        final String leaderIndexSettings = getIndexSettings(1, 0,
+            singletonMap(IndexSettings.INDEX_SOFT_DELETES_SETTING.getKey(), "true"));
+        assertAcked(leaderClient().admin().indices().prepareCreate("leader").setSource(leaderIndexSettings, XContentType.JSON));
+        ensureLeaderYellow("leader");
+
+        final PutFollowAction.Request followRequest = putFollow("leader", "follower");
+        followerClient().execute(PutFollowAction.INSTANCE, followRequest).get();
+        BooleanSupplier hasFollowIndexBeenClosedChecker = hasFollowIndexBeenClosed("follower");
+
+        final long firstBatchNumDocs = randomIntBetween(2, 64);
+        for (long i = 0; i < firstBatchNumDocs; i++) {
+            leaderClient().prepareIndex("leader", "doc").setSource("{}", XContentType.JSON).get();
+        }
+        assertBusy(() -> assertThat(followerClient().prepareSearch("follower").get().getHits().totalHits, equalTo(firstBatchNumDocs)));
+
+        // Sanity check that the setting has not been set in follower index:
+        {
+            GetSettingsRequest getSettingsRequest = new GetSettingsRequest();
+            getSettingsRequest.indices("follower");
+            GetSettingsResponse getSettingsResponse = followerClient().admin().indices().getSettings(getSettingsRequest).actionGet();
+            assertThat(getSettingsResponse.getSetting("follower", "index.max_ngram_diff"), nullValue());
+        }
+        assertThat(getFollowTaskSettingsVersion("follower"), equalTo(1L));
+        UpdateSettingsRequest updateSettingsRequest = new UpdateSettingsRequest("leader");
+        updateSettingsRequest.settings(Settings.builder().put("index.max_ngram_diff", 2));
+        assertAcked(leaderClient().admin().indices().updateSettings(updateSettingsRequest).actionGet());
+
+        final int secondBatchNumDocs = randomIntBetween(2, 64);
+        for (long i = firstBatchNumDocs; i < firstBatchNumDocs + secondBatchNumDocs; i++) {
+            leaderClient().prepareIndex("leader", "doc").setSource("{}", XContentType.JSON).get();
+        }
+        assertBusy(() -> {
+            // Check that the setting has been set in follower index:
+            GetSettingsRequest getSettingsRequest = new GetSettingsRequest();
+            getSettingsRequest.indices("follower");
+            GetSettingsResponse getSettingsResponse = followerClient().admin().indices().getSettings(getSettingsRequest).actionGet();
+            assertThat(getSettingsResponse.getSetting("follower", "index.max_ngram_diff"), equalTo("2"));
+            assertThat(getFollowTaskSettingsVersion("follower"), equalTo(2L));
+
+            try {
+                assertThat(followerClient().prepareSearch("follower").get().getHits().totalHits,
+                    equalTo(firstBatchNumDocs + secondBatchNumDocs));
+            } catch (Exception e) {
+                throw new AssertionError("error while searching", e);
+            }
+        });
+        assertThat(hasFollowIndexBeenClosedChecker.getAsBoolean(), is(false));
+    }
+
+    public void testLeaderIndexSettingNotPercolatedToFollower() throws Exception {
+        // Sets an index setting on leader index that is excluded from being replicated to the follower index and
+        // expects that this setting is not replicated to the follower index, but does expect that the settings version
+        // is incremented.
+        final String leaderIndexSettings = getIndexSettings(1, 0,
+            singletonMap(IndexSettings.INDEX_SOFT_DELETES_SETTING.getKey(), "true"));
+        assertAcked(leaderClient().admin().indices().prepareCreate("leader").setSource(leaderIndexSettings, XContentType.JSON));
+        ensureLeaderYellow("leader");
+
+        final PutFollowAction.Request followRequest = putFollow("leader", "follower");
+        followerClient().execute(PutFollowAction.INSTANCE, followRequest).get();
+        BooleanSupplier hasFollowIndexBeenClosedChecker = hasFollowIndexBeenClosed("follower");
+
+        final long firstBatchNumDocs = randomIntBetween(2, 64);
+        for (long i = 0; i < firstBatchNumDocs; i++) {
+            leaderClient().prepareIndex("leader", "doc").setSource("{}", XContentType.JSON).get();
+        }
+        assertBusy(() -> assertThat(followerClient().prepareSearch("follower").get().getHits().totalHits, equalTo(firstBatchNumDocs)));
+
+        // Sanity check that the setting has not been set in follower index:
+        {
+            GetSettingsRequest getSettingsRequest = new GetSettingsRequest();
+            getSettingsRequest.indices("follower");
+            GetSettingsResponse getSettingsResponse = followerClient().admin().indices().getSettings(getSettingsRequest).actionGet();
+            assertThat(getSettingsResponse.getSetting("follower", "index.number_of_replicas"), equalTo("0"));
+        }
+        assertThat(getFollowTaskSettingsVersion("follower"), equalTo(1L));
+        UpdateSettingsRequest updateSettingsRequest = new UpdateSettingsRequest("leader");
+        updateSettingsRequest.settings(Settings.builder().put("index.number_of_replicas", 1));
+        assertAcked(leaderClient().admin().indices().updateSettings(updateSettingsRequest).actionGet());
+
+        final int secondBatchNumDocs = randomIntBetween(2, 64);
+        for (long i = firstBatchNumDocs; i < firstBatchNumDocs + secondBatchNumDocs; i++) {
+            leaderClient().prepareIndex("leader", "doc").setSource("{}", XContentType.JSON).get();
+        }
+        assertBusy(() -> {
+            GetSettingsRequest getSettingsRequest = new GetSettingsRequest();
+            getSettingsRequest.indices("follower");
+            GetSettingsResponse getSettingsResponse = followerClient().admin().indices().getSettings(getSettingsRequest).actionGet();
+            assertThat(getSettingsResponse.getSetting("follower", "index.number_of_replicas"), equalTo("0"));
+            assertThat(getFollowTaskSettingsVersion("follower"), equalTo(2L));
+
+            try {
+                assertThat(followerClient().prepareSearch("follower").get().getHits().totalHits,
+                    equalTo(firstBatchNumDocs + secondBatchNumDocs));
+            } catch (Exception e) {
+                throw new AssertionError("error while searching", e);
+            }
+        });
+        assertThat(hasFollowIndexBeenClosedChecker.getAsBoolean(), is(false));
+    }
+
+    public void testUpdateAnalysisLeaderIndexSettings() throws Exception {
+        final String leaderIndexSettings = getIndexSettings(1, 0,
+            singletonMap(IndexSettings.INDEX_SOFT_DELETES_SETTING.getKey(), "true"));
+        assertAcked(leaderClient().admin().indices().prepareCreate("leader").setSource(leaderIndexSettings, XContentType.JSON));
+        ensureLeaderYellow("leader");
+
+        final PutFollowAction.Request followRequest = putFollow("leader", "follower");
+        followerClient().execute(PutFollowAction.INSTANCE, followRequest).get();
+        BooleanSupplier hasFollowIndexBeenClosedChecker = hasFollowIndexBeenClosed("follower");
+
+        final long firstBatchNumDocs = randomIntBetween(2, 64);
+        for (long i = 0; i < firstBatchNumDocs; i++) {
+            leaderClient().prepareIndex("leader", "doc").setSource("{}", XContentType.JSON).get();
+        }
+
+        assertBusy(() -> assertThat(followerClient().prepareSearch("follower").get().getHits().totalHits, equalTo(firstBatchNumDocs)));
+        assertThat(getFollowTaskSettingsVersion("follower"), equalTo(1L));
+        assertThat(getFollowTaskMappingVersion("follower"), equalTo(1L));
+
+        CloseIndexRequest closeIndexRequest = new CloseIndexRequest("leader");
+        assertAcked(leaderClient().admin().indices().close(closeIndexRequest).actionGet());
+
+        UpdateSettingsRequest updateSettingsRequest = new UpdateSettingsRequest("leader");
+        updateSettingsRequest.settings(Settings.builder()
+            .put("index.analysis.analyzer.my_analyzer.type", "custom")
+            .put("index.analysis.analyzer.my_analyzer.tokenizer", "keyword")
+        );
+        assertAcked(leaderClient().admin().indices().updateSettings(updateSettingsRequest).actionGet());
+
+        OpenIndexRequest openIndexRequest = new OpenIndexRequest("leader");
+        assertAcked(leaderClient().admin().indices().open(openIndexRequest).actionGet());
+        ensureLeaderGreen("leader");
+
+        PutMappingRequest putMappingRequest = new PutMappingRequest("leader");
+        putMappingRequest.type("doc");
+        putMappingRequest.source("new_field", "type=text,analyzer=my_analyzer");
+        assertAcked(leaderClient().admin().indices().putMapping(putMappingRequest).actionGet());
+
+        final int secondBatchNumDocs = randomIntBetween(2, 64);
+        for (long i = firstBatchNumDocs; i < firstBatchNumDocs + secondBatchNumDocs; i++) {
+            final String source = String.format(Locale.ROOT, "{\"new_field\":\"value %d\"}", i);
+            leaderClient().prepareIndex("leader", "doc").setSource(source, XContentType.JSON).get();
+        }
+
+        assertBusy(() -> {
+            assertThat(getFollowTaskSettingsVersion("follower"), equalTo(2L));
+            assertThat(getFollowTaskMappingVersion("follower"), equalTo(2L));
+
+            GetSettingsRequest getSettingsRequest = new GetSettingsRequest();
+            getSettingsRequest.indices("follower");
+            GetSettingsResponse getSettingsResponse = followerClient().admin().indices().getSettings(getSettingsRequest).actionGet();
+            assertThat(getSettingsResponse.getSetting("follower", "index.analysis.analyzer.my_analyzer.type"), equalTo("custom"));
+            assertThat(getSettingsResponse.getSetting("follower", "index.analysis.analyzer.my_analyzer.tokenizer"), equalTo("keyword"));
+
+            GetMappingsRequest getMappingsRequest = new GetMappingsRequest();
+            getMappingsRequest.indices("follower");
+            GetMappingsResponse getMappingsResponse = followerClient().admin().indices().getMappings(getMappingsRequest).actionGet();
+            MappingMetaData mappingMetaData = getMappingsResponse.getMappings().get("follower").get("doc");
+            assertThat(XContentMapValues.extractValue("properties.new_field.type", mappingMetaData.sourceAsMap()), equalTo("text"));
+            assertThat(XContentMapValues.extractValue("properties.new_field.analyzer", mappingMetaData.sourceAsMap()),
+                equalTo("my_analyzer"));
+
+            try {
+                assertThat(followerClient().prepareSearch("follower").get().getHits().totalHits,
+                    equalTo(firstBatchNumDocs + secondBatchNumDocs));
+            } catch (Exception e) {
+                throw new AssertionError("error while searching", e);
+            }
+        });
+        assertThat(hasFollowIndexBeenClosedChecker.getAsBoolean(), is(true));
+    }
+
+    private long getFollowTaskSettingsVersion(String followerIndex) {
+        long settingsVersion = -1L;
+        for (ShardFollowNodeTaskStatus status : getFollowTaskStatuses(followerIndex)) {
+            if (settingsVersion == -1L) {
+                settingsVersion = status.followerSettingsVersion();
+            } else {
+                assert settingsVersion == status.followerSettingsVersion();
+            }
+        }
+        return settingsVersion;
+    }
+
+    private long getFollowTaskMappingVersion(String followerIndex) {
+        long mappingVersion = -1L;
+        for (ShardFollowNodeTaskStatus status : getFollowTaskStatuses(followerIndex)) {
+            if (mappingVersion == -1L) {
+                mappingVersion = status.followerMappingVersion();
+            } else {
+                assert mappingVersion == status.followerMappingVersion();
+            }
+        }
+        return mappingVersion;
+    }
+
+    private List<ShardFollowNodeTaskStatus> getFollowTaskStatuses(String followerIndex) {
+        FollowStatsAction.StatsRequest request = new StatsRequest();
+        request.setIndices(new String[]{followerIndex});
+        FollowStatsAction.StatsResponses response = followerClient().execute(FollowStatsAction.INSTANCE, request).actionGet();
+        return response.getStatsResponses().stream()
+            .map(FollowStatsAction.StatsResponse::status)
+            .filter(status -> status.followerIndex().equals(followerIndex))
+            .collect(Collectors.toList());
+    }
+
+    private BooleanSupplier hasFollowIndexBeenClosed(String indexName) {
+        String electedMasterNode = getFollowerCluster().getMasterName();
+        ClusterService clusterService = getFollowerCluster().getInstance(ClusterService.class, electedMasterNode);
+        AtomicBoolean closed = new AtomicBoolean(false);
+        clusterService.addListener(event -> {
+            IndexMetaData indexMetaData = event.state().metaData().index(indexName);
+            if (indexMetaData.getState() == IndexMetaData.State.CLOSE) {
+                closed.set(true);
+            }
+        });
+        return closed::get;
     }
 
     private CheckedRunnable<Exception> assertTask(final int numberOfPrimaryShards, final Map<ShardId, Long> numDocsPerShard) {
