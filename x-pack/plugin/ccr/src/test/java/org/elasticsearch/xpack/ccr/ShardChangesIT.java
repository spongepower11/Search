--- conflicted
+++ resolved
@@ -878,7 +878,6 @@
         });
     }
 
-<<<<<<< HEAD
     private void assertTotalNumberOfOptimizedIndexing(Index followerIndex, int numberOfShards, long expectedTotal) throws Exception {
         assertBusy(() -> {
             long[] numOfOptimizedOps = new long[numberOfShards];
@@ -900,14 +899,11 @@
         });
     }
 
-    public static ResumeFollowAction.Request createFollowRequest(String leaderIndex, String followerIndex) {
-=======
     public static PutFollowAction.Request follow(String leaderIndex, String followerIndex) {
         return new PutFollowAction.Request(resumeFollow(leaderIndex, followerIndex));
     }
 
     public static ResumeFollowAction.Request resumeFollow(String leaderIndex, String followerIndex) {
->>>>>>> 47bcb56a
         ResumeFollowAction.Request request = new ResumeFollowAction.Request();
         request.setLeaderIndex(leaderIndex);
         request.setFollowerIndex(followerIndex);
