--- conflicted
+++ resolved
@@ -19,10 +19,7 @@
 import org.elasticsearch.common.xcontent.XContentBuilder;
 import org.elasticsearch.common.xcontent.XContentType;
 import org.elasticsearch.common.xcontent.support.XContentMapValues;
-<<<<<<< HEAD
-=======
 import org.elasticsearch.index.IndexSettings;
->>>>>>> a5be4149
 import org.elasticsearch.index.shard.ShardId;
 import org.elasticsearch.index.translog.Translog;
 import org.elasticsearch.persistent.PersistentTasksCustomMetaData;
@@ -214,6 +211,57 @@
             final ClusterState clusterState = client().admin().cluster().prepareState().get().getState();
             final PersistentTasksCustomMetaData tasks = clusterState.getMetaData().custom(PersistentTasksCustomMetaData.TYPE);
             assertThat(tasks.tasks().size(), equalTo(0));
+        });
+    }
+
+    public void testSyncMappings() throws Exception {
+        final String leaderIndexSettings = getIndexSettings(2, Collections.emptyMap());
+        assertAcked(client().admin().indices().prepareCreate("index1").setSource(leaderIndexSettings, XContentType.JSON));
+
+        final String followerIndexSettings =
+                getIndexSettings(2, Collections.singletonMap(CcrSettings.CCR_FOLLOWING_INDEX_SETTING.getKey(), "true"));
+        assertAcked(client().admin().indices().prepareCreate("index2").setSource(followerIndexSettings, XContentType.JSON));
+
+        ensureGreen("index1", "index2");
+
+        final FollowExistingIndexAction.Request followRequest = new FollowExistingIndexAction.Request();
+        followRequest.setLeaderIndex("index1");
+        followRequest.setFollowIndex("index2");
+        client().execute(FollowExistingIndexAction.INSTANCE, followRequest).get();
+
+        final long firstBatchNumDocs = randomIntBetween(2, 64);
+        for (long i = 0; i < firstBatchNumDocs; i++) {
+            final String source = String.format(Locale.ROOT, "{\"f\":%d}", i);
+            client().prepareIndex("index1", "doc", Long.toString(i)).setSource(source, XContentType.JSON).get();
+        }
+
+        assertBusy(() -> assertThat(client().prepareSearch("index2").get().getHits().totalHits, equalTo(firstBatchNumDocs)));
+        MappingMetaData mappingMetaData = client().admin().indices().prepareGetMappings("index2").get().getMappings()
+                .get("index2").get("doc");
+        assertThat(XContentMapValues.extractValue("properties.f.type", mappingMetaData.sourceAsMap()), equalTo("integer"));
+        assertThat(XContentMapValues.extractValue("properties.k", mappingMetaData.sourceAsMap()), nullValue());
+
+        final int secondBatchNumDocs = randomIntBetween(2, 64);
+        for (long i = firstBatchNumDocs; i < firstBatchNumDocs + secondBatchNumDocs; i++) {
+            final String source = String.format(Locale.ROOT, "{\"k\":%d}", i);
+            client().prepareIndex("index1", "doc", Long.toString(i)).setSource(source, XContentType.JSON).get();
+        }
+
+        assertBusy(() -> assertThat(client().prepareSearch("index2").get().getHits().totalHits,
+                equalTo(firstBatchNumDocs + secondBatchNumDocs)));
+        mappingMetaData = client().admin().indices().prepareGetMappings("index2").get().getMappings()
+                .get("index2").get("doc");
+        assertThat(XContentMapValues.extractValue("properties.f.type", mappingMetaData.sourceAsMap()), equalTo("integer"));
+        assertThat(XContentMapValues.extractValue("properties.k.type", mappingMetaData.sourceAsMap()), equalTo("long"));
+
+        final UnfollowIndexAction.Request unfollowRequest = new UnfollowIndexAction.Request();
+        unfollowRequest.setFollowIndex("index2");
+        client().execute(UnfollowIndexAction.INSTANCE, unfollowRequest).get();
+
+        assertBusy(() -> {
+            final ClusterState clusterState = client().admin().cluster().prepareState().get().getState();
+            final PersistentTasksCustomMetaData tasks = clusterState.getMetaData().custom(PersistentTasksCustomMetaData.TYPE);
+            assertThat(tasks.tasks().size(), equalTo(0));
 
             ListTasksRequest listTasksRequest = new ListTasksRequest();
             listTasksRequest.setDetailed(true);
@@ -271,57 +319,6 @@
                     equalTo(Collections.singletonList(value)));
             });
         }
-
-        final UnfollowIndexAction.Request unfollowRequest = new UnfollowIndexAction.Request();
-        unfollowRequest.setFollowIndex("index2");
-        client().execute(UnfollowIndexAction.INSTANCE, unfollowRequest).get();
-
-        assertBusy(() -> {
-            final ClusterState clusterState = client().admin().cluster().prepareState().get().getState();
-            final PersistentTasksCustomMetaData tasks = clusterState.getMetaData().custom(PersistentTasksCustomMetaData.TYPE);
-            assertThat(tasks.tasks().size(), equalTo(0));
-        });
-    }
-
-    public void testSyncMappings() throws Exception {
-        final String leaderIndexSettings = getIndexSettings(2, Collections.emptyMap());
-        assertAcked(client().admin().indices().prepareCreate("index1").setSource(leaderIndexSettings, XContentType.JSON));
-
-        final String followerIndexSettings =
-                getIndexSettings(2, Collections.singletonMap(CcrSettings.CCR_FOLLOWING_INDEX_SETTING.getKey(), "true"));
-        assertAcked(client().admin().indices().prepareCreate("index2").setSource(followerIndexSettings, XContentType.JSON));
-
-        ensureGreen("index1", "index2");
-
-        final FollowExistingIndexAction.Request followRequest = new FollowExistingIndexAction.Request();
-        followRequest.setLeaderIndex("index1");
-        followRequest.setFollowIndex("index2");
-        client().execute(FollowExistingIndexAction.INSTANCE, followRequest).get();
-
-        final long firstBatchNumDocs = randomIntBetween(2, 64);
-        for (long i = 0; i < firstBatchNumDocs; i++) {
-            final String source = String.format(Locale.ROOT, "{\"f\":%d}", i);
-            client().prepareIndex("index1", "doc", Long.toString(i)).setSource(source, XContentType.JSON).get();
-        }
-
-        assertBusy(() -> assertThat(client().prepareSearch("index2").get().getHits().totalHits, equalTo(firstBatchNumDocs)));
-        MappingMetaData mappingMetaData = client().admin().indices().prepareGetMappings("index2").get().getMappings()
-                .get("index2").get("doc");
-        assertThat(XContentMapValues.extractValue("properties.f.type", mappingMetaData.sourceAsMap()), equalTo("integer"));
-        assertThat(XContentMapValues.extractValue("properties.k", mappingMetaData.sourceAsMap()), nullValue());
-
-        final int secondBatchNumDocs = randomIntBetween(2, 64);
-        for (long i = firstBatchNumDocs; i < firstBatchNumDocs + secondBatchNumDocs; i++) {
-            final String source = String.format(Locale.ROOT, "{\"k\":%d}", i);
-            client().prepareIndex("index1", "doc", Long.toString(i)).setSource(source, XContentType.JSON).get();
-        }
-
-        assertBusy(() -> assertThat(client().prepareSearch("index2").get().getHits().totalHits,
-                equalTo(firstBatchNumDocs + secondBatchNumDocs)));
-        mappingMetaData = client().admin().indices().prepareGetMappings("index2").get().getMappings()
-                .get("index2").get("doc");
-        assertThat(XContentMapValues.extractValue("properties.f.type", mappingMetaData.sourceAsMap()), equalTo("integer"));
-        assertThat(XContentMapValues.extractValue("properties.k.type", mappingMetaData.sourceAsMap()), equalTo("long"));
 
         final UnfollowIndexAction.Request unfollowRequest = new UnfollowIndexAction.Request();
         unfollowRequest.setFollowIndex("index2");
