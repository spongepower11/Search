/*
 * Copyright Elasticsearch B.V. and/or licensed to Elasticsearch B.V. under one
 * or more contributor license agreements. Licensed under the Elastic License;
 * you may not use this file except in compliance with the Elastic License.
 */

package org.elasticsearch.xpack.ccr;

import org.apache.lucene.store.AlreadyClosedException;
import org.elasticsearch.ElasticsearchException;
import org.elasticsearch.action.admin.cluster.node.tasks.list.ListTasksAction;
import org.elasticsearch.action.admin.cluster.node.tasks.list.ListTasksRequest;
import org.elasticsearch.action.admin.cluster.node.tasks.list.ListTasksResponse;
import org.elasticsearch.action.admin.indices.close.CloseIndexRequest;
import org.elasticsearch.action.admin.indices.delete.DeleteIndexRequest;
import org.elasticsearch.action.admin.indices.open.OpenIndexRequest;
import org.elasticsearch.action.admin.indices.settings.put.UpdateSettingsRequest;
import org.elasticsearch.action.admin.indices.stats.ShardStats;
import org.elasticsearch.action.bulk.BulkProcessor;
import org.elasticsearch.action.bulk.BulkRequest;
import org.elasticsearch.action.bulk.BulkResponse;
import org.elasticsearch.action.get.GetResponse;
import org.elasticsearch.action.index.IndexRequest;
import org.elasticsearch.action.search.SearchRequest;
import org.elasticsearch.action.search.SearchResponse;
import org.elasticsearch.analysis.common.CommonAnalysisPlugin;
import org.elasticsearch.cluster.ClusterState;
import org.elasticsearch.cluster.metadata.IndexMetaData;
import org.elasticsearch.cluster.metadata.MappingMetaData;
import org.elasticsearch.common.CheckedRunnable;
import org.elasticsearch.common.bytes.BytesReference;
import org.elasticsearch.common.settings.Settings;
import org.elasticsearch.common.unit.TimeValue;
import org.elasticsearch.common.xcontent.XContentBuilder;
import org.elasticsearch.common.xcontent.XContentType;
import org.elasticsearch.common.xcontent.support.XContentMapValues;
import org.elasticsearch.index.Index;
import org.elasticsearch.index.IndexNotFoundException;
import org.elasticsearch.index.IndexSettings;
import org.elasticsearch.index.engine.Engine;
import org.elasticsearch.index.seqno.SequenceNumbers;
import org.elasticsearch.index.shard.IndexShard;
import org.elasticsearch.index.shard.ShardId;
import org.elasticsearch.index.translog.Translog;
import org.elasticsearch.indices.IndicesService;
import org.elasticsearch.persistent.PersistentTasksCustomMetaData;
import org.elasticsearch.plugins.Plugin;
import org.elasticsearch.search.builder.SearchSourceBuilder;
import org.elasticsearch.tasks.TaskInfo;
import org.elasticsearch.test.ESIntegTestCase;
import org.elasticsearch.test.MockHttpTransport;
import org.elasticsearch.test.discovery.TestZenDiscovery;
import org.elasticsearch.xpack.ccr.action.ShardChangesAction;
import org.elasticsearch.xpack.ccr.action.ShardFollowTask;
import org.elasticsearch.xpack.core.XPackSettings;
import org.elasticsearch.xpack.core.ccr.ShardFollowNodeTaskStatus;
import org.elasticsearch.xpack.core.ccr.action.CcrStatsAction;
import org.elasticsearch.xpack.core.ccr.action.CcrStatsAction.StatsRequest;
import org.elasticsearch.xpack.core.ccr.action.CcrStatsAction.StatsResponses;
import org.elasticsearch.xpack.core.ccr.action.PutFollowAction;
import org.elasticsearch.xpack.core.ccr.action.ResumeFollowAction;
import org.elasticsearch.xpack.core.ccr.action.PutAutoFollowPatternAction;
import org.elasticsearch.xpack.core.ccr.action.PauseFollowAction;

import java.io.IOException;
import java.util.Arrays;
import java.util.Collection;
import java.util.Collections;
import java.util.HashMap;
import java.util.List;
import java.util.Locale;
import java.util.Map;
import java.util.Objects;
import java.util.Set;
import java.util.concurrent.TimeUnit;
import java.util.concurrent.atomic.AtomicBoolean;

import static java.util.Collections.singletonMap;
import static org.elasticsearch.common.xcontent.XContentFactory.jsonBuilder;
import static org.elasticsearch.test.hamcrest.ElasticsearchAssertions.assertAcked;
import static org.hamcrest.Matchers.containsString;
import static org.hamcrest.Matchers.empty;
import static org.hamcrest.Matchers.equalTo;
import static org.hamcrest.Matchers.greaterThanOrEqualTo;
import static org.hamcrest.Matchers.hasSize;
import static org.hamcrest.Matchers.is;
import static org.hamcrest.Matchers.notNullValue;
import static org.hamcrest.Matchers.nullValue;

@ESIntegTestCase.ClusterScope(scope = ESIntegTestCase.Scope.TEST, transportClientRatio = 0)
public class ShardChangesIT extends ESIntegTestCase {

    @Override
    protected Settings nodeSettings(int nodeOrdinal)  {
        Settings.Builder newSettings = Settings.builder();
        newSettings.put(super.nodeSettings(nodeOrdinal));
        newSettings.put(XPackSettings.SECURITY_ENABLED.getKey(), false);
        newSettings.put(XPackSettings.MONITORING_ENABLED.getKey(), false);
        newSettings.put(XPackSettings.WATCHER_ENABLED.getKey(), false);
        newSettings.put(XPackSettings.MACHINE_LEARNING_ENABLED.getKey(), false);
        newSettings.put(XPackSettings.LOGSTASH_ENABLED.getKey(), false);
        return newSettings.build();
    }

    @Override
    protected Collection<Class<? extends Plugin>> getMockPlugins() {
        return Arrays.asList(TestSeedPlugin.class, TestZenDiscovery.TestPlugin.class, MockHttpTransport.TestPlugin.class);
    }

    @Override
    protected Collection<Class<? extends Plugin>> nodePlugins() {
        return Arrays.asList(LocalStateCcr.class, CommonAnalysisPlugin.class);
    }

    @Override
    protected boolean ignoreExternalCluster() {
        return true;
    }

    @Override
    protected Collection<Class<? extends Plugin>> transportClientPlugins() {
        return nodePlugins();
    }

    // this emulates what the CCR persistent task will do for pulling
    public void testGetOperationsBasedOnGlobalSequenceId() throws Exception {
        client().admin().indices().prepareCreate("index")
            .setSettings(Settings.builder().put("index.number_of_shards", 1))
            .get();

        client().prepareIndex("index", "doc", "1").setSource("{}", XContentType.JSON).get();
        client().prepareIndex("index", "doc", "2").setSource("{}", XContentType.JSON).get();
        client().prepareIndex("index", "doc", "3").setSource("{}", XContentType.JSON).get();

        ShardStats shardStats = client().admin().indices().prepareStats("index").get().getIndex("index").getShards()[0];
        long globalCheckPoint = shardStats.getSeqNoStats().getGlobalCheckpoint();
        assertThat(globalCheckPoint, equalTo(2L));

        String historyUUID = shardStats.getCommitStats().getUserData().get(Engine.HISTORY_UUID_KEY);
        ShardChangesAction.Request request =  new ShardChangesAction.Request(shardStats.getShardRouting().shardId(), historyUUID);
        request.setFromSeqNo(0L);
        request.setMaxOperationCount(3);
        ShardChangesAction.Response response = client().execute(ShardChangesAction.INSTANCE, request).get();
        assertThat(response.getOperations().length, equalTo(3));
        Translog.Index operation = (Translog.Index) response.getOperations()[0];
        assertThat(operation.seqNo(), equalTo(0L));
        assertThat(operation.id(), equalTo("1"));

        operation = (Translog.Index) response.getOperations()[1];
        assertThat(operation.seqNo(), equalTo(1L));
        assertThat(operation.id(), equalTo("2"));

        operation = (Translog.Index) response.getOperations()[2];
        assertThat(operation.seqNo(), equalTo(2L));
        assertThat(operation.id(), equalTo("3"));

        client().prepareIndex("index", "doc", "3").setSource("{}", XContentType.JSON).get();
        client().prepareIndex("index", "doc", "4").setSource("{}", XContentType.JSON).get();
        client().prepareIndex("index", "doc", "5").setSource("{}", XContentType.JSON).get();

        shardStats = client().admin().indices().prepareStats("index").get().getIndex("index").getShards()[0];
        globalCheckPoint = shardStats.getSeqNoStats().getGlobalCheckpoint();
        assertThat(globalCheckPoint, equalTo(5L));

        request = new ShardChangesAction.Request(shardStats.getShardRouting().shardId(), historyUUID);
        request.setFromSeqNo(3L);
        request.setMaxOperationCount(3);
        response = client().execute(ShardChangesAction.INSTANCE, request).get();
        assertThat(response.getOperations().length, equalTo(3));
        operation = (Translog.Index) response.getOperations()[0];
        assertThat(operation.seqNo(), equalTo(3L));
        assertThat(operation.id(), equalTo("3"));

        operation = (Translog.Index) response.getOperations()[1];
        assertThat(operation.seqNo(), equalTo(4L));
        assertThat(operation.id(), equalTo("4"));

        operation = (Translog.Index) response.getOperations()[2];
        assertThat(operation.seqNo(), equalTo(5L));
        assertThat(operation.id(), equalTo("5"));
    }

    public void testFollowIndex() throws Exception {
        final int numberOfPrimaryShards = randomIntBetween(1, 3);
        final String leaderIndexSettings = getIndexSettings(numberOfPrimaryShards, between(0, 1),
            singletonMap(IndexSettings.INDEX_SOFT_DELETES_SETTING.getKey(), "true"));
        assertAcked(client().admin().indices().prepareCreate("index1").setSource(leaderIndexSettings, XContentType.JSON));
        ensureYellow("index1");

        final PutFollowAction.Request followRequest = follow("index1", "index2");
        client().execute(PutFollowAction.INSTANCE, followRequest).get();

        final int firstBatchNumDocs = randomIntBetween(2, 64);
        logger.info("Indexing [{}] docs as first batch", firstBatchNumDocs);
        for (int i = 0; i < firstBatchNumDocs; i++) {
            final String source = String.format(Locale.ROOT, "{\"f\":%d}", i);
            client().prepareIndex("index1", "doc", Integer.toString(i)).setSource(source, XContentType.JSON).get();
        }

        final Map<ShardId, Long> firstBatchNumDocsPerShard = new HashMap<>();
        final ShardStats[] firstBatchShardStats = client().admin().indices().prepareStats("index1").get().getIndex("index1").getShards();
        for (final ShardStats shardStats : firstBatchShardStats) {
            if (shardStats.getShardRouting().primary()) {
                long value = shardStats.getStats().getIndexing().getTotal().getIndexCount() - 1;
                firstBatchNumDocsPerShard.put(shardStats.getShardRouting().shardId(), value);
            }
        }

        assertBusy(assertTask(numberOfPrimaryShards, firstBatchNumDocsPerShard));

        for (int i = 0; i < firstBatchNumDocs; i++) {
            assertBusy(assertExpectedDocumentRunnable(i));
        }

        unfollowIndex("index2");
        client().execute(ResumeFollowAction.INSTANCE, followRequest.getFollowRequest()).get();
        final int secondBatchNumDocs = randomIntBetween(2, 64);
        logger.info("Indexing [{}] docs as second batch", secondBatchNumDocs);
        for (int i = firstBatchNumDocs; i < firstBatchNumDocs + secondBatchNumDocs; i++) {
            final String source = String.format(Locale.ROOT, "{\"f\":%d}", i);
            client().prepareIndex("index1", "doc", Integer.toString(i)).setSource(source, XContentType.JSON).get();
        }

        final Map<ShardId, Long> secondBatchNumDocsPerShard = new HashMap<>();
        final ShardStats[] secondBatchShardStats = client().admin().indices().prepareStats("index1").get().getIndex("index1").getShards();
        for (final ShardStats shardStats : secondBatchShardStats) {
            if (shardStats.getShardRouting().primary()) {
                final long value = shardStats.getStats().getIndexing().getTotal().getIndexCount() - 1;
                secondBatchNumDocsPerShard.put(shardStats.getShardRouting().shardId(), value);
            }
        }

        assertBusy(assertTask(numberOfPrimaryShards, secondBatchNumDocsPerShard));

        for (int i = firstBatchNumDocs; i < firstBatchNumDocs + secondBatchNumDocs; i++) {
            assertBusy(assertExpectedDocumentRunnable(i));
        }
        unfollowIndex("index2");
        assertMaxSeqNoOfUpdatesIsTransferred(resolveIndex("index1"), resolveIndex("index2"), numberOfPrimaryShards);
    }

    public void testSyncMappings() throws Exception {
        final String leaderIndexSettings = getIndexSettings(2, between(0, 1),
            singletonMap(IndexSettings.INDEX_SOFT_DELETES_SETTING.getKey(), "true"));
        assertAcked(client().admin().indices().prepareCreate("index1").setSource(leaderIndexSettings, XContentType.JSON));
        ensureYellow("index1");

        final PutFollowAction.Request followRequest = follow("index1", "index2");
        client().execute(PutFollowAction.INSTANCE, followRequest).get();

        final long firstBatchNumDocs = randomIntBetween(2, 64);
        for (long i = 0; i < firstBatchNumDocs; i++) {
            final String source = String.format(Locale.ROOT, "{\"f\":%d}", i);
            client().prepareIndex("index1", "doc", Long.toString(i)).setSource(source, XContentType.JSON).get();
        }

        assertBusy(() -> assertThat(client().prepareSearch("index2").get().getHits().totalHits, equalTo(firstBatchNumDocs)));
        MappingMetaData mappingMetaData = client().admin().indices().prepareGetMappings("index2").get().getMappings()
            .get("index2").get("doc");
        assertThat(XContentMapValues.extractValue("properties.f.type", mappingMetaData.sourceAsMap()), equalTo("integer"));
        assertThat(XContentMapValues.extractValue("properties.k", mappingMetaData.sourceAsMap()), nullValue());

        final int secondBatchNumDocs = randomIntBetween(2, 64);
        for (long i = firstBatchNumDocs; i < firstBatchNumDocs + secondBatchNumDocs; i++) {
            final String source = String.format(Locale.ROOT, "{\"k\":%d}", i);
            client().prepareIndex("index1", "doc", Long.toString(i)).setSource(source, XContentType.JSON).get();
        }

        assertBusy(() -> assertThat(client().prepareSearch("index2").get().getHits().totalHits,
            equalTo(firstBatchNumDocs + secondBatchNumDocs)));
        mappingMetaData = client().admin().indices().prepareGetMappings("index2").get().getMappings()
            .get("index2").get("doc");
        assertThat(XContentMapValues.extractValue("properties.f.type", mappingMetaData.sourceAsMap()), equalTo("integer"));
        assertThat(XContentMapValues.extractValue("properties.k.type", mappingMetaData.sourceAsMap()), equalTo("long"));
        unfollowIndex("index2");
        assertMaxSeqNoOfUpdatesIsTransferred(resolveIndex("index1"), resolveIndex("index2"), 2);
    }

    public void testNoMappingDefined() throws Exception {
        assertAcked(client().admin().indices().prepareCreate("index1")
            .setSettings(Settings.builder()
                .put(IndexSettings.INDEX_SOFT_DELETES_SETTING.getKey(), true)
                .put(IndexMetaData.SETTING_NUMBER_OF_SHARDS, 1)
                .put(IndexMetaData.SETTING_NUMBER_OF_REPLICAS, 0)
                .build()));
        ensureGreen("index1");

        final PutFollowAction.Request followRequest = follow("index1", "index2");
        client().execute(PutFollowAction.INSTANCE, followRequest).get();

        client().prepareIndex("index1", "doc", "1").setSource("{\"f\":1}", XContentType.JSON).get();
        assertBusy(() -> assertThat(client().prepareSearch("index2").get().getHits().totalHits, equalTo(1L)));
        unfollowIndex("index2");

        MappingMetaData mappingMetaData = client().admin().indices().prepareGetMappings("index2").get().getMappings()
            .get("index2").get("doc");
        assertThat(XContentMapValues.extractValue("properties.f.type", mappingMetaData.sourceAsMap()), equalTo("long"));
        assertThat(XContentMapValues.extractValue("properties.k", mappingMetaData.sourceAsMap()), nullValue());
    }

    public void testFollowIndex_backlog() throws Exception {
        int numberOfShards = between(1, 5);
        String leaderIndexSettings = getIndexSettings(numberOfShards, between(0, 1),
            singletonMap(IndexSettings.INDEX_SOFT_DELETES_SETTING.getKey(), "true"));
        assertAcked(client().admin().indices().prepareCreate("index1").setSource(leaderIndexSettings, XContentType.JSON));
        BulkProcessor.Listener listener = new BulkProcessor.Listener() {
            @Override
            public void beforeBulk(long executionId, BulkRequest request) {}

            @Override
            public void afterBulk(long executionId, BulkRequest request, BulkResponse response) {}

            @Override
            public void afterBulk(long executionId, BulkRequest request, Throwable failure) {}
        };
        BulkProcessor bulkProcessor = BulkProcessor.builder(client(), listener)
            .setBulkActions(100)
            .setConcurrentRequests(4)
            .build();
        AtomicBoolean run = new AtomicBoolean(true);
        Thread thread = new Thread(() -> {
            int counter = 0;
            while (run.get()) {
                final String source = String.format(Locale.ROOT, "{\"f\":%d}", counter++);
                IndexRequest indexRequest = new IndexRequest("index1", "doc")
                    .source(source, XContentType.JSON)
                    .timeout(TimeValue.timeValueSeconds(1));
                bulkProcessor.add(indexRequest);
            }
        });
        thread.start();

        // Waiting for some document being index before following the index:
        int maxReadSize = randomIntBetween(128, 2048);
        long numDocsIndexed = Math.min(3000 * 2, randomLongBetween(maxReadSize, maxReadSize * 10));
        atLeastDocsIndexed("index1", numDocsIndexed / 3);

        PutFollowAction.Request followRequest = follow("index1", "index2");
        followRequest.getFollowRequest().setMaxBatchOperationCount(maxReadSize);
        followRequest.getFollowRequest().setMaxConcurrentReadBatches(randomIntBetween(2, 10));
        followRequest.getFollowRequest().setMaxConcurrentWriteBatches(randomIntBetween(2, 10));
        followRequest.getFollowRequest().setMaxWriteBufferSize(randomIntBetween(1024, 10240));
        client().execute(PutFollowAction.INSTANCE, followRequest).get();

        atLeastDocsIndexed("index1", numDocsIndexed);
        run.set(false);
        thread.join();
        assertThat(bulkProcessor.awaitClose(1L, TimeUnit.MINUTES), is(true));

        assertSameDocCount("index1", "index2");
        unfollowIndex("index2");
        assertMaxSeqNoOfUpdatesIsTransferred(resolveIndex("index1"), resolveIndex("index2"), numberOfShards);
    }

    @AwaitsFix(bugUrl = "https://github.com/elastic/elasticsearch/issues/33337")
    public void testFollowIndexAndCloseNode() throws Exception {
        internalCluster().ensureAtLeastNumDataNodes(3);
        String leaderIndexSettings = getIndexSettings(3, 1, singletonMap(IndexSettings.INDEX_SOFT_DELETES_SETTING.getKey(), "true"));
        assertAcked(client().admin().indices().prepareCreate("index1").setSource(leaderIndexSettings, XContentType.JSON));
        ensureGreen("index1");

        AtomicBoolean run = new AtomicBoolean(true);
        Thread thread = new Thread(() -> {
            int counter = 0;
            while (run.get()) {
                final String source = String.format(Locale.ROOT, "{\"f\":%d}", counter++);
                try {
                    client().prepareIndex("index1", "doc")
                        .setSource(source, XContentType.JSON)
                        .setTimeout(TimeValue.timeValueSeconds(1))
                        .get();
                } catch (Exception e) {
                    logger.error("Error while indexing into leader index", e);
                }
            }
        });
        thread.start();

        PutFollowAction.Request followRequest = follow("index1", "index2");
        followRequest.getFollowRequest().setMaxBatchOperationCount(randomIntBetween(32, 2048));
        followRequest.getFollowRequest().setMaxConcurrentReadBatches(randomIntBetween(2, 10));
        followRequest.getFollowRequest().setMaxConcurrentWriteBatches(randomIntBetween(2, 10));
        client().execute(PutFollowAction.INSTANCE, followRequest).get();

        long maxNumDocsReplicated = Math.min(1000, randomLongBetween(followRequest.getFollowRequest().getMaxBatchOperationCount(),
            followRequest.getFollowRequest().getMaxBatchOperationCount() * 10));
        long minNumDocsReplicated = maxNumDocsReplicated / 3L;
        logger.info("waiting for at least [{}] documents to be indexed and then stop a random data node", minNumDocsReplicated);
        atLeastDocsIndexed("index2", minNumDocsReplicated);
        internalCluster().stopRandomNonMasterNode();
        logger.info("waiting for at least [{}] documents to be indexed", maxNumDocsReplicated);
        atLeastDocsIndexed("index2", maxNumDocsReplicated);
        run.set(false);
        thread.join();

        assertSameDocCount("index1", "index2");
        unfollowIndex("index2");
        assertMaxSeqNoOfUpdatesIsTransferred(resolveIndex("index1"), resolveIndex("index2"), 3);
    }

    public void testFollowIndexWithNestedField() throws Exception {
        final String leaderIndexSettings =
            getIndexSettingsWithNestedMapping(1, between(0, 1), singletonMap(IndexSettings.INDEX_SOFT_DELETES_SETTING.getKey(), "true"));
        assertAcked(client().admin().indices().prepareCreate("index1").setSource(leaderIndexSettings, XContentType.JSON));
        internalCluster().ensureAtLeastNumDataNodes(2);
        ensureGreen("index1");

        final PutFollowAction.Request followRequest = follow("index1", "index2");
        client().execute(PutFollowAction.INSTANCE, followRequest).get();

        final int numDocs = randomIntBetween(2, 64);
        for (int i = 0; i < numDocs; i++) {
            try (XContentBuilder builder = jsonBuilder()) {
                builder.startObject();
                builder.field("field", "value");
                builder.startArray("objects");
                {
                    builder.startObject();
                    builder.field("field", i);
                    builder.endObject();
                }
                builder.endArray();
                builder.endObject();
                client().prepareIndex("index1", "doc", Integer.toString(i)).setSource(builder).get();
            }
        }

        for (int i = 0; i < numDocs; i++) {
            int value = i;
            assertBusy(() -> {
                final GetResponse getResponse = client().prepareGet("index2", "doc", Integer.toString(value)).get();
                assertTrue(getResponse.isExists());
                assertTrue((getResponse.getSource().containsKey("field")));
                assertThat(XContentMapValues.extractValue("objects.field", getResponse.getSource()),
                    equalTo(Collections.singletonList(value)));
            });
        }
        unfollowIndex("index2");
        assertMaxSeqNoOfUpdatesIsTransferred(resolveIndex("index1"), resolveIndex("index2"), 1);
    }

    public void testUnfollowNonExistingIndex() {
        PauseFollowAction.Request unfollowRequest = new PauseFollowAction.Request();
        unfollowRequest.setFollowIndex("non-existing-index");
        expectThrows(IllegalArgumentException.class, () -> client().execute(PauseFollowAction.INSTANCE, unfollowRequest).actionGet());
    }

    public void testFollowNonExistentIndex() throws Exception {
        assertAcked(client().admin().indices().prepareCreate("test-leader").get());
        assertAcked(client().admin().indices().prepareCreate("test-follower").get());
        // Leader index does not exist.
        ResumeFollowAction.Request followRequest1 = resumeFollow("non-existent-leader", "test-follower");
        expectThrows(IndexNotFoundException.class, () -> client().execute(ResumeFollowAction.INSTANCE, followRequest1).actionGet());
        expectThrows(IndexNotFoundException.class,
            () -> client().execute(PutFollowAction.INSTANCE, new PutFollowAction.Request(followRequest1))
                .actionGet());
        // Follower index does not exist.
        ResumeFollowAction.Request followRequest2 = resumeFollow("non-test-leader", "non-existent-follower");
        expectThrows(IndexNotFoundException.class, () -> client().execute(ResumeFollowAction.INSTANCE, followRequest2).actionGet());
        expectThrows(IndexNotFoundException.class,
            () -> client().execute(PutFollowAction.INSTANCE, new PutFollowAction.Request(followRequest2))
                .actionGet());
        // Both indices do not exist.
        ResumeFollowAction.Request followRequest3 = resumeFollow("non-existent-leader", "non-existent-follower");
        expectThrows(IndexNotFoundException.class, () -> client().execute(ResumeFollowAction.INSTANCE, followRequest3).actionGet());
        expectThrows(IndexNotFoundException.class,
            () -> client().execute(PutFollowAction.INSTANCE, new PutFollowAction.Request(followRequest3))
                .actionGet());
    }

    public void testFollowIndexMaxOperationSizeInBytes() throws Exception {
        final String leaderIndexSettings = getIndexSettings(1, between(0, 1),
            singletonMap(IndexSettings.INDEX_SOFT_DELETES_SETTING.getKey(), "true"));
        assertAcked(client().admin().indices().prepareCreate("index1").setSource(leaderIndexSettings, XContentType.JSON));
        ensureYellow("index1");

        final int numDocs = 1024;
        logger.info("Indexing [{}] docs", numDocs);
        for (int i = 0; i < numDocs; i++) {
            final String source = String.format(Locale.ROOT, "{\"f\":%d}", i);
            client().prepareIndex("index1", "doc", Integer.toString(i)).setSource(source, XContentType.JSON).get();
        }

        PutFollowAction.Request followRequest = follow("index1", "index2");
        followRequest.getFollowRequest().setMaxOperationSizeInBytes(1L);
        client().execute(PutFollowAction.INSTANCE, followRequest).get();

        final Map<ShardId, Long> firstBatchNumDocsPerShard = new HashMap<>();
        final ShardStats[] firstBatchShardStats = client().admin().indices().prepareStats("index1").get().getIndex("index1").getShards();
        for (final ShardStats shardStats : firstBatchShardStats) {
            if (shardStats.getShardRouting().primary()) {
                long value = shardStats.getStats().getIndexing().getTotal().getIndexCount() - 1;
                firstBatchNumDocsPerShard.put(shardStats.getShardRouting().shardId(), value);
            }
        }

        assertBusy(assertTask(1, firstBatchNumDocsPerShard));
        for (int i = 0; i < numDocs; i++) {
            assertBusy(assertExpectedDocumentRunnable(i));
        }
        unfollowIndex("index2");
        assertMaxSeqNoOfUpdatesIsTransferred(resolveIndex("index1"), resolveIndex("index2"), 1);
    }

    public void testDontFollowTheWrongIndex() throws Exception {
        String leaderIndexSettings = getIndexSettings(1, 0,
            Collections.singletonMap(IndexSettings.INDEX_SOFT_DELETES_SETTING.getKey(), "true"));
        assertAcked(client().admin().indices().prepareCreate("index1").setSource(leaderIndexSettings, XContentType.JSON));
        ensureGreen("index1");
        assertAcked(client().admin().indices().prepareCreate("index3").setSource(leaderIndexSettings, XContentType.JSON));
        ensureGreen("index3");

        PutFollowAction.Request followRequest = follow("index1", "index2");
        client().execute(PutFollowAction.INSTANCE, followRequest).get();

        followRequest = follow("index3", "index4");
        client().execute(PutFollowAction.INSTANCE, followRequest).get();
        unfollowIndex("index2", "index4");

        ResumeFollowAction.Request wrongRequest1 = resumeFollow("index1", "index4");
        Exception e = expectThrows(IllegalArgumentException.class,
            () -> client().execute(ResumeFollowAction.INSTANCE, wrongRequest1).actionGet());
        assertThat(e.getMessage(), containsString("follow index [index4] should reference"));

        ResumeFollowAction.Request wrongRequest2 = resumeFollow("index3", "index2");
        e = expectThrows(IllegalArgumentException.class, () -> client().execute(ResumeFollowAction.INSTANCE, wrongRequest2).actionGet());
        assertThat(e.getMessage(), containsString("follow index [index2] should reference"));
    }

    public void testAttemptToChangeCcrFollowingIndexSetting() throws Exception {
        String leaderIndexSettings = getIndexSettings(1, 0, singletonMap(IndexSettings.INDEX_SOFT_DELETES_SETTING.getKey(), "true"));
        assertAcked(client().admin().indices().prepareCreate("index1").setSource(leaderIndexSettings, XContentType.JSON).get());
        ensureYellow("index1");
        PutFollowAction.Request followRequest = follow("index1", "index2");
        client().execute(PutFollowAction.INSTANCE, followRequest).get();
        unfollowIndex("index2");
        client().admin().indices().close(new CloseIndexRequest("index2")).actionGet();

        UpdateSettingsRequest updateSettingsRequest = new UpdateSettingsRequest("index2");
        updateSettingsRequest.settings(Settings.builder().put(CcrSettings.CCR_FOLLOWING_INDEX_SETTING.getKey(), false).build());
        Exception e = expectThrows(IllegalArgumentException.class,
            () -> client().admin().indices().updateSettings(updateSettingsRequest).actionGet());
        assertThat(e.getMessage(), equalTo("can not update internal setting [index.xpack.ccr.following_index]; " +
            "this setting is managed via a dedicated API"));
    }

<<<<<<< HEAD
    public void testUnknownClusterAlias() throws Exception {
        String leaderIndexSettings = getIndexSettings(1, 0,
            Collections.singletonMap(IndexSettings.INDEX_SOFT_DELETES_SETTING.getKey(), "true"));
        assertAcked(client().admin().indices().prepareCreate("index1").setSource(leaderIndexSettings, XContentType.JSON));
        ensureGreen("index1");

        ResumeFollowAction.Request followRequest = createFollowRequest("leader_cluster:index1", "index2");
        PutFollowAction.Request createAndFollowRequest = new PutFollowAction.Request(followRequest);
        Exception e = expectThrows(IllegalArgumentException.class,
            () -> client().execute(PutFollowAction.INSTANCE, createAndFollowRequest).actionGet());
        assertThat(e.getMessage(), equalTo("unknown cluster alias [leader_cluster]"));

        e = expectThrows(IllegalArgumentException.class,
            () -> client().execute(ResumeFollowAction.INSTANCE, followRequest).actionGet());
        assertThat(e.getMessage(), equalTo("unknown cluster alias [leader_cluster]"));

        PutAutoFollowPatternAction.Request putAutoFollowRequest = new PutAutoFollowPatternAction.Request();
        putAutoFollowRequest.setLeaderClusterAlias("leader_cluster");
        putAutoFollowRequest.setLeaderIndexPatterns(Collections.singletonList("logs-*"));

        e = expectThrows(IllegalArgumentException.class,
            () -> client().execute(PutAutoFollowPatternAction.INSTANCE, putAutoFollowRequest).actionGet());
        assertThat(e.getMessage(), equalTo("unknown cluster alias [leader_cluster]"));
=======
    public void testCloseLeaderIndex() throws Exception {
        assertAcked(client().admin().indices().prepareCreate("index1")
            .setSettings(Settings.builder()
                .put(IndexSettings.INDEX_SOFT_DELETES_SETTING.getKey(), true)
                .put(IndexMetaData.SETTING_NUMBER_OF_SHARDS, 1)
                .put(IndexMetaData.SETTING_NUMBER_OF_REPLICAS, 0)
                .build()));

        final PutFollowAction.Request followRequest = follow("index1", "index2");
        client().execute(PutFollowAction.INSTANCE, followRequest).get();

        client().prepareIndex("index1", "doc", "1").setSource("{}", XContentType.JSON).get();
        assertBusy(() -> assertThat(client().prepareSearch("index2").get().getHits().totalHits, equalTo(1L)));

        client().admin().indices().close(new CloseIndexRequest("index1")).actionGet();
        assertBusy(() -> {
            StatsResponses response = client().execute(CcrStatsAction.INSTANCE, new StatsRequest()).actionGet();
            assertThat(response.getNodeFailures(), empty());
            assertThat(response.getTaskFailures(), empty());
            assertThat(response.getStatsResponses(), hasSize(1));
            assertThat(response.getStatsResponses().get(0).status().numberOfFailedFetches(), greaterThanOrEqualTo(1L));
            assertThat(response.getStatsResponses().get(0).status().fetchExceptions().size(), equalTo(1));
            ElasticsearchException exception = response.getStatsResponses().get(0).status()
                .fetchExceptions().entrySet().iterator().next().getValue().v2();
            assertThat(exception.getMessage(), equalTo("blocked by: [FORBIDDEN/4/index closed];"));
        });

        client().admin().indices().open(new OpenIndexRequest("index1")).actionGet();
        client().prepareIndex("index1", "doc", "2").setSource("{}", XContentType.JSON).get();
        assertBusy(() -> assertThat(client().prepareSearch("index2").get().getHits().totalHits, equalTo(2L)));

        unfollowIndex("index2");
    }

    public void testCloseFollowIndex() throws Exception {
        assertAcked(client().admin().indices().prepareCreate("index1")
            .setSettings(Settings.builder()
                .put(IndexSettings.INDEX_SOFT_DELETES_SETTING.getKey(), true)
                .put(IndexMetaData.SETTING_NUMBER_OF_SHARDS, 1)
                .put(IndexMetaData.SETTING_NUMBER_OF_REPLICAS, 0)
                .build()));

        final PutFollowAction.Request followRequest = follow("index1", "index2");
        client().execute(PutFollowAction.INSTANCE, followRequest).get();

        client().prepareIndex("index1", "doc", "1").setSource("{}", XContentType.JSON).get();
        assertBusy(() -> assertThat(client().prepareSearch("index2").get().getHits().totalHits, equalTo(1L)));

        client().admin().indices().close(new CloseIndexRequest("index2")).actionGet();
        client().prepareIndex("index1", "doc", "2").setSource("{}", XContentType.JSON).get();
        assertBusy(() -> {
            StatsResponses response = client().execute(CcrStatsAction.INSTANCE, new StatsRequest()).actionGet();
            assertThat(response.getNodeFailures(), empty());
            assertThat(response.getTaskFailures(), empty());
            assertThat(response.getStatsResponses(), hasSize(1));
            assertThat(response.getStatsResponses().get(0).status().numberOfFailedBulkOperations(), greaterThanOrEqualTo(1L));
        });
        client().admin().indices().open(new OpenIndexRequest("index2")).actionGet();
        assertBusy(() -> assertThat(client().prepareSearch("index2").get().getHits().totalHits, equalTo(2L)));

        unfollowIndex("index2");
    }

    public void testDeleteLeaderIndex() throws Exception {
        assertAcked(client().admin().indices().prepareCreate("index1")
            .setSettings(Settings.builder()
                .put(IndexSettings.INDEX_SOFT_DELETES_SETTING.getKey(), true)
                .put(IndexMetaData.SETTING_NUMBER_OF_SHARDS, 1)
                .put(IndexMetaData.SETTING_NUMBER_OF_REPLICAS, 0)
                .build()));

        final PutFollowAction.Request followRequest = follow("index1", "index2");
        client().execute(PutFollowAction.INSTANCE, followRequest).get();

        client().prepareIndex("index1", "doc", "1").setSource("{}", XContentType.JSON).get();
        assertBusy(() -> assertThat(client().prepareSearch("index2").get().getHits().totalHits, equalTo(1L)));

        client().admin().indices().delete(new DeleteIndexRequest("index1")).actionGet();
        ensureNoCcrTasks();
    }

    public void testDeleteFollowerIndex() throws Exception {
        assertAcked(client().admin().indices().prepareCreate("index1")
            .setSettings(Settings.builder()
                .put(IndexSettings.INDEX_SOFT_DELETES_SETTING.getKey(), true)
                .put(IndexMetaData.SETTING_NUMBER_OF_SHARDS, 1)
                .put(IndexMetaData.SETTING_NUMBER_OF_REPLICAS, 0)
                .build()));

        final PutFollowAction.Request followRequest = follow("index1", "index2");
        client().execute(PutFollowAction.INSTANCE, followRequest).get();

        client().prepareIndex("index1", "doc", "1").setSource("{}", XContentType.JSON).get();
        assertBusy(() -> assertThat(client().prepareSearch("index2").get().getHits().totalHits, equalTo(1L)));

        client().admin().indices().delete(new DeleteIndexRequest("index2")).actionGet();
        client().prepareIndex("index1", "doc", "2").setSource("{}", XContentType.JSON).get();
        ensureNoCcrTasks();
>>>>>>> a984f8af
    }

    private CheckedRunnable<Exception> assertTask(final int numberOfPrimaryShards, final Map<ShardId, Long> numDocsPerShard) {
        return () -> {
            final ClusterState clusterState = client().admin().cluster().prepareState().get().getState();
            final PersistentTasksCustomMetaData taskMetadata = clusterState.getMetaData().custom(PersistentTasksCustomMetaData.TYPE);

            ListTasksRequest listTasksRequest = new ListTasksRequest();
            listTasksRequest.setDetailed(true);
            listTasksRequest.setActions(ShardFollowTask.NAME + "[c]");
            ListTasksResponse listTasksResponse = client().admin().cluster().listTasks(listTasksRequest).actionGet();
            assertThat(listTasksResponse.getNodeFailures().size(), equalTo(0));
            assertThat(listTasksResponse.getTaskFailures().size(), equalTo(0));

            List<TaskInfo> taskInfos = listTasksResponse.getTasks();
            assertThat(taskInfos.size(), equalTo(numberOfPrimaryShards));
            Collection<PersistentTasksCustomMetaData.PersistentTask<?>> shardFollowTasks =
                taskMetadata.findTasks(ShardFollowTask.NAME, Objects::nonNull);
            for (PersistentTasksCustomMetaData.PersistentTask<?> shardFollowTask : shardFollowTasks) {
                final ShardFollowTask shardFollowTaskParams = (ShardFollowTask) shardFollowTask.getParams();
                TaskInfo taskInfo = null;
                String expectedId = "id=" + shardFollowTask.getId();
                for (TaskInfo info : taskInfos) {
                    if (expectedId.equals(info.getDescription())) {
                        taskInfo = info;
                        break;
                    }
                }
                assertThat(taskInfo, notNullValue());
                ShardFollowNodeTaskStatus status = (ShardFollowNodeTaskStatus) taskInfo.getStatus();
                assertThat(status, notNullValue());
                assertThat("incorrect global checkpoint " + shardFollowTaskParams,
                    status.followerGlobalCheckpoint(),
                    equalTo(numDocsPerShard.get(shardFollowTaskParams.getLeaderShardId())));
            }
        };
    }

    private void unfollowIndex(String... indices) throws Exception {
        for (String index : indices) {
            final PauseFollowAction.Request unfollowRequest = new PauseFollowAction.Request();
            unfollowRequest.setFollowIndex(index);
            client().execute(PauseFollowAction.INSTANCE, unfollowRequest).get();
        }
        ensureNoCcrTasks();
    }

    private void ensureNoCcrTasks() throws Exception {
        assertBusy(() -> {
            final ClusterState clusterState = client().admin().cluster().prepareState().get().getState();
            final PersistentTasksCustomMetaData tasks = clusterState.getMetaData().custom(PersistentTasksCustomMetaData.TYPE);
            assertThat(tasks.tasks(), empty());

            ListTasksRequest listTasksRequest = new ListTasksRequest();
            listTasksRequest.setDetailed(true);
            ListTasksResponse listTasksResponse = client().admin().cluster().listTasks(listTasksRequest).get();
            int numNodeTasks = 0;
            for (TaskInfo taskInfo : listTasksResponse.getTasks()) {
                if (taskInfo.getAction().startsWith(ListTasksAction.NAME) == false) {
                    numNodeTasks++;
                }
            }
            assertThat(numNodeTasks, equalTo(0));
        }, 30, TimeUnit.SECONDS);
    }

    private CheckedRunnable<Exception> assertExpectedDocumentRunnable(final int value) {
        return () -> {
            final GetResponse getResponse = client().prepareGet("index2", "doc", Integer.toString(value)).get();
            assertTrue("Doc with id [" + value + "] is missing", getResponse.isExists());
            assertTrue((getResponse.getSource().containsKey("f")));
            assertThat(getResponse.getSource().get("f"), equalTo(value));
        };
    }

    private String getIndexSettings(final int numberOfShards, final int numberOfReplicas,
                                    final Map<String, String> additionalIndexSettings) throws IOException {
        final String settings;
        try (XContentBuilder builder = jsonBuilder()) {
            builder.startObject();
            {
                builder.startObject("settings");
                {
                    builder.field("index.number_of_shards", numberOfShards);
                    builder.field("index.number_of_replicas", numberOfReplicas);
                    for (final Map.Entry<String, String> additionalSetting : additionalIndexSettings.entrySet()) {
                        builder.field(additionalSetting.getKey(), additionalSetting.getValue());
                    }
                }
                builder.endObject();
                builder.startObject("mappings");
                {
                    builder.startObject("doc");
                    {
                        builder.startObject("properties");
                        {
                            builder.startObject("f");
                            {
                                builder.field("type", "integer");
                            }
                            builder.endObject();
                        }
                        builder.endObject();
                    }
                    builder.endObject();
                }
                builder.endObject();
            }
            builder.endObject();
            settings = BytesReference.bytes(builder).utf8ToString();
        }
        return settings;
    }

    private String getIndexSettingsWithNestedMapping(final int numberOfShards, final int numberOfReplicas,
                                                     final Map<String, String> additionalIndexSettings) throws IOException {
        final String settings;
        try (XContentBuilder builder = jsonBuilder()) {
            builder.startObject();
            {
                builder.startObject("settings");
                {
                    builder.field("index.number_of_shards", numberOfShards);
                    builder.field("index.number_of_replicas", numberOfReplicas);
                    for (final Map.Entry<String, String> additionalSetting : additionalIndexSettings.entrySet()) {
                        builder.field(additionalSetting.getKey(), additionalSetting.getValue());
                    }
                }
                builder.endObject();
                builder.startObject("mappings");
                {
                    builder.startObject("doc");
                    {
                        builder.startObject("properties");
                        {
                            builder.startObject("objects");
                            {
                                builder.field("type", "nested");
                                builder.startObject("properties");
                                {
                                    builder.startObject("field");
                                    {
                                        builder.field("type", "long");
                                    }
                                    builder.endObject();
                                }
                                builder.endObject();
                            }
                            builder.endObject();
                            builder.startObject("field");
                            {
                                builder.field("type", "keyword");
                            }
                            builder.endObject();
                        }
                        builder.endObject();
                    }
                    builder.endObject();
                }
                builder.endObject();
            }
            builder.endObject();
            settings = BytesReference.bytes(builder).utf8ToString();
        }
        return settings;
    }

    private void atLeastDocsIndexed(String index, long numDocsReplicated) throws InterruptedException {
        logger.info("waiting for at least [{}] documents to be indexed into index [{}]", numDocsReplicated, index);
        awaitBusy(() -> {
            refresh(index);
            SearchRequest request = new SearchRequest(index);
            request.source(new SearchSourceBuilder().size(0));
            SearchResponse response = client().search(request).actionGet();
            return response.getHits().getTotalHits() >= numDocsReplicated;
        }, 60, TimeUnit.SECONDS);
    }

    private void assertSameDocCount(String index1, String index2) throws Exception {
        refresh(index1);
        SearchRequest request1 = new SearchRequest(index1);
        request1.source(new SearchSourceBuilder().size(0));
        SearchResponse response1 = client().search(request1).actionGet();
        assertBusy(() -> {
            refresh(index2);
            SearchRequest request2 = new SearchRequest(index2);
            request2.source(new SearchSourceBuilder().size(0));
            SearchResponse response2 = client().search(request2).actionGet();
            assertThat(response2.getHits().getTotalHits(), equalTo(response1.getHits().getTotalHits()));
        }, 60, TimeUnit.SECONDS);
    }

    private void assertMaxSeqNoOfUpdatesIsTransferred(Index leaderIndex, Index followerIndex, int numberOfShards) throws Exception {
        assertBusy(() -> {
            long[] msuOnLeader = new long[numberOfShards];
            for (int i = 0; i < msuOnLeader.length; i++) {
                msuOnLeader[i] = SequenceNumbers.UNASSIGNED_SEQ_NO;
            }
            Set<String> leaderNodes = internalCluster().nodesInclude(leaderIndex.getName());
            for (String leaderNode : leaderNodes) {
                IndicesService indicesService = internalCluster().getInstance(IndicesService.class, leaderNode);
                for (int i = 0; i < numberOfShards; i++) {
                    IndexShard shard = indicesService.getShardOrNull(new ShardId(leaderIndex, i));
                    if (shard != null) {
                        try {
                            msuOnLeader[i] = SequenceNumbers.max(msuOnLeader[i], shard.getMaxSeqNoOfUpdatesOrDeletes());
                        } catch (AlreadyClosedException ignored) {
                            return;
                        }
                    }
                }
            }

            Set<String> followerNodes = internalCluster().nodesInclude(followerIndex.getName());
            for (String followerNode : followerNodes) {
                IndicesService indicesService = internalCluster().getInstance(IndicesService.class, followerNode);
                for (int i = 0; i < numberOfShards; i++) {
                    IndexShard shard = indicesService.getShardOrNull(new ShardId(leaderIndex, i));
                    if (shard != null) {
                        try {
                            assertThat(shard.getMaxSeqNoOfUpdatesOrDeletes(), equalTo(msuOnLeader[i]));
                        } catch (AlreadyClosedException ignored) {

                        }
                    }
                }
            }
        });
    }

    public static PutFollowAction.Request follow(String leaderIndex, String followerIndex) {
        return new PutFollowAction.Request(resumeFollow(leaderIndex, followerIndex));
    }

    public static ResumeFollowAction.Request resumeFollow(String leaderIndex, String followerIndex) {
        ResumeFollowAction.Request request = new ResumeFollowAction.Request();
        request.setLeaderIndex(leaderIndex);
        request.setFollowerIndex(followerIndex);
        request.setMaxRetryDelay(TimeValue.timeValueMillis(10));
        request.setPollTimeout(TimeValue.timeValueMillis(10));
        return request;
    }
}<|MERGE_RESOLUTION|>--- conflicted
+++ resolved
@@ -544,31 +544,6 @@
             "this setting is managed via a dedicated API"));
     }
 
-<<<<<<< HEAD
-    public void testUnknownClusterAlias() throws Exception {
-        String leaderIndexSettings = getIndexSettings(1, 0,
-            Collections.singletonMap(IndexSettings.INDEX_SOFT_DELETES_SETTING.getKey(), "true"));
-        assertAcked(client().admin().indices().prepareCreate("index1").setSource(leaderIndexSettings, XContentType.JSON));
-        ensureGreen("index1");
-
-        ResumeFollowAction.Request followRequest = createFollowRequest("leader_cluster:index1", "index2");
-        PutFollowAction.Request createAndFollowRequest = new PutFollowAction.Request(followRequest);
-        Exception e = expectThrows(IllegalArgumentException.class,
-            () -> client().execute(PutFollowAction.INSTANCE, createAndFollowRequest).actionGet());
-        assertThat(e.getMessage(), equalTo("unknown cluster alias [leader_cluster]"));
-
-        e = expectThrows(IllegalArgumentException.class,
-            () -> client().execute(ResumeFollowAction.INSTANCE, followRequest).actionGet());
-        assertThat(e.getMessage(), equalTo("unknown cluster alias [leader_cluster]"));
-
-        PutAutoFollowPatternAction.Request putAutoFollowRequest = new PutAutoFollowPatternAction.Request();
-        putAutoFollowRequest.setLeaderClusterAlias("leader_cluster");
-        putAutoFollowRequest.setLeaderIndexPatterns(Collections.singletonList("logs-*"));
-
-        e = expectThrows(IllegalArgumentException.class,
-            () -> client().execute(PutAutoFollowPatternAction.INSTANCE, putAutoFollowRequest).actionGet());
-        assertThat(e.getMessage(), equalTo("unknown cluster alias [leader_cluster]"));
-=======
     public void testCloseLeaderIndex() throws Exception {
         assertAcked(client().admin().indices().prepareCreate("index1")
             .setSettings(Settings.builder()
@@ -667,7 +642,30 @@
         client().admin().indices().delete(new DeleteIndexRequest("index2")).actionGet();
         client().prepareIndex("index1", "doc", "2").setSource("{}", XContentType.JSON).get();
         ensureNoCcrTasks();
->>>>>>> a984f8af
+    }
+
+    public void testUnknownClusterAlias() throws Exception {
+        String leaderIndexSettings = getIndexSettings(1, 0,
+            Collections.singletonMap(IndexSettings.INDEX_SOFT_DELETES_SETTING.getKey(), "true"));
+        assertAcked(client().admin().indices().prepareCreate("index1").setSource(leaderIndexSettings, XContentType.JSON));
+        ensureGreen("index1");
+
+        PutFollowAction.Request followRequest = follow("leader_cluster:index1", "index2");
+        Exception e = expectThrows(IllegalArgumentException.class,
+            () -> client().execute(PutFollowAction.INSTANCE, followRequest).actionGet());
+        assertThat(e.getMessage(), equalTo("unknown cluster alias [leader_cluster]"));
+
+        e = expectThrows(IllegalArgumentException.class,
+            () -> client().execute(ResumeFollowAction.INSTANCE, followRequest.getFollowRequest()).actionGet());
+        assertThat(e.getMessage(), equalTo("unknown cluster alias [leader_cluster]"));
+
+        PutAutoFollowPatternAction.Request putAutoFollowRequest = new PutAutoFollowPatternAction.Request();
+        putAutoFollowRequest.setLeaderClusterAlias("leader_cluster");
+        putAutoFollowRequest.setLeaderIndexPatterns(Collections.singletonList("logs-*"));
+
+        e = expectThrows(IllegalArgumentException.class,
+            () -> client().execute(PutAutoFollowPatternAction.INSTANCE, putAutoFollowRequest).actionGet());
+        assertThat(e.getMessage(), equalTo("unknown cluster alias [leader_cluster]"));
     }
 
     private CheckedRunnable<Exception> assertTask(final int numberOfPrimaryShards, final Map<ShardId, Long> numDocsPerShard) {
