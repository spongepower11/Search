--- conflicted
+++ resolved
@@ -21,55 +21,32 @@
 
   - do:
       ccr.put_auto_follow_pattern:
-<<<<<<< HEAD
         name: my_pattern
-=======
-        leader_cluster: local
->>>>>>> 92e34732
         body:
-          leader_cluster: _local_
+          leader_cluster: local
           leader_index_patterns: ['logs-*']
           max_concurrent_read_batches: 2
   - is_true: acknowledged
 
   - do:
       ccr.get_auto_follow_pattern:
-<<<<<<< HEAD
         name: my_pattern
-  - match: { my_pattern.leader_cluster: '_local_' }
+  - match: { my_pattern.leader_cluster: 'local' }
   - match: { my_pattern.leader_index_patterns: ['logs-*'] }
   - match: { my_pattern.max_concurrent_read_batches: 2 }
 
   - do:
       ccr.get_auto_follow_pattern: {}
-  - match: { my_pattern.leader_cluster: '_local_' }
+  - match: { my_pattern.leader_cluster: 'local' }
   - match: { my_pattern.leader_index_patterns: ['logs-*'] }
   - match: { my_pattern.max_concurrent_read_batches: 2 }
 
   - do:
       ccr.delete_auto_follow_pattern:
         name: my_pattern
-=======
-        leader_cluster: local
-  - match: { local.leader_index_patterns: ['logs-*'] }
-  - match: { local.max_concurrent_read_batches: 2 }
-
-  - do:
-      ccr.get_auto_follow_pattern: {}
-  - match: { local.leader_index_patterns: ['logs-*'] }
-  - match: { local.max_concurrent_read_batches: 2 }
-
-  - do:
-      ccr.delete_auto_follow_pattern:
-        leader_cluster: local
->>>>>>> 92e34732
   - is_true: acknowledged
 
   - do:
       catch: missing
       ccr.get_auto_follow_pattern:
-<<<<<<< HEAD
-        name: my_pattern
-=======
-        leader_cluster: local
->>>>>>> 92e34732
+        name: my_pattern