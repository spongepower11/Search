/*
 * Copyright Elasticsearch B.V. and/or licensed to Elasticsearch B.V. under one
 * or more contributor license agreements. Licensed under the Elastic License;
 * you may not use this file except in compliance with the Elastic License.
 */
package org.elasticsearch.xpack.ccr;

import org.apache.http.HttpHost;
import org.apache.http.util.EntityUtils;
import org.elasticsearch.client.Request;
import org.elasticsearch.client.Response;
import org.elasticsearch.client.ResponseException;
import org.elasticsearch.client.RestClient;
import org.elasticsearch.common.Booleans;
import org.elasticsearch.common.Strings;
import org.elasticsearch.common.settings.SecureString;
import org.elasticsearch.common.settings.Settings;
import org.elasticsearch.common.util.concurrent.ThreadContext;
import org.elasticsearch.common.xcontent.XContentBuilder;
import org.elasticsearch.common.xcontent.XContentHelper;
import org.elasticsearch.common.xcontent.json.JsonXContent;
import org.elasticsearch.common.xcontent.support.XContentMapValues;
import org.elasticsearch.rest.RestStatus;
import org.elasticsearch.test.rest.ESRestTestCase;

import java.io.IOException;
import java.util.List;
import java.util.Map;

import static org.elasticsearch.common.xcontent.XContentFactory.jsonBuilder;
import static org.elasticsearch.xpack.core.security.authc.support.UsernamePasswordToken.basicAuthHeaderValue;
import static org.hamcrest.Matchers.containsString;
import static org.hamcrest.Matchers.equalTo;
import static org.hamcrest.Matchers.greaterThanOrEqualTo;
import static org.hamcrest.Matchers.is;

public class FollowIndexSecurityIT extends ESRestTestCase {

    private final boolean runningAgainstLeaderCluster = Booleans.parseBoolean(System.getProperty("tests.is_leader_cluster"));

    @Override
    protected Settings restClientSettings() {
        String token = basicAuthHeaderValue("test_ccr", new SecureString("x-pack-test-password".toCharArray()));
        return Settings.builder()
            .put(ThreadContext.PREFIX + ".Authorization", token)
            .build();
    }

    @Override
    protected Settings restAdminSettings() {
        String token = basicAuthHeaderValue("test_admin", new SecureString("x-pack-test-password".toCharArray()));
        return Settings.builder()
            .put(ThreadContext.PREFIX + ".Authorization", token)
            .build();
    }

    @Override
    protected boolean preserveClusterUponCompletion() {
        return true;
    }

    public void testFollowIndex() throws Exception {
        final int numDocs = 16;
        final String allowedIndex = "allowed-index";
        final String unallowedIndex  = "unallowed-index";
        if (runningAgainstLeaderCluster) {
            logger.info("Running against leader cluster");
            Settings indexSettings = Settings.builder().put("index.soft_deletes.enabled", true).build();
            createIndex(allowedIndex, indexSettings);
            createIndex(unallowedIndex, indexSettings);
            for (int i = 0; i < numDocs; i++) {
                logger.info("Indexing doc [{}]", i);
                index(allowedIndex, Integer.toString(i), "field", i);
            }
            for (int i = 0; i < numDocs; i++) {
                logger.info("Indexing doc [{}]", i);
                index(unallowedIndex, Integer.toString(i), "field", i);
            }
            refresh(allowedIndex);
            verifyDocuments(adminClient(), allowedIndex, numDocs);
        } else {
            createAndFollowIndex("leader_cluster:" + allowedIndex, allowedIndex);
            assertBusy(() -> verifyDocuments(client(), allowedIndex, numDocs));
            assertThat(countCcrNodeTasks(), equalTo(1));
            assertBusy(() -> verifyCcrMonitoring(allowedIndex));
            assertOK(client().performRequest(new Request("POST", "/" + allowedIndex + "/_ccr/unfollow")));
            // Make sure that there are no other ccr relates operations running:
            assertBusy(() -> {
                Map<String, Object> clusterState = toMap(adminClient().performRequest(new Request("GET", "/_cluster/state")));
                List<?> tasks = (List<?>) XContentMapValues.extractValue("metadata.persistent_tasks.tasks", clusterState);
                assertThat(tasks.size(), equalTo(0));
                assertThat(countCcrNodeTasks(), equalTo(0));
            });

            followIndex("leader_cluster:" + allowedIndex, allowedIndex);
            assertThat(countCcrNodeTasks(), equalTo(1));
            assertOK(client().performRequest(new Request("POST", "/" + allowedIndex + "/_ccr/unfollow")));
            // Make sure that there are no other ccr relates operations running:
            assertBusy(() -> {
                Map<String, Object> clusterState = toMap(adminClient().performRequest(new Request("GET", "/_cluster/state")));
                List<?> tasks = (List<?>) XContentMapValues.extractValue("metadata.persistent_tasks.tasks", clusterState);
                assertThat(tasks.size(), equalTo(0));
                assertThat(countCcrNodeTasks(), equalTo(0));
            });

            Exception e = expectThrows(ResponseException.class,
                () -> createAndFollowIndex("leader_cluster:" + unallowedIndex, unallowedIndex));
            assertThat(e.getMessage(),
                containsString("action [indices:admin/xpack/ccr/create_and_follow_index] is unauthorized for user [test_ccr]"));
            // Verify that the follow index has not been created and no node tasks are running
            assertThat(indexExists(adminClient(), unallowedIndex), is(false));
            assertBusy(() -> assertThat(countCcrNodeTasks(), equalTo(0)));

            e = expectThrows(ResponseException.class,
                () -> followIndex("leader_cluster:" + unallowedIndex, unallowedIndex));
            assertThat(e.getMessage(), containsString("follow index [" + unallowedIndex + "] does not exist"));
            assertThat(indexExists(adminClient(), unallowedIndex), is(false));
            assertBusy(() -> assertThat(countCcrNodeTasks(), equalTo(0)));
        }
    }

    public void testAutoFollowPatterns() throws Exception {
        assumeFalse("Test should only run when both clusters are running", runningAgainstLeaderCluster);
        String allowedIndex = "logs-eu-20190101";
        String disallowedIndex = "logs-us-20190101";

        Request request = new Request("PUT", "/_ccr/auto_follow/leader_cluster");
        request.setJsonEntity("{\"leader_index_patterns\": [\"logs-*\"]}");
        assertOK(client().performRequest(request));

        try (RestClient leaderClient = buildLeaderClient()) {
            for (String index : new String[]{allowedIndex, disallowedIndex}) {
                Settings settings = Settings.builder()
                    .put("index.soft_deletes.enabled", true)
                    .build();
                String requestBody = "{\"settings\": " + Strings.toString(settings) +
                    ", \"mappings\": {\"_doc\": {\"properties\": {\"field\": {\"type\": \"keyword\"}}}} }";
                request = new Request("PUT", "/" + index);
                request.setJsonEntity(requestBody);
                assertOK(leaderClient.performRequest(request));

                for (int i = 0; i < 5; i++) {
                    String id = Integer.toString(i);
                    index(leaderClient, index, id, "field", i, "filtered_field", "true");
                }
            }
        }

        assertBusy(() -> {
            ensureYellow(allowedIndex);
            verifyDocuments(adminClient(), allowedIndex, 5);
        });
        assertThat(indexExists(adminClient(), disallowedIndex), is(false));

        // Cleanup by deleting auto follow pattern and unfollowing:
        request = new Request("DELETE", "/_ccr/auto_follow/leader_cluster");
        assertOK(client().performRequest(request));
        unfollowIndex(allowedIndex);
    }

    private int countCcrNodeTasks() throws IOException {
        final Request request = new Request("GET", "/_tasks");
        request.addParameter("detailed", "true");
        Map<String, Object> rsp1 = toMap(adminClient().performRequest(request));
        Map<?, ?> nodes = (Map<?, ?>) rsp1.get("nodes");
        assertThat(nodes.size(), equalTo(1));
        Map<?, ?> node = (Map<?, ?>) nodes.values().iterator().next();
        Map<?, ?> nodeTasks = (Map<?, ?>) node.get("tasks");
        int numNodeTasks = 0;
        for (Map.Entry<?, ?> entry : nodeTasks.entrySet()) {
            Map<?, ?> nodeTask = (Map<?, ?>) entry.getValue();
            String action = (String) nodeTask.get("action");
            if (action.startsWith("xpack/ccr/shard_follow_task")) {
                numNodeTasks++;
            }
        }
        return numNodeTasks;
    }

    private static void index(String index, String id, Object... fields) throws IOException {
        index(adminClient(), index, id, fields);
    }

    private static void index(RestClient client, String index, String id, Object... fields) throws IOException {
        XContentBuilder document = jsonBuilder().startObject();
        for (int i = 0; i < fields.length; i += 2) {
            document.field((String) fields[i], fields[i + 1]);
        }
        document.endObject();
        final Request request = new Request("POST", "/" + index + "/_doc/" + id);
        request.setJsonEntity(Strings.toString(document));
        assertOK(client.performRequest(request));
    }

    private static void refresh(String index) throws IOException {
        assertOK(adminClient().performRequest(new Request("POST", "/" + index + "/_refresh")));
    }

    private static void followIndex(String leaderIndex, String followIndex) throws IOException {
        final Request request = new Request("POST", "/" + followIndex + "/_ccr/follow");
        request.setJsonEntity("{\"leader_index\": \"" + leaderIndex + "\", \"idle_shard_retry_delay\": \"10ms\"}");
        assertOK(client().performRequest(request));
    }

    private static void createAndFollowIndex(String leaderIndex, String followIndex) throws IOException {
        final Request request = new Request("POST", "/" + followIndex + "/_ccr/create_and_follow");
        request.setJsonEntity("{\"leader_index\": \"" + leaderIndex + "\", \"idle_shard_retry_delay\": \"10ms\"}");
        assertOK(client().performRequest(request));
    }

    void verifyDocuments(RestClient client, String index, int expectedNumDocs) throws IOException {
        final Request request = new Request("GET", "/" + index + "/_search");
        request.addParameter("pretty", "true");
        request.addParameter("size", Integer.toString(expectedNumDocs));
        request.addParameter("sort", "field:asc");
        Map<String, ?> response = toMap(client.performRequest(request));

        int numDocs = (int) XContentMapValues.extractValue("hits.total", response);
        assertThat(numDocs, equalTo(expectedNumDocs));

        List<?> hits = (List<?>) XContentMapValues.extractValue("hits.hits", response);
        assertThat(hits.size(), equalTo(expectedNumDocs));
        for (int i = 0; i < expectedNumDocs; i++) {
            int value = (int) XContentMapValues.extractValue("_source.field", (Map<?, ?>) hits.get(i));
            assertThat(i, equalTo(value));
        }
    }

    private static Map<String, Object> toMap(Response response) throws IOException {
        return toMap(EntityUtils.toString(response.getEntity()));
    }

    private static Map<String, Object> toMap(String response) {
        return XContentHelper.convertToMap(JsonXContent.jsonXContent, response, false);
    }

    protected static void createIndex(String name, Settings settings) throws IOException {
        createIndex(name, settings, "");
    }

    protected static void createIndex(String name, Settings settings, String mapping) throws IOException {
        final Request request = new Request("PUT", "/" + name);
        request.setJsonEntity("{ \"settings\": " + Strings.toString(settings) + ", \"mappings\" : {" + mapping + "} }");
        assertOK(adminClient().performRequest(request));
    }

    private static void ensureYellow(String index) throws IOException {
        Request request = new Request("GET", "/_cluster/health/" + index);
        request.addParameter("wait_for_status", "yellow");
        request.addParameter("wait_for_no_relocating_shards", "true");
        request.addParameter("timeout", "70s");
        request.addParameter("level", "shards");
        adminClient().performRequest(request);
    }

    private RestClient buildLeaderClient() throws IOException {
        assert runningAgainstLeaderCluster == false;
        String leaderUrl = System.getProperty("tests.leader_host");
        int portSeparator = leaderUrl.lastIndexOf(':');
        HttpHost httpHost = new HttpHost(leaderUrl.substring(0, portSeparator),
            Integer.parseInt(leaderUrl.substring(portSeparator + 1)), getProtocol());
        return buildClient(restAdminSettings(), new HttpHost[]{httpHost});
    }

    private static boolean indexExists(RestClient client, String index) throws IOException {
        Response response = client.performRequest(new Request("HEAD", "/" + index));
        return RestStatus.OK.getStatus() == response.getStatusLine().getStatusCode();
    }

<<<<<<< HEAD
    private static void unfollowIndex(String followIndex) throws IOException {
        assertOK(client().performRequest(new Request("POST", "/" + followIndex + "/_ccr/unfollow")));
=======
    private static void verifyCcrMonitoring(String expectedLeaderIndex) throws IOException {
        ensureYellow(".monitoring-*");

        Request request = new Request("GET", "/.monitoring-*/_search");
        request.setJsonEntity("{\"query\": {\"term\": {\"type\": \"ccr_stats\"}}}");
        Map<String, ?> response = toMap(adminClient().performRequest(request));

        int numDocs = (int) XContentMapValues.extractValue("hits.total", response);
        assertThat(numDocs, greaterThanOrEqualTo(1));

        int numberOfOperationsReceived = 0;
        int numberOfOperationsIndexed = 0;

        List<?> hits = (List<?>) XContentMapValues.extractValue("hits.hits", response);
        for (int i = 0; i < numDocs; i++) {
            Map<?, ?> hit = (Map<?, ?>) hits.get(i);
            String leaderIndex = (String) XContentMapValues.extractValue("_source.ccr_stats.leader_index", hit);
            if (leaderIndex.endsWith(expectedLeaderIndex) == false) {
                continue;
            }

            int foundNumberOfOperationsReceived =
                (int) XContentMapValues.extractValue("_source.ccr_stats.operations_received", hit);
            numberOfOperationsReceived = Math.max(numberOfOperationsReceived, foundNumberOfOperationsReceived);
            int foundNumberOfOperationsIndexed =
                (int) XContentMapValues.extractValue("_source.ccr_stats.number_of_operations_indexed", hit);
            numberOfOperationsIndexed = Math.max(numberOfOperationsIndexed, foundNumberOfOperationsIndexed);
        }

        assertThat(numberOfOperationsReceived, greaterThanOrEqualTo(1));
        assertThat(numberOfOperationsIndexed, greaterThanOrEqualTo(1));
    }

    private static void ensureYellow(String index) throws IOException {
        Request request = new Request("GET", "/_cluster/health/" + index);
        request.addParameter("wait_for_status", "yellow");
        request.addParameter("wait_for_no_relocating_shards", "true");
        request.addParameter("timeout", "70s");
        request.addParameter("level", "shards");
        adminClient().performRequest(request);
>>>>>>> 2eb2313b
    }

}<|MERGE_RESOLUTION|>--- conflicted
+++ resolved
@@ -267,10 +267,10 @@
         return RestStatus.OK.getStatus() == response.getStatusLine().getStatusCode();
     }
 
-<<<<<<< HEAD
     private static void unfollowIndex(String followIndex) throws IOException {
         assertOK(client().performRequest(new Request("POST", "/" + followIndex + "/_ccr/unfollow")));
-=======
+    }
+
     private static void verifyCcrMonitoring(String expectedLeaderIndex) throws IOException {
         ensureYellow(".monitoring-*");
 
@@ -304,14 +304,4 @@
         assertThat(numberOfOperationsIndexed, greaterThanOrEqualTo(1));
     }
 
-    private static void ensureYellow(String index) throws IOException {
-        Request request = new Request("GET", "/_cluster/health/" + index);
-        request.addParameter("wait_for_status", "yellow");
-        request.addParameter("wait_for_no_relocating_shards", "true");
-        request.addParameter("timeout", "70s");
-        request.addParameter("level", "shards");
-        adminClient().performRequest(request);
->>>>>>> 2eb2313b
-    }
-
 }