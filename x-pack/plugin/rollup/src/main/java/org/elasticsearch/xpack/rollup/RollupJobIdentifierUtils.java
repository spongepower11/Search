/*
 * Copyright Elasticsearch B.V. and/or licensed to Elasticsearch B.V. under one
 * or more contributor license agreements. Licensed under the Elastic License;
 * you may not use this file except in compliance with the Elastic License.
 */
package org.elasticsearch.xpack.rollup;

import org.elasticsearch.common.unit.TimeValue;
import org.elasticsearch.search.aggregations.AggregationBuilder;
import org.elasticsearch.search.aggregations.bucket.histogram.DateHistogramAggregationBuilder;
import org.elasticsearch.search.aggregations.bucket.histogram.DateHistogramInterval;
import org.elasticsearch.search.aggregations.bucket.histogram.HistogramAggregationBuilder;
import org.elasticsearch.search.aggregations.bucket.terms.TermsAggregationBuilder;
import org.elasticsearch.search.aggregations.support.ValuesSourceAggregationBuilder;
import org.elasticsearch.xpack.core.rollup.RollupField;
import org.elasticsearch.xpack.core.rollup.action.RollupJobCaps;
import org.elasticsearch.xpack.core.rollup.job.DateHistogramGroupConfig;
import org.joda.time.DateTimeZone;

import java.util.ArrayList;
import java.util.Collections;
import java.util.Comparator;
import java.util.HashMap;
import java.util.HashSet;
import java.util.List;
import java.util.Map;
import java.util.Set;

/**
 * This class contains utilities to identify which jobs are the "best" for a given aggregation tree.
 * It allows the caller to pass in a set of possible rollup job capabilities and get in return
 * a smaller (but not guaranteed minimal) set of valid jobs that can be searched.
 */
public class RollupJobIdentifierUtils {

    private static final Comparator<RollupJobCaps> COMPARATOR = RollupJobIdentifierUtils.getComparator();

    public static final Map<String, Integer> CALENDAR_ORDERING;

    static {
        Map<String, Integer> dateFieldUnits = new HashMap<>(16);
        dateFieldUnits.put("year", 8);
        dateFieldUnits.put("1y", 8);
        dateFieldUnits.put("quarter", 7);
        dateFieldUnits.put("1q", 7);
        dateFieldUnits.put("month", 6);
        dateFieldUnits.put("1M", 6);
        dateFieldUnits.put("week", 5);
        dateFieldUnits.put("1w", 5);
        dateFieldUnits.put("day", 4);
        dateFieldUnits.put("1d", 4);
        dateFieldUnits.put("hour", 3);
        dateFieldUnits.put("1h", 3);
        dateFieldUnits.put("minute", 2);
        dateFieldUnits.put("1m", 2);
        dateFieldUnits.put("second", 1);
        dateFieldUnits.put("1s", 1);
        CALENDAR_ORDERING = Collections.unmodifiableMap(dateFieldUnits);
    }

    /**
     * Given the aggregation tree and a list of available job capabilities, this method will return a set
     * of the "best" jobs that should be searched.
     *
     * It does this by recursively descending through the aggregation tree and independently pruning the
     * list of valid job caps in each branch.  When a leaf node is reached in the branch, the remaining
     * jobs are sorted by "best'ness" (see {@link #getComparator()} for the implementation)
     * and added to a global set of "best jobs".
     *
     * Once all branches have been evaluated, the final set is returned to the calling code.
     *
     * Job "best'ness" is, briefly, the job(s) that have
     *  - The larger compatible date interval
     *  - Fewer and larger interval histograms
     *  - Fewer terms groups
     *
     * Note: the final set of "best" jobs is not guaranteed to be minimal, there may be redundant effort
     * due to independent branches choosing jobs that are subsets of other branches.
     *
     * @param source The source aggregation that we are trying to find jobs for
     * @param jobCaps The total set of available job caps on the index/indices
     * @return A set of the "best" jobs out of the total job caps
     */
    public static Set<RollupJobCaps> findBestJobs(AggregationBuilder source, Set<RollupJobCaps> jobCaps) {
        // TODO there is an opportunity to optimize the returned caps to find the minimal set of required caps.
        // For example, one leaf may have equally good jobs [A,B], while another leaf finds only job [B] to be best.
        // If job A is a subset of job B, we could simply search job B in isolation and get the same results
        //
        // We can't do that today, because we don't (yet) have way of determining if one job is a sub/super set of another
        Set<RollupJobCaps> bestCaps = new HashSet<>();
        doFindBestJobs(source, new ArrayList<>(jobCaps), bestCaps);
        return bestCaps;
    }

    private static void doFindBestJobs(AggregationBuilder source, List<RollupJobCaps> jobCaps, Set<RollupJobCaps> bestCaps) {
        if (source.getWriteableName().equals(DateHistogramAggregationBuilder.NAME)) {
            checkDateHisto((DateHistogramAggregationBuilder) source, jobCaps, bestCaps);
        } else if (source.getWriteableName().equals(HistogramAggregationBuilder.NAME)) {
            checkHisto((HistogramAggregationBuilder) source, jobCaps, bestCaps);
        } else if (RollupField.SUPPORTED_METRICS.contains(source.getWriteableName())) {
            checkVSLeaf((ValuesSourceAggregationBuilder.LeafOnly) source, jobCaps, bestCaps);
        } else if (source.getWriteableName().equals(TermsAggregationBuilder.NAME)) {
            checkTerms((TermsAggregationBuilder)source, jobCaps, bestCaps);
        } else {
            throw new IllegalArgumentException("Unable to translate aggregation tree into Rollup.  Aggregation ["
                    + source.getName() + "] is of type [" + source.getClass().getSimpleName() + "] which is " +
                    "currently unsupported.");
        }
    }

    /**
     * Find the set of date_histo's with the largest granularity interval
     */
    private static void checkDateHisto(DateHistogramAggregationBuilder source, List<RollupJobCaps> jobCaps,
                                       Set<RollupJobCaps> bestCaps) {
        ArrayList<RollupJobCaps> localCaps = new ArrayList<>();
        for (RollupJobCaps cap : jobCaps) {
            RollupJobCaps.RollupFieldCaps fieldCaps = cap.getFieldCaps().get(source.field());
            if (fieldCaps != null) {
                for (Map<String, Object> agg : fieldCaps.getAggs()) {
                    if (agg.get(RollupField.AGG).equals(DateHistogramAggregationBuilder.NAME)) {
<<<<<<< HEAD
                        DateHistogramInterval interval = new DateHistogramInterval((String)agg.get(RollupField.INTERVAL));

                        String thisTimezone  = (String)agg.get(DateHistoGroupConfig.TIME_ZONE.getPreferredName());
=======
                        TimeValue interval = TimeValue.parseTimeValue((String)agg.get(RollupField.INTERVAL), "date_histogram.interval");
                        String thisTimezone = (String) agg.get(DateHistogramGroupConfig.TIME_ZONE);
>>>>>>> 0da981a6
                        String sourceTimeZone = source.timeZone() == null ? DateTimeZone.UTC.toString() : source.timeZone().toString();

                        // Ensure we are working on the same timezone
                        if (thisTimezone.equalsIgnoreCase(sourceTimeZone) == false) {
                            continue;
                        }
                        if (source.dateHistogramInterval() != null) {
                            // Check if both are calendar and validate if they are.
                            // If not, check if both are fixed and validate
                            if (validateCalendarInterval(source.dateHistogramInterval(), interval)) {
                                localCaps.add(cap);
                            } else if (validateFixedInterval(source.dateHistogramInterval(), interval)) {
                                localCaps.add(cap);
                            }
                        } else {
                            // check if config is fixed and validate if it is
                            if (validateFixedInterval(source.interval(), interval)) {
                                localCaps.add(cap);
                            }
                        }
                        // not a candidate if we get here
                        break;
                    }
                }
            }
        }

        if (localCaps.isEmpty()) {
            throw new IllegalArgumentException("There is not a rollup job that has a [" + source.getWriteableName() + "] agg on field [" +
                    source.field() + "] which also satisfies all requirements of query.");
        }

        // We are a leaf, save our best caps
        if (source.getSubAggregations().size() == 0) {
            bestCaps.add(getTopEqualCaps(localCaps));
        } else {
            // otherwise keep working down the tree
            source.getSubAggregations().forEach(sub -> doFindBestJobs(sub, localCaps, bestCaps));
        }
    }

    private static boolean isCalendarInterval(DateHistogramInterval interval) {
        return DateHistogramAggregationBuilder.DATE_FIELD_UNITS.containsKey(interval.toString());
    }

    static boolean validateCalendarInterval(DateHistogramInterval requestInterval,
                                                    DateHistogramInterval configInterval) {
        // Both must be calendar intervals
        if (isCalendarInterval(requestInterval) == false || isCalendarInterval(configInterval) == false) {
            return false;
        }

        // The request must be gte the config.  The CALENDAR_ORDERING map values are integers representing
        // relative orders between the calendar units
        int requestOrder = CALENDAR_ORDERING.getOrDefault(requestInterval.toString(), Integer.MAX_VALUE);
        int configOrder = CALENDAR_ORDERING.getOrDefault(configInterval.toString(), Integer.MAX_VALUE);

        // All calendar units are multiples naturally, so we just care about gte
        return requestOrder >= configOrder;
    }

    static boolean validateFixedInterval(DateHistogramInterval requestInterval,
                                                 DateHistogramInterval configInterval) {
        // Neither can be calendar intervals
        if (isCalendarInterval(requestInterval) || isCalendarInterval(configInterval)) {
            return false;
        }

        // Both are fixed, good to conver to millis now
        long configIntervalMillis = TimeValue.parseTimeValue(configInterval.toString(),
            "date_histo.config.interval").getMillis();
        long requestIntervalMillis = TimeValue.parseTimeValue(requestInterval.toString(),
            "date_histo.request.interval").getMillis();

        // Must be a multiple and gte the config
        return requestIntervalMillis >= configIntervalMillis && requestIntervalMillis % configIntervalMillis == 0;
    }

    static boolean validateFixedInterval(long requestInterval, DateHistogramInterval configInterval) {
        // config must not be a calendar interval
        if (isCalendarInterval(configInterval)) {
            return false;
        }
        long configIntervalMillis = TimeValue.parseTimeValue(configInterval.toString(),
            "date_histo.config.interval").getMillis();

        // Must be a multiple and gte the config
        return requestInterval >= configIntervalMillis && requestInterval % configIntervalMillis == 0;
    }

    /**
     * Find the set of histo's with the largest interval
     */
    private static void checkHisto(HistogramAggregationBuilder source, List<RollupJobCaps> jobCaps, Set<RollupJobCaps> bestCaps) {
        ArrayList<RollupJobCaps> localCaps = new ArrayList<>();
        for (RollupJobCaps cap : jobCaps) {
            RollupJobCaps.RollupFieldCaps fieldCaps = cap.getFieldCaps().get(source.field());
            if (fieldCaps != null) {
                for (Map<String, Object> agg : fieldCaps.getAggs()) {
                    if (agg.get(RollupField.AGG).equals(HistogramAggregationBuilder.NAME)) {
                        Long interval = (long)agg.get(RollupField.INTERVAL);
                        // query interval must be gte the configured interval, and a whole multiple
                        if (interval <= source.interval() && source.interval() % interval == 0) {
                            localCaps.add(cap);
                        }
                        break;
                    }
                }
            }
        }

        if (localCaps.isEmpty()) {
            throw new IllegalArgumentException("There is not a rollup job that has a [" + source.getWriteableName()
                + "] agg on field [" + source.field() + "] which also satisfies all requirements of query.");
        }

        // We are a leaf, save our best caps
        if (source.getSubAggregations().size() == 0) {
            bestCaps.add(getTopEqualCaps(localCaps));
        } else {
            // otherwise keep working down the tree
            source.getSubAggregations().forEach(sub -> doFindBestJobs(sub, localCaps, bestCaps));
        }
    }

    /**
     * Ensure that the terms aggregation is supported by one or more job caps.  There is no notion of "best"
     * caps for terms, it is either supported or not.
     */
    private static void checkTerms(TermsAggregationBuilder source, List<RollupJobCaps> jobCaps, Set<RollupJobCaps> bestCaps) {
        ArrayList<RollupJobCaps> localCaps = new ArrayList<>();
        for (RollupJobCaps cap : jobCaps) {
            RollupJobCaps.RollupFieldCaps fieldCaps = cap.getFieldCaps().get(source.field());
            if (fieldCaps != null) {
                for (Map<String, Object> agg : fieldCaps.getAggs()) {
                    if (agg.get(RollupField.AGG).equals(TermsAggregationBuilder.NAME)) {
                        localCaps.add(cap);
                        break;
                    }
                }
            }
        }

        if (localCaps.isEmpty()) {
            throw new IllegalArgumentException("There is not a rollup job that has a [" + source.getWriteableName() + "] agg on field [" +
                    source.field() + "] which also satisfies all requirements of query.");
        }

        // We are a leaf, save our best caps
        if (source.getSubAggregations().size() == 0) {
            bestCaps.add(getTopEqualCaps(localCaps));
        } else {
            // otherwise keep working down the tree
            source.getSubAggregations().forEach(sub -> doFindBestJobs(sub, localCaps, bestCaps));
        }
    }

    /**
     * Ensure that the metrics are supported by one or more job caps.  There is no notion of "best"
     * caps for metrics, it is either supported or not.
     */
    private static void checkVSLeaf(ValuesSourceAggregationBuilder.LeafOnly source, List<RollupJobCaps> jobCaps,
                                    Set<RollupJobCaps> bestCaps) {
        ArrayList<RollupJobCaps> localCaps = new ArrayList<>();
        for (RollupJobCaps cap : jobCaps) {
            RollupJobCaps.RollupFieldCaps fieldCaps = cap.getFieldCaps().get(source.field());
            if (fieldCaps != null) {
                for (Map<String, Object> agg : fieldCaps.getAggs()) {
                    if (agg.get(RollupField.AGG).equals(source.getWriteableName())) {
                        localCaps.add(cap);
                        break;
                    }
                }
            }
        }

        if (localCaps.isEmpty()) {
            throw new IllegalArgumentException("There is not a rollup job that has a [" + source.getWriteableName() + "] agg with name [" +
                    source.getName() + "] which also satisfies all requirements of query.");
        }

        // Metrics are always leaves so go ahead and add to best caps
        bestCaps.add(getTopEqualCaps(localCaps));
    }

    private static RollupJobCaps getTopEqualCaps(List<RollupJobCaps> caps) {
        assert caps.isEmpty() == false;
        caps.sort(COMPARATOR);
        return caps.get(0);
    }

    private static Comparator<RollupJobCaps> getComparator() {
        return (o1, o2) -> {
            if (o1 == null) {
                throw new NullPointerException("RollupJobCap [o1] cannot be null");
            }
            if (o2 == null) {
                throw new NullPointerException("RollupJobCap [o2] cannot be null");
            }

            if (o1.equals(o2)) {
                return 0;
            }

            TimeValue thisTime = null;
            TimeValue thatTime = null;

            // histogram intervals are averaged and compared, with the idea that
            // a larger average == better, because it will generate fewer documents
            float thisHistoWeights = 0;
            float thatHistoWeights = 0;
            long counter = 0;

            // Similarly, fewer terms groups will generate fewer documents, so
            // we count the number of terms groups
            long thisTermsWeights = 0;
            long thatTermsWeights = 0;

            // Iterate over the first Caps and collect the various stats
            for (RollupJobCaps.RollupFieldCaps fieldCaps : o1.getFieldCaps().values()) {
                for (Map<String, Object> agg : fieldCaps.getAggs()) {
                    if (agg.get(RollupField.AGG).equals(DateHistogramAggregationBuilder.NAME)) {
                        thisTime = TimeValue.parseTimeValue((String) agg.get(RollupField.INTERVAL), RollupField.INTERVAL);
                    } else if (agg.get(RollupField.AGG).equals(HistogramAggregationBuilder.NAME)) {
                        thisHistoWeights += (long) agg.get(RollupField.INTERVAL);
                        counter += 1;
                    } else if (agg.get(RollupField.AGG).equals(TermsAggregationBuilder.NAME)) {
                        thisTermsWeights += 1;
                    }
                }
            }
            thisHistoWeights = counter == 0 ? 0 : thisHistoWeights / counter;

            // Iterate over the second Cap and collect the same stats
            counter = 0;
            for (RollupJobCaps.RollupFieldCaps fieldCaps : o2.getFieldCaps().values()) {
                for (Map<String, Object> agg : fieldCaps.getAggs()) {
                    if (agg.get(RollupField.AGG).equals(DateHistogramAggregationBuilder.NAME)) {
                        thatTime = TimeValue.parseTimeValue((String) agg.get(RollupField.INTERVAL), RollupField.INTERVAL);
                    } else if (agg.get(RollupField.AGG).equals(HistogramAggregationBuilder.NAME)) {
                        thatHistoWeights += (long) agg.get(RollupField.INTERVAL);
                        counter += 1;
                    } else if (agg.get(RollupField.AGG).equals(TermsAggregationBuilder.NAME)) {
                        thatTermsWeights += 1;
                    }
                }
            }
            thatHistoWeights = counter == 0 ? 0 : thatHistoWeights / counter;

            // DateHistos are mandatory so these should always be present no matter what
            assert thisTime != null;
            assert thatTime != null;

            // Compare on date interval first
            // The "smaller" job is the one with the larger interval
            int timeCompare = thisTime.compareTo(thatTime);
            if (timeCompare != 0) {
                return -timeCompare;
            }

            // If dates are the same, the "smaller" job is the one with a larger histo avg histo weight.
            // Not bullet proof, but heuristically we prefer:
            //  - one job with interval 100 (avg 100) over one job with interval 10 (avg 10)
            //  - one job with interval 100 (avg 100) over one job with ten histos @ interval 10 (avg 10)
            // because in both cases the larger intervals likely generate fewer documents
            //
            // The exception is if one of jobs had no histo (avg 0) then we prefer that
            int histoCompare = Float.compare(thisHistoWeights, thatHistoWeights);
            if (histoCompare != 0) {
                if (thisHistoWeights == 0) {
                    return -1;
                } else if (thatHistoWeights == 0) {
                    return 1;
                }
                return -histoCompare;
            }

            // If dates and histo are same, the "smaller" job is the one with fewer terms aggs since
            // hopefully will generate fewer docs
            return Long.compare(thisTermsWeights, thatTermsWeights);

            // Ignoring metrics for now, since the "best job" resolution doesn't take those into account
            // and we rely on the msearch functionality to merge away and duplicates
            // Could potentially optimize there in the future to choose jobs with more metric
            // coverage
        };
    }
}<|MERGE_RESOLUTION|>--- conflicted
+++ resolved
@@ -119,14 +119,9 @@
             if (fieldCaps != null) {
                 for (Map<String, Object> agg : fieldCaps.getAggs()) {
                     if (agg.get(RollupField.AGG).equals(DateHistogramAggregationBuilder.NAME)) {
-<<<<<<< HEAD
                         DateHistogramInterval interval = new DateHistogramInterval((String)agg.get(RollupField.INTERVAL));
 
-                        String thisTimezone  = (String)agg.get(DateHistoGroupConfig.TIME_ZONE.getPreferredName());
-=======
-                        TimeValue interval = TimeValue.parseTimeValue((String)agg.get(RollupField.INTERVAL), "date_histogram.interval");
-                        String thisTimezone = (String) agg.get(DateHistogramGroupConfig.TIME_ZONE);
->>>>>>> 0da981a6
+                        String thisTimezone  = (String)agg.get(DateHistogramGroupConfig.TIME_ZONE);
                         String sourceTimeZone = source.timeZone() == null ? DateTimeZone.UTC.toString() : source.timeZone().toString();
 
                         // Ensure we are working on the same timezone
