--- conflicted
+++ resolved
@@ -83,17 +83,12 @@
             } else if (fieldType instanceof AggregateDoubleMetricFieldMapper.AggregateDoubleMetricFieldType aggMetricFieldType) {
                 for (NumberFieldMapper.NumberFieldType metricSubField : aggMetricFieldType.getMetricFields().values()) {
                     IndexFieldData<?> fieldData = context.getForField(metricSubField, MappedFieldType.FielddataOperation.SEARCH);
-                    fetchers.add(new FieldValueFetcher(field, fieldType, fieldData, getValidator(field, validTypes)));
+                    fetchers.add(new FieldValueFetcher(field, fieldType, fieldData));
                 }
             } else {
                 IndexFieldData<?> fieldData = context.getForField(fieldType, MappedFieldType.FielddataOperation.SEARCH);
-                fetchers.add(new FieldValueFetcher(field, fieldType, fieldData, getValidator(field, validTypes)));
+                fetchers.add(new FieldValueFetcher(field, fieldType, fieldData));
             }
-<<<<<<< HEAD
-=======
-            IndexFieldData<?> fieldData = context.getForField(fieldType, MappedFieldType.FielddataOperation.SEARCH);
-            fetchers.add(new FieldValueFetcher(field, fieldType, fieldData));
->>>>>>> 77c9e2d8
         }
         return Collections.unmodifiableList(fetchers);
     }
