/*
 * Copyright Elasticsearch B.V. and/or licensed to Elasticsearch B.V. under one
 * or more contributor license agreements. Licensed under the Elastic License;
 * you may not use this file except in compliance with the Elastic License.
 */

package org.elasticsearch.xpack.rollup.rest;

import org.apache.logging.log4j.LogManager;
import org.elasticsearch.client.node.NodeClient;
import org.elasticsearch.common.logging.DeprecationLogger;
import org.elasticsearch.common.settings.Settings;
import org.elasticsearch.common.unit.TimeValue;
import org.elasticsearch.rest.BaseRestHandler;
import org.elasticsearch.rest.RestController;
import org.elasticsearch.rest.RestRequest;
import org.elasticsearch.rest.action.RestToXContentListener;
import org.elasticsearch.xpack.core.rollup.RollupField;
import org.elasticsearch.xpack.core.rollup.action.StopRollupJobAction;

import static org.elasticsearch.rest.RestRequest.Method.POST;

public class RestStopRollupJobAction extends BaseRestHandler {

    private static final DeprecationLogger deprecationLogger = new DeprecationLogger(LogManager.getLogger(RestStopRollupJobAction.class));

    public RestStopRollupJobAction(Settings settings, RestController controller) {
        super(settings);
<<<<<<< HEAD
        // TODO: remove deprecated endpoint in 8.0.0
        controller.registerWithDeprecatedHandler(
                POST, "/_rollup/job/{id}/_stop", this,
                POST, Rollup.BASE_PATH +  "job/{id}/_stop", deprecationLogger);
=======
        controller.registerHandler(RestRequest.Method.POST, "/_xpack/rollup/job/{id}/_stop", this);
        controller.registerHandler(RestRequest.Method.POST, "/_rollup/job/{id}/_stop", this);
>>>>>>> 01afeff5
    }

    @Override
    protected RestChannelConsumer prepareRequest(RestRequest restRequest, NodeClient client) {
        String id = restRequest.param(RollupField.ID.getPreferredName());
        TimeValue timeout = restRequest.paramAsTime(StopRollupJobAction.TIMEOUT.getPreferredName(), StopRollupJobAction.DEFAULT_TIMEOUT);
        boolean waitForCompletion = restRequest.paramAsBoolean(StopRollupJobAction.WAIT_FOR_COMPLETION.getPreferredName(), false);
        StopRollupJobAction.Request request = new StopRollupJobAction.Request(id, waitForCompletion, timeout);

        return channel -> client.execute(StopRollupJobAction.INSTANCE, request, new RestToXContentListener<>(channel));
    }

    @Override
    public String getName() {
        return "stop_rollup_job";
    }

}<|MERGE_RESOLUTION|>--- conflicted
+++ resolved
@@ -26,15 +26,10 @@
 
     public RestStopRollupJobAction(Settings settings, RestController controller) {
         super(settings);
-<<<<<<< HEAD
         // TODO: remove deprecated endpoint in 8.0.0
         controller.registerWithDeprecatedHandler(
                 POST, "/_rollup/job/{id}/_stop", this,
-                POST, Rollup.BASE_PATH +  "job/{id}/_stop", deprecationLogger);
-=======
-        controller.registerHandler(RestRequest.Method.POST, "/_xpack/rollup/job/{id}/_stop", this);
-        controller.registerHandler(RestRequest.Method.POST, "/_rollup/job/{id}/_stop", this);
->>>>>>> 01afeff5
+                POST, "/_xpack/rollup/job/{id}/_stop", deprecationLogger);
     }
 
     @Override
