--- conflicted
+++ resolved
@@ -19,13 +19,10 @@
 import org.elasticsearch.action.index.IndexRequest;
 import org.elasticsearch.action.search.SearchResponse;
 import org.elasticsearch.action.support.WriteRequest;
-<<<<<<< HEAD
+import org.elasticsearch.action.support.master.AcknowledgedResponse;
 import org.elasticsearch.cluster.metadata.ComposableIndexTemplate;
 import org.elasticsearch.cluster.metadata.Template;
 import org.elasticsearch.common.compress.CompressedXContent;
-=======
-import org.elasticsearch.action.support.master.AcknowledgedResponse;
->>>>>>> 8114aee9
 import org.elasticsearch.common.settings.Settings;
 import org.elasticsearch.common.time.DateFormatter;
 import org.elasticsearch.common.xcontent.XContentBuilder;
@@ -111,7 +108,6 @@
                 "categorical_1", "type=keyword").get();
     }
 
-
     @Override
     @After
     public void tearDown() throws Exception {
@@ -318,19 +314,13 @@
     }
 
     private void rollup(RollupActionConfig config) {
-<<<<<<< HEAD
         rollup(index, rollupIndex,config);
     }
 
     private void rollup(String sourceIndex, String rollupIndex, RollupActionConfig config) {
-        RollupAction.Response rollupResponse = client().execute(RollupAction.INSTANCE,
+        AcknowledgedResponse rollupResponse = client().execute(RollupAction.INSTANCE,
             new RollupAction.Request(sourceIndex, rollupIndex, config)).actionGet();
-        assertTrue(rollupResponse.isCreated());
-=======
-        AcknowledgedResponse rollupResponse = client().execute(RollupAction.INSTANCE,
-            new RollupAction.Request(index, rollupIndex, config)).actionGet();
         assertTrue(rollupResponse.isAcknowledged());
->>>>>>> 8114aee9
     }
 
     private RolloverResponse rollover(String dataStreamName) throws ExecutionException, InterruptedException {
