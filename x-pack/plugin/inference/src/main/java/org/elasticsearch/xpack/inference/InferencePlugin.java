--- conflicted
+++ resolved
@@ -17,6 +17,7 @@
 import org.elasticsearch.common.io.stream.NamedWriteableRegistry;
 import org.elasticsearch.common.settings.ClusterSettings;
 import org.elasticsearch.common.settings.IndexScopedSettings;
+import org.elasticsearch.common.settings.Setting;
 import org.elasticsearch.common.settings.Settings;
 import org.elasticsearch.common.settings.SettingsFilter;
 import org.elasticsearch.core.IOUtils;
@@ -60,15 +61,11 @@
 import java.util.Collection;
 import java.util.List;
 import java.util.function.Supplier;
-import java.util.stream.Stream;
 
 public class InferencePlugin extends Plugin implements ActionPlugin, InferenceServicePlugin, SystemIndexPlugin {
 
     public static final String NAME = "inference";
     public static final String UTILITY_THREAD_POOL_NAME = "inference_utility";
-
-<<<<<<< HEAD
-    public static final Setting<SecureString> ENCRYPTION_KEY_SETTING = SecureSetting.secureString("xpack.inference.encryption_key", null);
 
     private final Settings settings;
     private HttpClient httpClient;
@@ -77,8 +74,6 @@
         this.settings = settings;
     }
 
-=======
->>>>>>> 22a0ae1d
     @Override
     public List<ActionHandler<? extends ActionRequest, ? extends ActionResponse>> getActions() {
         return List.of(
@@ -130,16 +125,12 @@
     }
 
     @Override
-<<<<<<< HEAD
     public List<Setting<?>> getSettings() {
-        var pluginSettings = List.of(ENCRYPTION_KEY_SETTING);
 
-        return Stream.concat(pluginSettings.stream(), HttpSettings.getSettings().stream()).toList();
+        return HttpSettings.getSettings();
     }
 
     @Override
-=======
->>>>>>> 22a0ae1d
     public Collection<SystemIndexDescriptor> getSystemIndexDescriptors(Settings settings) {
         return List.of(
             SystemIndexDescriptor.builder()
