/*
 * Copyright Elasticsearch B.V. and/or licensed to Elasticsearch B.V. under one
 * or more contributor license agreements. Licensed under the Elastic License
 * 2.0; you may not use this file except in compliance with the Elastic License
 * 2.0.
 */

package org.elasticsearch.xpack.inference;

import org.elasticsearch.common.io.stream.NamedWriteableRegistry;
import org.elasticsearch.inference.EmptyTaskSettings;
import org.elasticsearch.inference.InferenceResults;
import org.elasticsearch.inference.InferenceServiceResults;
import org.elasticsearch.inference.SecretSettings;
import org.elasticsearch.inference.ServiceSettings;
import org.elasticsearch.inference.TaskSettings;
import org.elasticsearch.xpack.core.inference.results.ChatCompletionResults;
import org.elasticsearch.xpack.core.inference.results.ChunkedSparseEmbeddingResults;
import org.elasticsearch.xpack.core.inference.results.ChunkedTextEmbeddingByteResults;
import org.elasticsearch.xpack.core.inference.results.ChunkedTextEmbeddingFloatResults;
import org.elasticsearch.xpack.core.inference.results.ChunkedTextEmbeddingResults;
import org.elasticsearch.xpack.core.inference.results.ErrorChunkedInferenceResults;
import org.elasticsearch.xpack.core.inference.results.LegacyTextEmbeddingResults;
import org.elasticsearch.xpack.core.inference.results.RankedDocsResults;
import org.elasticsearch.xpack.core.inference.results.SparseEmbeddingResults;
import org.elasticsearch.xpack.core.inference.results.TextEmbeddingByteResults;
import org.elasticsearch.xpack.core.inference.results.TextEmbeddingResults;
import org.elasticsearch.xpack.inference.services.azureaistudio.completion.AzureAiStudioChatCompletionServiceSettings;
import org.elasticsearch.xpack.inference.services.azureaistudio.completion.AzureAiStudioChatCompletionTaskSettings;
import org.elasticsearch.xpack.inference.services.azureaistudio.embeddings.AzureAiStudioEmbeddingsServiceSettings;
import org.elasticsearch.xpack.inference.services.azureaistudio.embeddings.AzureAiStudioEmbeddingsTaskSettings;
import org.elasticsearch.xpack.inference.services.azureopenai.AzureOpenAiSecretSettings;
import org.elasticsearch.xpack.inference.services.azureopenai.completion.AzureOpenAiCompletionServiceSettings;
import org.elasticsearch.xpack.inference.services.azureopenai.completion.AzureOpenAiCompletionTaskSettings;
import org.elasticsearch.xpack.inference.services.azureopenai.embeddings.AzureOpenAiEmbeddingsServiceSettings;
import org.elasticsearch.xpack.inference.services.azureopenai.embeddings.AzureOpenAiEmbeddingsTaskSettings;
import org.elasticsearch.xpack.inference.services.cohere.CohereServiceSettings;
import org.elasticsearch.xpack.inference.services.cohere.embeddings.CohereEmbeddingsServiceSettings;
import org.elasticsearch.xpack.inference.services.cohere.embeddings.CohereEmbeddingsTaskSettings;
import org.elasticsearch.xpack.inference.services.cohere.rerank.CohereRerankServiceSettings;
import org.elasticsearch.xpack.inference.services.cohere.rerank.CohereRerankTaskSettings;
import org.elasticsearch.xpack.inference.services.elasticsearch.ElasticsearchInternalServiceSettings;
import org.elasticsearch.xpack.inference.services.elasticsearch.MultilingualE5SmallInternalServiceSettings;
import org.elasticsearch.xpack.inference.services.elser.ElserInternalServiceSettings;
import org.elasticsearch.xpack.inference.services.elser.ElserMlNodeTaskSettings;
import org.elasticsearch.xpack.inference.services.huggingface.HuggingFaceServiceSettings;
import org.elasticsearch.xpack.inference.services.huggingface.elser.HuggingFaceElserSecretSettings;
import org.elasticsearch.xpack.inference.services.huggingface.elser.HuggingFaceElserServiceSettings;
import org.elasticsearch.xpack.inference.services.openai.completion.OpenAiChatCompletionServiceSettings;
import org.elasticsearch.xpack.inference.services.openai.completion.OpenAiChatCompletionTaskSettings;
import org.elasticsearch.xpack.inference.services.openai.embeddings.OpenAiEmbeddingsServiceSettings;
import org.elasticsearch.xpack.inference.services.openai.embeddings.OpenAiEmbeddingsTaskSettings;
import org.elasticsearch.xpack.inference.services.settings.DefaultSecretSettings;

import java.util.ArrayList;
import java.util.List;

public class InferenceNamedWriteablesProvider {

    private InferenceNamedWriteablesProvider() {}

    /**
     * Registers and provides the `NamedWriteable` objects.
     * Any new classes which implements NamedWriteable should be added here.
     * In practice, that is anything which implements TaskSettings, ServiceSettings, or InferenceServiceResults.
     */
    @SuppressWarnings("deprecation")
    public static List<NamedWriteableRegistry.Entry> getNamedWriteables() {
        List<NamedWriteableRegistry.Entry> namedWriteables = new ArrayList<>();

        // Legacy inference results
        namedWriteables.add(
            new NamedWriteableRegistry.Entry(InferenceResults.class, LegacyTextEmbeddingResults.NAME, LegacyTextEmbeddingResults::new)
        );

        addInferenceResultsNamedWriteables(namedWriteables);
        addChunkedInferenceResultsNamedWriteables(namedWriteables);

        // Empty default task settings
        namedWriteables.add(new NamedWriteableRegistry.Entry(TaskSettings.class, EmptyTaskSettings.NAME, EmptyTaskSettings::new));

        // Default secret settings
        namedWriteables.add(new NamedWriteableRegistry.Entry(SecretSettings.class, DefaultSecretSettings.NAME, DefaultSecretSettings::new));

        addInternalElserNamedWriteables(namedWriteables);

        // Internal TextEmbedding service config
        namedWriteables.add(
            new NamedWriteableRegistry.Entry(
                ServiceSettings.class,
                ElasticsearchInternalServiceSettings.NAME,
                ElasticsearchInternalServiceSettings::new
            )
        );
        namedWriteables.add(
            new NamedWriteableRegistry.Entry(
                ServiceSettings.class,
                MultilingualE5SmallInternalServiceSettings.NAME,
                MultilingualE5SmallInternalServiceSettings::new
            )
        );

        addHuggingFaceNamedWriteables(namedWriteables);
        addOpenAiNamedWriteables(namedWriteables);
        addCohereNamedWriteables(namedWriteables);
        addAzureOpenAiNamedWriteables(namedWriteables);
        addAzureAiStudioNamedWriteables(namedWriteables);

        return namedWriteables;
    }

    private static void addAzureAiStudioNamedWriteables(List<NamedWriteableRegistry.Entry> namedWriteables) {
        namedWriteables.add(
            new NamedWriteableRegistry.Entry(
                ServiceSettings.class,
                AzureAiStudioEmbeddingsServiceSettings.NAME,
                AzureAiStudioEmbeddingsServiceSettings::new
            )
        );
        namedWriteables.add(
            new NamedWriteableRegistry.Entry(
                TaskSettings.class,
                AzureAiStudioEmbeddingsTaskSettings.NAME,
                AzureAiStudioEmbeddingsTaskSettings::new
            )
        );

        namedWriteables.add(
            new NamedWriteableRegistry.Entry(
                ServiceSettings.class,
                AzureAiStudioChatCompletionServiceSettings.NAME,
                AzureAiStudioChatCompletionServiceSettings::new
            )
        );
        namedWriteables.add(
            new NamedWriteableRegistry.Entry(
                TaskSettings.class,
                AzureAiStudioChatCompletionTaskSettings.NAME,
                AzureAiStudioChatCompletionTaskSettings::new
            )
        );
    }

    private static void addAzureOpenAiNamedWriteables(List<NamedWriteableRegistry.Entry> namedWriteables) {
        namedWriteables.add(
            new NamedWriteableRegistry.Entry(
                AzureOpenAiSecretSettings.class,
                AzureOpenAiSecretSettings.NAME,
                AzureOpenAiSecretSettings::new
            )
        );

        namedWriteables.add(
            new NamedWriteableRegistry.Entry(
                ServiceSettings.class,
                AzureOpenAiEmbeddingsServiceSettings.NAME,
                AzureOpenAiEmbeddingsServiceSettings::new
            )
        );
        namedWriteables.add(
            new NamedWriteableRegistry.Entry(
                TaskSettings.class,
                AzureOpenAiEmbeddingsTaskSettings.NAME,
                AzureOpenAiEmbeddingsTaskSettings::new
            )
        );
    }

    private static void addCohereNamedWriteables(List<NamedWriteableRegistry.Entry> namedWriteables) {
        namedWriteables.add(
            new NamedWriteableRegistry.Entry(ServiceSettings.class, CohereServiceSettings.NAME, CohereServiceSettings::new)
        );
        namedWriteables.add(
            new NamedWriteableRegistry.Entry(
                ServiceSettings.class,
                CohereEmbeddingsServiceSettings.NAME,
                CohereEmbeddingsServiceSettings::new
            )
        );
        namedWriteables.add(
            new NamedWriteableRegistry.Entry(TaskSettings.class, CohereEmbeddingsTaskSettings.NAME, CohereEmbeddingsTaskSettings::new)
        );
        namedWriteables.add(
            new NamedWriteableRegistry.Entry(ServiceSettings.class, CohereRerankServiceSettings.NAME, CohereRerankServiceSettings::new)
        );
        namedWriteables.add(
            new NamedWriteableRegistry.Entry(TaskSettings.class, CohereRerankTaskSettings.NAME, CohereRerankTaskSettings::new)
        );
    }

    private static void addOpenAiNamedWriteables(List<NamedWriteableRegistry.Entry> namedWriteables) {
        namedWriteables.add(
            new NamedWriteableRegistry.Entry(
                ServiceSettings.class,
                OpenAiEmbeddingsServiceSettings.NAME,
                OpenAiEmbeddingsServiceSettings::new
            )
        );
        namedWriteables.add(
            new NamedWriteableRegistry.Entry(TaskSettings.class, OpenAiEmbeddingsTaskSettings.NAME, OpenAiEmbeddingsTaskSettings::new)
        );
        namedWriteables.add(
            new NamedWriteableRegistry.Entry(
                ServiceSettings.class,
                OpenAiChatCompletionServiceSettings.NAME,
                OpenAiChatCompletionServiceSettings::new
            )
        );
        namedWriteables.add(
            new NamedWriteableRegistry.Entry(
                TaskSettings.class,
                OpenAiChatCompletionTaskSettings.NAME,
                OpenAiChatCompletionTaskSettings::new
            )
        );
    }

    private static void addHuggingFaceNamedWriteables(List<NamedWriteableRegistry.Entry> namedWriteables) {
        namedWriteables.add(
            new NamedWriteableRegistry.Entry(
                ServiceSettings.class,
                HuggingFaceElserServiceSettings.NAME,
                HuggingFaceElserServiceSettings::new
            )
        );
        namedWriteables.add(
            new NamedWriteableRegistry.Entry(ServiceSettings.class, HuggingFaceServiceSettings.NAME, HuggingFaceServiceSettings::new)
        );
        namedWriteables.add(
            new NamedWriteableRegistry.Entry(SecretSettings.class, HuggingFaceElserSecretSettings.NAME, HuggingFaceElserSecretSettings::new)
        );
    }

    private static void addInternalElserNamedWriteables(List<NamedWriteableRegistry.Entry> namedWriteables) {
        namedWriteables.add(
            new NamedWriteableRegistry.Entry(ServiceSettings.class, ElserInternalServiceSettings.NAME, ElserInternalServiceSettings::new)
        );
        namedWriteables.add(
            new NamedWriteableRegistry.Entry(TaskSettings.class, ElserMlNodeTaskSettings.NAME, ElserMlNodeTaskSettings::new)
        );
    }

    private static void addChunkedInferenceResultsNamedWriteables(List<NamedWriteableRegistry.Entry> namedWriteables) {
        namedWriteables.add(
            new NamedWriteableRegistry.Entry(
                InferenceServiceResults.class,
                ErrorChunkedInferenceResults.NAME,
                ErrorChunkedInferenceResults::new
            )
        );
        namedWriteables.add(
            new NamedWriteableRegistry.Entry(
                InferenceServiceResults.class,
                ChunkedSparseEmbeddingResults.NAME,
                ChunkedSparseEmbeddingResults::new
            )
        );
        namedWriteables.add(
            new NamedWriteableRegistry.Entry(
                InferenceServiceResults.class,
                ChunkedTextEmbeddingResults.NAME,
                ChunkedTextEmbeddingResults::new
            )
        );
        namedWriteables.add(
            new NamedWriteableRegistry.Entry(
                InferenceServiceResults.class,
                ChunkedTextEmbeddingFloatResults.NAME,
                ChunkedTextEmbeddingFloatResults::new
            )
        );
        namedWriteables.add(
            new NamedWriteableRegistry.Entry(
                InferenceServiceResults.class,
                ChunkedTextEmbeddingByteResults.NAME,
                ChunkedTextEmbeddingByteResults::new
            )
        );
    }

<<<<<<< HEAD
    private static void addInferenceResultsNamedWriteables(List<NamedWriteableRegistry.Entry> namedWriteables) {
        namedWriteables.add(
            new NamedWriteableRegistry.Entry(InferenceServiceResults.class, SparseEmbeddingResults.NAME, SparseEmbeddingResults::new)
        );
        namedWriteables.add(
            new NamedWriteableRegistry.Entry(InferenceServiceResults.class, TextEmbeddingResults.NAME, TextEmbeddingResults::new)
        );
        namedWriteables.add(
            new NamedWriteableRegistry.Entry(InferenceServiceResults.class, TextEmbeddingByteResults.NAME, TextEmbeddingByteResults::new)
        );
        namedWriteables.add(
            new NamedWriteableRegistry.Entry(InferenceServiceResults.class, ChatCompletionResults.NAME, ChatCompletionResults::new)
        );
        namedWriteables.add(
            new NamedWriteableRegistry.Entry(InferenceServiceResults.class, RankedDocsResults.NAME, RankedDocsResults::new)
        );
=======
        namedWriteables.add(
            new NamedWriteableRegistry.Entry(
                ServiceSettings.class,
                AzureOpenAiCompletionServiceSettings.NAME,
                AzureOpenAiCompletionServiceSettings::new
            )
        );
        namedWriteables.add(
            new NamedWriteableRegistry.Entry(
                TaskSettings.class,
                AzureOpenAiCompletionTaskSettings.NAME,
                AzureOpenAiCompletionTaskSettings::new
            )
        );

        return namedWriteables;
>>>>>>> 4d04bf40
    }
}<|MERGE_RESOLUTION|>--- conflicted
+++ resolved
@@ -164,6 +164,21 @@
                 AzureOpenAiEmbeddingsTaskSettings::new
             )
         );
+      
+        namedWriteables.add(
+            new NamedWriteableRegistry.Entry(
+                ServiceSettings.class,
+                AzureOpenAiCompletionServiceSettings.NAME,
+                AzureOpenAiCompletionServiceSettings::new
+            )
+        );
+        namedWriteables.add(
+            new NamedWriteableRegistry.Entry(
+                TaskSettings.class,
+                AzureOpenAiCompletionTaskSettings.NAME,
+                AzureOpenAiCompletionTaskSettings::new
+            )
+        );
     }
 
     private static void addCohereNamedWriteables(List<NamedWriteableRegistry.Entry> namedWriteables) {
@@ -278,7 +293,6 @@
         );
     }
 
-<<<<<<< HEAD
     private static void addInferenceResultsNamedWriteables(List<NamedWriteableRegistry.Entry> namedWriteables) {
         namedWriteables.add(
             new NamedWriteableRegistry.Entry(InferenceServiceResults.class, SparseEmbeddingResults.NAME, SparseEmbeddingResults::new)
@@ -295,23 +309,5 @@
         namedWriteables.add(
             new NamedWriteableRegistry.Entry(InferenceServiceResults.class, RankedDocsResults.NAME, RankedDocsResults::new)
         );
-=======
-        namedWriteables.add(
-            new NamedWriteableRegistry.Entry(
-                ServiceSettings.class,
-                AzureOpenAiCompletionServiceSettings.NAME,
-                AzureOpenAiCompletionServiceSettings::new
-            )
-        );
-        namedWriteables.add(
-            new NamedWriteableRegistry.Entry(
-                TaskSettings.class,
-                AzureOpenAiCompletionTaskSettings.NAME,
-                AzureOpenAiCompletionTaskSettings::new
-            )
-        );
-
-        return namedWriteables;
->>>>>>> 4d04bf40
     }
 }