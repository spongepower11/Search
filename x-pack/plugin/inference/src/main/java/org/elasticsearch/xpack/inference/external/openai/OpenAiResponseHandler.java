/*
 * Copyright Elasticsearch B.V. and/or licensed to Elasticsearch B.V. under one
 * or more contributor license agreements. Licensed under the Elastic License
 * 2.0; you may not use this file except in compliance with the Elastic License
 * 2.0.
 */

package org.elasticsearch.xpack.inference.external.openai;

import org.apache.http.HttpResponse;
import org.apache.http.client.methods.HttpRequestBase;
import org.apache.logging.log4j.LogManager;
import org.apache.logging.log4j.Logger;
import org.elasticsearch.common.Strings;
import org.elasticsearch.xpack.inference.external.http.HttpResult;
import org.elasticsearch.xpack.inference.external.http.retry.BaseResponseHandler;
import org.elasticsearch.xpack.inference.external.http.retry.ContentTooLargeException;
import org.elasticsearch.xpack.inference.external.http.retry.ResponseParser;
import org.elasticsearch.xpack.inference.external.http.retry.RetryException;
import org.elasticsearch.xpack.inference.external.response.openai.OpenAiErrorResponseEntity;
import org.elasticsearch.xpack.inference.logging.ThrottlerManager;

import static org.elasticsearch.xpack.inference.external.http.HttpUtils.checkForEmptyBody;

public class OpenAiResponseHandler extends BaseResponseHandler {

    private static final Logger logger = LogManager.getLogger(OpenAiResponseHandler.class);
    /**
     * Rate limit headers taken from https://platform.openai.com/docs/guides/rate-limits/rate-limits-in-headers
     */
    // The maximum number of requests that are permitted before exhausting the rate limit.
    static final String REQUESTS_LIMIT = "x-ratelimit-limit-requests";
    // The maximum number of tokens that are permitted before exhausting the rate limit.
    static final String TOKENS_LIMIT = "x-ratelimit-limit-tokens";
    // The remaining number of requests that are permitted before exhausting the rate limit.
    static final String REMAINING_REQUESTS = "x-ratelimit-remaining-requests";
    // The remaining number of tokens that are permitted before exhausting the rate limit.
    static final String REMAINING_TOKENS = "x-ratelimit-remaining-tokens";

    static final String CONTENT_TOO_LARGE_MESSAGE = "Please reduce your prompt; or completion length.";
    static final String OPENAI_SERVER_BUSY = "Received a server busy error status code";

    public OpenAiResponseHandler(String requestType, ResponseParser parseFunction) {
        super(requestType, parseFunction, OpenAiErrorResponseEntity::fromResponse);
    }

    @Override
    public void validateResponse(ThrottlerManager throttlerManager, Logger logger, HttpRequestBase request, HttpResult result)
        throws RetryException {
        checkForFailureStatusCode(request, result);
        checkForEmptyBody(throttlerManager, logger, request, result);
    }

    /**
     * Validates the status code throws an RetryException if not in the range [200, 300).
     *
     * The OpenAI API error codes are documented <a href="https://platform.openai.com/docs/guides/error-codes/api-errors">here</a>.
     * @param request The http request
     * @param result  The http response and body
     * @throws RetryException Throws if status code is {@code >= 300 or < 200 }
     */
    void checkForFailureStatusCode(HttpRequestBase request, HttpResult result) throws RetryException {
        int statusCode = result.response().getStatusLine().getStatusCode();
        if (statusCode >= 200 && statusCode < 300) {
            return;
        }

        // handle error codes
<<<<<<< HEAD
        if (statusCode >= 500) {
            logger.warn(Strings.format("OpenAI retrying because of code [%s]", statusCode));
            throw new RetryException(true, buildError(SERVER_ERROR, request, result));
=======
        if (statusCode == 500) {
            throw new RetryException(true, buildError(SERVER_ERROR, request, result));
        } else if (statusCode == 503) {
            throw new RetryException(true, buildError(OPENAI_SERVER_BUSY, request, result));
        } else if (statusCode > 500) {
            throw new RetryException(false, buildError(SERVER_ERROR, request, result));
>>>>>>> 6b910dba
        } else if (statusCode == 429) {
            logger.warn("OpenAI retrying because of 429");
            throw new RetryException(true, buildError(buildRateLimitErrorMessage(result), request, result));
        } else if (isContentTooLarge(result)) {
            throw new ContentTooLargeException(buildError(CONTENT_TOO_LARGE, request, result));
        } else if (statusCode == 401) {
            throw new RetryException(false, buildError(AUTHENTICATION, request, result));
        } else if (statusCode >= 300 && statusCode < 400) {
            throw new RetryException(false, buildError(REDIRECTION, request, result));
        } else {
            throw new RetryException(false, buildError(UNSUCCESSFUL, request, result));
        }
    }

    private static boolean isContentTooLarge(HttpResult result) {
        int statusCode = result.response().getStatusLine().getStatusCode();

        if (statusCode == 413) {
            return true;
        }

        if (statusCode == 400) {
            var errorEntity = OpenAiErrorResponseEntity.fromResponse(result);

            return errorEntity != null && errorEntity.getErrorMessage().contains(CONTENT_TOO_LARGE_MESSAGE);
        }

        return false;
    }

    static String buildRateLimitErrorMessage(HttpResult result) {
        var response = result.response();
        var tokenLimit = getFirstHeaderOrUnknown(response, TOKENS_LIMIT);
        var remainingTokens = getFirstHeaderOrUnknown(response, REMAINING_TOKENS);
        var requestLimit = getFirstHeaderOrUnknown(response, REQUESTS_LIMIT);
        var remainingRequests = getFirstHeaderOrUnknown(response, REMAINING_REQUESTS);

        var usageMessage = Strings.format(
            "Token limit [%s], remaining tokens [%s]. Request limit [%s], remaining requests [%s]",
            tokenLimit,
            remainingTokens,
            requestLimit,
            remainingRequests
        );

        return RATE_LIMIT + ". " + usageMessage;
    }

    private static String getFirstHeaderOrUnknown(HttpResponse response, String name) {
        var header = response.getFirstHeader(name);
        if (header != null && header.getElements().length > 0) {
            return header.getElements()[0].getName();
        }
        return "unknown";
    }
}<|MERGE_RESOLUTION|>--- conflicted
+++ resolved
@@ -66,18 +66,12 @@
         }
 
         // handle error codes
-<<<<<<< HEAD
-        if (statusCode >= 500) {
-            logger.warn(Strings.format("OpenAI retrying because of code [%s]", statusCode));
-            throw new RetryException(true, buildError(SERVER_ERROR, request, result));
-=======
         if (statusCode == 500) {
             throw new RetryException(true, buildError(SERVER_ERROR, request, result));
         } else if (statusCode == 503) {
             throw new RetryException(true, buildError(OPENAI_SERVER_BUSY, request, result));
         } else if (statusCode > 500) {
             throw new RetryException(false, buildError(SERVER_ERROR, request, result));
->>>>>>> 6b910dba
         } else if (statusCode == 429) {
             logger.warn("OpenAI retrying because of 429");
             throw new RetryException(true, buildError(buildRateLimitErrorMessage(result), request, result));
