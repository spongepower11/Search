--- conflicted
+++ resolved
@@ -11,19 +11,14 @@
 import org.elasticsearch.action.ActionListener;
 import org.elasticsearch.core.Nullable;
 import org.elasticsearch.inference.InferenceServiceResults;
-import org.elasticsearch.xpack.inference.common.Truncator;
 import org.elasticsearch.xpack.inference.external.action.ExecutableAction;
 import org.elasticsearch.xpack.inference.external.http.batching.OpenAiEmbeddingsRequestCreator;
+import org.elasticsearch.xpack.inference.external.http.batching.RequestCreator;
 import org.elasticsearch.xpack.inference.external.http.retry.ResponseHandler;
 import org.elasticsearch.xpack.inference.external.http.sender.Sender;
 import org.elasticsearch.xpack.inference.external.openai.OpenAiAccount;
 import org.elasticsearch.xpack.inference.external.openai.OpenAiResponseHandler;
-import org.elasticsearch.xpack.inference.external.request.openai.OpenAiEmbeddingsRequest;
-<<<<<<< HEAD
-import org.elasticsearch.xpack.inference.external.request.openai.OpenAiEmbeddingsRequestEntity;
 import org.elasticsearch.xpack.inference.external.response.openai.OpenAiEmbeddingsResponseEntity;
-=======
->>>>>>> 92eae448
 import org.elasticsearch.xpack.inference.services.ServiceComponents;
 import org.elasticsearch.xpack.inference.services.openai.embeddings.OpenAiEmbeddingsModel;
 
@@ -32,7 +27,6 @@
 import java.util.Objects;
 
 import static org.elasticsearch.core.Strings.format;
-import static org.elasticsearch.xpack.inference.common.Truncator.truncate;
 import static org.elasticsearch.xpack.inference.external.action.ActionUtils.createInternalServerError;
 import static org.elasticsearch.xpack.inference.external.action.ActionUtils.wrapFailuresInElasticsearchException;
 
@@ -43,25 +37,16 @@
         OpenAiEmbeddingsResponseEntity::fromResponse
     );
 
-    private final OpenAiAccount account;
-    private final OpenAiEmbeddingsModel model;
     private final String errorMessage;
-<<<<<<< HEAD
     private final Sender<OpenAiAccount> sender;
-=======
-    private final Truncator truncator;
->>>>>>> 92eae448
+    private final RequestCreator<OpenAiAccount> requestCreator;
 
     public OpenAiEmbeddingsAction(Sender<OpenAiAccount> sender, OpenAiEmbeddingsModel model, ServiceComponents serviceComponents) {
+        Objects.requireNonNull(model);
+
         this.sender = Objects.requireNonNull(sender);
-        this.model = Objects.requireNonNull(model);
-        this.account = new OpenAiAccount(
-            this.model.getServiceSettings().uri(),
-            this.model.getServiceSettings().organizationId(),
-            this.model.getSecretSettings().apiKey()
-        );
-        this.errorMessage = getErrorMessage(this.model.getServiceSettings().uri());
-        this.truncator = Objects.requireNonNull(serviceComponents.truncator());
+        errorMessage = getErrorMessage(model.getServiceSettings().uri());
+        requestCreator = new OpenAiEmbeddingsRequestCreator(model, EMBEDDINGS_HANDLER, serviceComponents.truncator());
     }
 
     private static String getErrorMessage(@Nullable URI uri) {
@@ -75,14 +60,8 @@
     @Override
     public void execute(List<String> input, ActionListener<InferenceServiceResults> listener) {
         try {
-            var truncatedInput = truncate(input, model.getServiceSettings().maxInputTokens());
-
-            OpenAiEmbeddingsRequest request = new OpenAiEmbeddingsRequest(truncator, account, truncatedInput, model.getTaskSettings());
             ActionListener<InferenceServiceResults> wrappedListener = wrapFailuresInElasticsearchException(errorMessage, listener);
-
-            sender.send(new OpenAiEmbeddingsRequestCreator(model, account, EMBEDDINGS_HANDLER), input, wrappedListener);
-
-            // client.send(request, wrappedListener);
+            sender.send(requestCreator, input, wrappedListener);
         } catch (ElasticsearchException e) {
             listener.onFailure(e);
         } catch (Exception e) {
