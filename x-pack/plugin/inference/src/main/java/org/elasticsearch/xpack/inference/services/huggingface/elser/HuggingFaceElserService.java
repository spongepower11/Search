--- conflicted
+++ resolved
@@ -106,24 +106,15 @@
         init();
 
         HuggingFaceElserModel huggingFaceElserModel = (HuggingFaceElserModel) model;
-        HuggingFaceElserAction action = new HuggingFaceElserAction(sender.get(), huggingFaceElserModel, throttlerManager.get());
+        HuggingFaceElserAction action = new HuggingFaceElserAction(sender.get(), huggingFaceElserModel, serviceComponents.get());
 
         action.execute(input, listener);
     }
 
     @Override
     public void start(Model model, ActionListener<Boolean> listener) {
-<<<<<<< HEAD
         init();
         listener.onResponse(true);
-=======
-        try {
-            init(model);
-            listener.onResponse(true);
-        } catch (Exception e) {
-            listener.onFailure(new ElasticsearchException("Failed to start service", e));
-        }
->>>>>>> 9a508177
     }
 
     @Override
@@ -134,17 +125,6 @@
     private void init() {
         sender.updateAndGet(current -> Objects.requireNonNullElseGet(current, () -> factory.get().createSender(name())));
         sender.get().start();
-<<<<<<< HEAD
-=======
-
-        HuggingFaceElserModel huggingFaceElserModel = (HuggingFaceElserModel) model;
-        action.updateAndGet(
-            current -> Objects.requireNonNullElseGet(
-                current,
-                () -> new HuggingFaceElserAction(sender.get(), huggingFaceElserModel, serviceComponents.get())
-            )
-        );
->>>>>>> 9a508177
     }
 
     @Override
