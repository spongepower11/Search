/*
 * Copyright Elasticsearch B.V. and/or licensed to Elasticsearch B.V. under one
 * or more contributor license agreements. Licensed under the Elastic License
 * 2.0; you may not use this file except in compliance with the Elastic License
 * 2.0.
 */

package org.elasticsearch.xpack.inference.services.huggingface.elser;

import org.apache.lucene.util.SetOnce;
import org.elasticsearch.ElasticsearchStatusException;
import org.elasticsearch.TransportVersion;
import org.elasticsearch.TransportVersions;
import org.elasticsearch.inference.TaskType;
import org.elasticsearch.rest.RestStatus;
import org.elasticsearch.xpack.inference.external.http.sender.HttpRequestSenderFactory;
import org.elasticsearch.xpack.inference.services.ServiceComponents;
import org.elasticsearch.xpack.inference.services.huggingface.HuggingFaceBaseService;
import org.elasticsearch.xpack.inference.services.huggingface.HuggingFaceModel;

import java.util.Map;

public class HuggingFaceElserService extends HuggingFaceBaseService {
    public static final String NAME = "hugging_face_elser";

    public HuggingFaceElserService(SetOnce<HttpRequestSenderFactory> factory, SetOnce<ServiceComponents> serviceComponents) {
        super(factory, serviceComponents);
    }

    @Override
    public String name() {
        return NAME;
    }

    @Override
<<<<<<< HEAD
    protected HuggingFaceModel createModel(
=======
    public HuggingFaceElserModel parseRequestConfig(
        String modelId,
        TaskType taskType,
        Map<String, Object> config,
        Set<String> platformArchitectures
    ) {
        Map<String, Object> serviceSettingsMap = removeFromMapOrThrowIfNull(config, ModelConfigurations.SERVICE_SETTINGS);

        HuggingFaceElserServiceSettings serviceSettings = HuggingFaceElserServiceSettings.fromMap(serviceSettingsMap);
        HuggingFaceElserSecretSettings secretSettings = HuggingFaceElserSecretSettings.fromMap(serviceSettingsMap);

        throwIfNotEmptyMap(config, NAME);
        throwIfNotEmptyMap(serviceSettingsMap, NAME);

        return new HuggingFaceElserModel(modelId, taskType, NAME, serviceSettings, secretSettings);
    }

    @Override
    public HuggingFaceElserModel parsePersistedConfigWithSecrets(
>>>>>>> c49279a3
        String modelId,
        TaskType taskType,
        Map<String, Object> serviceSettings,
        Map<String, Object> secretSettings,
        String failureMessage
    ) {
<<<<<<< HEAD
        return switch (taskType) {
            case SPARSE_EMBEDDING -> new HuggingFaceElserModel(modelId, taskType, NAME, serviceSettings, secretSettings);
            default -> throw new ElasticsearchStatusException(failureMessage, RestStatus.BAD_REQUEST);
        };
=======
        Map<String, Object> serviceSettingsMap = removeFromMapOrThrowIfNull(config, ModelConfigurations.SERVICE_SETTINGS);
        Map<String, Object> secretSettingsMap = removeFromMapOrThrowIfNull(secrets, ModelSecrets.SECRET_SETTINGS);

        HuggingFaceElserServiceSettings serviceSettings = HuggingFaceElserServiceSettings.fromMap(serviceSettingsMap);
        HuggingFaceElserSecretSettings secretSettings = HuggingFaceElserSecretSettings.fromMap(secretSettingsMap);

        return new HuggingFaceElserModel(modelId, taskType, NAME, serviceSettings, secretSettings);
    }

    @Override
    public HuggingFaceElserModel parsePersistedConfig(String modelId, TaskType taskType, Map<String, Object> config) {
        Map<String, Object> serviceSettingsMap = removeFromMapOrThrowIfNull(config, ModelConfigurations.SERVICE_SETTINGS);
        HuggingFaceElserServiceSettings serviceSettings = HuggingFaceElserServiceSettings.fromMap(serviceSettingsMap);

        return new HuggingFaceElserModel(modelId, taskType, NAME, serviceSettings, null);
    }

    @Override
    public void infer(Model model, List<String> input, Map<String, Object> taskSettings, ActionListener<InferenceServiceResults> listener) {
        if (model.getConfigurations().getTaskType() != TaskType.SPARSE_EMBEDDING) {
            listener.onFailure(
                new ElasticsearchStatusException(
                    TaskType.unsupportedTaskTypeErrorMsg(model.getConfigurations().getTaskType(), NAME),
                    RestStatus.BAD_REQUEST
                )
            );
            return;
        }

        if (model instanceof HuggingFaceElserModel == false) {
            listener.onFailure(new ElasticsearchException("The internal model was invalid"));
            return;
        }

        init();

        HuggingFaceElserModel huggingFaceElserModel = (HuggingFaceElserModel) model;
        HuggingFaceElserAction action = new HuggingFaceElserAction(sender.get(), huggingFaceElserModel, serviceComponents.get());

        action.execute(input, listener);
    }

    @Override
    public void start(Model model, ActionListener<Boolean> listener) {
        init();
        listener.onResponse(true);
    }

    @Override
    public void close() throws IOException {
        IOUtils.closeWhileHandlingException(sender.get());
    }

    private void init() {
        sender.updateAndGet(current -> Objects.requireNonNullElseGet(current, () -> factory.get().createSender(name())));
        sender.get().start();
>>>>>>> c49279a3
    }

    @Override
    public TransportVersion getMinimalSupportedVersion() {
        return TransportVersions.ML_INFERENCE_TASK_SETTINGS_OPTIONAL_ADDED;
    }
}<|MERGE_RESOLUTION|>--- conflicted
+++ resolved
@@ -11,6 +11,7 @@
 import org.elasticsearch.ElasticsearchStatusException;
 import org.elasticsearch.TransportVersion;
 import org.elasticsearch.TransportVersions;
+import org.elasticsearch.core.Nullable;
 import org.elasticsearch.inference.TaskType;
 import org.elasticsearch.rest.RestStatus;
 import org.elasticsearch.xpack.inference.external.http.sender.HttpRequestSenderFactory;
@@ -33,98 +34,17 @@
     }
 
     @Override
-<<<<<<< HEAD
     protected HuggingFaceModel createModel(
-=======
-    public HuggingFaceElserModel parseRequestConfig(
-        String modelId,
-        TaskType taskType,
-        Map<String, Object> config,
-        Set<String> platformArchitectures
-    ) {
-        Map<String, Object> serviceSettingsMap = removeFromMapOrThrowIfNull(config, ModelConfigurations.SERVICE_SETTINGS);
-
-        HuggingFaceElserServiceSettings serviceSettings = HuggingFaceElserServiceSettings.fromMap(serviceSettingsMap);
-        HuggingFaceElserSecretSettings secretSettings = HuggingFaceElserSecretSettings.fromMap(serviceSettingsMap);
-
-        throwIfNotEmptyMap(config, NAME);
-        throwIfNotEmptyMap(serviceSettingsMap, NAME);
-
-        return new HuggingFaceElserModel(modelId, taskType, NAME, serviceSettings, secretSettings);
-    }
-
-    @Override
-    public HuggingFaceElserModel parsePersistedConfigWithSecrets(
->>>>>>> c49279a3
         String modelId,
         TaskType taskType,
         Map<String, Object> serviceSettings,
-        Map<String, Object> secretSettings,
+        @Nullable Map<String, Object> secretSettings,
         String failureMessage
     ) {
-<<<<<<< HEAD
         return switch (taskType) {
             case SPARSE_EMBEDDING -> new HuggingFaceElserModel(modelId, taskType, NAME, serviceSettings, secretSettings);
             default -> throw new ElasticsearchStatusException(failureMessage, RestStatus.BAD_REQUEST);
         };
-=======
-        Map<String, Object> serviceSettingsMap = removeFromMapOrThrowIfNull(config, ModelConfigurations.SERVICE_SETTINGS);
-        Map<String, Object> secretSettingsMap = removeFromMapOrThrowIfNull(secrets, ModelSecrets.SECRET_SETTINGS);
-
-        HuggingFaceElserServiceSettings serviceSettings = HuggingFaceElserServiceSettings.fromMap(serviceSettingsMap);
-        HuggingFaceElserSecretSettings secretSettings = HuggingFaceElserSecretSettings.fromMap(secretSettingsMap);
-
-        return new HuggingFaceElserModel(modelId, taskType, NAME, serviceSettings, secretSettings);
-    }
-
-    @Override
-    public HuggingFaceElserModel parsePersistedConfig(String modelId, TaskType taskType, Map<String, Object> config) {
-        Map<String, Object> serviceSettingsMap = removeFromMapOrThrowIfNull(config, ModelConfigurations.SERVICE_SETTINGS);
-        HuggingFaceElserServiceSettings serviceSettings = HuggingFaceElserServiceSettings.fromMap(serviceSettingsMap);
-
-        return new HuggingFaceElserModel(modelId, taskType, NAME, serviceSettings, null);
-    }
-
-    @Override
-    public void infer(Model model, List<String> input, Map<String, Object> taskSettings, ActionListener<InferenceServiceResults> listener) {
-        if (model.getConfigurations().getTaskType() != TaskType.SPARSE_EMBEDDING) {
-            listener.onFailure(
-                new ElasticsearchStatusException(
-                    TaskType.unsupportedTaskTypeErrorMsg(model.getConfigurations().getTaskType(), NAME),
-                    RestStatus.BAD_REQUEST
-                )
-            );
-            return;
-        }
-
-        if (model instanceof HuggingFaceElserModel == false) {
-            listener.onFailure(new ElasticsearchException("The internal model was invalid"));
-            return;
-        }
-
-        init();
-
-        HuggingFaceElserModel huggingFaceElserModel = (HuggingFaceElserModel) model;
-        HuggingFaceElserAction action = new HuggingFaceElserAction(sender.get(), huggingFaceElserModel, serviceComponents.get());
-
-        action.execute(input, listener);
-    }
-
-    @Override
-    public void start(Model model, ActionListener<Boolean> listener) {
-        init();
-        listener.onResponse(true);
-    }
-
-    @Override
-    public void close() throws IOException {
-        IOUtils.closeWhileHandlingException(sender.get());
-    }
-
-    private void init() {
-        sender.updateAndGet(current -> Objects.requireNonNullElseGet(current, () -> factory.get().createSender(name())));
-        sender.get().start();
->>>>>>> c49279a3
     }
 
     @Override
