/*
 * Copyright Elasticsearch B.V. and/or licensed to Elasticsearch B.V. under one
 * or more contributor license agreements. Licensed under the Elastic License
 * 2.0; you may not use this file except in compliance with the Elastic License
 * 2.0.
 */

package org.elasticsearch.xpack.inference.services;

import org.elasticsearch.ElasticsearchStatusException;
import org.elasticsearch.action.ActionListener;
import org.elasticsearch.common.ValidationException;
import org.elasticsearch.common.settings.SecureString;
import org.elasticsearch.core.Nullable;
import org.elasticsearch.core.Strings;
import org.elasticsearch.core.TimeValue;
import org.elasticsearch.inference.InferenceService;
import org.elasticsearch.inference.InputType;
import org.elasticsearch.inference.Model;
import org.elasticsearch.inference.SimilarityMeasure;
import org.elasticsearch.inference.TaskType;
import org.elasticsearch.rest.RestStatus;
import org.elasticsearch.xpack.core.inference.action.InferenceAction;
import org.elasticsearch.xpack.core.inference.results.TextEmbedding;
import org.elasticsearch.xpack.core.inference.results.TextEmbeddingResults;
import org.elasticsearch.xpack.inference.services.settings.ApiKeySecrets;

import java.net.URI;
import java.net.URISyntaxException;
import java.util.Arrays;
import java.util.EnumSet;
import java.util.HashMap;
import java.util.List;
import java.util.Locale;
import java.util.Map;
import java.util.Objects;
import java.util.stream.Collectors;

import static org.elasticsearch.core.Strings.format;
import static org.elasticsearch.xpack.inference.services.ServiceFields.SIMILARITY;

public class ServiceUtils {
    /**
     * Remove the object from the map and cast to the expected type.
     * If the object cannot be cast to type an ElasticsearchStatusException
     * is thrown.
     *
     * @param sourceMap Map containing fields
     * @param key The key of the object to remove
     * @param type The expected type of the removed object
     * @return {@code null} if not present else the object cast to type T
     * @param <T> The expected type
     */
    @SuppressWarnings("unchecked")
    public static <T> T removeAsType(Map<String, Object> sourceMap, String key, Class<T> type) {
        Object o = sourceMap.remove(key);
        if (o == null) {
            return null;
        }

        if (type.isAssignableFrom(o.getClass())) {
            return (T) o;
        } else {
            throw new ElasticsearchStatusException(invalidTypeErrorMsg(key, o, type.getSimpleName()), RestStatus.BAD_REQUEST);
        }
    }

    /**
     * Remove the object from the map and cast to the expected type.
     * If the object cannot be cast to type and error is added to the
     * {@code validationException} parameter
     *
     * @param sourceMap Map containing fields
     * @param key The key of the object to remove
     * @param type The expected type of the removed object
     * @param validationException If the value is not of type {@code type}
     * @return {@code null} if not present else the object cast to type T
     * @param <T> The expected type
     */
    @SuppressWarnings("unchecked")
    public static <T> T removeAsType(Map<String, Object> sourceMap, String key, Class<T> type, ValidationException validationException) {
        Object o = sourceMap.remove(key);
        if (o == null) {
            return null;
        }

        if (type.isAssignableFrom(o.getClass())) {
            return (T) o;
        } else {
            validationException.addValidationError(invalidTypeErrorMsg(key, o, type.getSimpleName()));
            return null;
        }
    }

    /**
     * Remove the object from the map and cast to first assignable type in the expected types list.
     * If the object cannot be cast to one of the types an error is added to the
     * {@code validationException} parameter
     *
     * @param sourceMap Map containing fields
     * @param key The key of the object to remove
     * @param types The expected types of the removed object
     * @param validationException If the value is not of type {@code type}
<<<<<<< HEAD
     * @return {@code null} if not present else value as Object
=======
     * @return {@code null} if not present else the object cast to the first assignable type in the {@types} list
>>>>>>> 87221dba
     */
    public static Object removeAsOneOfTypes(
        Map<String, Object> sourceMap,
        String key,
        List<Class<?>> types,
        ValidationException validationException
    ) {
        Object o = sourceMap.remove(key);
        if (o == null) {
            return null;
        }

        for (Class<?> type : types) {
            if (type.isAssignableFrom(o.getClass())) {
                return type.cast(o);
            }
        }

        validationException.addValidationError(
            invalidTypesErrorMsg(key, o, types.stream().map(Class::getSimpleName).collect(Collectors.toList()))
        );
        return null;
    }

    @SuppressWarnings("unchecked")
    public static Map<String, Object> removeFromMap(Map<String, Object> sourceMap, String fieldName) {
        return (Map<String, Object>) sourceMap.remove(fieldName);
    }

    @SuppressWarnings("unchecked")
    public static Map<String, Object> removeFromMapOrThrowIfNull(Map<String, Object> sourceMap, String fieldName) {
        Map<String, Object> value = (Map<String, Object>) sourceMap.remove(fieldName);
        if (value == null) {
            throw new ElasticsearchStatusException("Missing required field [{}]", RestStatus.BAD_REQUEST, fieldName);
        }
        return value;
    }

    @SuppressWarnings("unchecked")
    public static Map<String, Object> removeFromMapOrDefaultEmpty(Map<String, Object> sourceMap, String fieldName) {
        Map<String, Object> value = (Map<String, Object>) sourceMap.remove(fieldName);
        if (value == null) {
            return new HashMap<>();
        }
        return value;
    }

    public static String removeStringOrThrowIfNull(Map<String, Object> sourceMap, String key) {
        String value = removeAsType(sourceMap, key, String.class);
        if (value == null) {
            throw new ElasticsearchStatusException("Missing required field [{}]", RestStatus.BAD_REQUEST, key);
        }
        return value;
    }

    public static void throwIfNotEmptyMap(Map<String, Object> settingsMap, String serviceName) {
        if (settingsMap != null && settingsMap.isEmpty() == false) {
            throw ServiceUtils.unknownSettingsError(settingsMap, serviceName);
        }
    }

    public static ElasticsearchStatusException unknownSettingsError(Map<String, Object> config, String serviceName) {
        // TODO map as JSON
        return new ElasticsearchStatusException(
            "Model configuration contains settings [{}] unknown to the [{}] service",
            RestStatus.BAD_REQUEST,
            config,
            serviceName
        );
    }

    public static String missingSettingErrorMsg(String settingName, String scope) {
        return Strings.format("[%s] does not contain the required setting [%s]", scope, settingName);
    }

    public static String invalidTypeErrorMsg(String settingName, Object foundObject, String expectedType) {
        return Strings.format(
            "field [%s] is not of the expected type. The value [%s] cannot be converted to a [%s]",
            settingName,
            foundObject,
            expectedType
        );
    }

    public static String invalidTypesErrorMsg(String settingName, Object foundObject, List<String> expectedTypes) {
        return Strings.format(
            // omitting [ ] for the last string as this will be added, if you convert the list to a string anyway
            "field [%s] is not of one of the expected types. The value [%s] cannot be converted to one of %s",
            settingName,
            foundObject,
            expectedTypes
        );
    }

    public static String invalidUrlErrorMsg(String url, String settingName, String settingScope) {
        return Strings.format("[%s] Invalid url [%s] received for field [%s]", settingScope, url, settingName);
    }

    public static String mustBeNonEmptyString(String settingName, String scope) {
        return Strings.format("[%s] Invalid value empty string. [%s] must be a non-empty string", scope, settingName);
    }

    public static String invalidTimeValueMsg(String timeValueStr, String settingName, String scope, String exceptionMsg) {
        return Strings.format(
            "[%s] Invalid time value [%s]. [%s] must be a valid time value string: %s",
            scope,
            timeValueStr,
            settingName,
            exceptionMsg
        );
    }

    public static String invalidValue(String settingName, String scope, String invalidType, String[] requiredValues) {
        var copyOfRequiredValues = requiredValues.clone();
        Arrays.sort(copyOfRequiredValues);

        return Strings.format(
            "[%s] Invalid value [%s] received. [%s] must be one of [%s]",
            scope,
            invalidType,
            settingName,
            String.join(", ", copyOfRequiredValues)
        );
    }

    public static String invalidSettingError(String settingName, String scope) {
        return Strings.format("[%s] does not allow the setting [%s]", scope, settingName);
    }

    // TODO improve URI validation logic
    public static URI convertToUri(@Nullable String url, String settingName, String settingScope, ValidationException validationException) {
        try {
            if (url == null) {
                return null;
            }

            return createUri(url);
        } catch (IllegalArgumentException ignored) {
            validationException.addValidationError(ServiceUtils.invalidUrlErrorMsg(url, settingName, settingScope));
            return null;
        }
    }

    public static URI createUri(String url) throws IllegalArgumentException {
        Objects.requireNonNull(url);

        try {
            return new URI(url);
        } catch (URISyntaxException e) {
            throw new IllegalArgumentException(format("unable to parse url [%s]", url), e);
        }
    }

    public static URI createOptionalUri(String url) {
        if (url == null) {
            return null;
        }

        return createUri(url);
    }

    public static SecureString extractRequiredSecureString(
        Map<String, Object> map,
        String settingName,
        String scope,
        ValidationException validationException
    ) {
        String requiredField = extractRequiredString(map, settingName, scope, validationException);

        if (validationException.validationErrors().isEmpty() == false) {
            return null;
        }

        return new SecureString(Objects.requireNonNull(requiredField).toCharArray());
    }

    public static SecureString extractOptionalSecureString(
        Map<String, Object> map,
        String settingName,
        String scope,
        ValidationException validationException
    ) {
        String optionalField = extractOptionalString(map, settingName, scope, validationException);

        if (validationException.validationErrors().isEmpty() == false || optionalField == null) {
            return null;
        }

        return new SecureString(optionalField.toCharArray());
    }

    public static SimilarityMeasure extractSimilarity(Map<String, Object> map, String scope, ValidationException validationException) {
        return extractOptionalEnum(
            map,
            SIMILARITY,
            scope,
            SimilarityMeasure::fromString,
            EnumSet.allOf(SimilarityMeasure.class),
            validationException
        );
    }

    public static String extractRequiredString(
        Map<String, Object> map,
        String settingName,
        String scope,
        ValidationException validationException
    ) {
        int initialValidationErrorCount = validationException.validationErrors().size();
        String requiredField = ServiceUtils.removeAsType(map, settingName, String.class, validationException);

        if (validationException.validationErrors().size() > initialValidationErrorCount) {
            // new validation error occurred
            return null;
        }

        if (requiredField == null) {
            validationException.addValidationError(ServiceUtils.missingSettingErrorMsg(settingName, scope));
        } else if (requiredField.isEmpty()) {
            validationException.addValidationError(ServiceUtils.mustBeNonEmptyString(settingName, scope));
        }

        if (validationException.validationErrors().size() > initialValidationErrorCount) {
            return null;
        }

        return requiredField;
    }

    public static String extractOptionalString(
        Map<String, Object> map,
        String settingName,
        String scope,
        ValidationException validationException
    ) {
        int initialValidationErrorCount = validationException.validationErrors().size();
        String optionalField = ServiceUtils.removeAsType(map, settingName, String.class, validationException);

        if (validationException.validationErrors().size() > initialValidationErrorCount) {
            // new validation error occurred
            return null;
        }

        if (optionalField != null && optionalField.isEmpty()) {
            validationException.addValidationError(ServiceUtils.mustBeNonEmptyString(settingName, scope));
        }

        if (validationException.validationErrors().size() > initialValidationErrorCount) {
            return null;
        }

        return optionalField;
    }

    public static Integer extractOptionalPositiveInteger(
        Map<String, Object> map,
        String settingName,
        String scope,
        ValidationException validationException
    ) {
        int initialValidationErrorCount = validationException.validationErrors().size();
        Integer optionalField = ServiceUtils.removeAsType(map, settingName, Integer.class, validationException);

        if (validationException.validationErrors().size() > initialValidationErrorCount) {
            return null;
        }

        if (optionalField != null && optionalField <= 0) {
            validationException.addValidationError(ServiceUtils.mustBeAPositiveIntegerErrorMessage(settingName, scope, optionalField));
        }

        if (validationException.validationErrors().size() > initialValidationErrorCount) {
            return null;
        }

        return optionalField;
    }

    public static Long extractOptionalPositiveLong(
        Map<String, Object> map,
        String settingName,
        String scope,
        ValidationException validationException
    ) {
        // We don't want callers to handle the implementation detail that a long is expected (also treat integers like a long)
        List<Class<?>> types = List.of(Integer.class, Long.class);
        int initialValidationErrorCount = validationException.validationErrors().size();
        var optionalField = ServiceUtils.removeAsOneOfTypes(map, settingName, types, validationException);

        if (optionalField != null) {
            try {
                // Use String.valueOf first as there's no Long.valueOf(Object o)
                Long longValue = Long.valueOf(String.valueOf(optionalField));

                if (longValue <= 0L) {
                    validationException.addValidationError(ServiceUtils.mustBeAPositiveLongErrorMessage(settingName, scope, longValue));
                }

                if (validationException.validationErrors().size() > initialValidationErrorCount) {
                    return null;
                }

                return longValue;
            } catch (NumberFormatException e) {
                validationException.addValidationError(format("unable to parse long [%s]", e));
            }
        }

        return null;
    }

    public static <E extends Enum<E>> E extractOptionalEnum(
        Map<String, Object> map,
        String settingName,
        String scope,
        EnumConstructor<E> constructor,
        EnumSet<E> validValues,
        ValidationException validationException
    ) {
        var enumString = extractOptionalString(map, settingName, scope, validationException);
        if (enumString == null) {
            return null;
        }

        try {
            var createdEnum = constructor.apply(enumString);
            validateEnumValue(createdEnum, validValues);

            return createdEnum;
        } catch (IllegalArgumentException e) {
            var validValuesAsStrings = validValues.stream().map(value -> value.toString().toLowerCase(Locale.ROOT)).toArray(String[]::new);
            validationException.addValidationError(invalidValue(settingName, scope, enumString, validValuesAsStrings));
        }

        return null;
    }

    public static Boolean extractOptionalBoolean(Map<String, Object> map, String settingName, ValidationException validationException) {
        return ServiceUtils.removeAsType(map, settingName, Boolean.class, validationException);
    }

    public static TimeValue extractOptionalTimeValue(
        Map<String, Object> map,
        String settingName,
        String scope,
        ValidationException validationException
    ) {
        var timeValueString = extractOptionalString(map, settingName, scope, validationException);
        if (timeValueString == null) {
            return null;
        }

        try {
            return TimeValue.parseTimeValue(timeValueString, settingName);
        } catch (Exception e) {
            validationException.addValidationError(invalidTimeValueMsg(timeValueString, settingName, scope, e.getMessage()));
        }

        return null;
    }

    private static <E extends Enum<E>> void validateEnumValue(E enumValue, EnumSet<E> validValues) {
        if (validValues.contains(enumValue) == false) {
            throw new IllegalArgumentException(Strings.format("Enum value [%s] is not one of the acceptable values", enumValue.toString()));
        }
    }

    public static String mustBeAPositiveIntegerErrorMessage(String settingName, String scope, int value) {
        return format("[%s] Invalid value [%s]. [%s] must be a positive integer", scope, value, settingName);
    }

    public static String mustBeAPositiveLongErrorMessage(String settingName, String scope, Long value) {
        return format("[%s] Invalid value [%s]. [%s] must be a positive long", scope, value, settingName);
    }

    /**
     * Functional interface for creating an enum from a string.
     * @param <E>
     */
    @FunctionalInterface
    public interface EnumConstructor<E extends Enum<E>> {
        E apply(String name) throws IllegalArgumentException;
    }

    public static String parsePersistedConfigErrorMsg(String inferenceEntityId, String serviceName) {
        return format(
            "Failed to parse stored model [%s] for [%s] service, please delete and add the service again",
            inferenceEntityId,
            serviceName
        );
    }

    public static ElasticsearchStatusException createInvalidModelException(Model model) {
        return new ElasticsearchStatusException(
            format(
                "The internal model was invalid, please delete the service [%s] with id [%s] and add it again.",
                model.getConfigurations().getService(),
                model.getConfigurations().getInferenceEntityId()
            ),
            RestStatus.INTERNAL_SERVER_ERROR
        );
    }

    /**
     * Evaluate the model and return the text embedding size
     * @param model Should be a text embedding model
     * @param service The inference service
     * @param listener Size listener
     */
    public static void getEmbeddingSize(Model model, InferenceService service, ActionListener<Integer> listener) {
        assert model.getTaskType() == TaskType.TEXT_EMBEDDING;

        service.infer(
            model,
            null,
            List.of(TEST_EMBEDDING_INPUT),
            Map.of(),
            InputType.INGEST,
            InferenceAction.Request.DEFAULT_TIMEOUT,
            listener.delegateFailureAndWrap((delegate, r) -> {
                if (r instanceof TextEmbedding embeddingResults) {
                    try {
                        delegate.onResponse(embeddingResults.getFirstEmbeddingSize());
                    } catch (Exception e) {
                        delegate.onFailure(
                            new ElasticsearchStatusException("Could not determine embedding size", RestStatus.BAD_REQUEST, e)
                        );
                    }
                } else {
                    delegate.onFailure(
                        new ElasticsearchStatusException(
                            "Could not determine embedding size. "
                                + "Expected a result of type ["
                                + TextEmbeddingResults.NAME
                                + "] got ["
                                + r.getWriteableName()
                                + "]",
                            RestStatus.BAD_REQUEST
                        )
                    );
                }
            })
        );
    }

    private static final String TEST_EMBEDDING_INPUT = "how big";

    public static SecureString apiKey(@Nullable ApiKeySecrets secrets) {
        // To avoid a possible null pointer throughout the code we'll create a noop api key of an empty array
        return secrets == null ? new SecureString(new char[0]) : secrets.apiKey();
    }
}<|MERGE_RESOLUTION|>--- conflicted
+++ resolved
@@ -101,11 +101,7 @@
      * @param key The key of the object to remove
      * @param types The expected types of the removed object
      * @param validationException If the value is not of type {@code type}
-<<<<<<< HEAD
-     * @return {@code null} if not present else value as Object
-=======
-     * @return {@code null} if not present else the object cast to the first assignable type in the {@types} list
->>>>>>> 87221dba
+     * @return {@code null} if not present else the object cast to the first assignable type in the types list
      */
     public static Object removeAsOneOfTypes(
         Map<String, Object> sourceMap,
