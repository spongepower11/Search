/*
 * Copyright Elasticsearch B.V. and/or licensed to Elasticsearch B.V. under one
 * or more contributor license agreements. Licensed under the Elastic License
 * 2.0; you may not use this file except in compliance with the Elastic License
 * 2.0.
 */

package org.elasticsearch.xpack.inference.services.cohere;

import org.apache.lucene.util.SetOnce;
import org.elasticsearch.ElasticsearchStatusException;
import org.elasticsearch.TransportVersion;
import org.elasticsearch.TransportVersions;
import org.elasticsearch.action.ActionListener;
import org.elasticsearch.core.Nullable;
import org.elasticsearch.inference.ChunkedInferenceServiceResults;
import org.elasticsearch.inference.ChunkingOptions;
import org.elasticsearch.inference.InferenceServiceResults;
import org.elasticsearch.inference.InputType;
import org.elasticsearch.inference.Model;
import org.elasticsearch.inference.ModelConfigurations;
import org.elasticsearch.inference.ModelSecrets;
import org.elasticsearch.inference.TaskType;
import org.elasticsearch.rest.RestStatus;
import org.elasticsearch.xpack.inference.common.SimilarityMeasure;
import org.elasticsearch.xpack.inference.external.action.cohere.CohereActionCreator;
import org.elasticsearch.xpack.inference.external.http.sender.HttpRequestSenderFactory;
import org.elasticsearch.xpack.inference.services.SenderService;
import org.elasticsearch.xpack.inference.services.ServiceComponents;
import org.elasticsearch.xpack.inference.services.ServiceUtils;
import org.elasticsearch.xpack.inference.services.cohere.embeddings.CohereEmbeddingsModel;
import org.elasticsearch.xpack.inference.services.cohere.embeddings.CohereEmbeddingsServiceSettings;

import java.util.List;
import java.util.Map;
import java.util.Set;

import static org.elasticsearch.xpack.inference.services.ServiceUtils.createInvalidModelException;
import static org.elasticsearch.xpack.inference.services.ServiceUtils.parsePersistedConfigErrorMsg;
import static org.elasticsearch.xpack.inference.services.ServiceUtils.removeFromMapOrThrowIfNull;
import static org.elasticsearch.xpack.inference.services.ServiceUtils.throwIfNotEmptyMap;

public class CohereService extends SenderService {
    public static final String NAME = "cohere";

    public CohereService(SetOnce<HttpRequestSenderFactory> factory, SetOnce<ServiceComponents> serviceComponents) {
        super(factory, serviceComponents);
    }

    @Override
    public String name() {
        return NAME;
    }

    @Override
<<<<<<< HEAD
    public void parseRequestConfig(
        String modelId,
=======
    public CohereModel parseRequestConfig(
        String inferenceEntityId,
>>>>>>> f1b4878c
        TaskType taskType,
        Map<String, Object> config,
        Set<String> platformArchitectures,
        ActionListener<Model> parsedModelListener
    ) {
<<<<<<< HEAD
        try {
            Map<String, Object> serviceSettingsMap = removeFromMapOrThrowIfNull(config, ModelConfigurations.SERVICE_SETTINGS);
            Map<String, Object> taskSettingsMap = removeFromMapOrThrowIfNull(config, ModelConfigurations.TASK_SETTINGS);

            CohereModel model = createModel(
                modelId,
                taskType,
                serviceSettingsMap,
                taskSettingsMap,
                serviceSettingsMap,
                TaskType.unsupportedTaskTypeErrorMsg(taskType, NAME)
            );
=======
        Map<String, Object> serviceSettingsMap = removeFromMapOrThrowIfNull(config, ModelConfigurations.SERVICE_SETTINGS);
        Map<String, Object> taskSettingsMap = removeFromMapOrThrowIfNull(config, ModelConfigurations.TASK_SETTINGS);

        CohereModel model = createModel(
            inferenceEntityId,
            taskType,
            serviceSettingsMap,
            taskSettingsMap,
            serviceSettingsMap,
            TaskType.unsupportedTaskTypeErrorMsg(taskType, NAME),
            true
        );
>>>>>>> f1b4878c

            throwIfNotEmptyMap(config, NAME);
            throwIfNotEmptyMap(serviceSettingsMap, NAME);
            throwIfNotEmptyMap(taskSettingsMap, NAME);

            parsedModelListener.onResponse(model);
        } catch (Exception e) {
            parsedModelListener.onFailure(e);
        }
    }

    private static CohereModel createModelWithoutLoggingDeprecations(
        String inferenceEntityId,
        TaskType taskType,
        Map<String, Object> serviceSettings,
        Map<String, Object> taskSettings,
        @Nullable Map<String, Object> secretSettings,
        String failureMessage
    ) {
        return createModel(inferenceEntityId, taskType, serviceSettings, taskSettings, secretSettings, failureMessage, false);
    }

    private static CohereModel createModel(
        String inferenceEntityId,
        TaskType taskType,
        Map<String, Object> serviceSettings,
        Map<String, Object> taskSettings,
        @Nullable Map<String, Object> secretSettings,
        String failureMessage,
        boolean logDeprecations
    ) {
        return switch (taskType) {
            case TEXT_EMBEDDING -> new CohereEmbeddingsModel(
                inferenceEntityId,
                taskType,
                NAME,
                serviceSettings,
                taskSettings,
                secretSettings,
                logDeprecations
            );
            default -> throw new ElasticsearchStatusException(failureMessage, RestStatus.BAD_REQUEST);
        };
    }

    @Override
    public CohereModel parsePersistedConfigWithSecrets(
        String inferenceEntityId,
        TaskType taskType,
        Map<String, Object> config,
        Map<String, Object> secrets
    ) {
        Map<String, Object> serviceSettingsMap = removeFromMapOrThrowIfNull(config, ModelConfigurations.SERVICE_SETTINGS);
        Map<String, Object> taskSettingsMap = removeFromMapOrThrowIfNull(config, ModelConfigurations.TASK_SETTINGS);
        Map<String, Object> secretSettingsMap = removeFromMapOrThrowIfNull(secrets, ModelSecrets.SECRET_SETTINGS);

        return createModelWithoutLoggingDeprecations(
            inferenceEntityId,
            taskType,
            serviceSettingsMap,
            taskSettingsMap,
            secretSettingsMap,
            parsePersistedConfigErrorMsg(inferenceEntityId, NAME)
        );
    }

    @Override
    public CohereModel parsePersistedConfig(String inferenceEntityId, TaskType taskType, Map<String, Object> config) {
        Map<String, Object> serviceSettingsMap = removeFromMapOrThrowIfNull(config, ModelConfigurations.SERVICE_SETTINGS);
        Map<String, Object> taskSettingsMap = removeFromMapOrThrowIfNull(config, ModelConfigurations.TASK_SETTINGS);

        return createModelWithoutLoggingDeprecations(
            inferenceEntityId,
            taskType,
            serviceSettingsMap,
            taskSettingsMap,
            null,
            parsePersistedConfigErrorMsg(inferenceEntityId, NAME)
        );
    }

    @Override
    public void doInfer(
        Model model,
        List<String> input,
        Map<String, Object> taskSettings,
        InputType inputType,
        ActionListener<InferenceServiceResults> listener
    ) {
        if (model instanceof CohereModel == false) {
            listener.onFailure(createInvalidModelException(model));
            return;
        }

        CohereModel cohereModel = (CohereModel) model;
        var actionCreator = new CohereActionCreator(getSender(), getServiceComponents());

        var action = cohereModel.accept(actionCreator, taskSettings, inputType);
        action.execute(input, listener);
    }

    @Override
    protected void doChunkedInfer(
        Model model,
        List<String> input,
        Map<String, Object> taskSettings,
        InputType inputType,
        ChunkingOptions chunkingOptions,
        ActionListener<ChunkedInferenceServiceResults> listener
    ) {
        listener.onFailure(new ElasticsearchStatusException("Chunking not supported by the {} service", RestStatus.BAD_REQUEST, NAME));
    }

    /**
     * For text embedding models get the embedding size and
     * update the service settings.
     *
     * @param model The new model
     * @param listener The listener
     */
    @Override
    public void checkModelConfig(Model model, ActionListener<Model> listener) {
        if (model instanceof CohereEmbeddingsModel embeddingsModel) {
            ServiceUtils.getEmbeddingSize(
                model,
                this,
                listener.delegateFailureAndWrap((l, size) -> l.onResponse(updateModelWithEmbeddingDetails(embeddingsModel, size)))
            );
        } else {
            listener.onResponse(model);
        }
    }

    private CohereEmbeddingsModel updateModelWithEmbeddingDetails(CohereEmbeddingsModel model, int embeddingSize) {
        CohereEmbeddingsServiceSettings serviceSettings = new CohereEmbeddingsServiceSettings(
            new CohereServiceSettings(
                model.getServiceSettings().getCommonSettings().getUri(),
                SimilarityMeasure.DOT_PRODUCT,
                embeddingSize,
                model.getServiceSettings().getCommonSettings().getMaxInputTokens(),
                model.getServiceSettings().getCommonSettings().getModelId()
            ),
            model.getServiceSettings().getEmbeddingType()
        );

        return new CohereEmbeddingsModel(model, serviceSettings);
    }

    @Override
    public TransportVersion getMinimalSupportedVersion() {
        return TransportVersions.ML_INFERENCE_REQUEST_INPUT_TYPE_UNSPECIFIED_ADDED;
    }
}<|MERGE_RESOLUTION|>--- conflicted
+++ resolved
@@ -53,35 +53,19 @@
     }
 
     @Override
-<<<<<<< HEAD
+    public CohereModel parseRequestConfig(
+        String inferenceEntityId,
     public void parseRequestConfig(
         String modelId,
-=======
-    public CohereModel parseRequestConfig(
-        String inferenceEntityId,
->>>>>>> f1b4878c
         TaskType taskType,
         Map<String, Object> config,
         Set<String> platformArchitectures,
         ActionListener<Model> parsedModelListener
     ) {
-<<<<<<< HEAD
         try {
             Map<String, Object> serviceSettingsMap = removeFromMapOrThrowIfNull(config, ModelConfigurations.SERVICE_SETTINGS);
             Map<String, Object> taskSettingsMap = removeFromMapOrThrowIfNull(config, ModelConfigurations.TASK_SETTINGS);
 
-            CohereModel model = createModel(
-                modelId,
-                taskType,
-                serviceSettingsMap,
-                taskSettingsMap,
-                serviceSettingsMap,
-                TaskType.unsupportedTaskTypeErrorMsg(taskType, NAME)
-            );
-=======
-        Map<String, Object> serviceSettingsMap = removeFromMapOrThrowIfNull(config, ModelConfigurations.SERVICE_SETTINGS);
-        Map<String, Object> taskSettingsMap = removeFromMapOrThrowIfNull(config, ModelConfigurations.TASK_SETTINGS);
-
         CohereModel model = createModel(
             inferenceEntityId,
             taskType,
@@ -91,7 +75,6 @@
             TaskType.unsupportedTaskTypeErrorMsg(taskType, NAME),
             true
         );
->>>>>>> f1b4878c
 
             throwIfNotEmptyMap(config, NAME);
             throwIfNotEmptyMap(serviceSettingsMap, NAME);
