--- conflicted
+++ resolved
@@ -90,7 +90,7 @@
         verify(threadPool).scheduleWithFixedDelay(any(Runnable.class), eq(evictionInterval), any());
     }
 
-    public void test_DoesNotStartANewEvictor_WithNewEvictionMaxIdle() throws InterruptedException {
+    public void test_DoesNotStartANewEvictor_WithNewEvictionMaxIdle() {
         var mockConnectionManager = mock(PoolingNHttpClientConnectionManager.class);
 
         Settings settings = Settings.builder()
@@ -100,25 +100,6 @@
 
         var evictionMaxIdle = TimeValue.timeValueSeconds(1);
         manager.setEvictionMaxIdle(evictionMaxIdle);
-<<<<<<< HEAD
-=======
-
-        assertFalse(manager.isEvictionThreadRunning());
-    }
-
-    public static ClusterService mockClusterServiceEmpty() {
-        return mockClusterService(Settings.EMPTY);
-    }
-
-    public static ClusterService mockClusterService(Settings settings) {
-        var clusterService = mock(ClusterService.class);
-
-        var registeredSettings = Stream.concat(HttpClientManager.getSettings().stream(), HttpSettings.getSettings().stream())
-            .collect(Collectors.toSet());
-
-        var cSettings = new ClusterSettings(settings, registeredSettings);
-        when(clusterService.getClusterSettings()).thenReturn(cSettings);
->>>>>>> e26ad8f9
 
         assertFalse(manager.isEvictionThreadRunning());
     }
