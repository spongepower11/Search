/*
 * Copyright Elasticsearch B.V. and/or licensed to Elasticsearch B.V. under one
 * or more contributor license agreements. Licensed under the Elastic License
 * 2.0; you may not use this file except in compliance with the Elastic License
 * 2.0.
 */

package org.elasticsearch.xpack.inference.services;

import org.elasticsearch.TransportVersion;
import org.elasticsearch.action.ActionListener;
import org.elasticsearch.action.support.PlainActionFuture;
import org.elasticsearch.core.TimeValue;
import org.elasticsearch.inference.ChunkedInferenceServiceResults;
import org.elasticsearch.inference.ChunkingOptions;
import org.elasticsearch.inference.InferenceServiceResults;
import org.elasticsearch.inference.InputType;
import org.elasticsearch.inference.Model;
import org.elasticsearch.inference.TaskType;
import org.elasticsearch.test.ESTestCase;
import org.elasticsearch.threadpool.ThreadPool;
import org.elasticsearch.xpack.inference.external.http.sender.HttpRequestSender;
import org.elasticsearch.xpack.inference.external.http.sender.Sender;
import org.junit.After;
import org.junit.Before;

import java.io.IOException;
import java.util.List;
import java.util.Map;
import java.util.Set;
import java.util.concurrent.TimeUnit;

import static org.elasticsearch.xpack.inference.Utils.inferenceUtilityPool;
import static org.elasticsearch.xpack.inference.services.ServiceComponentsTests.createWithEmptySettings;
import static org.mockito.ArgumentMatchers.any;
import static org.mockito.ArgumentMatchers.anyString;
import static org.mockito.Mockito.mock;
import static org.mockito.Mockito.times;
import static org.mockito.Mockito.verify;
import static org.mockito.Mockito.verifyNoMoreInteractions;
import static org.mockito.Mockito.when;

public class SenderServiceTests extends ESTestCase {
    private static final TimeValue TIMEOUT = new TimeValue(30, TimeUnit.SECONDS);

    private ThreadPool threadPool;

    @Before
    public void init() throws Exception {
        threadPool = createThreadPool(inferenceUtilityPool());
    }

    @After
    public void shutdown() throws IOException {
        terminate(threadPool);
    }

    public void testStart_InitializesTheSender() throws IOException {
        var sender = mock(Sender.class);

        var factory = mock(HttpRequestSender.Factory.class);
        when(factory.createSender(anyString(), any())).thenReturn(sender);

        try (var service = new TestSenderService(factory, createWithEmptySettings(threadPool))) {
            PlainActionFuture<Boolean> listener = new PlainActionFuture<>();
            service.start(mock(Model.class), listener);

            listener.actionGet(TIMEOUT);
            verify(sender, times(1)).start();
            verify(factory, times(1)).createSender(anyString(), any());
        }

        verify(sender, times(1)).close();
        verifyNoMoreInteractions(factory);
        verifyNoMoreInteractions(sender);
    }

    public void testStart_CallingStartTwiceKeepsSameSenderReference() throws IOException {
        var sender = mock(Sender.class);

        var factory = mock(HttpRequestSender.Factory.class);
        when(factory.createSender(anyString(), any())).thenReturn(sender);

        try (var service = new TestSenderService(factory, createWithEmptySettings(threadPool))) {
            PlainActionFuture<Boolean> listener = new PlainActionFuture<>();
            service.start(mock(Model.class), listener);
            listener.actionGet(TIMEOUT);

            service.start(mock(Model.class), listener);
            listener.actionGet(TIMEOUT);

            verify(factory, times(1)).createSender(anyString(), any());
            verify(sender, times(2)).start();
        }

        verify(sender, times(1)).close();
        verifyNoMoreInteractions(factory);
        verifyNoMoreInteractions(sender);
    }

    private static final class TestSenderService extends SenderService {
<<<<<<< HEAD
        TestSenderService(SetOnce<HttpRequestSender.Factory> factory, SetOnce<ServiceComponents> serviceComponents) {
=======
        TestSenderService(HttpRequestSenderFactory factory, ServiceComponents serviceComponents) {
>>>>>>> 89c61cde
            super(factory, serviceComponents);
        }

        @Override
        protected void doInfer(
            Model model,
            List<String> input,
            Map<String, Object> taskSettings,
            InputType inputType,
            ActionListener<InferenceServiceResults> listener
        ) {

        }

        @Override
        protected void doChunkedInfer(
            Model model,
            List<String> input,
            Map<String, Object> taskSettings,
            InputType inputType,
            ChunkingOptions chunkingOptions,
            ActionListener<List<ChunkedInferenceServiceResults>> listener
        ) {

        }

        @Override
        public String name() {
            return "test service";
        }

        @Override
        public void parseRequestConfig(
            String inferenceEntityId,
            TaskType taskType,
            Map<String, Object> config,
            Set<String> platfromArchitectures,
            ActionListener<Model> parsedModelListener
        ) {
            parsedModelListener.onResponse(null);
        }

        @Override
        public Model parsePersistedConfigWithSecrets(
            String inferenceEntityId,
            TaskType taskType,
            Map<String, Object> config,
            Map<String, Object> secrets
        ) {
            return null;
        }

        @Override
        public Model parsePersistedConfig(String inferenceEntityId, TaskType taskType, Map<String, Object> config) {
            return null;
        }

        @Override
        public TransportVersion getMinimalSupportedVersion() {
            return TransportVersion.current();
        }
    }
}<|MERGE_RESOLUTION|>--- conflicted
+++ resolved
@@ -99,11 +99,7 @@
     }
 
     private static final class TestSenderService extends SenderService {
-<<<<<<< HEAD
-        TestSenderService(SetOnce<HttpRequestSender.Factory> factory, SetOnce<ServiceComponents> serviceComponents) {
-=======
-        TestSenderService(HttpRequestSenderFactory factory, ServiceComponents serviceComponents) {
->>>>>>> 89c61cde
+        TestSenderService(HttpRequestSender.Factory factory, ServiceComponents serviceComponents) {
             super(factory, serviceComponents);
         }
 
