--- conflicted
+++ resolved
@@ -73,13 +73,8 @@
             }
             """;
         try (var parser = createParser(JsonXContent.jsonXContent, singleInputRequest)) {
-<<<<<<< HEAD
             var request = InferenceAction.Request.parseRequest("model_id", TaskType.SPARSE_EMBEDDING, parser);
-            assertThat(request.getInputType(), is(InputType.INGEST));
-=======
-            var request = InferenceAction.Request.parseRequest("model_id", "sparse_embedding", parser);
             assertThat(request.getInputType(), is(InputType.UNSPECIFIED));
->>>>>>> ff0f83f5
         }
     }
 
