/*
 * Copyright Elasticsearch B.V. and/or licensed to Elasticsearch B.V. under one
 * or more contributor license agreements. Licensed under the Elastic License
 * 2.0; you may not use this file except in compliance with the Elastic License
 * 2.0.
 */

package org.elasticsearch.xpack.inference.external.request.cohere;

import org.apache.http.HttpHeaders;
import org.apache.http.client.methods.HttpPost;
import org.elasticsearch.inference.InputType;
import org.elasticsearch.test.ESTestCase;
import org.elasticsearch.xcontent.XContentType;
import org.elasticsearch.xpack.inference.external.cohere.CohereAccount;
import org.elasticsearch.xpack.inference.services.cohere.CohereTruncation;
import org.elasticsearch.xpack.inference.services.cohere.embeddings.CohereEmbeddingType;
import org.elasticsearch.xpack.inference.services.cohere.embeddings.CohereEmbeddingsModel;
import org.elasticsearch.xpack.inference.services.cohere.embeddings.CohereEmbeddingsModelTests;
import org.elasticsearch.xpack.inference.services.cohere.embeddings.CohereEmbeddingsTaskSettings;
import org.hamcrest.MatcherAssert;

import java.io.IOException;
import java.util.List;
import java.util.Map;

import static org.elasticsearch.xpack.inference.external.http.Utils.entityAsMap;
import static org.hamcrest.Matchers.instanceOf;
import static org.hamcrest.Matchers.is;

public class CohereEmbeddingsRequestTests extends ESTestCase {
    public void testCreateRequest_UrlDefined() throws IOException {
        var request = createRequest(
            List.of("abc"),
            CohereEmbeddingsModelTests.createModel("url", "secret", CohereEmbeddingsTaskSettings.EMPTY_SETTINGS, null, null, null, null)
        );

        var httpRequest = request.createHttpRequest();
        MatcherAssert.assertThat(httpRequest.httpRequestBase(), instanceOf(HttpPost.class));

        var httpPost = (HttpPost) httpRequest.httpRequestBase();

        MatcherAssert.assertThat(httpPost.getURI().toString(), is("url"));
        MatcherAssert.assertThat(httpPost.getLastHeader(HttpHeaders.CONTENT_TYPE).getValue(), is(XContentType.JSON.mediaType()));
        MatcherAssert.assertThat(httpPost.getLastHeader(HttpHeaders.AUTHORIZATION).getValue(), is("Bearer secret"));
        MatcherAssert.assertThat(
            httpPost.getLastHeader(CohereUtils.REQUEST_SOURCE_HEADER).getValue(),
            is(CohereUtils.ELASTIC_REQUEST_SOURCE)
        );

        var requestMap = entityAsMap(httpPost.getEntity().getContent());
        MatcherAssert.assertThat(requestMap, is(Map.of("texts", List.of("abc"), "embedding_types", List.of("float"))));
    }

    public void testCreateRequest_AllOptionsDefined() throws IOException {
        var request = createRequest(
            List.of("abc"),
            CohereEmbeddingsModelTests.createModel(
                "url",
                "secret",
                new CohereEmbeddingsTaskSettings(InputType.INGEST, CohereTruncation.START),
                null,
                null,
                "model",
                CohereEmbeddingType.FLOAT
            )
        );

        var httpRequest = request.createHttpRequest();
        MatcherAssert.assertThat(httpRequest.httpRequestBase(), instanceOf(HttpPost.class));

        var httpPost = (HttpPost) httpRequest.httpRequestBase();

        MatcherAssert.assertThat(httpPost.getURI().toString(), is("url"));
        MatcherAssert.assertThat(httpPost.getLastHeader(HttpHeaders.CONTENT_TYPE).getValue(), is(XContentType.JSON.mediaType()));
        MatcherAssert.assertThat(httpPost.getLastHeader(HttpHeaders.AUTHORIZATION).getValue(), is("Bearer secret"));
        MatcherAssert.assertThat(
            httpPost.getLastHeader(CohereUtils.REQUEST_SOURCE_HEADER).getValue(),
            is(CohereUtils.ELASTIC_REQUEST_SOURCE)
        );

        var requestMap = entityAsMap(httpPost.getEntity().getContent());
        MatcherAssert.assertThat(
            requestMap,
            is(
                Map.of(
                    "texts",
                    List.of("abc"),
                    "model",
                    "model",
                    "input_type",
                    "search_document",
                    "embedding_types",
                    List.of("float"),
                    "truncate",
                    "start"
                )
            )
        );
    }

    public void testCreateRequest_InputTypeSearch_EmbeddingTypeInt8_TruncateEnd() throws IOException {
        var request = createRequest(
            List.of("abc"),
            CohereEmbeddingsModelTests.createModel(
                "url",
                "secret",
                new CohereEmbeddingsTaskSettings(InputType.SEARCH, CohereTruncation.END),
                null,
                null,
                "model",
                CohereEmbeddingType.INT8
            )
        );

        var httpRequest = request.createHttpRequest();
        MatcherAssert.assertThat(httpRequest.httpRequestBase(), instanceOf(HttpPost.class));

        var httpPost = (HttpPost) httpRequest.httpRequestBase();

        MatcherAssert.assertThat(httpPost.getURI().toString(), is("url"));
        MatcherAssert.assertThat(httpPost.getLastHeader(HttpHeaders.CONTENT_TYPE).getValue(), is(XContentType.JSON.mediaType()));
        MatcherAssert.assertThat(httpPost.getLastHeader(HttpHeaders.AUTHORIZATION).getValue(), is("Bearer secret"));
        MatcherAssert.assertThat(
            httpPost.getLastHeader(CohereUtils.REQUEST_SOURCE_HEADER).getValue(),
            is(CohereUtils.ELASTIC_REQUEST_SOURCE)
        );

        var requestMap = entityAsMap(httpPost.getEntity().getContent());
        MatcherAssert.assertThat(
            requestMap,
            is(
                Map.of(
                    "texts",
                    List.of("abc"),
                    "model",
                    "model",
                    "input_type",
                    "search_query",
                    "embedding_types",
                    List.of("int8"),
                    "truncate",
                    "end"
                )
            )
        );
    }

    public void testCreateRequest_TruncateNone() throws IOException {
        var request = createRequest(
            List.of("abc"),
            CohereEmbeddingsModelTests.createModel(
                "url",
                "secret",
                new CohereEmbeddingsTaskSettings(null, CohereTruncation.NONE),
                null,
                null,
                null,
                null
            )
        );

        var httpRequest = request.createHttpRequest();
        MatcherAssert.assertThat(httpRequest.httpRequestBase(), instanceOf(HttpPost.class));

        var httpPost = (HttpPost) httpRequest.httpRequestBase();

        MatcherAssert.assertThat(httpPost.getURI().toString(), is("url"));
        MatcherAssert.assertThat(httpPost.getLastHeader(HttpHeaders.CONTENT_TYPE).getValue(), is(XContentType.JSON.mediaType()));
        MatcherAssert.assertThat(httpPost.getLastHeader(HttpHeaders.AUTHORIZATION).getValue(), is("Bearer secret"));
        MatcherAssert.assertThat(
            httpPost.getLastHeader(CohereUtils.REQUEST_SOURCE_HEADER).getValue(),
            is(CohereUtils.ELASTIC_REQUEST_SOURCE)
        );

        var requestMap = entityAsMap(httpPost.getEntity().getContent());
        MatcherAssert.assertThat(requestMap, is(Map.of("texts", List.of("abc"), "truncate", "none", "embedding_types", List.of("float"))));
    }

<<<<<<< HEAD
    public static CohereEmbeddingsRequest createRequest(List<String> input, CohereEmbeddingsModel model) throws URISyntaxException {
        var account = new CohereAccount(model.getServiceSettings().getCommonSettings().uri(), model.getSecretSettings().apiKey());
=======
    public static CohereEmbeddingsRequest createRequest(List<String> input, CohereEmbeddingsModel model) {
        var account = new CohereAccount(model.getServiceSettings().getCommonSettings().getUri(), model.getSecretSettings().apiKey());
>>>>>>> 2b6b7ae4
        return new CohereEmbeddingsRequest(account, input, model);
    }
}<|MERGE_RESOLUTION|>--- conflicted
+++ resolved
@@ -177,13 +177,8 @@
         MatcherAssert.assertThat(requestMap, is(Map.of("texts", List.of("abc"), "truncate", "none", "embedding_types", List.of("float"))));
     }
 
-<<<<<<< HEAD
-    public static CohereEmbeddingsRequest createRequest(List<String> input, CohereEmbeddingsModel model) throws URISyntaxException {
+    public static CohereEmbeddingsRequest createRequest(List<String> input, CohereEmbeddingsModel model) {
         var account = new CohereAccount(model.getServiceSettings().getCommonSettings().uri(), model.getSecretSettings().apiKey());
-=======
-    public static CohereEmbeddingsRequest createRequest(List<String> input, CohereEmbeddingsModel model) {
-        var account = new CohereAccount(model.getServiceSettings().getCommonSettings().getUri(), model.getSecretSettings().apiKey());
->>>>>>> 2b6b7ae4
         return new CohereEmbeddingsRequest(account, input, model);
     }
 }