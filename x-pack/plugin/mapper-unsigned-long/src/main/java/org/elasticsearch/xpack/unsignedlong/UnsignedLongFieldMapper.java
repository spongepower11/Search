/*
 * Copyright Elasticsearch B.V. and/or licensed to Elasticsearch B.V. under one
 * or more contributor license agreements. Licensed under the Elastic License
 * 2.0; you may not use this file except in compliance with the Elastic License
 * 2.0.
 */

package org.elasticsearch.xpack.unsignedlong;

import org.apache.lucene.document.Field;
import org.apache.lucene.document.LongField;
import org.apache.lucene.document.LongPoint;
import org.apache.lucene.document.SortedNumericDocValuesField;
import org.apache.lucene.document.StoredField;
import org.apache.lucene.search.IndexOrDocValuesQuery;
import org.apache.lucene.search.IndexSortSortedNumericDocValuesRangeQuery;
import org.apache.lucene.search.MatchNoDocsQuery;
import org.apache.lucene.search.Query;
import org.apache.lucene.util.BytesRef;
import org.elasticsearch.common.Explicit;
import org.elasticsearch.common.settings.Settings;
import org.elasticsearch.index.IndexMode;
import org.elasticsearch.index.fielddata.FieldDataContext;
import org.elasticsearch.index.fielddata.IndexFieldData;
import org.elasticsearch.index.fielddata.IndexNumericFieldData;
import org.elasticsearch.index.fielddata.plain.SortedNumericIndexFieldData;
import org.elasticsearch.index.mapper.BlockDocValuesReader;
import org.elasticsearch.index.mapper.BlockLoader;
import org.elasticsearch.index.mapper.BlockSourceReader;
import org.elasticsearch.index.mapper.DocumentParserContext;
import org.elasticsearch.index.mapper.FieldMapper;
import org.elasticsearch.index.mapper.MappedFieldType;
import org.elasticsearch.index.mapper.MapperBuilderContext;
import org.elasticsearch.index.mapper.MapperParsingException;
import org.elasticsearch.index.mapper.MappingLookup;
import org.elasticsearch.index.mapper.SimpleMappedFieldType;
import org.elasticsearch.index.mapper.SortedNumericDocValuesSyntheticFieldLoader;
import org.elasticsearch.index.mapper.SourceLoader;
import org.elasticsearch.index.mapper.SourceValueFetcher;
import org.elasticsearch.index.mapper.TextSearchInfo;
import org.elasticsearch.index.mapper.TimeSeriesParams;
import org.elasticsearch.index.mapper.TimeSeriesParams.MetricType;
import org.elasticsearch.index.mapper.ValueFetcher;
import org.elasticsearch.index.query.SearchExecutionContext;
import org.elasticsearch.search.DocValueFormat;
import org.elasticsearch.search.aggregations.support.TimeSeriesValuesSourceType;
import org.elasticsearch.search.aggregations.support.ValuesSourceType;
import org.elasticsearch.search.lookup.SearchLookup;
import org.elasticsearch.xcontent.XContentBuilder;
import org.elasticsearch.xcontent.XContentParser;

import java.io.IOException;
import java.math.BigDecimal;
import java.math.BigInteger;
import java.time.ZoneId;
import java.util.ArrayList;
import java.util.Arrays;
import java.util.Collection;
import java.util.Collections;
import java.util.List;
import java.util.Map;
import java.util.Objects;
import java.util.Set;
import java.util.function.Function;

import static org.elasticsearch.xpack.unsignedlong.UnsignedLongLeafFieldData.convertUnsignedLongToDouble;

public class UnsignedLongFieldMapper extends FieldMapper {
    public static final String CONTENT_TYPE = "unsigned_long";

    private static final long MASK_2_63 = 0x8000000000000000L;
    static final BigInteger BIGINTEGER_2_64_MINUS_ONE = BigInteger.ONE.shiftLeft(64).subtract(BigInteger.ONE); // 2^64 -1
    private static final BigDecimal BIGDECIMAL_2_64_MINUS_ONE = new BigDecimal(BIGINTEGER_2_64_MINUS_ONE);

    private static UnsignedLongFieldMapper toType(FieldMapper in) {
        return (UnsignedLongFieldMapper) in;
    }

    public static final class Builder extends FieldMapper.Builder {
        private final Parameter<Boolean> indexed;
        private final Parameter<Boolean> hasDocValues = Parameter.docValuesParam(m -> toType(m).hasDocValues, true);
        private final Parameter<Boolean> stored = Parameter.storeParam(m -> toType(m).stored, false);
        private final Parameter<Explicit<Boolean>> ignoreMalformed;
        private final Parameter<String> nullValue;
        private final Parameter<Map<String, String>> meta = Parameter.metaParam();

        /**
         * Parameter that marks this field as a time series dimension.
         */
        private final Parameter<Boolean> dimension;

        /**
         * Parameter that marks this field as a time series metric defining its time series metric type.
         * For the numeric fields gauge and counter metric types are
         * supported
         */
        private final Parameter<MetricType> metric;

        private final IndexMode indexMode;

        public Builder(String name, Settings settings, IndexMode mode) {
            this(name, IGNORE_MALFORMED_SETTING.get(settings), mode);
        }

        public Builder(String name, boolean ignoreMalformedByDefault, IndexMode mode) {
            super(name);
            this.ignoreMalformed = Parameter.explicitBoolParam(
                "ignore_malformed",
                true,
                m -> toType(m).ignoreMalformed,
                ignoreMalformedByDefault
            );
            this.nullValue = new Parameter<>(
                "null_value",
                false,
                () -> null,
                (n, c, o) -> parseNullValueAsString(o),
                m -> toType(m).nullValue,
                XContentBuilder::field,
                Objects::toString
            ).acceptsNull();
            this.indexMode = mode;
            this.indexed = Parameter.indexParam(m -> toType(m).indexed, () -> {
                if (indexMode == IndexMode.TIME_SERIES) {
                    var metricType = getMetric().getValue();
                    return metricType != MetricType.COUNTER && metricType != MetricType.GAUGE;
                } else {
                    return true;
                }
            });
            this.dimension = TimeSeriesParams.dimensionParam(m -> toType(m).dimension).addValidator(v -> {
                if (v && (indexed.getValue() == false || hasDocValues.getValue() == false)) {
                    throw new IllegalArgumentException(
                        "Field ["
                            + TimeSeriesParams.TIME_SERIES_DIMENSION_PARAM
                            + "] requires that ["
                            + indexed.name
                            + "] and ["
                            + hasDocValues.name
                            + "] are true"
                    );
                }
            });

            this.metric = TimeSeriesParams.metricParam(m -> toType(m).metricType, MetricType.GAUGE, MetricType.COUNTER).addValidator(v -> {
                if (v != null && hasDocValues.getValue() == false) {
                    throw new IllegalArgumentException(
                        "Field [" + TimeSeriesParams.TIME_SERIES_METRIC_PARAM + "] requires that [" + hasDocValues.name + "] is true"
                    );
                }
            }).precludesParameters(dimension);
        }

        private String parseNullValueAsString(Object o) {
            if (o == null) return null;
            try {
                parseUnsignedLong(o); // confirm that null_value is a proper unsigned_long
                return (o instanceof BytesRef) ? ((BytesRef) o).utf8ToString() : o.toString();
            } catch (Exception e) {
                throw new MapperParsingException("Error parsing [null_value] on field [" + name() + "]: " + e.getMessage(), e);
            }
        }

        Builder nullValue(String nullValue) {
            this.nullValue.setValue(nullValue);
            return this;
        }

        public Builder dimension(boolean dimension) {
            this.dimension.setValue(dimension);
            return this;
        }

        public Builder metric(MetricType metric) {
            this.metric.setValue(metric);
            return this;
        }

        private Parameter<MetricType> getMetric() {
            return metric;
        }

        @Override
        protected Parameter<?>[] getParameters() {
            return new Parameter<?>[] { indexed, hasDocValues, stored, ignoreMalformed, nullValue, meta, dimension, metric };
        }

        Number parsedNullValue() {
            if (nullValue.getValue() == null) {
                return null;
            }
            long parsed = parseUnsignedLong(nullValue.getValue());
            return parsed >= 0 ? parsed : BigInteger.valueOf(parsed).and(BIGINTEGER_2_64_MINUS_ONE);
        }

        @Override
        public UnsignedLongFieldMapper build(MapperBuilderContext context) {
            if (context.parentObjectContainsDimensions()) {
                dimension.setValue(true);
            }
            UnsignedLongFieldType fieldType = new UnsignedLongFieldType(
                context.buildFullName(name),
                indexed.getValue(),
                stored.getValue(),
                hasDocValues.getValue(),
                parsedNullValue(),
                meta.getValue(),
                dimension.getValue(),
                metric.getValue(),
                indexMode
            );
            return new UnsignedLongFieldMapper(name, fieldType, multiFieldsBuilder.build(this, context), copyTo, this);
        }
    }

    public static final TypeParser PARSER = new TypeParser((n, c) -> new Builder(n, c.getSettings(), c.getIndexSettings().getMode()));

    public static final class UnsignedLongFieldType extends SimpleMappedFieldType {

        private final Number nullValueFormatted;
        private final boolean isDimension;
        private final MetricType metricType;
        private final IndexMode indexMode;

        public UnsignedLongFieldType(
            String name,
            boolean indexed,
            boolean isStored,
            boolean hasDocValues,
            Number nullValueFormatted,
            Map<String, String> meta,
            boolean isDimension,
            MetricType metricType,
            IndexMode indexMode
        ) {
            super(name, indexed, isStored, hasDocValues, TextSearchInfo.SIMPLE_MATCH_WITHOUT_TERMS, meta);
            this.nullValueFormatted = nullValueFormatted;
            this.isDimension = isDimension;
            this.metricType = metricType;
            this.indexMode = indexMode;
        }

        public UnsignedLongFieldType(String name) {
            this(name, true, false, true, null, Collections.emptyMap(), false, null, null);
        }

        @Override
        public String typeName() {
            return CONTENT_TYPE;
        }

        @Override
        public boolean mayExistInIndex(SearchExecutionContext context) {
            return context.fieldExistsInIndex(concreteFieldName());
        }

        @Override
        public Query termQuery(Object value, SearchExecutionContext context) {
            failIfNotIndexed();
            Long longValue = parseTerm(value);
            if (longValue == null) {
                return new MatchNoDocsQuery();
            }
            return LongPoint.newExactQuery(concreteFieldName(), unsignedToSortableSignedLong(longValue));
        }

        @Override
        public Query termsQuery(Collection<?> values, SearchExecutionContext context) {
            failIfNotIndexed();
            long[] lvalues = new long[values.size()];
            int upTo = 0;
            for (Object value : values) {
                Long longValue = parseTerm(value);
                if (longValue != null) {
                    lvalues[upTo++] = unsignedToSortableSignedLong(longValue);
                }
            }
            if (upTo == 0) {
                return new MatchNoDocsQuery();
            }
            if (upTo != lvalues.length) {
                lvalues = Arrays.copyOf(lvalues, upTo);
            }
            return LongPoint.newSetQuery(concreteFieldName(), lvalues);
        }

        @Override
        public Query rangeQuery(
            Object lowerTerm,
            Object upperTerm,
            boolean includeLower,
            boolean includeUpper,
            SearchExecutionContext context
        ) {
            failIfNotIndexed();
            long l = Long.MIN_VALUE;
            long u = Long.MAX_VALUE;
            if (lowerTerm != null) {
                Long lt = parseLowerRangeTerm(lowerTerm, includeLower);
                if (lt == null) return new MatchNoDocsQuery();
                l = unsignedToSortableSignedLong(lt);
            }
            if (upperTerm != null) {
                Long ut = parseUpperRangeTerm(upperTerm, includeUpper);
                if (ut == null) return new MatchNoDocsQuery();
                u = unsignedToSortableSignedLong(ut);
            }
            if (l > u) return new MatchNoDocsQuery();

            Query query = LongPoint.newRangeQuery(concreteFieldName(), l, u);
            if (hasDocValues()) {
                Query dvQuery = SortedNumericDocValuesField.newSlowRangeQuery(concreteFieldName(), l, u);
                query = new IndexOrDocValuesQuery(query, dvQuery);
                if (context.indexSortedOnField(concreteFieldName())) {
                    query = new IndexSortSortedNumericDocValuesRangeQuery(concreteFieldName(), l, u, query);
                }
            }
            return query;
        }

        @Override
        public BlockLoader blockLoader(BlockLoaderContext blContext) {
            if (indexMode == IndexMode.TIME_SERIES && metricType == TimeSeriesParams.MetricType.COUNTER) {
                // Counters are not supported by ESQL so we load them in null
                return BlockLoader.CONSTANT_NULLS;
            }
            if (hasDocValues()) {
                return new BlockDocValuesReader.LongsBlockLoader(concreteFieldName());
            }
            ValueFetcher valueFetcher = new SourceValueFetcher(blContext.sourcePaths(name()), nullValueFormatted) {
                @Override
                protected Object parseSourceValue(Object value) {
                    if (value.equals("")) {
                        return nullValueFormatted;
                    }
                    return parseUnsignedLong(value);
                }
            };
            BlockSourceReader.LeafIteratorLookup lookup = isStored() || isIndexed()
                ? BlockSourceReader.lookupFromFieldNames(blContext.fieldNames(), name())
                : BlockSourceReader.lookupMatchingAll();
            return new BlockSourceReader.LongsBlockLoader(valueFetcher, lookup);
        }

        @Override
        public IndexFieldData.Builder fielddataBuilder(FieldDataContext fieldDataContext) {
            FielddataOperation operation = fieldDataContext.fielddataOperation();

            if (operation == FielddataOperation.SEARCH) {
                failIfNoDocValues();
            }

            ValuesSourceType valuesSourceType = indexMode == IndexMode.TIME_SERIES && metricType == TimeSeriesParams.MetricType.COUNTER
                ? TimeSeriesValuesSourceType.COUNTER
                : IndexNumericFieldData.NumericType.LONG.getValuesSourceType();

            if ((operation == FielddataOperation.SEARCH || operation == FielddataOperation.SCRIPT) && hasDocValues()) {
                return (cache, breakerService) -> {
                    final IndexNumericFieldData signedLongValues = new SortedNumericIndexFieldData.Builder(
                        concreteFieldName(),
                        IndexNumericFieldData.NumericType.LONG,
                        valuesSourceType,
                        (dv, n) -> {
                            throw new UnsupportedOperationException();
                        }
                    ).build(cache, breakerService);
                    return new UnsignedLongIndexFieldData(signedLongValues, UnsignedLongDocValuesField::new);
                };
            }

            if (operation == FielddataOperation.SCRIPT) {
                SearchLookup searchLookup = fieldDataContext.lookupSupplier().get();
                Set<String> sourcePaths = fieldDataContext.sourcePathsLookup().apply(concreteFieldName());

                return new SourceValueFetcherSortedUnsignedLongIndexFieldData.Builder(
                    name(),
                    valuesSourceType,
                    sourceValueFetcher(sourcePaths),
                    searchLookup,
                    UnsignedLongDocValuesField::new
                );
            }

            throw new IllegalStateException("unknown field data operation [" + operation.name() + "]");
        }

        @Override
        public ValueFetcher valueFetcher(SearchExecutionContext context, String format) {
            if (format != null) {
                throw new IllegalArgumentException("Field [" + name() + "] of type [" + typeName() + "] doesn't support formats.");
            }
            return sourceValueFetcher(context.isSourceEnabled() ? context.sourcePath(name()) : Collections.emptySet());
        }

        private SourceValueFetcher sourceValueFetcher(Set<String> sourcePaths) {
            return new SourceValueFetcher(sourcePaths, nullValueFormatted) {
                @Override
                protected Object parseSourceValue(Object value) {
                    if (value.equals("")) {
                        return nullValueFormatted;
                    }
                    long ulValue = parseUnsignedLong(value);
                    if (ulValue >= 0) {
                        return ulValue;
                    } else {
                        return BigInteger.valueOf(ulValue).and(BIGINTEGER_2_64_MINUS_ONE);
                    }
                }
            };
        }

        @Override
        public Object valueForDisplay(Object value) {
            if (value == null) {
                return null;
            }
            return value;
        }

        @Override
        public DocValueFormat docValueFormat(String format, ZoneId timeZone) {
            checkNoTimeZone(timeZone);
            return DocValueFormat.UNSIGNED_LONG_SHIFTED;
        }

        @Override
        public Function<byte[], Number> pointReaderIfPossible() {
            if (isIndexed()) {
                // convert from the shifted value back to the original value
                return (value) -> convertUnsignedLongToDouble(LongPoint.decodeDimension(value, 0));
            }
            return null;
        }

        @Override
        public CollapseType collapseType() {
            return CollapseType.NUMERIC;
        }

        /**
         * Parses value to unsigned long for Term Query
         * @param value to to parse
         * @return parsed value, if a value represents an unsigned long in the range [0, 18446744073709551615]
         *         null, if a value represents some other number
         *         throws an exception if a value is wrongly formatted number
         */
        static Long parseTerm(Object value) {
            if (value instanceof Number) {
                if ((value instanceof Long) || (value instanceof Integer) || (value instanceof Short) || (value instanceof Byte)) {
                    long lv = ((Number) value).longValue();
                    if (lv >= 0) {
                        return lv;
                    }
                } else if (value instanceof BigInteger bigIntegerValue) {
                    if (bigIntegerValue.compareTo(BigInteger.ZERO) >= 0 && bigIntegerValue.compareTo(BIGINTEGER_2_64_MINUS_ONE) <= 0) {
                        return bigIntegerValue.longValue();
                    }
                }
            } else {
                String stringValue = (value instanceof BytesRef) ? ((BytesRef) value).utf8ToString() : value.toString();
                try {
                    return Long.parseUnsignedLong(stringValue);
                } catch (NumberFormatException e) {
                    // try again in case a number was negative or contained decimal
                    Double.parseDouble(stringValue); // throws an exception if it is an improper number
                }
            }
            return null; // any other number: decimal or beyond the range of unsigned long
        }

        /**
         * Parses a lower term for a range query
         * @param value to parse
         * @param include whether a value should be included
         * @return parsed value to long considering include parameter
         *      0, if value is less than 0
         *      a value truncated to long, if value is in range [0, 18446744073709551615]
         *      null, if value is higher than the maximum allowed value for unsigned long
         *      throws an exception is value represents wrongly formatted number
         */
        static Long parseLowerRangeTerm(Object value, boolean include) {
            if ((value instanceof Long) || (value instanceof Integer) || (value instanceof Short) || (value instanceof Byte)) {
                long longValue = ((Number) value).longValue();
                if (longValue < 0) return 0L; // limit lowerTerm to min value for unsigned long: 0
                if (include == false) { // start from the next value
                    // for unsigned long, the next value for Long.MAX_VALUE is -9223372036854775808L
                    longValue = longValue == Long.MAX_VALUE ? Long.MIN_VALUE : ++longValue;
                }
                return longValue;
            }
            String stringValue = (value instanceof BytesRef) ? ((BytesRef) value).utf8ToString() : value.toString();
            final BigDecimal bigDecimalValue = new BigDecimal(stringValue);  // throws an exception if it is an improper number
            if (bigDecimalValue.compareTo(BigDecimal.ZERO) < 0) {
                return 0L; // for values < 0, set lowerTerm to 0
            }
            int c = bigDecimalValue.compareTo(BIGDECIMAL_2_64_MINUS_ONE);
            if (c > 0 || (c == 0 && include == false)) {
                return null; // lowerTerm is beyond maximum value
            }
            long longValue = bigDecimalValue.longValue();
            boolean hasDecimal = (bigDecimalValue.scale() > 0 && bigDecimalValue.stripTrailingZeros().scale() > 0);
            if (include == false || hasDecimal) {
                ++longValue;
            }
            return longValue;
        }

        /**
         * Parses an upper term for a range query
         * @param value to parse
         * @param include whether a value should be included
         * @return parsed value to long considering include parameter
         *      null, if value is less that 0, as value is lower than the minimum allowed value for unsigned long
         *      a value truncated to long if value is in range [0, 18446744073709551615]
         *      -1 (unsigned long of 18446744073709551615) for values greater than 18446744073709551615
         *      throws an exception is value represents wrongly formatted number
         */
        static Long parseUpperRangeTerm(Object value, boolean include) {
            if ((value instanceof Long) || (value instanceof Integer) || (value instanceof Short) || (value instanceof Byte)) {
                long longValue = ((Number) value).longValue();
                if ((longValue < 0) || (longValue == 0 && include == false)) return null; // upperTerm is below minimum
                longValue = include ? longValue : --longValue;
                return longValue;
            }
            String stringValue = (value instanceof BytesRef) ? ((BytesRef) value).utf8ToString() : value.toString();
            final BigDecimal bigDecimalValue = new BigDecimal(stringValue);  // throws an exception if it is an improper number
            int c = bigDecimalValue.compareTo(BigDecimal.ZERO);
            if (c < 0 || (c == 0 && include == false)) {
                return null; // upperTerm is below minimum
            }
            if (bigDecimalValue.compareTo(BIGDECIMAL_2_64_MINUS_ONE) > 0) {
                return -1L; // limit upperTerm to max value for unsigned long: 18446744073709551615
            }
            long longValue = bigDecimalValue.longValue();
            boolean hasDecimal = (bigDecimalValue.scale() > 0 && bigDecimalValue.stripTrailingZeros().scale() > 0);
            if (include == false && hasDecimal == false) {
                --longValue;
            }
            return longValue;
        }

        /**
         * @return true if field has been marked as a dimension field
         */
        public boolean isDimension() {
            return isDimension;
        }

        /**
         * If field is a time series metric field, returns its metric type
         * @return the metric type or null
         */
        public MetricType getMetricType() {
            return metricType;
        }
    }

    private final boolean indexed;
    private final boolean hasDocValues;
    private final boolean stored;
    private final Explicit<Boolean> ignoreMalformed;
    private final boolean ignoreMalformedByDefault;
    private final String nullValue;
    private final Long nullValueIndexed; // null value to use for indexing, represented as shifted to signed long range
    private final boolean dimension;
    private final MetricType metricType;
    private final IndexMode indexMode;

    private UnsignedLongFieldMapper(
        String simpleName,
        MappedFieldType mappedFieldType,
        MultiFields multiFields,
        CopyTo copyTo,
        Builder builder
    ) {
        super(simpleName, mappedFieldType, multiFields, copyTo);
        this.indexed = builder.indexed.getValue();
        this.hasDocValues = builder.hasDocValues.getValue();
        this.stored = builder.stored.getValue();
        this.ignoreMalformed = builder.ignoreMalformed.getValue();
        this.ignoreMalformedByDefault = builder.ignoreMalformed.getDefaultValue().value();
        this.nullValue = builder.nullValue.getValue();
        if (nullValue == null) {
            this.nullValueIndexed = null;
        } else {
            long parsed = parseUnsignedLong(nullValue);
            this.nullValueIndexed = unsignedToSortableSignedLong(parsed);
        }
        this.dimension = builder.dimension.getValue();
        this.metricType = builder.metric.getValue();
        this.indexMode = builder.indexMode;
    }

    @Override
    public boolean ignoreMalformed() {
        return ignoreMalformed.value();
    }

    @Override
    public UnsignedLongFieldType fieldType() {
        return (UnsignedLongFieldType) super.fieldType();
    }

    @Override
    protected String contentType() {
        return CONTENT_TYPE;
    }

    @Override
    protected void parseCreateField(DocumentParserContext context) throws IOException {
        XContentParser parser = context.parser();
        Long numericValue;
        if (parser.currentToken() == XContentParser.Token.VALUE_NULL) {
            numericValue = null;
        } else if (parser.currentToken() == XContentParser.Token.VALUE_STRING && parser.textLength() == 0) {
            numericValue = null;
        } else {
            try {
                if (parser.currentToken() == XContentParser.Token.VALUE_NUMBER) {
                    numericValue = parseUnsignedLong(parser.numberValue());
                } else {
                    numericValue = parseUnsignedLong(parser.text());
                }
            } catch (IllegalArgumentException e) {
                if (ignoreMalformed.value() && parser.currentToken().isValue()) {
                    context.addIgnoredField(mappedFieldType.concreteFieldName());
                    return;
                } else {
                    throw e;
                }
            }
        }
        boolean isNullValue = false;
        if (numericValue == null) {
            numericValue = nullValueIndexed;
            if (numericValue == null) return;
            isNullValue = true;
        } else {
            numericValue = unsignedToSortableSignedLong(numericValue);
        }

        if (dimension && numericValue != null) {
<<<<<<< HEAD
            context.getDimensions().addUnsignedLong(fieldType().concreteFieldName(), numericValue);
=======
            context.getDimensions().addUnsignedLong(fieldType().name(), numericValue).validate(context.indexSettings());
>>>>>>> 7ce8d765
        }

        List<Field> fields = new ArrayList<>();
        if (indexed && hasDocValues) {
            fields.add(new LongField(fieldType().concreteFieldName(), numericValue));
        } else if (hasDocValues) {
            fields.add(new SortedNumericDocValuesField(fieldType().concreteFieldName(), numericValue));
        } else if (indexed) {
            fields.add(new LongPoint(fieldType().concreteFieldName(), numericValue));
        }
        if (stored) {
            // for stored field, keeping original unsigned_long value in the String form
            String storedValued = isNullValue ? nullValue : Long.toUnsignedString(unsignedToSortableSignedLong(numericValue));
            fields.add(new StoredField(fieldType().concreteFieldName(), storedValued));
        }
        context.doc().addAll(fields);

        if (hasDocValues == false && (stored || indexed)) {
            context.addToFieldNames(fieldType().concreteFieldName());
        }
    }

    @Override
    public FieldMapper.Builder getMergeBuilder() {
        return new Builder(simpleName(), ignoreMalformedByDefault, indexMode).dimension(dimension).metric(metricType).init(this);
    }

    /**
     * Parse object to unsigned long
     * @param value must represent an unsigned long in rage [0;18446744073709551615] or an exception will be thrown
     */
    private static long parseUnsignedLong(Object value) {
        if (value instanceof Number) {
            if ((value instanceof Long) || (value instanceof Integer) || (value instanceof Short) || (value instanceof Byte)) {
                long lv = ((Number) value).longValue();
                if (lv < 0) {
                    throw new IllegalArgumentException("Value [" + lv + "] is out of range for unsigned long.");
                }
                return lv;
            } else if (value instanceof Double || value instanceof Float) {
                final Number v = (Number) value;
                if (Double.compare(v.doubleValue(), Math.floor(v.doubleValue())) != 0) {
                    throw new IllegalArgumentException("Value \"" + value + "\" has a decimal part");
                }
                return parseUnsignedLong(v.longValue());
            } else if (value instanceof BigInteger bigIntegerValue) {
                if (bigIntegerValue.compareTo(BIGINTEGER_2_64_MINUS_ONE) > 0 || bigIntegerValue.compareTo(BigInteger.ZERO) < 0) {
                    throw new IllegalArgumentException("Value [" + bigIntegerValue + "] is out of range for unsigned long");
                }
                return bigIntegerValue.longValue();
            } else if (value instanceof BigDecimal) {
                return parseUnsignedLong(((BigDecimal) value).toBigIntegerExact());
            }
            // throw exception for all other numeric types with decimal parts
            throw new IllegalArgumentException("For input string: [" + value + "].");
        } else {
            final String stringValue = (value instanceof BytesRef) ? ((BytesRef) value).utf8ToString() : value.toString();
            try {
                return Long.parseUnsignedLong(stringValue);
            } catch (NumberFormatException ignored) {
                final BigInteger bigInteger;
                try {
                    final BigDecimal bigDecimal = new BigDecimal(stringValue);
                    bigInteger = bigDecimal.toBigIntegerExact();
                } catch (ArithmeticException e) {
                    throw new IllegalArgumentException("Value \"" + stringValue + "\" has a decimal part");
                } catch (NumberFormatException e) {
                    throw new IllegalArgumentException("For input string: \"" + stringValue + "\"");
                }
                return parseUnsignedLong(bigInteger);
            }
        }
    }

    /**
     * Convert an unsigned long to the signed long by subtract 2^63 from it
     * @param value – unsigned long value in the range [0; 2^64-1], values greater than 2^63-1 are negative
     * @return signed long value in the range [-2^63; 2^63-1]
     */
    private static long unsignedToSortableSignedLong(long value) {
        // subtracting 2^63 or 10000000 00000000 00000000 00000000 00000000 00000000 00000000 00000000
        // equivalent to flipping the first bit
        return value ^ MASK_2_63;
    }

    /**
     * Convert a signed long to unsigned by adding 2^63 to it
     * @param value – signed long value in the range [-2^63; 2^63-1]
     * @return unsigned long value in the range [0; 2^64-1],  values greater then 2^63-1 are negative
     */
    protected static long sortableSignedLongToUnsigned(long value) {
        // adding 2^63 or 10000000 00000000 00000000 00000000 00000000 00000000 00000000 00000000
        // equivalent to flipping the first bit
        return value ^ MASK_2_63;
    }

    @Override
    public void doValidate(MappingLookup lookup) {
        if (dimension && null != lookup.nestedLookup().getNestedParent(fieldType().concreteFieldName())) {
            throw new IllegalArgumentException(
                TimeSeriesParams.TIME_SERIES_DIMENSION_PARAM + " can't be configured in nested field [" + name() + "]"
            );
        }
    }

    @Override
    public SourceLoader.SyntheticFieldLoader syntheticFieldLoader() {
        if (hasDocValues == false) {
            throw new IllegalArgumentException(
                "field [" + name() + "] of type [" + typeName() + "] doesn't support synthetic source because it doesn't have doc values"
            );
        }
        if (ignoreMalformed.value()) {
            throw new IllegalArgumentException(
                "field [" + name() + "] of type [" + typeName() + "] doesn't support synthetic source because it ignores malformed numbers"
            );
        }
        if (copyTo.copyToFields().isEmpty() != true) {
            throw new IllegalArgumentException(
                "field [" + name() + "] of type [" + typeName() + "] doesn't support synthetic source because it declares copy_to"
            );
        }
        return new SortedNumericDocValuesSyntheticFieldLoader(fieldType().concreteFieldName(), simpleName(), ignoreMalformed()) {
            @Override
            protected void writeValue(XContentBuilder b, long value) throws IOException {
                b.value(DocValueFormat.UNSIGNED_LONG_SHIFTED.format(value));
            }
        };
    }
}<|MERGE_RESOLUTION|>--- conflicted
+++ resolved
@@ -640,11 +640,7 @@
         }
 
         if (dimension && numericValue != null) {
-<<<<<<< HEAD
-            context.getDimensions().addUnsignedLong(fieldType().concreteFieldName(), numericValue);
-=======
-            context.getDimensions().addUnsignedLong(fieldType().name(), numericValue).validate(context.indexSettings());
->>>>>>> 7ce8d765
+            context.getDimensions().addUnsignedLong(fieldType().concreteFieldName(), numericValue).validate(context.indexSettings());
         }
 
         List<Field> fields = new ArrayList<>();
