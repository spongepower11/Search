/*
 * Copyright Elasticsearch B.V. and/or licensed to Elasticsearch B.V. under one
 * or more contributor license agreements. Licensed under the Elastic License
 * 2.0; you may not use this file except in compliance with the Elastic License
 * 2.0.
 */

package org.elasticsearch.xpack.unsignedlong;

import org.apache.lucene.document.Field;
import org.apache.lucene.document.LongField;
import org.apache.lucene.document.LongPoint;
import org.apache.lucene.document.SortedNumericDocValuesField;
import org.apache.lucene.document.StoredField;
import org.apache.lucene.search.IndexOrDocValuesQuery;
import org.apache.lucene.search.IndexSortSortedNumericDocValuesRangeQuery;
import org.apache.lucene.search.MatchNoDocsQuery;
import org.apache.lucene.search.Query;
import org.apache.lucene.util.BytesRef;
import org.elasticsearch.common.Explicit;
import org.elasticsearch.common.settings.Settings;
import org.elasticsearch.index.IndexMode;
import org.elasticsearch.index.fielddata.FieldDataContext;
import org.elasticsearch.index.fielddata.IndexFieldData;
import org.elasticsearch.index.fielddata.IndexNumericFieldData;
import org.elasticsearch.index.fielddata.plain.SortedNumericIndexFieldData;
import org.elasticsearch.index.mapper.BlockDocValuesReader;
import org.elasticsearch.index.mapper.BlockLoader;
import org.elasticsearch.index.mapper.BlockSourceReader;
import org.elasticsearch.index.mapper.DocumentParserContext;
import org.elasticsearch.index.mapper.FieldMapper;
import org.elasticsearch.index.mapper.IgnoreMalformedStoredValues;
import org.elasticsearch.index.mapper.MappedFieldType;
import org.elasticsearch.index.mapper.MapperBuilderContext;
import org.elasticsearch.index.mapper.MapperParsingException;
import org.elasticsearch.index.mapper.MappingLookup;
import org.elasticsearch.index.mapper.SimpleMappedFieldType;
import org.elasticsearch.index.mapper.SortedNumericDocValuesSyntheticFieldLoader;
import org.elasticsearch.index.mapper.SourceLoader;
import org.elasticsearch.index.mapper.SourceValueFetcher;
import org.elasticsearch.index.mapper.TextSearchInfo;
import org.elasticsearch.index.mapper.TimeSeriesParams;
import org.elasticsearch.index.mapper.TimeSeriesParams.MetricType;
import org.elasticsearch.index.mapper.ValueFetcher;
import org.elasticsearch.index.query.SearchExecutionContext;
import org.elasticsearch.search.DocValueFormat;
import org.elasticsearch.search.aggregations.support.TimeSeriesValuesSourceType;
import org.elasticsearch.search.aggregations.support.ValuesSourceType;
import org.elasticsearch.search.lookup.SearchLookup;
import org.elasticsearch.xcontent.XContentBuilder;
import org.elasticsearch.xcontent.XContentParser;

import java.io.IOException;
import java.math.BigDecimal;
import java.math.BigInteger;
import java.time.ZoneId;
import java.util.ArrayList;
import java.util.Arrays;
import java.util.Collection;
import java.util.Collections;
import java.util.List;
import java.util.Map;
import java.util.Objects;
import java.util.Set;
import java.util.function.Function;

import static org.elasticsearch.xpack.unsignedlong.UnsignedLongLeafFieldData.convertUnsignedLongToDouble;

public class UnsignedLongFieldMapper extends FieldMapper {
    public static final String CONTENT_TYPE = "unsigned_long";

    private static final long MASK_2_63 = 0x8000000000000000L;
    static final BigInteger BIGINTEGER_2_64_MINUS_ONE = BigInteger.ONE.shiftLeft(64).subtract(BigInteger.ONE); // 2^64 -1
    private static final BigDecimal BIGDECIMAL_2_64_MINUS_ONE = new BigDecimal(BIGINTEGER_2_64_MINUS_ONE);

    private static UnsignedLongFieldMapper toType(FieldMapper in) {
        return (UnsignedLongFieldMapper) in;
    }

    public static final class Builder extends FieldMapper.DimensionBuilder {
        private final Parameter<Boolean> indexed;
        private final Parameter<Boolean> hasDocValues = Parameter.docValuesParam(m -> toType(m).hasDocValues, true);
        private final Parameter<Boolean> stored = Parameter.storeParam(m -> toType(m).stored, false);
        private final Parameter<Explicit<Boolean>> ignoreMalformed;
        private final Parameter<String> nullValue;
        private final Parameter<Map<String, String>> meta = Parameter.metaParam();

        /**
         * Parameter that marks this field as a time series dimension.
         */
        private final Parameter<Boolean> dimension;

        /**
         * Parameter that marks this field as a time series metric defining its time series metric type.
         * For the numeric fields gauge and counter metric types are
         * supported
         */
        private final Parameter<MetricType> metric;

        private final IndexMode indexMode;

        public Builder(String name, Settings settings, IndexMode mode) {
            this(name, IGNORE_MALFORMED_SETTING.get(settings), mode);
        }

        public Builder(String name, boolean ignoreMalformedByDefault, IndexMode mode) {
            super(name);
            this.ignoreMalformed = Parameter.explicitBoolParam(
                "ignore_malformed",
                true,
                m -> toType(m).ignoreMalformed,
                ignoreMalformedByDefault
            );
            this.nullValue = new Parameter<>(
                "null_value",
                false,
                () -> null,
                (n, c, o) -> parseNullValueAsString(o),
                m -> toType(m).nullValue,
                XContentBuilder::field,
                Objects::toString
            ).acceptsNull();
            this.indexMode = mode;
            this.indexed = Parameter.indexParam(m -> toType(m).indexed, () -> {
                if (indexMode == IndexMode.TIME_SERIES) {
                    var metricType = getMetric().getValue();
                    return metricType != MetricType.COUNTER && metricType != MetricType.GAUGE;
                } else {
                    return true;
                }
            });
            this.dimension = TimeSeriesParams.dimensionParam(m -> toType(m).dimension).addValidator(v -> {
                if (v && (indexed.getValue() == false || hasDocValues.getValue() == false)) {
                    throw new IllegalArgumentException(
                        "Field ["
                            + TimeSeriesParams.TIME_SERIES_DIMENSION_PARAM
                            + "] requires that ["
                            + indexed.name
                            + "] and ["
                            + hasDocValues.name
                            + "] are true"
                    );
                }
            });

            this.metric = TimeSeriesParams.metricParam(m -> toType(m).metricType, MetricType.GAUGE, MetricType.COUNTER).addValidator(v -> {
                if (v != null && hasDocValues.getValue() == false) {
                    throw new IllegalArgumentException(
                        "Field [" + TimeSeriesParams.TIME_SERIES_METRIC_PARAM + "] requires that [" + hasDocValues.name + "] is true"
                    );
                }
            }).precludesParameters(dimension);
        }

        private String parseNullValueAsString(Object o) {
            if (o == null) return null;
            try {
                parseUnsignedLong(o); // confirm that null_value is a proper unsigned_long
                return (o instanceof BytesRef) ? ((BytesRef) o).utf8ToString() : o.toString();
            } catch (Exception e) {
                throw new MapperParsingException("Error parsing [null_value] on field [" + leafName() + "]: " + e.getMessage(), e);
            }
        }

        Builder nullValue(String nullValue) {
            this.nullValue.setValue(nullValue);
            return this;
        }

        public Builder dimension(boolean dimension) {
            this.dimension.setValue(dimension);
            return this;
        }

        public Builder metric(MetricType metric) {
            this.metric.setValue(metric);
            return this;
        }

        private Parameter<MetricType> getMetric() {
            return metric;
        }

        @Override
        protected Parameter<?>[] getParameters() {
            return new Parameter<?>[] { indexed, hasDocValues, stored, ignoreMalformed, nullValue, meta, dimension, metric };
        }

        Number parsedNullValue() {
            if (nullValue.getValue() == null) {
                return null;
            }
            long parsed = parseUnsignedLong(nullValue.getValue());
            return parsed >= 0 ? parsed : BigInteger.valueOf(parsed).and(BIGINTEGER_2_64_MINUS_ONE);
        }

        @Override
        public UnsignedLongFieldMapper build(MapperBuilderContext context) {
            if (inheritDimensionParameterFromParentObject(context)) {
                dimension.setValue(true);
            }
            UnsignedLongFieldType fieldType = new UnsignedLongFieldType(
                context.buildFullName(leafName()),
                indexed.getValue(),
                stored.getValue(),
                hasDocValues.getValue(),
                parsedNullValue(),
                meta.getValue(),
                dimension.getValue(),
                metric.getValue(),
                indexMode
            );
            return new UnsignedLongFieldMapper(
                leafName(),
                fieldType,
                multiFieldsBuilder.build(this, context),
                copyTo,
                context.isSourceSynthetic(),
                this
            );
        }
    }

    public static final TypeParser PARSER = new TypeParser((n, c) -> new Builder(n, c.getSettings(), c.getIndexSettings().getMode()));

    public static final class UnsignedLongFieldType extends SimpleMappedFieldType {

        private final Number nullValueFormatted;
        private final boolean isDimension;
        private final MetricType metricType;
        private final IndexMode indexMode;

        public UnsignedLongFieldType(
            String name,
            boolean indexed,
            boolean isStored,
            boolean hasDocValues,
            Number nullValueFormatted,
            Map<String, String> meta,
            boolean isDimension,
            MetricType metricType,
            IndexMode indexMode
        ) {
            super(name, indexed, isStored, hasDocValues, TextSearchInfo.SIMPLE_MATCH_WITHOUT_TERMS, meta);
            this.nullValueFormatted = nullValueFormatted;
            this.isDimension = isDimension;
            this.metricType = metricType;
            this.indexMode = indexMode;
        }

        public UnsignedLongFieldType(String name) {
            this(name, true, false, true, null, Collections.emptyMap(), false, null, null);
        }

        @Override
        public String typeName() {
            return CONTENT_TYPE;
        }

        @Override
        public boolean mayExistInIndex(SearchExecutionContext context) {
            return context.fieldExistsInIndex(name());
        }

        @Override
        public Query termQuery(Object value, SearchExecutionContext context) {
            failIfNotIndexed();
            Long longValue = parseTerm(value);
            if (longValue == null) {
                return new MatchNoDocsQuery();
            }
            return LongPoint.newExactQuery(name(), unsignedToSortableSignedLong(longValue));
        }

        @Override
        public Query termsQuery(Collection<?> values, SearchExecutionContext context) {
            failIfNotIndexed();
            long[] lvalues = new long[values.size()];
            int upTo = 0;
            for (Object value : values) {
                Long longValue = parseTerm(value);
                if (longValue != null) {
                    lvalues[upTo++] = unsignedToSortableSignedLong(longValue);
                }
            }
            if (upTo == 0) {
                return new MatchNoDocsQuery();
            }
            if (upTo != lvalues.length) {
                lvalues = Arrays.copyOf(lvalues, upTo);
            }
            return LongPoint.newSetQuery(name(), lvalues);
        }

        @Override
        public Query rangeQuery(
            Object lowerTerm,
            Object upperTerm,
            boolean includeLower,
            boolean includeUpper,
            SearchExecutionContext context
        ) {
            failIfNotIndexed();
            long l = Long.MIN_VALUE;
            long u = Long.MAX_VALUE;
            if (lowerTerm != null) {
                Long lt = parseLowerRangeTerm(lowerTerm, includeLower);
                if (lt == null) return new MatchNoDocsQuery();
                l = unsignedToSortableSignedLong(lt);
            }
            if (upperTerm != null) {
                Long ut = parseUpperRangeTerm(upperTerm, includeUpper);
                if (ut == null) return new MatchNoDocsQuery();
                u = unsignedToSortableSignedLong(ut);
            }
            if (l > u) return new MatchNoDocsQuery();

            Query query = LongPoint.newRangeQuery(name(), l, u);
            if (hasDocValues()) {
                Query dvQuery = SortedNumericDocValuesField.newSlowRangeQuery(name(), l, u);
                query = new IndexOrDocValuesQuery(query, dvQuery);
                if (context.indexSortedOnField(name())) {
                    query = new IndexSortSortedNumericDocValuesRangeQuery(name(), l, u, query);
                }
            }
            return query;
        }

        @Override
        public BlockLoader blockLoader(BlockLoaderContext blContext) {
            if (indexMode == IndexMode.TIME_SERIES && metricType == TimeSeriesParams.MetricType.COUNTER) {
                // Counters are not supported by ESQL so we load them in null
                return BlockLoader.CONSTANT_NULLS;
            }
            if (hasDocValues()) {
                return new BlockDocValuesReader.LongsBlockLoader(name());
            }
            ValueFetcher valueFetcher = new SourceValueFetcher(blContext.sourcePaths(name()), nullValueFormatted) {
                @Override
                protected Object parseSourceValue(Object value) {
                    if (value.equals("")) {
                        return nullValueFormatted;
                    }
                    return unsignedToSortableSignedLong(parseUnsignedLong(value));
                }
            };
            BlockSourceReader.LeafIteratorLookup lookup = isStored() || isIndexed()
                ? BlockSourceReader.lookupFromFieldNames(blContext.fieldNames(), name())
                : BlockSourceReader.lookupMatchingAll();
            return new BlockSourceReader.LongsBlockLoader(valueFetcher, lookup);
        }

        @Override
        public IndexFieldData.Builder fielddataBuilder(FieldDataContext fieldDataContext) {
            FielddataOperation operation = fieldDataContext.fielddataOperation();

            if (operation == FielddataOperation.SEARCH) {
                failIfNoDocValues();
            }

            ValuesSourceType valuesSourceType = indexMode == IndexMode.TIME_SERIES && metricType == TimeSeriesParams.MetricType.COUNTER
                ? TimeSeriesValuesSourceType.COUNTER
                : IndexNumericFieldData.NumericType.LONG.getValuesSourceType();

            if ((operation == FielddataOperation.SEARCH || operation == FielddataOperation.SCRIPT) && hasDocValues()) {
                return (cache, breakerService) -> {
                    final IndexNumericFieldData signedLongValues = new SortedNumericIndexFieldData.Builder(
                        name(),
                        IndexNumericFieldData.NumericType.LONG,
                        valuesSourceType,
                        (dv, n) -> {
                            throw new UnsupportedOperationException();
                        },
                        isIndexed()
                    ).build(cache, breakerService);
                    return new UnsignedLongIndexFieldData(signedLongValues, UnsignedLongDocValuesField::new, isIndexed());
                };
            }

            if (operation == FielddataOperation.SCRIPT) {
                SearchLookup searchLookup = fieldDataContext.lookupSupplier().get();
                Set<String> sourcePaths = fieldDataContext.sourcePathsLookup().apply(name());

                return new SourceValueFetcherSortedUnsignedLongIndexFieldData.Builder(
                    name(),
                    valuesSourceType,
                    sourceValueFetcher(sourcePaths),
                    searchLookup,
                    UnsignedLongDocValuesField::new
                );
            }

            throw new IllegalStateException("unknown field data operation [" + operation.name() + "]");
        }

        @Override
        public ValueFetcher valueFetcher(SearchExecutionContext context, String format) {
            if (format != null) {
                throw new IllegalArgumentException("Field [" + name() + "] of type [" + typeName() + "] doesn't support formats.");
            }
            return sourceValueFetcher(context.isSourceEnabled() ? context.sourcePath(name()) : Collections.emptySet());
        }

        private SourceValueFetcher sourceValueFetcher(Set<String> sourcePaths) {
            return new SourceValueFetcher(sourcePaths, nullValueFormatted) {
                @Override
                protected Object parseSourceValue(Object value) {
                    if (value.equals("")) {
                        return nullValueFormatted;
                    }
                    long ulValue = parseUnsignedLong(value);
                    if (ulValue >= 0) {
                        return ulValue;
                    } else {
                        return BigInteger.valueOf(ulValue).and(BIGINTEGER_2_64_MINUS_ONE);
                    }
                }
            };
        }

        @Override
        public Object valueForDisplay(Object value) {
            if (value == null) {
                return null;
            }
            return value;
        }

        @Override
        public DocValueFormat docValueFormat(String format, ZoneId timeZone) {
            checkNoTimeZone(timeZone);
            return DocValueFormat.UNSIGNED_LONG_SHIFTED;
        }

        @Override
        public Function<byte[], Number> pointReaderIfPossible() {
            if (isIndexed()) {
                // convert from the shifted value back to the original value
                return (value) -> convertUnsignedLongToDouble(LongPoint.decodeDimension(value, 0));
            }
            return null;
        }

        @Override
        public CollapseType collapseType() {
            return CollapseType.NUMERIC;
        }

        /**
         * Parses value to unsigned long for Term Query
         * @param value to to parse
         * @return parsed value, if a value represents an unsigned long in the range [0, 18446744073709551615]
         *         null, if a value represents some other number
         *         throws an exception if a value is wrongly formatted number
         */
        static Long parseTerm(Object value) {
            if (value instanceof Number) {
                if ((value instanceof Long) || (value instanceof Integer) || (value instanceof Short) || (value instanceof Byte)) {
                    long lv = ((Number) value).longValue();
                    if (lv >= 0) {
                        return lv;
                    }
                } else if (value instanceof BigInteger bigIntegerValue) {
                    if (bigIntegerValue.compareTo(BigInteger.ZERO) >= 0 && bigIntegerValue.compareTo(BIGINTEGER_2_64_MINUS_ONE) <= 0) {
                        return bigIntegerValue.longValue();
                    }
                }
            } else {
                String stringValue = (value instanceof BytesRef) ? ((BytesRef) value).utf8ToString() : value.toString();
                try {
                    return Long.parseUnsignedLong(stringValue);
                } catch (NumberFormatException e) {
                    // try again in case a number was negative or contained decimal
                    Double.parseDouble(stringValue); // throws an exception if it is an improper number
                }
            }
            return null; // any other number: decimal or beyond the range of unsigned long
        }

        /**
         * Parses a lower term for a range query
         * @param value to parse
         * @param include whether a value should be included
         * @return parsed value to long considering include parameter
         *      0, if value is less than 0
         *      a value truncated to long, if value is in range [0, 18446744073709551615]
         *      null, if value is higher than the maximum allowed value for unsigned long
         *      throws an exception is value represents wrongly formatted number
         */
        static Long parseLowerRangeTerm(Object value, boolean include) {
            if ((value instanceof Long) || (value instanceof Integer) || (value instanceof Short) || (value instanceof Byte)) {
                long longValue = ((Number) value).longValue();
                if (longValue < 0) return 0L; // limit lowerTerm to min value for unsigned long: 0
                if (include == false) { // start from the next value
                    // for unsigned long, the next value for Long.MAX_VALUE is -9223372036854775808L
                    longValue = longValue == Long.MAX_VALUE ? Long.MIN_VALUE : ++longValue;
                }
                return longValue;
            }
            String stringValue = (value instanceof BytesRef) ? ((BytesRef) value).utf8ToString() : value.toString();
            final BigDecimal bigDecimalValue = new BigDecimal(stringValue);  // throws an exception if it is an improper number
            if (bigDecimalValue.compareTo(BigDecimal.ZERO) < 0) {
                return 0L; // for values < 0, set lowerTerm to 0
            }
            int c = bigDecimalValue.compareTo(BIGDECIMAL_2_64_MINUS_ONE);
            if (c > 0 || (c == 0 && include == false)) {
                return null; // lowerTerm is beyond maximum value
            }
            long longValue = bigDecimalValue.longValue();
            boolean hasDecimal = (bigDecimalValue.scale() > 0 && bigDecimalValue.stripTrailingZeros().scale() > 0);
            if (include == false || hasDecimal) {
                ++longValue;
            }
            return longValue;
        }

        /**
         * Parses an upper term for a range query
         * @param value to parse
         * @param include whether a value should be included
         * @return parsed value to long considering include parameter
         *      null, if value is less that 0, as value is lower than the minimum allowed value for unsigned long
         *      a value truncated to long if value is in range [0, 18446744073709551615]
         *      -1 (unsigned long of 18446744073709551615) for values greater than 18446744073709551615
         *      throws an exception is value represents wrongly formatted number
         */
        static Long parseUpperRangeTerm(Object value, boolean include) {
            if ((value instanceof Long) || (value instanceof Integer) || (value instanceof Short) || (value instanceof Byte)) {
                long longValue = ((Number) value).longValue();
                if ((longValue < 0) || (longValue == 0 && include == false)) return null; // upperTerm is below minimum
                longValue = include ? longValue : --longValue;
                return longValue;
            }
            String stringValue = (value instanceof BytesRef) ? ((BytesRef) value).utf8ToString() : value.toString();
            final BigDecimal bigDecimalValue = new BigDecimal(stringValue);  // throws an exception if it is an improper number
            int c = bigDecimalValue.compareTo(BigDecimal.ZERO);
            if (c < 0 || (c == 0 && include == false)) {
                return null; // upperTerm is below minimum
            }
            if (bigDecimalValue.compareTo(BIGDECIMAL_2_64_MINUS_ONE) > 0) {
                return -1L; // limit upperTerm to max value for unsigned long: 18446744073709551615
            }
            long longValue = bigDecimalValue.longValue();
            boolean hasDecimal = (bigDecimalValue.scale() > 0 && bigDecimalValue.stripTrailingZeros().scale() > 0);
            if (include == false && hasDecimal == false) {
                --longValue;
            }
            return longValue;
        }

        @Override
        public boolean isDimension() {
            return isDimension;
        }

        /**
         * If field is a time series metric field, returns its metric type
         * @return the metric type or null
         */
        public MetricType getMetricType() {
            return metricType;
        }
    }

    private final boolean isSourceSynthetic;
    private final boolean indexed;
    private final boolean hasDocValues;
    private final boolean stored;
    private final Explicit<Boolean> ignoreMalformed;
    private final boolean ignoreMalformedByDefault;
    private final String nullValue;
    private final Long nullValueIndexed; // null value to use for indexing, represented as shifted to signed long range
    private final boolean dimension;
    private final MetricType metricType;
    private final IndexMode indexMode;

    private UnsignedLongFieldMapper(
        String simpleName,
        MappedFieldType mappedFieldType,
        MultiFields multiFields,
        CopyTo copyTo,
        boolean isSourceSynthetic,
        Builder builder
    ) {
        super(simpleName, mappedFieldType, multiFields, copyTo);
        this.isSourceSynthetic = isSourceSynthetic;
        this.indexed = builder.indexed.getValue();
        this.hasDocValues = builder.hasDocValues.getValue();
        this.stored = builder.stored.getValue();
        this.ignoreMalformed = builder.ignoreMalformed.getValue();
        this.ignoreMalformedByDefault = builder.ignoreMalformed.getDefaultValue().value();
        this.nullValue = builder.nullValue.getValue();
        if (nullValue == null) {
            this.nullValueIndexed = null;
        } else {
            long parsed = parseUnsignedLong(nullValue);
            this.nullValueIndexed = unsignedToSortableSignedLong(parsed);
        }
        this.dimension = builder.dimension.getValue();
        this.metricType = builder.metric.getValue();
        this.indexMode = builder.indexMode;
    }

    @Override
    public boolean ignoreMalformed() {
        return ignoreMalformed.value();
    }

    @Override
    public UnsignedLongFieldType fieldType() {
        return (UnsignedLongFieldType) super.fieldType();
    }

    @Override
    protected String contentType() {
        return CONTENT_TYPE;
    }

    @Override
    protected void parseCreateField(DocumentParserContext context) throws IOException {
        XContentParser parser = context.parser();
        Long numericValue;
        if (parser.currentToken() == XContentParser.Token.VALUE_NULL) {
            numericValue = null;
        } else if (parser.currentToken() == XContentParser.Token.VALUE_STRING && parser.textLength() == 0) {
            numericValue = null;
        } else {
            try {
                if (parser.currentToken().isValue() == false) {
                    numericValue = null;
                    if (ignoreMalformed.value()) {
                        addIgnoredField(context);
                    } else {
                        throw new IllegalArgumentException("Unable to parse object as a " + mappedFieldType.name() + " field");
                    }
                } else if (parser.currentToken() == XContentParser.Token.VALUE_NUMBER) {
                    numericValue = parseUnsignedLong(parser.numberValue());
                } else {
                    numericValue = parseUnsignedLong(parser.text());
                }
            } catch (IllegalArgumentException e) {
                if (ignoreMalformed.value() && parser.currentToken().isValue()) {
<<<<<<< HEAD
                    addIgnoredField(context);
=======
                    context.addIgnoredField(mappedFieldType.name());
                    if (isSourceSynthetic) {
                        // Save a copy of the field so synthetic source can load it
                        context.doc().add(IgnoreMalformedStoredValues.storedField(fullPath(), context.parser()));
                    }
>>>>>>> 7bed3917
                    return;
                } else {
                    throw e;
                }
            }
        }
        boolean isNullValue = false;
        if (numericValue == null) {
            numericValue = nullValueIndexed;
            if (numericValue == null) return;
            isNullValue = true;
        } else {
            numericValue = unsignedToSortableSignedLong(numericValue);
        }

        if (dimension && numericValue != null) {
            context.getDimensions().addUnsignedLong(fieldType().name(), numericValue).validate(context.indexSettings());
        }

        List<Field> fields = new ArrayList<>();
        if (indexed && hasDocValues) {
            fields.add(new LongField(fieldType().name(), numericValue));
        } else if (hasDocValues) {
            fields.add(new SortedNumericDocValuesField(fieldType().name(), numericValue));
        } else if (indexed) {
            fields.add(new LongPoint(fieldType().name(), numericValue));
        }
        if (stored) {
            // for stored field, keeping original unsigned_long value in the String form
            String storedValued = isNullValue ? nullValue : Long.toUnsignedString(unsignedToSortableSignedLong(numericValue));
            fields.add(new StoredField(fieldType().name(), storedValued));
        }
        context.doc().addAll(fields);

        if (hasDocValues == false && (stored || indexed)) {
            context.addToFieldNames(fieldType().name());
        }
    }

    private void addIgnoredField(final DocumentParserContext context) throws IOException {
        context.addIgnoredField(mappedFieldType.name());
        if (isSourceSynthetic) {
            context.doc().add(IgnoreMalformedStoredValues.storedField(name(), context.parser()));
        }
    }

    @Override
    public FieldMapper.Builder getMergeBuilder() {
        return new Builder(leafName(), ignoreMalformedByDefault, indexMode).dimension(dimension).metric(metricType).init(this);
    }

    /**
     * Parse object to unsigned long
     * @param value must represent an unsigned long in rage [0;18446744073709551615] or an exception will be thrown
     */
    private static long parseUnsignedLong(Object value) {
        if (value instanceof Number) {
            if ((value instanceof Long) || (value instanceof Integer) || (value instanceof Short) || (value instanceof Byte)) {
                long lv = ((Number) value).longValue();
                if (lv < 0) {
                    throw new IllegalArgumentException("Value [" + lv + "] is out of range for unsigned long.");
                }
                return lv;
            } else if (value instanceof Double || value instanceof Float) {
                final Number v = (Number) value;
                if (Double.compare(v.doubleValue(), Math.floor(v.doubleValue())) != 0) {
                    throw new IllegalArgumentException("Value \"" + value + "\" has a decimal part");
                }
                return parseUnsignedLong(v.longValue());
            } else if (value instanceof BigInteger bigIntegerValue) {
                if (bigIntegerValue.compareTo(BIGINTEGER_2_64_MINUS_ONE) > 0 || bigIntegerValue.compareTo(BigInteger.ZERO) < 0) {
                    throw new IllegalArgumentException("Value [" + bigIntegerValue + "] is out of range for unsigned long");
                }
                return bigIntegerValue.longValue();
            } else if (value instanceof BigDecimal) {
                return parseUnsignedLong(((BigDecimal) value).toBigIntegerExact());
            }
            // throw exception for all other numeric types with decimal parts
            throw new IllegalArgumentException("For input string: [" + value + "].");
        } else {
            final String stringValue = (value instanceof BytesRef) ? ((BytesRef) value).utf8ToString() : value.toString();
            try {
                return Long.parseUnsignedLong(stringValue);
            } catch (NumberFormatException ignored) {
                final BigInteger bigInteger;
                try {
                    final BigDecimal bigDecimal = new BigDecimal(stringValue);
                    bigInteger = bigDecimal.toBigIntegerExact();
                } catch (ArithmeticException e) {
                    throw new IllegalArgumentException("Value \"" + stringValue + "\" has a decimal part");
                } catch (NumberFormatException e) {
                    throw new IllegalArgumentException("For input string: \"" + stringValue + "\"");
                }
                return parseUnsignedLong(bigInteger);
            }
        }
    }

    /**
     * Convert an unsigned long to the signed long by subtract 2^63 from it
     * @param value – unsigned long value in the range [0; 2^64-1], values greater than 2^63-1 are negative
     * @return signed long value in the range [-2^63; 2^63-1]
     */
    private static long unsignedToSortableSignedLong(long value) {
        // subtracting 2^63 or 10000000 00000000 00000000 00000000 00000000 00000000 00000000 00000000
        // equivalent to flipping the first bit
        return value ^ MASK_2_63;
    }

    /**
     * Convert a signed long to unsigned by adding 2^63 to it
     * @param value – signed long value in the range [-2^63; 2^63-1]
     * @return unsigned long value in the range [0; 2^64-1],  values greater then 2^63-1 are negative
     */
    protected static long sortableSignedLongToUnsigned(long value) {
        // adding 2^63 or 10000000 00000000 00000000 00000000 00000000 00000000 00000000 00000000
        // equivalent to flipping the first bit
        return value ^ MASK_2_63;
    }

    @Override
    public void doValidate(MappingLookup lookup) {
        if (dimension && null != lookup.nestedLookup().getNestedParent(fullPath())) {
            throw new IllegalArgumentException(
                TimeSeriesParams.TIME_SERIES_DIMENSION_PARAM + " can't be configured in nested field [" + fullPath() + "]"
            );
        }
    }

    @Override
    protected SyntheticSourceMode syntheticSourceMode() {
        return SyntheticSourceMode.NATIVE;
    }

    @Override
    public SourceLoader.SyntheticFieldLoader syntheticFieldLoader() {
        if (hasDocValues == false) {
            throw new IllegalArgumentException(
                "field ["
                    + fullPath()
                    + "] of type ["
                    + typeName()
                    + "] doesn't support synthetic source because it doesn't have doc values"
            );
        }
        if (copyTo.copyToFields().isEmpty() != true) {
            throw new IllegalArgumentException(
                "field [" + fullPath() + "] of type [" + typeName() + "] doesn't support synthetic source because it declares copy_to"
            );
        }
        return new SortedNumericDocValuesSyntheticFieldLoader(fullPath(), leafName(), ignoreMalformed()) {
            @Override
            protected void writeValue(XContentBuilder b, long value) throws IOException {
                b.value(DocValueFormat.UNSIGNED_LONG_SHIFTED.format(value));
            }
        };
    }
}<|MERGE_RESOLUTION|>--- conflicted
+++ resolved
@@ -640,15 +640,7 @@
                 }
             } catch (IllegalArgumentException e) {
                 if (ignoreMalformed.value() && parser.currentToken().isValue()) {
-<<<<<<< HEAD
                     addIgnoredField(context);
-=======
-                    context.addIgnoredField(mappedFieldType.name());
-                    if (isSourceSynthetic) {
-                        // Save a copy of the field so synthetic source can load it
-                        context.doc().add(IgnoreMalformedStoredValues.storedField(fullPath(), context.parser()));
-                    }
->>>>>>> 7bed3917
                     return;
                 } else {
                     throw e;
