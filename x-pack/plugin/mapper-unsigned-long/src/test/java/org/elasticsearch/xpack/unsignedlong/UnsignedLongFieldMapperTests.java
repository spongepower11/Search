/*
 * Copyright Elasticsearch B.V. and/or licensed to Elasticsearch B.V. under one
 * or more contributor license agreements. Licensed under the Elastic License
 * 2.0; you may not use this file except in compliance with the Elastic License
 * 2.0.
 */

package org.elasticsearch.xpack.unsignedlong;

import org.apache.lucene.index.DocValuesType;
import org.apache.lucene.index.IndexableField;
import org.elasticsearch.cluster.metadata.IndexMetadata;
import org.elasticsearch.common.Strings;
import org.elasticsearch.core.Tuple;
import org.elasticsearch.index.IndexMode;
import org.elasticsearch.index.IndexSettings;
import org.elasticsearch.index.mapper.DocumentMapper;
import org.elasticsearch.index.mapper.DocumentParsingException;
import org.elasticsearch.index.mapper.MappedFieldType;
import org.elasticsearch.index.mapper.MapperParsingException;
import org.elasticsearch.index.mapper.MapperService;
import org.elasticsearch.index.mapper.NumberTypeOutOfRangeSpec;
import org.elasticsearch.index.mapper.ParsedDocument;
import org.elasticsearch.index.mapper.TimeSeriesParams;
import org.elasticsearch.index.mapper.WholeNumberFieldMapperTests;
import org.elasticsearch.plugins.Plugin;
import org.elasticsearch.xcontent.XContentBuilder;
import org.junit.AssumptionViolatedException;

import java.io.IOException;
import java.math.BigInteger;
import java.util.Collection;
import java.util.Collections;
import java.util.List;
import java.util.function.Function;

import static org.hamcrest.Matchers.containsString;
import static org.hamcrest.Matchers.empty;
import static org.hamcrest.Matchers.equalTo;
import static org.hamcrest.Matchers.is;
import static org.hamcrest.Matchers.matchesPattern;

public class UnsignedLongFieldMapperTests extends WholeNumberFieldMapperTests {

    @Override
    protected Collection<? extends Plugin> getPlugins() {
        return List.of(new UnsignedLongMapperPlugin());
    }

    @Override
    protected void minimalMapping(XContentBuilder b) throws IOException {
        b.field("type", "unsigned_long");
    }

    @Override
    protected Object getSampleValueForDocument() {
        return 123;
    }

    @Override
    protected boolean supportsSearchLookup() {
        return false;
    }

    @Override
    protected void registerParameters(ParameterChecker checker) throws IOException {
        checker.registerConflictCheck("doc_values", b -> b.field("doc_values", false));
        checker.registerConflictCheck("index", b -> b.field("index", false));
        checker.registerConflictCheck("store", b -> b.field("store", true));
        checker.registerConflictCheck("null_value", b -> b.field("null_value", 1));
    }

    public void testDefaults() throws Exception {
        XContentBuilder mapping = fieldMapping(b -> b.field("type", "unsigned_long"));
        DocumentMapper mapper = createDocumentMapper(mapping);
        assertEquals(Strings.toString(mapping), mapper.mappingSource().toString());

        // test indexing of values as string
        {
            ParsedDocument doc = mapper.parse(source(b -> b.field("field", "18446744073709551615")));
            List<IndexableField> fields = doc.rootDoc().getFields("field");
            assertEquals(1, fields.size());
            assertEquals("LongField <field:9223372036854775807>", fields.get(0).toString());
        }

        // test indexing values as integer numbers
        {
            ParsedDocument doc = mapper.parse(source(b -> b.field("field", 9223372036854775807L)));
            List<IndexableField> fields = doc.rootDoc().getFields("field");
            assertEquals(1, fields.size());
            assertEquals("LongField <field:-1>", fields.get(0).toString());
        }

        // test that indexing values as number with decimal is not allowed
        {
            ThrowingRunnable runnable = () -> mapper.parse(source(b -> b.field("field", 10.5)));
            DocumentParsingException e = expectThrows(DocumentParsingException.class, runnable);
            assertThat(e.getCause().getMessage(), containsString("Value \"10.5\" has a decimal part"));
        }
    }

    public void testNotIndexed() throws Exception {
        DocumentMapper mapper = createDocumentMapper(fieldMapping(b -> b.field("type", "unsigned_long").field("index", false)));
        ParsedDocument doc = mapper.parse(source(b -> b.field("field", "18446744073709551615")));
        List<IndexableField> fields = doc.rootDoc().getFields("field");
        assertEquals(1, fields.size());
        IndexableField dvField = fields.get(0);
        assertEquals(DocValuesType.SORTED_NUMERIC, dvField.fieldType().docValuesType());
        assertEquals(9223372036854775807L, dvField.numericValue().longValue());
    }

    public void testNoDocValues() throws Exception {
        DocumentMapper mapper = createDocumentMapper(fieldMapping(b -> b.field("type", "unsigned_long").field("doc_values", false)));
        ParsedDocument doc = mapper.parse(source(b -> b.field("field", "18446744073709551615")));
        List<IndexableField> fields = doc.rootDoc().getFields("field");
        assertEquals(1, fields.size());
        IndexableField pointField = fields.get(0);
        assertEquals(1, pointField.fieldType().pointIndexDimensionCount());
        assertEquals(9223372036854775807L, pointField.numericValue().longValue());
        assertAggregatableConsistency(mapper.mappers().getFieldType("field"));
    }

    public void testStore() throws Exception {
        DocumentMapper mapper = createDocumentMapper(fieldMapping(b -> b.field("type", "unsigned_long").field("store", true)));
        ParsedDocument doc = mapper.parse(source(b -> b.field("field", "18446744073709551615")));
        List<IndexableField> fields = doc.rootDoc().getFields("field");
        assertEquals(2, fields.size());
        assertEquals("LongField <field:9223372036854775807>", fields.get(0).toString());
        IndexableField storedField = fields.get(1);
        assertTrue(storedField.fieldType().stored());
        assertEquals("18446744073709551615", storedField.stringValue());
    }

    public void testCoerceMappingParameterIsIllegal() {
        MapperParsingException e = expectThrows(
            MapperParsingException.class,
            () -> createMapperService(fieldMapping(b -> b.field("type", "unsigned_long").field("coerce", false)))
        );
        assertThat(
            e.getMessage(),
            containsString("Failed to parse mapping: unknown parameter [coerce] on mapper [field] of type [unsigned_long]")
        );
    }

    public void testNullValue() throws IOException {
        // test that if null value is not defined, field is not indexed
        {
            DocumentMapper mapper = createDocumentMapper(fieldMapping(this::minimalMapping));
            ParsedDocument doc = mapper.parse(source(b -> b.nullField("field")));
            assertThat(doc.rootDoc().getFields("field"), empty());
        }

        // test that if null value is defined, it is used
        {
            DocumentMapper mapper = createDocumentMapper(
                fieldMapping(b -> b.field("type", "unsigned_long").field("null_value", "18446744073709551615"))
            );
            ParsedDocument doc = mapper.parse(source(b -> b.nullField("field")));
            ;
            List<IndexableField> fields = doc.rootDoc().getFields("field");
            assertEquals(1, fields.size());
            assertEquals("LongField <field:9223372036854775807>", fields.get(0).toString());
        }
    }

    @Override
    public void testCoerce() {} // coerce is unimplemented

    @Override
    protected boolean supportsIgnoreMalformed() {
        return true;
    }

    @Override
    protected List<ExampleMalformedValue> exampleMalformedValues() {
        return List.of(
            exampleMalformedValue("a").errorMatches("For input string: \"a\""),
            exampleMalformedValue(b -> b.value(false)).errorMatches("For input string: \"false\"")
        );
    }

    public void testDecimalParts() throws IOException {
        XContentBuilder mapping = fieldMapping(b -> b.field("type", "unsigned_long"));
        DocumentMapper mapper = createDocumentMapper(mapping);
        {
            ThrowingRunnable runnable = () -> mapper.parse(source(b -> b.field("field", randomFrom("100.5", 100.5, 100.5f))));
            DocumentParsingException e = expectThrows(DocumentParsingException.class, runnable);
            assertThat(e.getCause().getMessage(), containsString("Value \"100.5\" has a decimal part"));
        }
        {
            ThrowingRunnable runnable = () -> mapper.parse(source(b -> b.field("field", randomFrom("0.9", 0.9, 0.9f))));
            DocumentParsingException e = expectThrows(DocumentParsingException.class, runnable);
            assertThat(e.getCause().getMessage(), containsString("Value \"0.9\" has a decimal part"));
        }
        ParsedDocument doc = mapper.parse(source(b -> b.field("field", randomFrom("100.", "100.0", "100.00", 100.0, 100.0f))));
        assertThat(doc.rootDoc().getFields("field").get(0).numericValue().longValue(), equalTo(Long.MIN_VALUE + 100L));

        doc = mapper.parse(source(b -> b.field("field", randomFrom("0.", "0.0", ".00", 0.0, 0.0f))));
        assertThat(doc.rootDoc().getFields("field").get(0).numericValue().longValue(), equalTo(Long.MIN_VALUE));
    }

    public void testIndexingOutOfRangeValues() throws Exception {
        DocumentMapper mapper = createDocumentMapper(fieldMapping(this::minimalMapping));
        for (Object outOfRangeValue : new Object[] { "-1", -1L, "18446744073709551616", new BigInteger("18446744073709551616") }) {
            ThrowingRunnable runnable = () -> mapper.parse(source(b -> b.field("field", outOfRangeValue)));
            expectThrows(DocumentParsingException.class, runnable);
        }
    }

    public void testExistsQueryDocValuesDisabled() throws IOException {
        MapperService mapperService = createMapperService(fieldMapping(b -> {
            minimalMapping(b);
            b.field("doc_values", false);
        }));
        assertExistsQuery(mapperService);
        assertParseMinimalWarnings();
    }

    public void testDimension() throws IOException {
        // Test default setting
        MapperService mapperService = createMapperService(fieldMapping(b -> minimalMapping(b)));
        UnsignedLongFieldMapper.UnsignedLongFieldType ft = (UnsignedLongFieldMapper.UnsignedLongFieldType) mapperService.fieldType("field");
        assertFalse(ft.isDimension());

        assertDimension(true, UnsignedLongFieldMapper.UnsignedLongFieldType::isDimension);
        assertDimension(false, UnsignedLongFieldMapper.UnsignedLongFieldType::isDimension);
    }

    public void testDimensionIndexedAndDocvalues() {
        {
            Exception e = expectThrows(MapperParsingException.class, () -> createDocumentMapper(fieldMapping(b -> {
                minimalMapping(b);
                b.field("time_series_dimension", true).field("index", false).field("doc_values", false);
            })));
            assertThat(
                e.getCause().getMessage(),
                containsString("Field [time_series_dimension] requires that [index] and [doc_values] are true")
            );
        }
        {
            Exception e = expectThrows(MapperParsingException.class, () -> createDocumentMapper(fieldMapping(b -> {
                minimalMapping(b);
                b.field("time_series_dimension", true).field("index", true).field("doc_values", false);
            })));
            assertThat(
                e.getCause().getMessage(),
                containsString("Field [time_series_dimension] requires that [index] and [doc_values] are true")
            );
        }
        {
            Exception e = expectThrows(MapperParsingException.class, () -> createDocumentMapper(fieldMapping(b -> {
                minimalMapping(b);
                b.field("time_series_dimension", true).field("index", false).field("doc_values", true);
            })));
            assertThat(
                e.getCause().getMessage(),
                containsString("Field [time_series_dimension] requires that [index] and [doc_values] are true")
            );
        }
    }

    public void testDimensionMultiValuedField() throws IOException {
        DocumentMapper mapper = createDocumentMapper(fieldMapping(b -> {
            minimalMapping(b);
            b.field("time_series_dimension", true);
        }));

        Exception e = expectThrows(
            DocumentParsingException.class,
            () -> mapper.parse(source(b -> b.array("field", randomNonNegativeLong(), randomNonNegativeLong(), randomNonNegativeLong())))
        );
        assertThat(e.getCause().getMessage(), containsString("Dimension field [field] cannot be a multi-valued field"));
    }

    public void testMetricType() throws IOException {
        // Test default setting
        MapperService mapperService = createMapperService(fieldMapping(b -> minimalMapping(b)));
        UnsignedLongFieldMapper.UnsignedLongFieldType ft = (UnsignedLongFieldMapper.UnsignedLongFieldType) mapperService.fieldType("field");
        assertNull(ft.getMetricType());

        assertMetricType("gauge", UnsignedLongFieldMapper.UnsignedLongFieldType::getMetricType);
        assertMetricType("counter", UnsignedLongFieldMapper.UnsignedLongFieldType::getMetricType);

        {
            // Test invalid metric type for this field type
            Exception e = expectThrows(MapperParsingException.class, () -> createMapperService(fieldMapping(b -> {
                minimalMapping(b);
                b.field("time_series_metric", "histogram");
            })));
            assertThat(
                e.getCause().getMessage(),
                containsString("Unknown value [histogram] for field [time_series_metric] - accepted values are [gauge, counter]")
            );
        }
        {
            // Test invalid metric type for this field type
            Exception e = expectThrows(MapperParsingException.class, () -> createMapperService(fieldMapping(b -> {
                minimalMapping(b);
                b.field("time_series_metric", "unknown");
            })));
            assertThat(
                e.getCause().getMessage(),
                containsString("Unknown value [unknown] for field [time_series_metric] - accepted values are [gauge, counter]")
            );
        }
    }

    public void testMetricAndDocvalues() {
        Exception e = expectThrows(MapperParsingException.class, () -> createDocumentMapper(fieldMapping(b -> {
            minimalMapping(b);
            b.field("time_series_metric", "counter").field("doc_values", false);
        })));
        assertThat(e.getCause().getMessage(), containsString("Field [time_series_metric] requires that [doc_values] is true"));
    }

    public void testMetricAndDimension() {
        Exception e = expectThrows(MapperParsingException.class, () -> createDocumentMapper(fieldMapping(b -> {
            minimalMapping(b);
            b.field("time_series_metric", "counter").field("time_series_dimension", true);
        })));
        assertThat(
            e.getCause().getMessage(),
            containsString("Field [time_series_dimension] cannot be set in conjunction with field [time_series_metric]")
        );
    }

    public void testTimeSeriesIndexDefault() throws Exception {
        var randomMetricType = randomFrom(TimeSeriesParams.MetricType.scalar());
        var indexSettings = getIndexSettingsBuilder().put(IndexSettings.MODE.getKey(), IndexMode.TIME_SERIES.getName())
            .put(IndexMetadata.INDEX_ROUTING_PATH.getKey(), "dimension_field");
        var mapperService = createMapperService(indexSettings.build(), fieldMapping(b -> {
            minimalMapping(b);
            b.field("time_series_metric", randomMetricType.toString());
        }));
        var ft = (UnsignedLongFieldMapper.UnsignedLongFieldType) mapperService.fieldType("field");
        assertThat(ft.getMetricType(), equalTo(randomMetricType));
        assertThat(ft.isIndexed(), is(false));
    }

    @Override
    protected Object generateRandomInputValue(MappedFieldType ft) {
        Number n = randomNumericValue();
        return randomBoolean() ? n : n.toString();
    }

    private Number randomNumericValue() {
        switch (randomInt(8)) {
            case 0:
                return randomNonNegativeByte();
            case 1:
                return (short) between(0, Short.MAX_VALUE);
            case 2:
                return randomInt(Integer.MAX_VALUE);
            case 3:
            case 4:
                return randomNonNegativeLong();
            default:
                BigInteger big = BigInteger.valueOf(randomLongBetween(0, Long.MAX_VALUE)).shiftLeft(1);
                return big.add(randomBoolean() ? BigInteger.ONE : BigInteger.ZERO);
        }
    }

    @Override
    protected SyntheticSourceSupport syntheticSourceSupport(boolean ignoreMalformed) {
        assumeFalse("unsigned_long doesn't support ignore_malformed with synthetic _source", ignoreMalformed);
        return new NumberSyntheticSourceSupport();
    }

    @Override
    protected IngestScriptSupport ingestScriptSupport() {
        throw new AssumptionViolatedException("not supported");
    }

    @Override
<<<<<<< HEAD
    protected List<NumberTypeOutOfRangeSpec> outOfRangeSpecs() {
        return Collections.emptyList(); // unimplemented
    }

    @Override
    public void testIgnoreMalformedWithObject() {} // unimplemented

    @Override
    public void testAllowMultipleValuesField() {} // unimplemented

    @Override
    public void testScriptableTypes() {} // unimplemented

    @Override
    protected Number missingValue() {
        return 123L;
    }

    @Override
    protected Number randomNumber() {
        if (randomBoolean()) {
            return randomLong();
        }
        if (randomBoolean()) {
            return randomDouble();
        }
        assumeFalse("https://github.com/elastic/elasticsearch/issues/70585", true);
        return randomDoubleBetween(0L, Long.MAX_VALUE, true);
=======
    protected Function<Object, Object> loadBlockExpected() {
        return v -> {
            // Numbers are in the block as a long but the test needs to compare them to their BigInteger value parsed from xcontent.
            if (v instanceof BigInteger ul) {
                if (ul.bitLength() < Long.SIZE) {
                    return ul.longValue() ^ Long.MIN_VALUE;
                }
                return ul.subtract(BigInteger.ONE.shiftLeft(Long.SIZE - 1)).longValue();
            }
            return ((Long) v).longValue() ^ Long.MIN_VALUE;
        };
>>>>>>> f6c03622
    }

    final class NumberSyntheticSourceSupport implements SyntheticSourceSupport {
        private final BigInteger nullValue = usually() ? null : BigInteger.valueOf(randomNonNegativeLong());

        @Override
        public SyntheticSourceExample example(int maxVals) {
            if (randomBoolean()) {
                Tuple<Object, Object> v = generateValue();
                return new SyntheticSourceExample(v.v1(), v.v2(), this::mapping);
            }
            List<Tuple<Object, Object>> values = randomList(1, maxVals, this::generateValue);
            List<Object> in = values.stream().map(Tuple::v1).toList();
            List<Object> outList = values.stream().map(Tuple::v2).sorted().toList();
            Object out = outList.size() == 1 ? outList.get(0) : outList;
            return new SyntheticSourceExample(in, out, this::mapping);
        }

        private Tuple<Object, Object> generateValue() {
            if (nullValue != null && randomBoolean()) {
                return Tuple.tuple(null, nullValue);
            }
            long n = randomNonNegativeLong();
            BigInteger b = BigInteger.valueOf(n);
            if (b.signum() < 0) {
                b = b.add(BigInteger.ONE.shiftLeft(64));
            }
            return Tuple.tuple(n, b);
        }

        private void mapping(XContentBuilder b) throws IOException {
            minimalMapping(b);
            if (nullValue != null) {
                b.field("null_value", nullValue);
            }
            if (rarely()) {
                b.field("index", false);
            }
            if (rarely()) {
                b.field("store", false);
            }
        }

        @Override
        public List<SyntheticSourceInvalidExample> invalidExample() {
            return List.of(
                new SyntheticSourceInvalidExample(
                    matchesPattern("field \\[field] of type \\[.+] doesn't support synthetic source because it doesn't have doc values"),
                    b -> {
                        minimalMapping(b);
                        b.field("doc_values", false);
                    }
                ),
                new SyntheticSourceInvalidExample(
                    matchesPattern("field \\[field] of type \\[.+] doesn't support synthetic source because it ignores malformed numbers"),
                    b -> {
                        minimalMapping(b);
                        b.field("ignore_malformed", true);
                    }
                )
            );
        }
    }
}<|MERGE_RESOLUTION|>--- conflicted
+++ resolved
@@ -372,7 +372,6 @@
     }
 
     @Override
-<<<<<<< HEAD
     protected List<NumberTypeOutOfRangeSpec> outOfRangeSpecs() {
         return Collections.emptyList(); // unimplemented
     }
@@ -401,7 +400,8 @@
         }
         assumeFalse("https://github.com/elastic/elasticsearch/issues/70585", true);
         return randomDoubleBetween(0L, Long.MAX_VALUE, true);
-=======
+    }
+
     protected Function<Object, Object> loadBlockExpected() {
         return v -> {
             // Numbers are in the block as a long but the test needs to compare them to their BigInteger value parsed from xcontent.
@@ -413,7 +413,6 @@
             }
             return ((Long) v).longValue() ^ Long.MIN_VALUE;
         };
->>>>>>> f6c03622
     }
 
     final class NumberSyntheticSourceSupport implements SyntheticSourceSupport {
