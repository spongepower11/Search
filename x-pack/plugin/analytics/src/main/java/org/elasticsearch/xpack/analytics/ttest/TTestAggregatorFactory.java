--- conflicted
+++ resolved
@@ -34,12 +34,8 @@
     private final Query filterB;
     private Tuple<Weight, Weight> weights;
 
-<<<<<<< HEAD
     TTestAggregatorFactory(String name, Map<String, ValuesSourceConfig> configs, TTestType testType, int tails,
-=======
-    TTestAggregatorFactory(String name, Map<String, ValuesSourceConfig<ValuesSource.Numeric>> configs, TTestType testType, int tails,
                            QueryBuilder filterA, QueryBuilder filterB,
->>>>>>> eaf75fc7
                            DocValueFormat format, QueryShardContext queryShardContext, AggregatorFactory parent,
                            AggregatorFactories.Builder subFactoriesBuilder,
                            Map<String, Object> metadata) throws IOException {
