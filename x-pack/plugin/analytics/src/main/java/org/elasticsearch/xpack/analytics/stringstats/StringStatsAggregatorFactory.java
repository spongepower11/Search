--- conflicted
+++ resolved
@@ -33,9 +33,9 @@
                                 SearchContext context,
                                 Aggregator parent,
                                 List<PipelineAggregator> pipelineAggregators,
-                                Map<String, Object> metaData) throws IOException {
+                                Map<String, Object> metadata) throws IOException {
             return new StringStatsAggregator(name, showDistribution, (ValuesSource.Bytes) valuesSource,
-                format, context, parent, pipelineAggregators, metaData);
+                format, context, parent, pipelineAggregators, metadata);
         }
     };
 
@@ -50,27 +50,6 @@
         this.showDistribution = showDistribution;
     }
 
-<<<<<<< HEAD
-=======
-    static void registerAggregators(ValuesSourceRegistry valuesSourceRegistry) {
-        valuesSourceRegistry.register(StringStatsAggregationBuilder.NAME,
-            CoreValuesSourceType.BYTES, new StringStatsAggregatorSupplier() {
-                @Override
-                public Aggregator build(String name,
-                                        ValuesSource valuesSource,
-                                        boolean showDistribution,
-                                        DocValueFormat format,
-                                        SearchContext context,
-                                        Aggregator parent,
-                                        List<PipelineAggregator> pipelineAggregators,
-                                        Map<String, Object> metadata) throws IOException {
-                    return new StringStatsAggregator(name, showDistribution, (ValuesSource.Bytes) valuesSource,
-                        format, context, parent, pipelineAggregators, metadata);
-                }
-            });
-    }
-
->>>>>>> 9046f77b
     @Override
     protected Aggregator createUnmapped(SearchContext searchContext,
                                             Aggregator parent,
