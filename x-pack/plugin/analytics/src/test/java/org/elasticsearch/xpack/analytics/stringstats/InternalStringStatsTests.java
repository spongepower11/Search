--- conflicted
+++ resolved
@@ -41,11 +41,6 @@
         if (randomBoolean()) {
             return new InternalStringStats(name, 0, 0, 0, 0, emptyMap(), randomBoolean(), DocValueFormat.RAW, metadata);
         }
-<<<<<<< HEAD
-        return new InternalStringStats(name, randomLongBetween(1, Long.MAX_VALUE),
-                randomNonNegativeLong(), between(0, Integer.MAX_VALUE), between(0, Integer.MAX_VALUE), randomCharOccurrences(),
-                randomBoolean(), DocValueFormat.RAW, metadata);
-=======
         /*
          * Pick random count and length that are *much* less than
          * Long.MAX_VALUE because reduction adds them together and sometimes
@@ -56,9 +51,7 @@
         long totalLength = randomLongBetween(0, count * 10);
         return new InternalStringStats(name, count, totalLength,
                 between(0, Integer.MAX_VALUE), between(0, Integer.MAX_VALUE), randomCharOccurrences(),
-                randomBoolean(), DocValueFormat.RAW,
-                emptyList(), metadata);
->>>>>>> f942655f
+                randomBoolean(), DocValueFormat.RAW, metadata);
     };
 
     @Override
