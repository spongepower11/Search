---
setup:
  - skip:
      version: " - 7.15.0"
      reason:  original indices are propagated correctly in 7.15.1
      features: headers
  - do:
      cluster.health:
          wait_for_status: yellow

  - do:
      security.put_role:
        name: "test_admin_role"
        body:  >
            {
              "indices": [
                { "names": ["*"], "privileges": ["all"] }
              ]
            }

  - do:
      security.put_user:
        username: "test_admin"
        body:  >
          {
            "password" : "x-pack-test-password",
            "roles" : [ "test_admin_role" ],
            "full_name" : "user with full privileges to multiple indices"
          }

  - do:
      security.put_role:
        name: "dls_all_role"
        body:  >
            {
              "indices": [
                { "names": ["test_security"], "privileges": ["read"], "query": "{\"term\": {\"ck\": \"const\"}}" }
              ]
            }

  - do:
      security.put_role:
        name: "dls_alias_role"
        body: >
          {
            "indices": [
              { "names": ["alias_security"], "privileges": ["read"], "query": "{\"term\": {\"ck\": \"const\"}}" }
            ]
          }

  - do:
      security.put_role:
        name: "dls_none_role"
        body:  >
            {
              "indices": [
                { "names": ["test_security"], "privileges": ["read"], "query": "{\"term\": {\"foo\": \"does_not_exist\"}}" }
              ]
            }
  - do:
      security.put_user:
        username: "dls_all_user"
        body:  >
          {
            "password" : "x-pack-test-password",
            "roles" : [ "dls_none_role", "dls_all_role" ],
            "full_name" : "user with access to all docs in test_security index (using DLS)"
          }

  - do:
      security.put_user:
        username: "dls_alias_user"
        body: >
          {
            "password" : "x-pack-test-password",
            "roles" : [ "dls_alias_role" ],
            "full_name" : "user with access to all docs in test_security index (using DLS)"
          }

  - do:
      security.put_role:
        name: "dls_some_role"
        body:  >
            {
              "indices": [
                { "names": ["test_security"], "privileges": ["read"], "query": "{\"term\": {\"foo\": \"bar_dls\"}}" }
              ]
            }
  - do:
      security.put_user:
        username: "dls_some_user"
        body:  >
          {
            "password" : "x-pack-test-password",
            "roles" : [ "dls_some_role" ],
            "full_name" : "user with access to selected docs in index"
          }
  - do:
      security.put_role:
        name: "fls_role"
        body:  >
            {
              "indices": [
                { "names": ["test_security"], "privileges": ["read"], "field_security" : {"grant" : [ "*"],"except": [ "foo" ]} }
              ]
            }

  - do:
      security.put_user:
        username: "fls_user"
        body:  >
          {
            "password" : "x-pack-test-password",
            "roles" : [ "fls_role" ],
            "full_name" : "user with access to selected docs in index"
          }
  - do:
      indices.create:
        index: test_k
        body:
          settings:
            index:
              number_of_shards:   1
              number_of_replicas: 0
          mappings:
            properties:
              foo:
                type : keyword
              foo_non_indexed:
                type: keyword
                index: false
              timestamp:
                type : date
  - do:
      indices.create:
        index: test_ck
        body:
          settings:
            index:
              number_of_shards:   1
              number_of_replicas: 0
          mappings:
            properties:
              foo:
                type : constant_keyword
                value: bar_ck
              other:
                type : text
              timestamp:
                type : date
  - do:
      indices.create:
        index: test_f
        body:
          settings:
            index:
              number_of_shards:   1
              number_of_replicas: 0
          mappings:
            properties:
              foo:
                type : flattened
              timestamp:
                type : date
  - do:
      indices.create:
        index: test_security
        body:
          aliases:
            alias_security: {}
          settings:
            index:
              number_of_shards:   1
              number_of_replicas: 0
          mappings:
            properties:
              ck:
                type : constant_keyword
                value: const
              foo:
                type : keyword
              foo_non_indexed:
                type: keyword
                index: false

  - do:
      index:
          index:  test_k
<<<<<<< HEAD
          id:     "1"
          body:   { foo: "bar_k", "timestamp":"2021-01-01T01:01:01.000Z" }
=======
          id:     1
          body:   { foo: "bar_k", foo_non_indexed: "bar_k", "timestamp":"2021-01-01T01:01:01.000Z" }
>>>>>>> 7c6a2a60

  - do:
      index:
          index:  test_ck
          id:     "2"
          body:   { other: "foo", "timestamp":"2020-01-01T01:01:01.000Z"  }

  - do:
      index:
          index:  test_f
          id:     "3"
          body:   { foo: { bar: "bar_f" }, "timestamp":"2019-01-01T01:01:01.000Z" }
  - do:
      index:
          index:  test_security
<<<<<<< HEAD
          id:     "4"
          body:   { foo: "bar_dls"}
=======
          id:     4
          body:   { foo: "bar_dls", foo_non_indexed: "bar_dls"}
>>>>>>> 7c6a2a60

  - do: #superuser
      headers: { Authorization: "Basic dGVzdF9hZG1pbjp4LXBhY2stdGVzdC1wYXNzd29yZA==" } # admin
      indices.refresh: {}

  - do: #superuser
     cluster.health:
          index: test_f
          wait_for_status: green

---
teardown:
  - do:
      security.delete_user:
        username: "dls_all_user"
        ignore: 404

  - do:
      security.delete_role:
        name: "dls_all_role"
        ignore: 404

  - do:
      security.delete_user:
        username: "dls_alias_user"
        ignore: 404

  - do:
      security.delete_role:
        name: "dls_alias_role"
        ignore: 404
  - do:
      security.delete_role:
        name: "dls_none_role"
        ignore: 404

  - do:
      security.delete_user:
        username: "dls_some_user"
        ignore: 404

  - do:
      security.delete_role:
        name: "dls_some_role"
        ignore: 404
  - do:
      security.delete_user:
        username: "fls_user"
        ignore: 404

  - do:
      security.delete_role:
        name: "fls_role"
        ignore: 404
  - do:
      security.delete_user:
        username: "test_admin"
        ignore: 404

  - do:
      security.delete_role:
        name: "test_admin_role"
        ignore: 404

---
"Test basic term enumeration":
  - do:
      terms_enum:
        index:  test_*
        body:  {"field": "foo", "string":"b"}
  - length: {terms: 3}


  - do:
      terms_enum:
        index:  test_*
        body:  {"field": "foo.bar", "string":"b"}
  - length: {terms: 1}

---
"Test basic term enumeration on doc value only field":
  - skip:
      version: " - 8.1.99"
      reason: "terms enum support for doc value only keyword fields was added in 8.2.0"

  - do:
      terms_enum:
        index:  test_*
        body:  {"field": "foo_non_indexed", "string":"b"}
  - length: {terms: 2}

---
"Test case insensitivity":
  - do:
      terms_enum:
        index:  test_k
        body:  {"field": "foo", "string":"B"}
  - length: {terms: 0}

  - do:
      terms_enum:
        index:  test_k
        body:  {"field": "foo", "string":"B", "case_insensitive": true}
  - length: {terms: 1}

  - do:
      terms_enum:
        index:  test_f
        body:  {"field": "foo.bar", "string":"B"}
  - length: {terms: 0}

  - do:
      terms_enum:
        index:  test_f
        body:  {"field": "foo.bar", "string":"B", "case_insensitive": true}
  - length: {terms: 1}

  - do:
      terms_enum:
        index:  test_f
        body:  {"field": "foo.Bar", "string":"B", "case_insensitive": true}
  - length: {terms: 0}

---
"Test case insensitivity on doc value only field":
  - skip:
      version: " - 8.1.99"
      reason: "terms enum support for doc value only keyword fields was added in 8.2.0"

  - do:
      terms_enum:
        index:  test_k
        body:  {"field": "foo_non_indexed", "string":"B"}
  - length: {terms: 0}

  - do:
      terms_enum:
        index:  test_k
        body:  {"field": "foo_non_indexed", "string":"B", "case_insensitive": true}
  - length: {terms: 1}

---
"Test null search string allowed":
  - skip:
      version: " - 7.99.99"
      reason:  TODO remove this skip after PR 73144 is backported to 7.x

  - do:
      terms_enum:
        index:  test_k
        body:  {"field": "foo"}
  - length: {terms: 1}

---
"Test search after keyword field":
  - do:
      terms_enum:
        index:  test_k
        body:  {"field": "foo", "string":"b", "search_after":"baz"}
  - length: {terms: 0}

  - do:
      terms_enum:
        index:  test_k
        body:  {"field": "foo", "string":"b", "search_after":"bar_k"}
  - length: {terms: 0}

  - do:
      terms_enum:
        index:  test_k
        body:  {"field": "foo", "string":"b", "search_after":"baa"}
  - length: {terms: 1}

  - do:
      terms_enum:
        index:  test_k
        body:  {"field": "foo", "string":"", "search_after":"baa"}
  - length: {terms: 1}

---
"Test search after on doc value only keyword field":
  - skip:
      version: " - 8.1.99"
      reason: "terms enum support for doc value only keyword fields was added in 8.2.0"

  - do:
      terms_enum:
        index:  test_k
        body:  {"field": "foo_non_indexed", "string":"b", "search_after":"baz"}
  - length: {terms: 0}

  - do:
      terms_enum:
        index:  test_k
        body:  {"field": "foo_non_indexed", "string":"b", "search_after":"bar_k"}
  - length: {terms: 0}

  - do:
      terms_enum:
        index:  test_k
        body:  {"field": "foo_non_indexed", "string":"b", "search_after":"baa"}
  - length: {terms: 1}

  - do:
      terms_enum:
        index:  test_k
        body:  {"field": "foo_non_indexed", "string":"", "search_after":"baa"}
  - length: {terms: 1}

---
"Test search after flattened field":
  - do:
      terms_enum:
        index:  test_f
        body:  {"field": "foo.bar", "string":"b", "search_after":"baz"}
  - length: {terms: 0}

  - do:
      terms_enum:
        index:  test_f
        body:  {"field": "foo.bar", "string":"b", "search_after":"bar_f"}
  - length: {terms: 0}

  - do:
      terms_enum:
        index:  test_f
        body:  {"field": "foo.bar", "string":"b", "search_after":"baa"}
  - length: {terms: 1}

  - do:
      terms_enum:
        index:  test_f
        body:  {"field": "foo.bar", "string":"", "search_after":"baa"}
  - length: {terms: 1}

---
"Test search after constant keyword field":
  - do:
      terms_enum:
        index:  test_ck
        body:  {"field": "foo", "string":"b", "search_after":"baz"}
  - length: {terms: 0}

  - do:
      terms_enum:
        index:  test_ck
        body:  {"field": "foo", "string":"b", "search_after":"bar_ck"}
  - length: {terms: 0}

  - do:
      terms_enum:
        index:  test_ck
        body:  {"field": "foo", "string":"b", "search_after":"baa"}
  - length: {terms: 1}

  - do:
      terms_enum:
        index:  test_ck
        body:  {"field": "foo", "string":"", "search_after":"baa"}
  - length: {terms: 1}

---
"Test index filtering":
  - do:
      terms_enum:
        index:  test_*
        body:  {"field": "foo", "string":"b", "index_filter":{"range":{"timestamp":{"gte":"2021-01-01T01:01:01.000Z"}}}}
  - length: {terms: 1}
---
"Test legal timeout":
  - do:
      terms_enum:
        index:  test_*
        body:  {"field": "foo", "string":"b", "timeout": "1s"}
  - length: {terms: 3}
---
"Test illegal timeout":
  - do:
      catch: /Timeout cannot be > 1 minute/
      terms_enum:
        index:  test_*
        body:  {"field": "foo", "string":"b", "timeout": "2m"}

---
"Test security":

  - do:
      headers: { Authorization: "Basic dGVzdF9hZG1pbjp4LXBhY2stdGVzdC1wYXNzd29yZA==" } # admin_user sees all docs
      terms_enum:
        index:  test_security
        body:  {"field": "foo", "string":"b"}
  - length: {terms: 1}

  - do:
      headers: { Authorization: "Basic ZGxzX2FsbF91c2VyOngtcGFjay10ZXN0LXBhc3N3b3Jk" } # dls_all_user sees all docs
      terms_enum:
        index:  test_security
        body:  {"field": "foo", "string":"b"}
  - length: {terms: 1}

  - do:
      headers: { Authorization: "Basic ZGxzX2FsaWFzX3VzZXI6eC1wYWNrLXRlc3QtcGFzc3dvcmQ=" } # dls_alias_user sees all docs through the alias
      terms_enum:
        index: alias_security
        body: { "field": "foo", "string": "b" }
  - length: { terms: 1 }

  - do:
      headers: { Authorization: "Basic ZGxzX3NvbWVfdXNlcjp4LXBhY2stdGVzdC1wYXNzd29yZA==" } # dls_some_user sees selected docs
      terms_enum:
        index:  test_security
        body:  {"field": "foo", "string":"b"}
  - length: {terms: 0}

  - do:
      headers: { Authorization: "Basic ZmxzX3VzZXI6eC1wYWNrLXRlc3QtcGFzc3dvcmQ=" } # fls_user can't see field
      terms_enum:
        index:  test_security
        body:  {"field": "foo", "string":"b"}
  - length: {terms: 0}

<|MERGE_RESOLUTION|>--- conflicted
+++ resolved
@@ -186,13 +186,8 @@
   - do:
       index:
           index:  test_k
-<<<<<<< HEAD
           id:     "1"
-          body:   { foo: "bar_k", "timestamp":"2021-01-01T01:01:01.000Z" }
-=======
-          id:     1
           body:   { foo: "bar_k", foo_non_indexed: "bar_k", "timestamp":"2021-01-01T01:01:01.000Z" }
->>>>>>> 7c6a2a60
 
   - do:
       index:
@@ -208,13 +203,8 @@
   - do:
       index:
           index:  test_security
-<<<<<<< HEAD
           id:     "4"
-          body:   { foo: "bar_dls"}
-=======
-          id:     4
           body:   { foo: "bar_dls", foo_non_indexed: "bar_dls"}
->>>>>>> 7c6a2a60
 
   - do: #superuser
       headers: { Authorization: "Basic dGVzdF9hZG1pbjp4LXBhY2stdGVzdC1wYXNzd29yZA==" } # admin
