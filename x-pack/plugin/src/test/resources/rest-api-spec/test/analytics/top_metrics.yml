--- conflicted
+++ resolved
@@ -1,12 +1,9 @@
 ---
 "sort by long field":
-<<<<<<< HEAD
   - skip:
       version: " - 8.0.0"
       reason: "backport to 7.0.0 pending"
 
-=======
->>>>>>> 0a24d7e4
   - do:
       bulk:
         index: test
@@ -63,13 +60,10 @@
 
 ---
 "sort by double field":
-<<<<<<< HEAD
   - skip:
       version: " - 8.0.0"
       reason: "backport to 7.0.0 pending"
 
-=======
->>>>>>> 0a24d7e4
   - do:
       indices.create:
         index: test
@@ -120,13 +114,10 @@
 
 ---
 "sort by scaled float field":
-<<<<<<< HEAD
   - skip:
       version: " - 8.0.0"
       reason: "backport to 7.0.0 pending"
 
-=======
->>>>>>> 0a24d7e4
   - do:
       indices.create:
         index: test
@@ -178,13 +169,9 @@
 ---
 "sort by keyword field fails":
   - skip:
-<<<<<<< HEAD
-      version: " - 8.0.0"
-      reason: "backport to 7.0.0 pending"
-=======
       features: default_shards
-      reason: The failure message isn't predictable with more than one shard
->>>>>>> 0a24d7e4
+      version: " - 8.0.0"
+      reason: backport to 7.7.0 pending *and* The failure message isn't predictable with more than one shard
 
   - do:
       bulk:
@@ -210,14 +197,9 @@
 ---
 "sort by score":
   - skip:
-<<<<<<< HEAD
-      version: " - 8.0.0"
-      reason: "backport to 7.0.0 pending"
-
-=======
       features: default_shards
-      reason: Scores aren't predictable with many shards
->>>>>>> 0a24d7e4
+      version: " - 8.0.0"
+      reason: backport to 7.7.0 pending *and* Scores aren't predictable with many shards
   - do:
       bulk:
         index: test
@@ -250,7 +232,7 @@
 "sort by numeric script":
   - skip:
       version: " - 8.0.0"
-      reason: "backport to 7.0.0 pending"
+      reason: "backport to 7.7.0 pending"
 
   - do:
       bulk:
@@ -280,13 +262,9 @@
 ---
 "sort by string script fails":
   - skip:
-<<<<<<< HEAD
-      version: " - 8.0.0"
-      reason: "backport to 7.0.0 pending"
-=======
+      version: " - 8.0.0"
       features: default_shards
-      reason: The failure message isn't predictable with more than one shard
->>>>>>> 0a24d7e4
+      reason: backport to 7.7.0 pending *and* The failure message isn't predictable with more than one shard
 
   - do:
       bulk:
@@ -317,7 +295,7 @@
 "sort by geo_distance":
   - skip:
       version: " - 8.0.0"
-      reason: "backport to 7.0.0 pending"
+      reason: "backport to 7.7.0 pending"
 
   - do:
       indices.create:
@@ -378,7 +356,7 @@
 "inside terms":
   - skip:
       version: " - 8.0.0"
-      reason: "backport to 7.0.0 pending"
+      reason: "backport to 7.7.0 pending"
 
   - do:
       indices.create:
