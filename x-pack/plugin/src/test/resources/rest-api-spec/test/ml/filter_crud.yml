---
setup:
  - skip:
      features: headers
  - do:
      headers:
        Authorization: "Basic eF9wYWNrX3Jlc3RfdXNlcjp4LXBhY2stdGVzdC1wYXNzd29yZA==" # run as x_pack_rest_user, i.e. the test setup superuser
        Content-Type: application/json
      index:
        index: .ml-meta
        type: doc
        id: filter_imposter-filter
        body: >
          {
            "filter_id": "imposter",
            "items": ["a", "b"],
            "type": "imposter"
          }

  - do:
      headers:
        Authorization: "Basic eF9wYWNrX3Jlc3RfdXNlcjp4LXBhY2stdGVzdC1wYXNzd29yZA==" # run as x_pack_rest_user, i.e. the test setup superuser
      ml.put_filter:
        filter_id: filter-foo
        body:  >
          {
            "items": ["xyz", "abc"]
          }

  - do:
      headers:
        Authorization: "Basic eF9wYWNrX3Jlc3RfdXNlcjp4LXBhY2stdGVzdC1wYXNzd29yZA==" # run as x_pack_rest_user, i.e. the test setup superuser
      ml.put_filter:
        filter_id: filter-foo2
        body:  >
          {
            "description": "This filter has a description",
            "items": ["123", "lmnop"]
          }

  - do:
      headers:
        Authorization: "Basic eF9wYWNrX3Jlc3RfdXNlcjp4LXBhY2stdGVzdC1wYXNzd29yZA==" # run as x_pack_rest_user, i.e. the test setup superuser
      indices.refresh: {}

---
"Test get filter API with bad ID":

  - do:
      catch: missing
      ml.get_filters:
        filter_id: "do_not_exist"

---
"Test get filter API":

  - do:
      ml.get_filters:
        filter_id: "filter-foo"

  - match: { count:   1 }
  - match:
      filters.0:
        filter_id: "filter-foo"
        items: ["abc", "xyz"]

---
"Test get filters API":

  - do:
      ml.get_filters: {}

  - match: { count:   2 }
  - match:
      filters.0:
        filter_id: "filter-foo"
        items: ["abc", "xyz"]

  - match:
      filters.1:
        filter_id: "filter-foo2"
        description: "This filter has a description"
        items: ["123", "lmnop"]

  - do:
      ml.get_filters:
        from: 1
        size: 1

  - match: { count:   1 }

---
"Test invalid param combinations":

  - do:
      catch: bad_request
      ml.get_filters:
        filter_id: "filter-foo"
        from: 0

  - do:
      catch: bad_request
      ml.get_filters:
        filter_id: "filter-foo"
        size: 1

  - do:
      catch: bad_request
      ml.get_filters:
        filter_id: "filter-foo"
        from: 0
        size: 1

---
"Test create filter given invalid filter_id":
  - do:
      catch: bad_request
      ml.put_filter:
        filter_id: Invalid
        body:  >
          {
            "description": "this id is invalid due to an upper case character"
          }

---
"Test create filter api":
  - do:
      ml.put_filter:
        filter_id: new-filter
        body:  >
          {
            "description": "A newly created filter",
            "items": ["abc", "xyz"]
          }

  - match: { filter_id: new-filter }
  - match: { description: "A newly created filter" }
  - match: { items: ["abc", "xyz"]}

  - do:
      ml.get_filters:
        filter_id: "new-filter"

  - match: { count:   1 }
  - match:
      filters.0:
        filter_id: "new-filter"
        description: "A newly created filter"
        items: ["abc", "xyz"]

---
"Test create filter api with mismatching body ID":
  - do:
      catch: /illegal_argument_exception/
      ml.put_filter:
        filter_id: "uri_id"
        body:  >
          {
            "filter_id": "body_id",
            "items": ["abc", "xyz"]
          }

---
"Test update filter given no filter matches filter_id":
  - do:
      catch: missing
      ml.update_filter:
        filter_id: "missing_filter"
        body:  >
          {
          }

---
"Test update filter":
  - do:
      ml.put_filter:
        filter_id: "test_update_filter"
        body:  >
          {
            "description": "old description",
            "items": ["a", "b"]
          }
  - match: { filter_id: test_update_filter }

  - do:
      ml.update_filter:
        filter_id: "test_update_filter"
        body:  >
          {
            "description": "new description",
            "add_items": ["c", "d"],
            "remove_items": ["a"]
          }
  - match: { filter_id: test_update_filter }
  - match: { description: "new description" }
  - match: { items: ["b", "c", "d"] }

  - do:
      ml.get_filters:
        filter_id: "test_update_filter"
  - match:
      filters.0:
        filter_id: "test_update_filter"
        description: "new description"
        items: ["b", "c", "d"]

  - do:
      ml.delete_filter:
        filter_id: test_update_filter

---
"Test update filter given remove item is not present":
  - do:
      catch: /Cannot remove item \[not present item\] as it is not present in filter \[filter-foo\]/
      ml.update_filter:
        filter_id: "filter-foo"
        body:  >
          {
            "remove_items": ["not present item"]
          }

---
"Test delete in-use filter":
  - do:
      ml.put_job:
        job_id: filter-crud
        body:  >
          {
            "job_id":"filter-crud",
            "description":"Analysis of response time by airline",
            "analysis_config" : {
                "bucket_span": "3600s",
                "detectors" :[{"function":"mean","field_name":"responsetime", "by_field_name": "airline",
                  "custom_rules": [
                    {
                      "scope": {
                        "airline": {"filter_id": "filter-foo"}
                      }
                    }
                  ]}]
            },
            "data_description" : {
                "field_delimiter":",",
                "time_field":"time",
                "time_format":"yyyy-MM-dd HH:mm:ssX"
            }
          }
  - do:
<<<<<<< HEAD
      catch: /Cannot delete filter \[filter-foo\] currently used by jobs \[filter-crud\]/
      xpack.ml.delete_filter:
=======
      catch: conflict
      ml.delete_filter:
>>>>>>> 13cb0fb9
        filter_id: "filter-foo"

---
"Test non-existing filter":
  - do:
      catch: missing
      ml.delete_filter:
        filter_id: "does_not_exist"

---
"Test valid delete filter":

  - do:
      ml.get_filters:
        filter_id: "filter-foo"

  - match: { count:   1 }
  - match:
      filters.0:
        filter_id: "filter-foo"
        items: ["abc", "xyz"]

  - do:
      ml.delete_filter:
        filter_id: "filter-foo"

  - do:
      catch: missing
      ml.get_filters:
        filter_id: "filter-foo"

---
"Test get all filter given no filter exists":

  - do:
      ml.delete_filter:
        filter_id: "filter-foo"

  - do:
      ml.delete_filter:
        filter_id: "filter-foo2"

  - do:
      ml.get_filters: {}
  - match: { count: 0 }
  - match: { filters: [] }<|MERGE_RESOLUTION|>--- conflicted
+++ resolved
@@ -246,13 +246,8 @@
             }
           }
   - do:
-<<<<<<< HEAD
       catch: /Cannot delete filter \[filter-foo\] currently used by jobs \[filter-crud\]/
-      xpack.ml.delete_filter:
-=======
-      catch: conflict
-      ml.delete_filter:
->>>>>>> 13cb0fb9
+      ml.delete_filter:
         filter_id: "filter-foo"
 
 ---
