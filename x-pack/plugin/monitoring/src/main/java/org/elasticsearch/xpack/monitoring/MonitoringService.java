--- conflicted
+++ resolved
@@ -60,12 +60,8 @@
         "xpack.monitoring.elasticsearch.collection.enabled",
         true,
         Setting.Property.Dynamic,
-<<<<<<< HEAD
-        Setting.Property.NodeScope
-=======
         Setting.Property.NodeScope,
         Setting.Property.DeprecatedWarning
->>>>>>> d90fa4eb
     );
 
     /**
@@ -76,12 +72,8 @@
         "xpack.monitoring.collection.enabled",
         false,
         Setting.Property.Dynamic,
-<<<<<<< HEAD
-        Setting.Property.NodeScope
-=======
         Setting.Property.NodeScope,
         Setting.Property.DeprecatedWarning
->>>>>>> d90fa4eb
     );
 
     /**
@@ -92,12 +84,8 @@
         TimeValue.timeValueSeconds(10),
         MIN_INTERVAL,
         Setting.Property.Dynamic,
-<<<<<<< HEAD
-        Setting.Property.NodeScope
-=======
         Setting.Property.NodeScope,
         Setting.Property.DeprecatedWarning
->>>>>>> d90fa4eb
     );
 
     /** State of the monitoring service, either started or stopped **/
