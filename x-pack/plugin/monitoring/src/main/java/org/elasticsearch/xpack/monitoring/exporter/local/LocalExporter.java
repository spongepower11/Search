/*
 * Copyright Elasticsearch B.V. and/or licensed to Elasticsearch B.V. under one
 * or more contributor license agreements. Licensed under the Elastic License
 * 2.0; you may not use this file except in compliance with the Elastic License
 * 2.0.
 */
package org.elasticsearch.xpack.monitoring.exporter.local;

import com.carrotsearch.hppc.cursors.ObjectObjectCursor;

import org.apache.logging.log4j.LogManager;
import org.apache.logging.log4j.Logger;
import org.apache.logging.log4j.message.ParameterizedMessage;
import org.apache.logging.log4j.util.Supplier;
import org.elasticsearch.ElasticsearchException;
import org.elasticsearch.action.ActionListener;
import org.elasticsearch.action.admin.indices.delete.DeleteIndexRequest;
<<<<<<< HEAD
import org.elasticsearch.action.ingest.PutPipelineRequest;
=======
import org.elasticsearch.action.admin.indices.template.put.PutIndexTemplateRequest;
>>>>>>> eafbd336
import org.elasticsearch.action.support.master.AcknowledgedResponse;
import org.elasticsearch.client.Client;
import org.elasticsearch.cluster.ClusterChangedEvent;
import org.elasticsearch.cluster.ClusterState;
import org.elasticsearch.cluster.ClusterStateListener;
import org.elasticsearch.cluster.block.ClusterBlockLevel;
import org.elasticsearch.cluster.metadata.IndexMetadata;
import org.elasticsearch.cluster.metadata.IndexTemplateMetadata;
import org.elasticsearch.cluster.routing.IndexRoutingTable;
import org.elasticsearch.cluster.service.ClusterService;
import org.elasticsearch.core.Nullable;
import org.elasticsearch.common.bytes.BytesArray;
import org.elasticsearch.common.regex.Regex;
import org.elasticsearch.common.settings.Setting;
import org.elasticsearch.common.settings.Setting.Property;
import org.elasticsearch.common.time.DateFormatter;
import org.elasticsearch.core.TimeValue;
import org.elasticsearch.common.util.concurrent.ThreadContext;
import org.elasticsearch.common.xcontent.XContentType;
import org.elasticsearch.gateway.GatewayService;
import org.elasticsearch.index.IndexNotFoundException;
import org.elasticsearch.license.LicenseStateListener;
import org.elasticsearch.license.XPackLicenseState;
import org.elasticsearch.protocol.xpack.watcher.DeleteWatchRequest;
import org.elasticsearch.protocol.xpack.watcher.PutWatchRequest;
import org.elasticsearch.xpack.core.XPackSettings;
import org.elasticsearch.xpack.core.monitoring.MonitoredSystem;
import org.elasticsearch.xpack.core.monitoring.exporter.MonitoringTemplateUtils;
import org.elasticsearch.xpack.core.watcher.transport.actions.delete.DeleteWatchAction;
import org.elasticsearch.xpack.core.watcher.transport.actions.get.GetWatchAction;
import org.elasticsearch.xpack.core.watcher.transport.actions.get.GetWatchRequest;
import org.elasticsearch.xpack.core.watcher.transport.actions.get.GetWatchResponse;
import org.elasticsearch.xpack.core.watcher.transport.actions.put.PutWatchAction;
import org.elasticsearch.xpack.core.watcher.watch.Watch;
import org.elasticsearch.xpack.monitoring.Monitoring;
import org.elasticsearch.xpack.monitoring.MonitoringTemplateRegistry;
import org.elasticsearch.xpack.monitoring.cleaner.CleanerService;
import org.elasticsearch.xpack.monitoring.exporter.ClusterAlertsUtil;
import org.elasticsearch.xpack.monitoring.exporter.ExportBulk;
import org.elasticsearch.xpack.monitoring.exporter.Exporter;
import org.elasticsearch.xpack.monitoring.exporter.MonitoringMigrationCoordinator;

import java.time.Instant;
import java.time.ZoneOffset;
import java.time.ZonedDateTime;
import java.time.temporal.ChronoUnit;
import java.util.ArrayList;
import java.util.Arrays;
import java.util.Collections;
import java.util.HashSet;
import java.util.List;
import java.util.Objects;
import java.util.Set;
import java.util.concurrent.atomic.AtomicBoolean;
import java.util.concurrent.atomic.AtomicInteger;
import java.util.concurrent.atomic.AtomicReference;
import java.util.function.Consumer;
import java.util.stream.Collectors;

import static org.elasticsearch.common.Strings.collectionToCommaDelimitedString;
import static org.elasticsearch.xpack.core.ClientHelper.MONITORING_ORIGIN;
import static org.elasticsearch.xpack.core.ClientHelper.executeAsyncWithOrigin;
import static org.elasticsearch.xpack.core.monitoring.exporter.MonitoringTemplateUtils.LAST_UPDATED_VERSION;
<<<<<<< HEAD
import static org.elasticsearch.xpack.core.monitoring.exporter.MonitoringTemplateUtils.PIPELINE_IDS;
import static org.elasticsearch.xpack.core.monitoring.exporter.MonitoringTemplateUtils.loadPipeline;
import static org.elasticsearch.xpack.core.monitoring.exporter.MonitoringTemplateUtils.pipelineName;
=======
import static org.elasticsearch.xpack.core.monitoring.exporter.MonitoringTemplateUtils.TEMPLATE_VERSION;
import static org.elasticsearch.xpack.core.monitoring.exporter.MonitoringTemplateUtils.templateName;
>>>>>>> eafbd336

public class LocalExporter extends Exporter implements ClusterStateListener, CleanerService.Listener, LicenseStateListener {

    private static final Logger logger = LogManager.getLogger(LocalExporter.class);

    public static final String TYPE = "local";

    /**
     * Time to wait for the master node to setup local exporter for monitoring.
     * After that, the non-master nodes will warn the user for possible missing configuration.
     */
    public static final Setting.AffixSetting<TimeValue> WAIT_MASTER_TIMEOUT_SETTING = Setting.affixKeySetting(
        "xpack.monitoring.exporters.",
        "wait_master.timeout",
        (key) -> Setting.timeSetting(key, TimeValue.timeValueSeconds(30), Property.Dynamic, Property.NodeScope), TYPE_DEPENDENCY
    );

    private final Client client;
    private final ClusterService clusterService;
    private final XPackLicenseState licenseState;
    private final CleanerService cleanerService;
    private final DateFormatter dateTimeFormatter;
    private final List<String> clusterAlertBlacklist;
    private final boolean decommissionClusterAlerts;
    private final MonitoringMigrationCoordinator migrationCoordinator;

    private final AtomicReference<State> state = new AtomicReference<>(State.INITIALIZED);
    private final AtomicBoolean installingSomething = new AtomicBoolean(false);
    private final AtomicBoolean watcherSetup = new AtomicBoolean(false);
    private final AtomicBoolean stateInitialized = new AtomicBoolean(false);

    private long stateInitializedTime;

    public LocalExporter(Exporter.Config config, Client client, MonitoringMigrationCoordinator migrationCoordinator,
                         CleanerService cleanerService) {
        super(config);
        this.client = client;
        this.clusterService = config.clusterService();
        this.licenseState = config.licenseState();
        this.clusterAlertBlacklist = ClusterAlertsUtil.getClusterAlertsBlacklist(config);
        this.decommissionClusterAlerts = Monitoring.MIGRATION_DECOMMISSION_ALERTS.get(config.settings());
        this.migrationCoordinator = migrationCoordinator;
        this.cleanerService = cleanerService;
        this.dateTimeFormatter = dateTimeFormatter(config);
        // if additional listeners are added here, adjust LocalExporterTests#testLocalExporterRemovesListenersOnClose accordingly
        clusterService.addListener(this);
        cleanerService.add(this);
        licenseState.addListener(this);
    }

    @Override
    public void clusterChanged(ClusterChangedEvent event) {
        // Save the time right after the cluster state is initialized/recovered
        // to use it later for LocalExporter#WAIT_MASTER_TIMEOUT_SETTING
        if (event.state().blocks().hasGlobalBlock(GatewayService.STATE_NOT_RECOVERED_BLOCK) == false) {
            if (stateInitialized.getAndSet(true) == false) {
                stateInitializedTime = client.threadPool().relativeTimeInMillis();
            }
        }
        if (state.get() == State.INITIALIZED && migrationCoordinator.canInstall()) {
            resolveBulk(event.state(), true);
        }
    }

    /**
     * When the license changes, we need to ensure that Watcher is setup properly.
     */
    @Override
    public void licenseStateChanged() {
        watcherSetup.set(false);
    }

    /**
     * Determine if this {@link LocalExporter} is ready to use.
     *
     * @return {@code true} if it is ready. {@code false} if not.
     */
    public boolean isExporterReady() {
        // forces the setup to occur if it hasn't already
        final boolean running = resolveBulk(clusterService.state(), false) != null;
        // Report on watcher readiness
        boolean alertsProcessed = canUseWatcher() == false || watcherSetup.get();

        return running && installingSomething.get() == false && alertsProcessed;
    }

    @Override
    public void removeAlerts(Consumer<ExporterResourceStatus> listener) {
        if (state.get() == State.TERMINATED) {
            throw new IllegalStateException("Cannot refresh alerts on terminated exporter");
        }

        ClusterState clusterState = clusterService.state();
        if (clusterState.nodes().isLocalNodeElectedMaster()) {
            // we are on the elected master
            // Check that there is nothing that could block metadata updates
            if (clusterState.blocks().hasGlobalBlockWithLevel(ClusterBlockLevel.METADATA_WRITE)) {
                throw new ElasticsearchException("waiting until metadata writes are unblocked");
            }

            // We haven't blocked off other resource installation from happening. That must be done first.
            assert migrationCoordinator.canInstall() == false : "migration attempted while resources could be erroneously installed";

            final List<Runnable> asyncActions = new ArrayList<>();
            final AtomicInteger pendingResponses = new AtomicInteger(0);
            final List<Exception> errors = Collections.synchronizedList(new ArrayList<>());

            removeClusterAlertsTasks(clusterState, listener, asyncActions, pendingResponses, errors);
            if (asyncActions.size() > 0) {
                if (installingSomething.compareAndSet(false, true)) {
                    pendingResponses.set(asyncActions.size());
                    try (ThreadContext.StoredContext ignore = client.threadPool().getThreadContext().stashWithOrigin(MONITORING_ORIGIN)) {
                        asyncActions.forEach(Runnable::run);
                    }
                } else {
                    // This shouldn't be changed by now since resource installation should be blocked, but throw an exception for sanity
                    throw new ElasticsearchException("exporter is busy installing resources");
                }
            } else {
                // Nothing to setup. Check status flags to see if anything was missed, or if anything is in flight.
                if (errors.size() > 0) {
                    // in case we run into scenarios where resource tasks were not created for some reason (like watcher is disabled).
                    listener.accept(ExporterResourceStatus.determineReadiness(name(), TYPE, errors));
                } else {
                    // no errors reported, no tasks to run, nothing currently installing.
                    listener.accept(ExporterResourceStatus.ready(name(), TYPE));
                }
            }
        } else {
            throw new ElasticsearchException("Cannot refresh alerts from nodes other than currently elected master.");
        }
    }

    @Override
    public void openBulk(final ActionListener<ExportBulk> listener) {
        if (state.get() != State.RUNNING) {
            // wait for some time before informing the user for possible missing x-pack configuration on master
            final TimeValue masterTimeout = WAIT_MASTER_TIMEOUT_SETTING.getConcreteSettingForNamespace(config.name())
                .get(config.settings());
            TimeValue timeElapsed = TimeValue.timeValueMillis(client.threadPool().relativeTimeInMillis() - stateInitializedTime);
            if (timeElapsed.compareTo(masterTimeout) > 0) {
                logger.info(
                    "waiting for elected master node [{}] to setup local exporter [{}] (does it have x-pack installed?)",
                    clusterService.state().nodes().getMasterNode(),
                    config.name()
                );
            }
            listener.onResponse(null);
        } else {
            try {
                listener.onResponse(resolveBulk(clusterService.state(), false));
            } catch (Exception e) {
                listener.onFailure(e);
            }
        }
    }

    @Override
    public void doClose() {
        if (state.getAndSet(State.TERMINATED) != State.TERMINATED) {
            logger.trace("stopped");
            // we also remove the listener in resolveBulk after we get to RUNNING, but it's okay to double-remove
            clusterService.removeListener(this);
            cleanerService.remove(this);
            licenseState.removeListener(this);
        }
    }

    LocalBulk resolveBulk(ClusterState clusterState, boolean clusterStateChange) {
        if (clusterService.localNode() == null || clusterState == null) {
            return null;
        }

        // When running normally we don't care so much about the final setup result, only if we need to run it again.
        boolean setup = performSetup(clusterState, clusterStateChange);

        // any failure/delay to setup the local exporter stops it until the next pass (10s by default)
        if (setup == false) {
            return null;
        }

        if (state.compareAndSet(State.INITIALIZED, State.RUNNING)) {
            logger.debug("started");

            // we no longer need to receive cluster state updates
            clusterService.removeListener(this);
        }

        return new LocalBulk(name(), logger, client, dateTimeFormatter);
    }

    /**
     * Kickstarts the set up process for the local exporter. On non leader nodes, this method is completely synchronous. On
     * the leader node, this returns immediately with a boolean stating whether the setup tasks have started. Setup tasks are
     * asynchronous. To determine exactly the outcome of setup tasks, an action listener can be passed in to be called after
     * any asynchronous operations.
     * @return true if local resources are up to date, false if they are still in progress, true on master nodes if setup has started.
     */
    private boolean performSetup(ClusterState clusterState, boolean clusterStateChange) {
        boolean setup;// elected master node needs to setup templates; non-master nodes need to wait for it to be setup
        if (clusterService.state().nodes().isLocalNodeElectedMaster()) {
            setup = setupIfElectedMaster(clusterState, clusterStateChange);
        } else {
            setup = setupIfNotElectedMaster(clusterState);
        }
        return setup;
    }

    /**
     * When not on the elected master, we require all resources (mapping types, templates) to be available before we
     * attempt to run the exporter. If those resources do not exist, then it means the elected master's exporter has not yet run, so the
     * monitoring cluster (this one, as the local exporter) is not setup yet.
     *
     * @param clusterState The current cluster state.
     * @return {@code true} indicates that all resources are available and the exporter can be used. {@code false} to stop and wait.
     */
    private boolean setupIfNotElectedMaster(final ClusterState clusterState) {
        // any required template is not yet installed in the given cluster state, we'll wait.
        for (final String template : MonitoringTemplateRegistry.TEMPLATE_NAMES) {
            if (hasTemplate(clusterState, template) == false) {
                logger.debug("monitoring index template [{}] does not exist, so service cannot start (waiting on master)",
                             template);
                return false;
            }
        }

        logger.trace("monitoring index templates are installed, service can start");

        // everything is setup
        return true;
    }

    /**
     * When on the elected master, we setup all resources (mapping types, templates) before we attempt to run the exporter.
     * If those resources do not exist, then we will create them.
     *
     * @param clusterState The current cluster state.
     * @param clusterStateChange {@code true} if a cluster state change caused this call (don't block it!)
     * @return {@code true} indicates that all resources are "ready" and the exporter can be used. {@code false} to stop and wait.
     */
    private boolean setupIfElectedMaster(final ClusterState clusterState, final boolean clusterStateChange) {
        // we are on the elected master
        // Check that there is nothing that could block metadata updates
        if (clusterState.blocks().hasGlobalBlockWithLevel(ClusterBlockLevel.METADATA_WRITE)) {
            logger.debug("waiting until metadata writes are unblocked");
            return false;
        }

        if (migrationCoordinator.canInstall() == false) {
            logger.debug("already installing something, waiting for migration to complete");
            return false;
        }

        if (installingSomething.get()) {
            logger.trace("already installing something, waiting for install to complete");
            return false;
        }

        // build a list of runnables for everything that is missing, but do not start execution
        final List<Runnable> asyncActions = new ArrayList<>();
        final AtomicInteger pendingResponses = new AtomicInteger(0);

        // Check that each required template exists. We can install the other resources needed while we wait for them to appear, so
        // continue with the async installation and return the readiness at the end of the setup.
        final List<String> missingTemplates = Arrays.stream(MonitoringTemplateRegistry.TEMPLATE_NAMES)
                .filter(name -> hasTemplate(clusterState, name) == false)
                .collect(Collectors.toList());

        boolean templatesInstalled = false;
        if (missingTemplates.isEmpty() == false) {
            // Check to see if the template installation is disabled. If it isn't, then we should say so in the log.
            logger.debug((Supplier<?>) () -> new ParameterizedMessage("monitoring index templates [{}] do not exist, so service " +
                "cannot start (waiting on registered templates)", missingTemplates));
        } else {
            templatesInstalled = true;
        }

        // avoid constantly trying to setup Watcher, which requires a lot of overhead and avoid attempting to setup during a cluster state
        // change. Provide a way to force it to initialize though.
        setupClusterAlertsTasks(clusterState, clusterStateChange, asyncActions, pendingResponses);

        if (asyncActions.size() > 0) {
            if (installingSomething.compareAndSet(false, true)) {
                pendingResponses.set(asyncActions.size());
                try (ThreadContext.StoredContext ignore = client.threadPool().getThreadContext().stashWithOrigin(MONITORING_ORIGIN)) {
                    asyncActions.forEach(Runnable::run);
                }
            } else {
                // let the cluster catch up since requested installations may be ongoing
                logger.trace("already installing something, waiting for install to complete");
                return false;
            }
<<<<<<< HEAD
        } else if (templatesInstalled) {
            logger.debug("monitoring index templates and pipelines are installed on master node, service can start");
=======
        } else {
            logger.debug("monitoring index templates are installed on master node, service can start");
>>>>>>> eafbd336
        }

        // everything the exporter can do is setup (or running). Return status of templates.
        return templatesInstalled;
    }

    private void setupClusterAlertsTasks(ClusterState clusterState, boolean clusterStateChange, List<Runnable> asyncActions,
                                         AtomicInteger pendingResponses) {
        boolean shouldSetUpWatcher = state.get() == State.RUNNING && clusterStateChange == false;
        if (canUseWatcher()) {
            if (shouldSetUpWatcher) {
                final IndexRoutingTable watches = clusterState.routingTable().index(Watch.INDEX);
                final boolean indexExists = watches != null && watches.allPrimaryShardsActive();

                // we cannot do anything with watches until the index is allocated, so we wait until it's ready
                if (watches != null && watches.allPrimaryShardsActive() == false) {
                    logger.trace("cannot manage cluster alerts because [.watches] index is not allocated");
                } else if ((watches == null || indexExists) && watcherSetup.compareAndSet(false, true)) {
                    logger.trace("installing monitoring watches");
                    getClusterAlertsInstallationAsyncActions(indexExists, asyncActions, pendingResponses);
                } else {
                    logger.trace("skipping installing monitoring watches, watches=[{}], indexExists=[{}], watcherSetup=[{}]",
                        watches, indexExists, watcherSetup.get());
                }
            } else {
                logger.trace("watches shouldn't be setup, because state=[{}] and clusterStateChange=[{}]", state.get(), clusterStateChange);
            }
        } else {
            logger.trace("watches can't be used, because xpack.watcher.enabled=[{}] and " +
                    "xpack.monitoring.exporters._local.cluster_alerts.management.enabled=[{}]",
                XPackSettings.WATCHER_ENABLED.get(config.settings()),
                CLUSTER_ALERTS_MANAGEMENT_SETTING.getConcreteSettingForNamespace(config.name()).get(config.settings()));
        }
    }

    private void removeClusterAlertsTasks(ClusterState clusterState, Consumer<ExporterResourceStatus> setupListener,
                                          List<Runnable> asyncActions, AtomicInteger pendingResponses, List<Exception> errors) {
        if (canUseWatcher()) {
            if (state.get() != State.TERMINATED) {
                final IndexRoutingTable watches = clusterState.routingTable().index(Watch.INDEX);
                final boolean indexExists = watches != null && watches.allPrimaryShardsActive();

                // we cannot do anything with watches until the index is allocated, so we wait until it's ready
                if (watches != null && watches.allPrimaryShardsActive() == false) {
                    errors.add(new ElasticsearchException("cannot manage cluster alerts because [.watches] index is not allocated"));
                    logger.trace("cannot manage cluster alerts because [.watches] index is not allocated");
                } else if ((watches == null || indexExists) && watcherSetup.compareAndSet(false, true)) {
                    addClusterAlertsRemovalAsyncActions(indexExists, asyncActions, pendingResponses, setupListener, errors);
                }
            } else {
                errors.add(new ElasticsearchException("cannot manage cluster alerts because exporter is terminated"));
            }
        } else {
            errors.add(new ElasticsearchException("cannot manage cluster alerts because alerting is disabled"));
        }
    }

    private void responseReceived(final AtomicInteger pendingResponses, final boolean success, final Runnable onComplete,
                                  final @Nullable AtomicBoolean setup) {
        if (setup != null && success == false) {
            setup.set(false);
        }

        if (pendingResponses.decrementAndGet() <= 0) {
            logger.trace("all installation requests returned a response");
            if (installingSomething.compareAndSet(true, false) == false) {
                throw new IllegalStateException("could not reset installing flag to false");
            }
            onComplete.run();
        }
    }

    private boolean hasTemplate(final ClusterState clusterState, final String templateName) {
        final IndexTemplateMetadata template = clusterState.getMetadata().getTemplates().get(templateName);

        return template != null && hasValidVersion(template.getVersion(), MonitoringTemplateRegistry.REGISTRY_VERSION);
    }

    /**
     * Determine if the {@code version} is defined and greater than or equal to the {@code minimumVersion}.
     *
     * @param version The version to check
     * @param minimumVersion The minimum version required to be a "valid" version
     * @return {@code true} if the version exists and it's &gt;= to the minimum version. {@code false} otherwise.
     */
    private boolean hasValidVersion(final Object version, final long minimumVersion) {
        return version instanceof Number && ((Number)version).intValue() >= minimumVersion;
    }

    /**
     * Install Cluster Alerts (Watches) into the cluster
     *
     * @param asyncActions Asynchronous actions are added to for each Watch.
     * @param pendingResponses Pending response countdown we use to track completion.
     */
    private void getClusterAlertsInstallationAsyncActions(final boolean indexExists, final List<Runnable> asyncActions,
                                                          final AtomicInteger pendingResponses) {
        final boolean canAddWatches = licenseState.checkFeature(XPackLicenseState.Feature.MONITORING_CLUSTER_ALERTS);

        for (final String watchId : ClusterAlertsUtil.WATCH_IDS) {
            final String uniqueWatchId = ClusterAlertsUtil.createUniqueWatchId(clusterService, watchId);
            final boolean addWatch = canAddWatches && clusterAlertBlacklist.contains(watchId) == false &&
                decommissionClusterAlerts == false;

            // we aren't sure if no watches exist yet, so add them
            if (indexExists) {
                if (addWatch) {
                    logger.trace("checking monitoring watch [{}]", uniqueWatchId);

                    asyncActions.add(() -> client.execute(GetWatchAction.INSTANCE, new GetWatchRequest(uniqueWatchId),
                        new GetAndPutWatchResponseActionListener(client, watchId, uniqueWatchId, pendingResponses)));
                } else {
                    logger.trace("pruning monitoring watch [{}]", uniqueWatchId);

                    asyncActions.add(() -> client.execute(DeleteWatchAction.INSTANCE, new DeleteWatchRequest(uniqueWatchId),
                                                               new ResponseActionListener<>("watch", uniqueWatchId, pendingResponses)));
                }
            } else if (addWatch) {
                logger.trace("adding monitoring watch [{}]", uniqueWatchId);
                asyncActions.add(() -> putWatch(client, watchId, uniqueWatchId, pendingResponses));
            }
        }
    }

    /**
     * Creates actions that remove cluster alerts (watches) from the cluster
     *
     * @param indexExists True for watch index existing, false otherwise.
     * @param asyncActions Asynchronous actions are added to for each Watch.
     * @param pendingResponses Pending response countdown we use to track completion.
     * @param setupListener The listener to call with the status of the watch if there are watches to remove.
     * @param errors A list to collect errors during the watch removal process.
     */
    private void addClusterAlertsRemovalAsyncActions(final boolean indexExists, final List<Runnable> asyncActions,
                                                          final AtomicInteger pendingResponses,
                                                          Consumer<ExporterResourceStatus> setupListener, final List<Exception> errors) {
        for (final String watchId : ClusterAlertsUtil.WATCH_IDS) {
            final String uniqueWatchId = ClusterAlertsUtil.createUniqueWatchId(clusterService, watchId);
            if (indexExists) {
                logger.trace("pruning monitoring watch [{}]", uniqueWatchId);
                asyncActions.add(() -> client.execute(DeleteWatchAction.INSTANCE, new DeleteWatchRequest(uniqueWatchId),
                    new ErrorCapturingResponseListener<>("watch", uniqueWatchId, pendingResponses, setupListener, errors, this.name())));
            }
        }
    }

    private void putWatch(final Client client, final String watchId, final String uniqueWatchId, final AtomicInteger pendingResponses) {
        final String watch = ClusterAlertsUtil.loadWatch(clusterService, watchId);

        logger.trace("adding monitoring watch [{}]", uniqueWatchId);

        executeAsyncWithOrigin(client, MONITORING_ORIGIN, PutWatchAction.INSTANCE,
                new PutWatchRequest(uniqueWatchId, new BytesArray(watch), XContentType.JSON),
                new ResponseActionListener<>("watch", uniqueWatchId, pendingResponses, watcherSetup));
    }

    /**
     * Determine if the cluster can use Watcher.
     *
     * @return {@code true} to use Cluster Alerts.
     */
    private boolean canUseWatcher() {
        return XPackSettings.WATCHER_ENABLED.get(config.settings()) &&
                CLUSTER_ALERTS_MANAGEMENT_SETTING.getConcreteSettingForNamespace(config.name()).get(config.settings());
    }

    @Override
    public void onCleanUpIndices(TimeValue retention) {
        if (state.get() != State.RUNNING) {
            logger.debug("exporter not ready");
            return;
        }

        if (clusterService.state().nodes().isLocalNodeElectedMaster()) {
            // Reference date time will be compared to index.creation_date settings,
            // that's why it must be in UTC
            ZonedDateTime expiration = ZonedDateTime.now(ZoneOffset.UTC).minus(retention.millis(), ChronoUnit.MILLIS);
            logger.debug("cleaning indices [expiration={}, retention={}]", expiration, retention);

            ClusterState clusterState = clusterService.state();
            if (clusterState != null) {
                final long expirationTimeMillis = expiration.toInstant().toEpochMilli();
                final long currentTimeMillis = System.currentTimeMillis();

                // list of index patterns that we clean up
                final String[] indexPatterns = new String[] { ".monitoring-*" };

                // Get the names of the current monitoring indices
                final Set<String> currents = MonitoredSystem.allSystems()
                                                    .map(s -> MonitoringTemplateUtils.indexName(dateTimeFormatter, s, currentTimeMillis))
                                                    .collect(Collectors.toSet());

                // avoid deleting the current alerts index, but feel free to delete older ones
                currents.add(MonitoringTemplateRegistry.ALERTS_INDEX_TEMPLATE_NAME);

                Set<String> indices = new HashSet<>();
                for (ObjectObjectCursor<String, IndexMetadata> index : clusterState.getMetadata().indices()) {
                    String indexName =  index.key;

                    if (Regex.simpleMatch(indexPatterns, indexName)) {
                        // Never delete any "current" index (e.g., today's index or the most recent version no timestamp, like alerts)
                        if (currents.contains(indexName)) {
                            continue;
                        }

                        long creationDate = index.value.getCreationDate();
                        if (creationDate <= expirationTimeMillis) {
                            if (logger.isDebugEnabled()) {
                                logger.debug("detected expired index [name={}, created={}, expired={}]",
                                        indexName, Instant.ofEpochMilli(creationDate).atZone(ZoneOffset.UTC), expiration);
                            }
                            indices.add(indexName);
                        }
                    }
                }

                if (indices.isEmpty() == false) {
                    logger.info("cleaning up [{}] old indices", indices.size());
                    deleteIndices(indices);
                } else {
                    logger.debug("no old indices found for clean up");
                }
            }
        }
    }

    private void deleteIndices(Set<String> indices) {
        logger.trace("deleting {} indices: [{}]", indices.size(), collectionToCommaDelimitedString(indices));
        final DeleteIndexRequest request = new DeleteIndexRequest(indices.toArray(new String[indices.size()]));
        executeAsyncWithOrigin(client.threadPool().getThreadContext(), MONITORING_ORIGIN, request,
                new ActionListener<AcknowledgedResponse>() {
                    @Override
                    public void onResponse(AcknowledgedResponse response) {
                        if (response.isAcknowledged()) {
                            logger.debug("{} indices deleted", indices.size());
                        } else {
                            // Probably means that the delete request has timed out,
                            // the indices will survive until the next clean up.
                            logger.warn("deletion of {} indices wasn't acknowledged", indices.size());
                        }
                    }

                    @Override
                    public void onFailure(Exception e) {
                        logger.error("failed to delete indices", e);
                    }
                }, client.admin().indices()::delete);
    }

    enum State {
        INITIALIZED,
        RUNNING,
        TERMINATED
    }

    /**
     * Acknowledge success / failure for any given creation attempt (e.g., templates).
     */
    private class ResponseActionListener<Response> implements ActionListener<Response> {

        protected final String type;
        protected final String name;
        private final AtomicInteger countDown;
        private final Runnable onComplete;
        private final AtomicBoolean setup;

        private ResponseActionListener(String type, String name, AtomicInteger countDown) {
            this(type, name, countDown, () -> {}, null);
        }

        private ResponseActionListener(String type, String name, AtomicInteger countDown, Runnable onComplete) {
            this(type, name, countDown, onComplete, null);
        }

        private ResponseActionListener(String type, String name, AtomicInteger countDown, @Nullable AtomicBoolean setup) {
            this(type, name, countDown, () -> {}, setup);
        }

        private ResponseActionListener(String type, String name, AtomicInteger countDown, Runnable onComplete,
                                       @Nullable AtomicBoolean setup) {
            this.type = Objects.requireNonNull(type);
            this.name = Objects.requireNonNull(name);
            this.countDown = Objects.requireNonNull(countDown);
            this.onComplete = Objects.requireNonNull(onComplete);
            this.setup = setup;
        }

        @Override
        public void onResponse(Response response) {
            if (response instanceof AcknowledgedResponse) {
                if (((AcknowledgedResponse)response).isAcknowledged()) {
                    logger.trace("successfully set monitoring {} [{}]", type, name);
                } else {
                    logger.error("failed to set monitoring {} [{}]", type, name);
                }
            } else {
                logger.trace("successfully handled monitoring {} [{}]", type, name);
            }
            responseReceived(countDown, true, onComplete, setup);
        }

        @Override
        public void onFailure(Exception e) {
            responseReceived(countDown, false, onComplete, setup);
            logger.error((Supplier<?>) () -> new ParameterizedMessage("failed to set monitoring {} [{}]", type, name), e);
        }
    }

    private class ErrorCapturingResponseListener<Response> extends ResponseActionListener<Response> {
        private final List<Exception> errors;

        ErrorCapturingResponseListener(String type, String name, AtomicInteger countDown,
                                              Consumer<ExporterResourceStatus> setupListener, List<Exception> errors, String configName) {
            super(type, name, countDown, () -> {
                // Called on completion of all removal tasks
                ExporterResourceStatus status = ExporterResourceStatus.determineReadiness(configName, TYPE, errors);
                setupListener.accept(status);
            });
            this.errors = errors;
        }

        @Override
        public void onResponse(Response response) {
            if (response instanceof AcknowledgedResponse && ((AcknowledgedResponse)response).isAcknowledged() == false) {
                errors.add(new ElasticsearchException("failed to set monitoring {} [{}]", type, name));
            }
            super.onResponse(response);
        }

        @Override
        public void onFailure(Exception e) {
            errors.add(new ElasticsearchException("failed to set monitoring {} [{}]", e, type, name));
            super.onFailure(e);
        }
    }

    private class GetAndPutWatchResponseActionListener implements ActionListener<GetWatchResponse> {

        private final Client client;
        private final String watchId;
        private final String uniqueWatchId;
        private final AtomicInteger countDown;

        private GetAndPutWatchResponseActionListener(final Client client,
                                                     final String watchId, final String uniqueWatchId,
                                                     final AtomicInteger countDown) {
            this.client = Objects.requireNonNull(client);
            this.watchId = Objects.requireNonNull(watchId);
            this.uniqueWatchId = Objects.requireNonNull(uniqueWatchId);
            this.countDown = Objects.requireNonNull(countDown);
        }

        @Override
        public void onResponse(GetWatchResponse response) {
            if (response.isFound() &&
                hasValidVersion(response.getSource().getValue("metadata.xpack.version_created"), ClusterAlertsUtil.LAST_UPDATED_VERSION)) {
                logger.trace("found monitoring watch [{}]", uniqueWatchId);
                responseReceived(countDown, true, () -> {}, watcherSetup);
            } else {
                putWatch(client, watchId, uniqueWatchId, countDown);
            }
        }

        @Override
        public void onFailure(Exception e) {
            responseReceived(countDown, false, () -> {}, watcherSetup);

            if ((e instanceof IndexNotFoundException) == false) {
                logger.error((Supplier<?>) () ->
                             new ParameterizedMessage("failed to get monitoring watch [{}]", uniqueWatchId), e);
            }
        }

    }

    public static List<Setting.AffixSetting<?>> getSettings() {
        return List.of(WAIT_MASTER_TIMEOUT_SETTING);
    }

}<|MERGE_RESOLUTION|>--- conflicted
+++ resolved
@@ -15,11 +15,6 @@
 import org.elasticsearch.ElasticsearchException;
 import org.elasticsearch.action.ActionListener;
 import org.elasticsearch.action.admin.indices.delete.DeleteIndexRequest;
-<<<<<<< HEAD
-import org.elasticsearch.action.ingest.PutPipelineRequest;
-=======
-import org.elasticsearch.action.admin.indices.template.put.PutIndexTemplateRequest;
->>>>>>> eafbd336
 import org.elasticsearch.action.support.master.AcknowledgedResponse;
 import org.elasticsearch.client.Client;
 import org.elasticsearch.cluster.ClusterChangedEvent;
@@ -82,15 +77,6 @@
 import static org.elasticsearch.common.Strings.collectionToCommaDelimitedString;
 import static org.elasticsearch.xpack.core.ClientHelper.MONITORING_ORIGIN;
 import static org.elasticsearch.xpack.core.ClientHelper.executeAsyncWithOrigin;
-import static org.elasticsearch.xpack.core.monitoring.exporter.MonitoringTemplateUtils.LAST_UPDATED_VERSION;
-<<<<<<< HEAD
-import static org.elasticsearch.xpack.core.monitoring.exporter.MonitoringTemplateUtils.PIPELINE_IDS;
-import static org.elasticsearch.xpack.core.monitoring.exporter.MonitoringTemplateUtils.loadPipeline;
-import static org.elasticsearch.xpack.core.monitoring.exporter.MonitoringTemplateUtils.pipelineName;
-=======
-import static org.elasticsearch.xpack.core.monitoring.exporter.MonitoringTemplateUtils.TEMPLATE_VERSION;
-import static org.elasticsearch.xpack.core.monitoring.exporter.MonitoringTemplateUtils.templateName;
->>>>>>> eafbd336
 
 public class LocalExporter extends Exporter implements ClusterStateListener, CleanerService.Listener, LicenseStateListener {
 
@@ -383,13 +369,8 @@
                 logger.trace("already installing something, waiting for install to complete");
                 return false;
             }
-<<<<<<< HEAD
         } else if (templatesInstalled) {
-            logger.debug("monitoring index templates and pipelines are installed on master node, service can start");
-=======
-        } else {
             logger.debug("monitoring index templates are installed on master node, service can start");
->>>>>>> eafbd336
         }
 
         // everything the exporter can do is setup (or running). Return status of templates.
