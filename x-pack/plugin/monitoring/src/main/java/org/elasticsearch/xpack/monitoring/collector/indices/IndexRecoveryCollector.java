/*
 * Copyright Elasticsearch B.V. and/or licensed to Elasticsearch B.V. under one
 * or more contributor license agreements. Licensed under the Elastic License
 * 2.0; you may not use this file except in compliance with the Elastic License
 * 2.0.
 */
package org.elasticsearch.xpack.monitoring.collector.indices;

import org.elasticsearch.action.admin.indices.recovery.RecoveryResponse;
import org.elasticsearch.action.support.IndicesOptions;
import org.elasticsearch.client.Client;
import org.elasticsearch.cluster.ClusterState;
import org.elasticsearch.cluster.service.ClusterService;
import org.elasticsearch.common.settings.Setting;
import org.elasticsearch.core.TimeValue;
import org.elasticsearch.license.XPackLicenseState;
import org.elasticsearch.xpack.core.monitoring.exporter.MonitoringDoc;
import org.elasticsearch.xpack.monitoring.collector.Collector;

import java.util.ArrayList;
import java.util.Collection;
import java.util.Collections;
import java.util.List;
import java.util.Objects;

import static org.elasticsearch.common.settings.Setting.boolSetting;
import static org.elasticsearch.xpack.monitoring.collector.TimeoutUtils.ensureNoTimeouts;

/**
 * Collector for the Recovery API.
 * <p>
 * This collector runs on the master node only and collects a {@link IndexRecoveryMonitoringDoc}
 * document for every index that has on-going shard recoveries.
 */
public class IndexRecoveryCollector extends Collector {

    /**
     * Timeout value when collecting the recovery information (default to 10s)
     */
    public static final Setting<TimeValue> INDEX_RECOVERY_TIMEOUT = collectionTimeoutSetting("index.recovery.timeout");

    /**
     * Flag to indicate if only active recoveries should be collected (default to false: all recoveries are collected)
     */
    public static final Setting<Boolean> INDEX_RECOVERY_ACTIVE_ONLY = boolSetting(
        collectionSetting("index.recovery.active_only"),
        false,
        Setting.Property.Dynamic,
<<<<<<< HEAD
        Setting.Property.NodeScope
=======
        Setting.Property.NodeScope,
        Setting.Property.DeprecatedWarning
>>>>>>> d90fa4eb
    );

    private final Client client;

    public IndexRecoveryCollector(final ClusterService clusterService, final XPackLicenseState licenseState, final Client client) {
        super(IndexRecoveryMonitoringDoc.TYPE, clusterService, INDEX_RECOVERY_TIMEOUT, licenseState);
        this.client = Objects.requireNonNull(client);
    }

    boolean getActiveRecoveriesOnly() {
        return clusterService.getClusterSettings().get(INDEX_RECOVERY_ACTIVE_ONLY);
    }

    @Override
    protected boolean shouldCollect(final boolean isElectedMaster) {
        return isElectedMaster && super.shouldCollect(isElectedMaster);
    }

    @Override
    protected Collection<MonitoringDoc> doCollect(final MonitoringDoc.Node node, final long interval, final ClusterState clusterState) {
        List<MonitoringDoc> results = new ArrayList<>(1);
        RecoveryResponse recoveryResponse = client.admin()
            .indices()
            .prepareRecoveries()
            .setIndices(getCollectionIndices())
            .setIndicesOptions(IndicesOptions.lenientExpandOpen())
            .setActiveOnly(getActiveRecoveriesOnly())
            .setTimeout(getCollectionTimeout())
            .get();

        ensureNoTimeouts(getCollectionTimeout(), recoveryResponse);

        if (recoveryResponse.hasRecoveries()) {
            final String clusterUuid = clusterUuid(clusterState);
            results.add(new IndexRecoveryMonitoringDoc(clusterUuid, timestamp(), interval, node, recoveryResponse));
        }
        return Collections.unmodifiableCollection(results);
    }
}<|MERGE_RESOLUTION|>--- conflicted
+++ resolved
@@ -46,12 +46,8 @@
         collectionSetting("index.recovery.active_only"),
         false,
         Setting.Property.Dynamic,
-<<<<<<< HEAD
-        Setting.Property.NodeScope
-=======
         Setting.Property.NodeScope,
         Setting.Property.DeprecatedWarning
->>>>>>> d90fa4eb
     );
 
     private final Client client;
