--- conflicted
+++ resolved
@@ -44,27 +44,16 @@
     }
 
     @Override
-<<<<<<< HEAD
-    protected Collection<MonitoringDoc> doCollect(
-            final MonitoringDoc.Node node,
-            final long interval,
-            final ClusterState clusterState) throws Exception {
-        try (ThreadContext.StoredContext ignore = stashWithOrigin(threadContext, MONITORING_ORIGIN)) {
-            final CcrStatsAction.StatsRequest request = new CcrStatsAction.StatsRequest();
-            request.setIndices(getCollectionIndices());
-            final CcrStatsAction.StatsResponses responses = ccrClient.stats(request).actionGet(getCollectionTimeout());
-=======
     Collection<MonitoringDoc> innerDoCollect(
         long timestamp,
         String clusterUuid,
         long interval,
         MonitoringDoc.Node node) throws Exception {
->>>>>>> bf6cf6b6
 
-        final CcrStatsAction.StatsRequest request = new CcrStatsAction.StatsRequest();
-        request.setIndices(getCollectionIndices());
-        request.setIndicesOptions(IndicesOptions.lenientExpandOpen());
-        final CcrStatsAction.StatsResponses responses = ccrClient.stats(request).actionGet(getCollectionTimeout());
+
+            final CcrStatsAction.StatsRequest request = new CcrStatsAction.StatsRequest();
+            request.setIndices(getCollectionIndices());
+            final CcrStatsAction.StatsResponses responses = ccrClient.stats(request).actionGet(getCollectionTimeout());
 
         return responses
             .getStatsResponses()
