/*
 * Copyright Elasticsearch B.V. and/or licensed to Elasticsearch B.V. under one
 * or more contributor license agreements. Licensed under the Elastic License;
 * you may not use this file except in compliance with the Elastic License.
 */
package org.elasticsearch.xpack.monitoring;

import org.elasticsearch.Version;
import org.elasticsearch.action.support.PlainActionFuture;
import org.elasticsearch.common.bytes.BytesReference;
import org.elasticsearch.common.io.stream.BytesStreamOutput;
import org.elasticsearch.common.io.stream.StreamInput;
import org.elasticsearch.common.settings.Settings;
import org.elasticsearch.common.xcontent.ToXContent;
import org.elasticsearch.common.xcontent.XContentBuilder;
import org.elasticsearch.license.XPackLicenseState;
import org.elasticsearch.test.ESTestCase;
import org.elasticsearch.test.VersionUtils;
import org.elasticsearch.test.rest.yaml.ObjectPath;
import org.elasticsearch.xpack.core.XPackFeatureSet;
import org.elasticsearch.xpack.core.XPackFeatureSet.Usage;
import org.elasticsearch.xpack.core.monitoring.MonitoringFeatureSetUsage;
import org.elasticsearch.xpack.monitoring.exporter.Exporter;
import org.elasticsearch.xpack.monitoring.exporter.Exporters;
import org.elasticsearch.xpack.monitoring.exporter.http.HttpExporter;
import org.elasticsearch.xpack.monitoring.exporter.local.LocalExporter;

import java.util.ArrayList;
import java.util.Arrays;
import java.util.List;

import static org.elasticsearch.common.xcontent.XContentFactory.jsonBuilder;
import static org.hamcrest.CoreMatchers.nullValue;
import static org.hamcrest.Matchers.notNullValue;
import static org.hamcrest.core.Is.is;
import static org.mockito.Mockito.mock;
import static org.mockito.Mockito.when;

public class MonitoringFeatureSetTests extends ESTestCase {

    private final MonitoringService monitoring = mock(MonitoringService.class);
    private final XPackLicenseState licenseState = mock(XPackLicenseState.class);
    private final Exporters exporters = mock(Exporters.class);

    public void testAvailable() {
        MonitoringFeatureSet featureSet = new MonitoringFeatureSet(Settings.EMPTY, monitoring, licenseState, exporters);
        boolean available = randomBoolean();
        when(licenseState.isMonitoringAllowed()).thenReturn(available);
        assertThat(featureSet.available(), is(available));
    }

    public void testEnabledSetting() {
        boolean enabled = randomBoolean();
        Settings.Builder settings = Settings.builder();
        settings.put("xpack.monitoring.enabled", enabled);
        MonitoringFeatureSet featureSet = new MonitoringFeatureSet(settings.build(), monitoring, licenseState, exporters);
        assertThat(featureSet.enabled(), is(enabled));
    }

    public void testEnabledDefault() {
        MonitoringFeatureSet featureSet = new MonitoringFeatureSet(Settings.EMPTY, monitoring, licenseState, exporters);
        assertThat(featureSet.enabled(), is(true));
    }

    public void testUsage() throws Exception {
<<<<<<< HEAD
        final Version serializedVersion = VersionUtils.randomVersion(random());
=======
        // anything prior to 6.3 does not include collection_enabled (so defaults it to null)
        final Version serializedVersion = VersionUtils.randomCompatibleVersion(random(), Version.CURRENT);
>>>>>>> 2d886917
        final boolean collectionEnabled = randomBoolean();
        int localCount = randomIntBetween(0, 5);
        List<Exporter> exporterList = new ArrayList<>();
        for (int i = 0; i < localCount; i++) {
            Exporter exporter = mockExporter(LocalExporter.TYPE, true);
            exporterList.add(exporter);
            if (randomBoolean()) {
                exporter = mockExporter(LocalExporter.TYPE, false);
                exporterList.add(exporter);
            }
        }
        int httpCount = randomIntBetween(0, 5);
        for (int i = 0; i < httpCount; i++) {
            Exporter exporter = mockExporter(HttpExporter.TYPE, true);
            exporterList.add(exporter);
            if (randomBoolean()) {
                exporter = mockExporter(HttpExporter.TYPE, false);
                exporterList.add(exporter);
            }
        }
        int xCount = randomIntBetween(0, 5);
        String xType = randomAlphaOfLength(10);
        for (int i = 0; i < xCount; i++) {
            Exporter exporter = mockExporter(xType, true);
            exporterList.add(exporter);
            if (randomBoolean()) {
                exporter = mockExporter(xType, false);
                exporterList.add(exporter);
            }
        }
        when(exporters.getEnabledExporters()).thenReturn(exporterList);
        when(monitoring.isMonitoringActive()).thenReturn(collectionEnabled);

        MonitoringFeatureSet featureSet = new MonitoringFeatureSet(Settings.EMPTY, monitoring, licenseState, exporters);
        PlainActionFuture<Usage> future = new PlainActionFuture<>();
        featureSet.usage(future);
        XPackFeatureSet.Usage monitoringUsage = future.get();
        BytesStreamOutput out = new BytesStreamOutput();
        out.setVersion(serializedVersion);
        monitoringUsage.writeTo(out);
        StreamInput in = out.bytes().streamInput();
        in.setVersion(serializedVersion);
        XPackFeatureSet.Usage serializedUsage = new MonitoringFeatureSetUsage(in);
        for (XPackFeatureSet.Usage usage : Arrays.asList(monitoringUsage, serializedUsage)) {
            assertThat(usage.name(), is(featureSet.name()));
            assertThat(usage.enabled(), is(featureSet.enabled()));
            ObjectPath  source;
            try (XContentBuilder builder = jsonBuilder()) {
                usage.toXContent(builder, ToXContent.EMPTY_PARAMS);
                source = ObjectPath.createFromXContent(builder.contentType().xContent(), BytesReference.bytes(builder));
            }
            assertThat(source.evaluate("collection_enabled"), is(collectionEnabled));
            assertThat(source.evaluate("enabled_exporters"), is(notNullValue()));
            if (localCount > 0) {
                assertThat(source.evaluate("enabled_exporters.local"), is(localCount));
            } else {
                assertThat(source.evaluate("enabled_exporters.local"), is(nullValue()));
            }
            if (httpCount > 0) {
                assertThat(source.evaluate("enabled_exporters.http"), is(httpCount));
            } else {
                assertThat(source.evaluate("enabled_exporters.http"), is(nullValue()));
            }
            if (xCount > 0) {
                assertThat(source.evaluate("enabled_exporters." + xType), is(xCount));
            } else {
                assertThat(source.evaluate("enabled_exporters." + xType), is(nullValue()));
            }
        }
    }

    private Exporter mockExporter(String type, boolean enabled) {
        Exporter exporter = mock(Exporter.class);
        Exporter.Config enabledConfig = mock(Exporter.Config.class);
        when(enabledConfig.enabled()).thenReturn(enabled);
        when(exporter.config()).thenReturn(enabledConfig);
        when(enabledConfig.type()).thenReturn(type);
        return exporter;
    }
}<|MERGE_RESOLUTION|>--- conflicted
+++ resolved
@@ -63,12 +63,7 @@
     }
 
     public void testUsage() throws Exception {
-<<<<<<< HEAD
-        final Version serializedVersion = VersionUtils.randomVersion(random());
-=======
-        // anything prior to 6.3 does not include collection_enabled (so defaults it to null)
         final Version serializedVersion = VersionUtils.randomCompatibleVersion(random(), Version.CURRENT);
->>>>>>> 2d886917
         final boolean collectionEnabled = randomBoolean();
         int localCount = randomIntBetween(0, 5);
         List<Exporter> exporterList = new ArrayList<>();
