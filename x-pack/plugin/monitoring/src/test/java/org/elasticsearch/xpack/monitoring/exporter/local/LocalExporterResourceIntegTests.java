/*
 * Copyright Elasticsearch B.V. and/or licensed to Elasticsearch B.V. under one
 * or more contributor license agreements. Licensed under the Elastic License
 * 2.0; you may not use this file except in compliance with the Elastic License
 * 2.0.
 */
package org.elasticsearch.xpack.monitoring.exporter.local;

import org.apache.lucene.util.Constants;
import org.elasticsearch.Version;
import org.elasticsearch.action.search.SearchResponse;
import org.elasticsearch.cluster.ClusterState;
import org.elasticsearch.cluster.metadata.IndexTemplateMetadata;
import org.elasticsearch.common.bytes.BytesReference;
import org.elasticsearch.common.settings.Settings;
import org.elasticsearch.index.query.QueryBuilders;
import org.elasticsearch.protocol.xpack.watcher.PutWatchRequest;
import org.elasticsearch.search.SearchHit;
import org.elasticsearch.search.builder.SearchSourceBuilder;
import org.elasticsearch.test.ESIntegTestCase;
import org.elasticsearch.xcontent.ObjectPath;
import org.elasticsearch.xcontent.XContentBuilder;
import org.elasticsearch.xcontent.XContentType;
import org.elasticsearch.xpack.core.monitoring.MonitoredSystem;
import org.elasticsearch.xpack.core.monitoring.exporter.MonitoringTemplateUtils;
import org.elasticsearch.xpack.core.watcher.transport.actions.put.PutWatchAction;
import org.elasticsearch.xpack.monitoring.MonitoringTemplateRegistry;
import org.elasticsearch.xpack.monitoring.exporter.ClusterAlertsUtil;
import org.elasticsearch.xpack.monitoring.exporter.MonitoringMigrationCoordinator;

import java.io.IOException;
import java.util.ArrayList;
import java.util.Arrays;
import java.util.HashSet;
import java.util.List;
import java.util.Set;

import static org.elasticsearch.test.ESIntegTestCase.Scope.TEST;
import static org.elasticsearch.test.hamcrest.ElasticsearchAssertions.assertAcked;
import static org.elasticsearch.xcontent.XContentFactory.jsonBuilder;
import static org.hamcrest.Matchers.containsString;
import static org.hamcrest.Matchers.is;
import static org.hamcrest.Matchers.not;
import static org.hamcrest.Matchers.notNullValue;

@ESIntegTestCase.ClusterScope(scope = TEST, numDataNodes = 1, numClientNodes = 0, supportsDedicatedMasters = false)
public class LocalExporterResourceIntegTests extends LocalExporterIntegTestCase {

    public LocalExporterResourceIntegTests() {
        super();
    }

    @Override
    protected Settings nodeSettings(int nodeOrdinal, Settings otherSettings) {
        return Settings.builder()
            .put(super.nodeSettings(nodeOrdinal, otherSettings))
            .put("xpack.license.self_generated.type", "trial")
            .build();
    }

    private final MonitoredSystem system = randomFrom(
        MonitoredSystem.ES,
        MonitoredSystem.BEATS,
        MonitoredSystem.KIBANA,
        MonitoredSystem.LOGSTASH
    );

    public void testCreateWhenResourcesNeedToBeAddedOrUpdated() throws Exception {
        assumeFalse("https://github.com/elastic/elasticsearch/issues/68608", Constants.MAC_OS_X);
        // sometimes they need to be added; sometimes they need to be replaced
        if (randomBoolean()) {
            putResources(oldVersion());
        }

        assertResourcesExist();
    }

    public void testCreateWhenResourcesShouldNotBeReplaced() throws Exception {
        putResources(newEnoughVersion());

        assertResourcesExist();

        // these were "newer" or at least the same version, so they shouldn't be replaced
        assertTemplateNotUpdated();
    }

    public void testRemoveWhenResourcesShouldBeRemoved() throws Exception {
        putResources(newEnoughVersion());

        assertResourcesExist();
        waitNoPendingTasksOnAll();

        Settings exporterSettings = Settings.builder()
            .put(localExporterSettings())
            .put("xpack.monitoring.migration.decommission_alerts", true)
<<<<<<< HEAD
=======
            .put("xpack.monitoring.exporters.decommission_local.cluster_alerts.management.enabled", true)
>>>>>>> 30e15ba8
            .build();

        createResources("decommission_local", exporterSettings);
        waitNoPendingTasksOnAll();
        assertBusy(() -> {
            assertTemplatesExist();
            assertNoWatchesExist();
        });
    }

    public void testResourcesBlockedDuringMigration() throws Exception {
        putResources(newEnoughVersion());

        assertResourcesExist();
        waitNoPendingTasksOnAll();

        Settings exporterSettings = Settings.builder()
            .put(localExporterSettings())
            .put("xpack.monitoring.migration.decommission_alerts", true)
            .build();

        MonitoringMigrationCoordinator coordinator = new MonitoringMigrationCoordinator();
        assertTrue(coordinator.tryBlockInstallationTasks());
        assertFalse(coordinator.canInstall());

        assertThat(clusterService().state().version(), not(ClusterState.UNKNOWN_VERSION));
        try (LocalExporter exporter = createLocalExporter("decommission_local", exporterSettings, coordinator)) {
            assertThat(exporter.isExporterReady(), is(false));
        }
    }

    @Override
    protected Settings localExporterSettings() {
        // Override the settings for local exporters created in this test, make sure watcher is enabled so we can test
        // cluster alert creation and decommissioning
        return Settings.builder()
            .put(super.localExporterSettings())
            .put("xpack.monitoring.exporters." + exporterName + ".cluster_alerts.management.enabled", true)
            .build();
    }

    private void createResources() throws Exception {
        createResources(exporterName, localExporterSettings());
    }

    private void createResources(String exporterName, Settings exporterSettings) throws Exception {
        // wait until the cluster is ready (this is done at the "Exporters" level)
        // this is not a busy assertion because it's checked earlier
        assertThat(clusterService().state().version(), not(ClusterState.UNKNOWN_VERSION));

        try (LocalExporter exporter = createLocalExporter(exporterName, exporterSettings)) {
            assertBusy(() -> assertThat(exporter.isExporterReady(), is(true)));
        }
    }

    /**
     * Generates a basic template that loosely represents a monitoring template.
     */
    private static BytesReference generateTemplateSource(final String name, final Integer version) throws IOException {
        final XContentBuilder builder = jsonBuilder().startObject();

        // this would totally break Monitoring UI, but the idea is that it's different from a real template and
        // the version controls that; it also won't break indexing (just searching) so this test can use it blindly
        builder.field("index_patterns", name)
            .startObject("settings")
            .field("index.number_of_shards", 1)
            .field("index.number_of_replicas", 0)
            .endObject()
            .startObject("mappings")
            // The internal representation still requires a default type of _doc
            .startObject("_doc")
            .startObject("_meta")
            .field("test", true)
            .endObject()
            .field("enabled", false)
            .endObject()
            .endObject();

        if (version != null) {
            builder.field("version", version);
        }

        return BytesReference.bytes(builder.endObject());
    }

    private void putResources(final Integer version) throws Exception {
        waitNoPendingTasksOnAll();

        putTemplate(version);
        putWatches(version);
    }

    private void putTemplate(final Integer version) throws Exception {
        final String templateName = MonitoringTemplateRegistry.getTemplateConfigForMonitoredSystem(system).getTemplateName();
        final BytesReference source = generateTemplateSource(templateName, version);

        assertAcked(client().admin().indices().preparePutTemplate(templateName).setSource(source, XContentType.JSON).get());
    }

    /**
     * Create a cluster alert that does nothing.
     * @param version Version to add to the watch, if any
     */
    private void putWatches(final Integer version) throws Exception {
        for (final String watchId : ClusterAlertsUtil.WATCH_IDS) {
            final String uniqueWatchId = ClusterAlertsUtil.createUniqueWatchId(clusterService(), watchId);
            final BytesReference watch = generateWatchSource(watchId, clusterService().state().metadata().clusterUUID(), version);
            client().execute(PutWatchAction.INSTANCE, new PutWatchRequest(uniqueWatchId, watch, XContentType.JSON)).actionGet();
        }
    }

    /**
     * Generates a basic watch that loosely represents a monitoring cluster alert but ultimately does nothing.
     */
    private static BytesReference generateWatchSource(final String id, final String clusterUUID, final Integer version) throws Exception {
        final XContentBuilder builder = jsonBuilder().startObject();
        builder.startObject("metadata").startObject("xpack").field("cluster_uuid", clusterUUID);
        if (version != null) {
            builder.field("version_created", Integer.toString(version));
        }
        builder.field("watch", id)
            .endObject()
            .endObject()
            .startObject("trigger")
            .startObject("schedule")
            .field("interval", "30m")
            .endObject()
            .endObject()
            .startObject("input")
            .startObject("simple")
            .field("ignore", "ignore")
            .endObject()
            .endObject()
            .startObject("condition")
            .startObject("never")
            .endObject()
            .endObject()
            .startObject("actions")
            .endObject();

        return BytesReference.bytes(builder.endObject());
    }

    private Integer oldVersion() {
        final int minimumVersion = Math.min(ClusterAlertsUtil.LAST_UPDATED_VERSION, MonitoringTemplateUtils.LAST_UPDATED_VERSION);

        // randomly supply an older version, or no version at all
        return randomBoolean() ? minimumVersion - randomIntBetween(1, 100000) : null;
    }

    private int newEnoughVersion() {
        final int maximumVersion = Math.max(ClusterAlertsUtil.LAST_UPDATED_VERSION, MonitoringTemplateUtils.LAST_UPDATED_VERSION);

        // randomly supply a newer version or the expected version
        return randomFrom(maximumVersion + randomIntBetween(1, 100000), maximumVersion);
    }

    private void assertTemplatesExist() {
        for (String templateName : MonitoringTemplateRegistry.TEMPLATE_NAMES) {
            assertTemplateInstalled(templateName);
        }
    }

    private void assertWatchesExist() {
        // Check if watches index exists
        if (client().admin().indices().prepareGetIndex().addIndices(".watches").get().getIndices().length == 0) {
            fail("Expected [.watches] index with cluster alerts present, but no [.watches] index was found");
        }

        String clusterUUID = clusterService().state().getMetadata().clusterUUID();
        SearchSourceBuilder searchSource = SearchSourceBuilder.searchSource()
            .query(QueryBuilders.matchQuery("metadata.xpack.cluster_uuid", clusterUUID));
        Set<String> watchIds = new HashSet<>(Arrays.asList(ClusterAlertsUtil.WATCH_IDS));
        for (SearchHit hit : client().prepareSearch(".watches").setSource(searchSource).get().getHits().getHits()) {
            String watchId = ObjectPath.eval("metadata.xpack.watch", hit.getSourceAsMap());
            assertNotNull("Missing watch ID", watchId);
            assertTrue("found unexpected watch id", watchIds.contains(watchId));

            String version = ObjectPath.eval("metadata.xpack.version_created", hit.getSourceAsMap());
            assertNotNull("Missing version from returned watch [" + watchId + "]", version);
            assertTrue(Version.fromId(Integer.parseInt(version)).onOrAfter(Version.fromId(ClusterAlertsUtil.LAST_UPDATED_VERSION)));

            String uuid = ObjectPath.eval("metadata.xpack.cluster_uuid", hit.getSourceAsMap());
            assertNotNull("Missing cluster uuid", uuid);
            assertEquals(clusterUUID, uuid);
        }
    }

    private void assertNoWatchesExist() {
        // Check if watches index exists
        if (client().admin().indices().prepareGetIndex().addIndices(".watches").get().getIndices().length == 0) {
            fail("Expected [.watches] index with cluster alerts present, but no [.watches] index was found");
        }

        String clusterUUID = clusterService().state().getMetadata().clusterUUID();
        SearchSourceBuilder searchSource = SearchSourceBuilder.searchSource()
            .query(QueryBuilders.matchQuery("metadata.xpack.cluster_uuid", clusterUUID));
        SearchResponse searchResponse = client().prepareSearch(".watches").setSource(searchSource).get();
        if (searchResponse.getHits().getTotalHits().value > 0) {
            List<String> invalidWatches = new ArrayList<>();
            for (SearchHit hit : searchResponse.getHits().getHits()) {
                invalidWatches.add(ObjectPath.eval("metadata.xpack.watch", hit.getSourceAsMap()));
            }
            fail(
                "Found [" + searchResponse.getHits().getTotalHits().value + "] invalid watches when none were expected: " + invalidWatches
            );
        }
    }

    private void assertResourcesExist() throws Exception {
        createResources();

        waitNoPendingTasksOnAll();

        assertBusy(() -> {
            assertTemplatesExist();
            assertWatchesExist();
        });
    }

    private void assertTemplateNotUpdated() {
        final String name = MonitoringTemplateRegistry.getTemplateConfigForMonitoredSystem(system).getTemplateName();

        for (IndexTemplateMetadata template : client().admin().indices().prepareGetTemplates(name).get().getIndexTemplates()) {
            final String docMapping = template.getMappings().toString();

            assertThat(docMapping, notNullValue());
            assertThat(docMapping, containsString("test"));
        }
    }
}<|MERGE_RESOLUTION|>--- conflicted
+++ resolved
@@ -93,10 +93,7 @@
         Settings exporterSettings = Settings.builder()
             .put(localExporterSettings())
             .put("xpack.monitoring.migration.decommission_alerts", true)
-<<<<<<< HEAD
-=======
             .put("xpack.monitoring.exporters.decommission_local.cluster_alerts.management.enabled", true)
->>>>>>> 30e15ba8
             .build();
 
         createResources("decommission_local", exporterSettings);
