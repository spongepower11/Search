/*
 * Copyright Elasticsearch B.V. and/or licensed to Elasticsearch B.V. under one
 * or more contributor license agreements. Licensed under the Elastic License
 * 2.0; you may not use this file except in compliance with the Elastic License
 * 2.0.
 */
package org.elasticsearch.xpack.monitoring;

import org.elasticsearch.common.settings.Settings;
import org.elasticsearch.core.TimeValue;
import org.elasticsearch.test.ESTestCase;
import org.elasticsearch.xpack.core.monitoring.MonitoringField;

public class MonitoringHistoryDurationSettingsTests extends ESTestCase {

    public void testHistoryDurationDefaults7Days() {
        TimeValue sevenDays = TimeValue.timeValueHours(7 * 24);

        // 7 days
        assertEquals(sevenDays, MonitoringField.HISTORY_DURATION.get(Settings.EMPTY));
        // Note: this verifies the semantics because this is taken for granted that it never returns null!
        assertEquals(sevenDays, MonitoringField.HISTORY_DURATION.get(buildSettings(MonitoringField.HISTORY_DURATION.getKey(), null)));
        assertWarnings(
            "[xpack.monitoring.history.duration] setting was deprecated in Elasticsearch and will be removed in a future "
                + "release! See the breaking changes documentation for the next major version."
        );
    }

    public void testHistoryDurationMinimum24Hours() {
        // hit the minimum
        assertEquals(
            MonitoringField.HISTORY_DURATION_MINIMUM,
            MonitoringField.HISTORY_DURATION.get(buildSettings(MonitoringField.HISTORY_DURATION.getKey(), "24h"))
        );
<<<<<<< HEAD
=======
        assertWarnings(
            "[xpack.monitoring.history.duration] setting was deprecated in Elasticsearch and will be removed in a future "
                + "release! See the breaking changes documentation for the next major version."
        );
>>>>>>> d90fa4eb
    }

    public void testHistoryDurationMinimum24HoursBlocksLower() {
        // 1 ms early!
        final String oneSecondEarly = (MonitoringField.HISTORY_DURATION_MINIMUM.millis() - 1) + "ms";
        expectThrows(
            IllegalArgumentException.class,
            () -> MonitoringField.HISTORY_DURATION.get(buildSettings(MonitoringField.HISTORY_DURATION.getKey(), oneSecondEarly))
        );
<<<<<<< HEAD
=======
        assertWarnings(
            "[xpack.monitoring.history.duration] setting was deprecated in Elasticsearch and will be removed in a future "
                + "release! See the breaking changes documentation for the next major version."
        );
>>>>>>> d90fa4eb
    }

    private Settings buildSettings(String key, String value) {
        return Settings.builder().put(key, value).build();
    }
}<|MERGE_RESOLUTION|>--- conflicted
+++ resolved
@@ -32,13 +32,10 @@
             MonitoringField.HISTORY_DURATION_MINIMUM,
             MonitoringField.HISTORY_DURATION.get(buildSettings(MonitoringField.HISTORY_DURATION.getKey(), "24h"))
         );
-<<<<<<< HEAD
-=======
         assertWarnings(
             "[xpack.monitoring.history.duration] setting was deprecated in Elasticsearch and will be removed in a future "
                 + "release! See the breaking changes documentation for the next major version."
         );
->>>>>>> d90fa4eb
     }
 
     public void testHistoryDurationMinimum24HoursBlocksLower() {
@@ -48,13 +45,10 @@
             IllegalArgumentException.class,
             () -> MonitoringField.HISTORY_DURATION.get(buildSettings(MonitoringField.HISTORY_DURATION.getKey(), oneSecondEarly))
         );
-<<<<<<< HEAD
-=======
         assertWarnings(
             "[xpack.monitoring.history.duration] setting was deprecated in Elasticsearch and will be removed in a future "
                 + "release! See the breaking changes documentation for the next major version."
         );
->>>>>>> d90fa4eb
     }
 
     private Settings buildSettings(String key, String value) {
