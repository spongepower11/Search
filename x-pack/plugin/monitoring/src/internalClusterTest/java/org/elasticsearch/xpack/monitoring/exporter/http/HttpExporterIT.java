--- conflicted
+++ resolved
@@ -44,7 +44,6 @@
 import org.elasticsearch.test.http.MockResponse;
 import org.elasticsearch.test.http.MockWebServer;
 import org.elasticsearch.xpack.core.monitoring.exporter.MonitoringDoc;
-import org.elasticsearch.xpack.core.monitoring.exporter.MonitoringTemplateUtils;
 import org.elasticsearch.xpack.core.ssl.SSLService;
 import org.elasticsearch.xpack.monitoring.LocalStateMonitoring;
 import org.elasticsearch.xpack.monitoring.MonitoringService;
@@ -93,12 +92,6 @@
 
     private final List<String> clusterAlertBlacklist =
             rarely() ? randomSubsetOf(Arrays.asList(ClusterAlertsUtil.WATCH_IDS)) : Collections.emptyList();
-<<<<<<< HEAD
-    private final boolean pipelineExistsAlready = randomBoolean();
-=======
-    private final boolean templatesExistsAlready = randomBoolean();
-    private final boolean includeOldTemplates = randomBoolean();
->>>>>>> eafbd336
     private final boolean remoteClusterAllowsWatcher = randomBoolean();
     private final boolean currentLicenseAllowsWatcher = true;
     private final boolean watcherAlreadyExists = randomBoolean();
@@ -159,11 +152,7 @@
 
         enqueueGetClusterVersionResponse(Version.CURRENT);
         enqueueSetupResponses(webServer,
-<<<<<<< HEAD
-                              true, pipelineExistsAlready,
-=======
-                              templatesExistsAlready, includeOldTemplates,
->>>>>>> eafbd336
+                              true,
                               remoteClusterAllowsWatcher, currentLicenseAllowsWatcher, watcherAlreadyExists);
         enqueueResponse(200, "{\"errors\": false, \"msg\": \"successful bulk request\"}");
 
@@ -171,11 +160,7 @@
         export(settings, newRandomMonitoringDocs(nbDocs));
 
         assertMonitorResources(webServer,
-<<<<<<< HEAD
-                               true, pipelineExistsAlready,
-=======
-                               templatesExistsAlready, includeOldTemplates,
->>>>>>> eafbd336
+                               true,
                                remoteClusterAllowsWatcher, currentLicenseAllowsWatcher, watcherAlreadyExists);
         assertBulk(webServer, nbDocs);
     }
@@ -194,11 +179,7 @@
 
         enqueueGetClusterVersionResponse(Version.CURRENT);
         enqueueSetupResponses(webServer,
-<<<<<<< HEAD
-            true, pipelineExistsAlready,
-=======
-            templatesExistsAlready, includeOldTemplates,
->>>>>>> eafbd336
+            true,
             remoteClusterAllowsWatcher, currentLicenseAllowsWatcher, watcherAlreadyExists);
         enqueueResponse(200, "{\"errors\": false, \"msg\": \"successful bulk request\"}");
 
@@ -211,11 +192,7 @@
         localStateMonitoring.getMonitoring().reload(settings);
         enqueueGetClusterVersionResponse(Version.CURRENT);
         enqueueSetupResponses(webServer,
-<<<<<<< HEAD
-            true, pipelineExistsAlready,
-=======
-            templatesExistsAlready, includeOldTemplates,
->>>>>>> eafbd336
+            true,
             remoteClusterAllowsWatcher, currentLicenseAllowsWatcher, watcherAlreadyExists);
         enqueueResponse(200, "{\"errors\": false, \"msg\": \"successful bulk request\"}");
 
@@ -241,11 +218,7 @@
 
         enqueueGetClusterVersionResponse(Version.CURRENT);
         enqueueSetupResponses(webServer,
-<<<<<<< HEAD
-                              true, pipelineExistsAlready,
-=======
-                              templatesExistsAlready, includeOldTemplates,
->>>>>>> eafbd336
+                              true,
                               remoteClusterAllowsWatcher, currentLicenseAllowsWatcher, watcherAlreadyExists);
         enqueueResponse(200, "{\"errors\": false, \"msg\": \"successful bulk request\"}");
 
@@ -253,11 +226,7 @@
         export(settings, newRandomMonitoringDocs(nbDocs));
 
         assertMonitorResources(webServer,
-<<<<<<< HEAD
-                               true, pipelineExistsAlready,
-=======
-                               templatesExistsAlready, includeOldTemplates,
->>>>>>> eafbd336
+                               true,
                                remoteClusterAllowsWatcher, currentLicenseAllowsWatcher, watcherAlreadyExists,
                                headers, null);
         assertBulk(webServer, nbDocs, headers, null);
@@ -302,11 +271,7 @@
 
         enqueueGetClusterVersionResponse(Version.CURRENT);
         enqueueSetupResponses(webServer,
-<<<<<<< HEAD
-                              true, pipelineExistsAlready,
-=======
-                              templatesExistsAlready, includeOldTemplates,
->>>>>>> eafbd336
+                              true,
                               remoteClusterAllowsWatcher, currentLicenseAllowsWatcher, watcherAlreadyExists);
         enqueueResponse(200, "{\"errors\": false}");
 
@@ -314,11 +279,7 @@
         export(builder.build(), newRandomMonitoringDocs(nbDocs));
 
         assertMonitorResources(webServer,
-<<<<<<< HEAD
-                               true, pipelineExistsAlready,
-=======
-                               templatesExistsAlready, includeOldTemplates,
->>>>>>> eafbd336
+                               true,
                                remoteClusterAllowsWatcher, currentLicenseAllowsWatcher, watcherAlreadyExists,
                                headers, basePath);
         assertBulk(webServer, nbDocs, headers, basePath);
@@ -329,22 +290,14 @@
 
         enqueueGetClusterVersionResponse(Version.CURRENT);
         enqueueSetupResponses(webServer,
-<<<<<<< HEAD
-                              true, pipelineExistsAlready,
-=======
-                              templatesExistsAlready, includeOldTemplates,
->>>>>>> eafbd336
+                              true,
                               remoteClusterAllowsWatcher, currentLicenseAllowsWatcher, watcherAlreadyExists);
         enqueueResponse(200, "{\"errors\": false}");
 
         export(settings, Collections.singletonList(newRandomMonitoringDoc()));
 
         assertMonitorResources(webServer,
-<<<<<<< HEAD
-                               true, pipelineExistsAlready,
-=======
-                               templatesExistsAlready, includeOldTemplates,
->>>>>>> eafbd336
+                               true,
                                remoteClusterAllowsWatcher, currentLicenseAllowsWatcher, watcherAlreadyExists);
         assertBulk(webServer);
 
@@ -356,53 +309,15 @@
                     .build();
 
             enqueueGetClusterVersionResponse(secondWebServer, Version.CURRENT);
-<<<<<<< HEAD
-            enqueueSetupResponses(secondWebServer, true, pipelineExistsAlready, remoteClusterAllowsWatcher, currentLicenseAllowsWatcher,
+            enqueueSetupResponses(secondWebServer, true, remoteClusterAllowsWatcher, currentLicenseAllowsWatcher,
                 watcherAlreadyExists);
-=======
-            // pretend that one of the templates is missing
-            for (Tuple<String, String> template : monitoringTemplates(includeOldTemplates)) {
-                if (missingTemplate != null) {
-                    enqueueResponse(secondWebServer, 200, "{\"" + template.v1() + "\":{\"version\":" + LAST_UPDATED_VERSION + "}}");
-                } else {
-                    missingTemplate = template.v1();
-
-                    enqueueResponse(secondWebServer, 404, "template [" + template.v1() + "] does not exist");
-                    enqueueResponse(secondWebServer, 201, "template [" + template.v1() + "] created");
-                }
-            }
-            // opposite of if it existed before
-            enqueueWatcherResponses(secondWebServer, remoteClusterAllowsWatcher, currentLicenseAllowsWatcher, watcherAlreadyExists);
->>>>>>> eafbd336
             enqueueResponse(secondWebServer, 200, "{\"errors\": false}");
 
             // second event
             export(newSettings, Collections.singletonList(newRandomMonitoringDoc()));
 
-<<<<<<< HEAD
-            assertMonitorResources(secondWebServer, true, true, remoteClusterAllowsWatcher, currentLicenseAllowsWatcher,
+            assertMonitorResources(secondWebServer, true, remoteClusterAllowsWatcher, currentLicenseAllowsWatcher,
                 watcherAlreadyExists);
-=======
-            assertMonitorVersion(secondWebServer);
-
-            String resourcePrefix = "/_template/";
-            for (Tuple<String, String> template : monitoringTemplates(includeOldTemplates)) {
-                MockRequest recordedRequest = secondWebServer.takeRequest();
-                assertThat(recordedRequest.getMethod(), equalTo("GET"));
-                assertThat(recordedRequest.getUri().getPath(), equalTo(resourcePrefix + template.v1()));
-                assertMonitorVersionQueryString(recordedRequest.getUri().getQuery(), Collections.emptyMap());
-
-                if (missingTemplate.equals(template.v1())) {
-                    recordedRequest = secondWebServer.takeRequest();
-                    assertThat(recordedRequest.getMethod(), equalTo("PUT"));
-                    assertThat(recordedRequest.getUri().getPath(), equalTo(resourcePrefix + template.v1()));
-                    assertMonitorVersionQueryString(recordedRequest.getUri().getQuery(), Collections.emptyMap());
-                    assertThat(recordedRequest.getBody(), equalTo(getExternalTemplateRepresentation(template.v2())));
-                }
-            }
-            assertMonitorWatches(secondWebServer, remoteClusterAllowsWatcher, currentLicenseAllowsWatcher, watcherAlreadyExists,
-                                 null, null);
->>>>>>> eafbd336
             assertBulk(secondWebServer);
         }
     }
@@ -455,7 +370,7 @@
         // returning an unsupported cluster version
         enqueueGetClusterVersionResponse(Version.CURRENT);
         enqueueSetupResponses(webServer,
-            false, pipelineExistsAlready,
+            false,
             remoteClusterAllowsWatcher, currentLicenseAllowsWatcher, watcherAlreadyExists);
 
         // ensure that the exporter is not able to be used
@@ -489,11 +404,7 @@
 
         enqueueGetClusterVersionResponse(Version.CURRENT);
         enqueueSetupResponses(webServer,
-<<<<<<< HEAD
-                              true, pipelineExistsAlready,
-=======
-                              templatesExistsAlready, includeOldTemplates,
->>>>>>> eafbd336
+                              true,
                               remoteClusterAllowsWatcher, currentLicenseAllowsWatcher, watcherAlreadyExists);
         enqueueResponse(200, "{\"errors\": false, \"msg\": \"successful bulk request\"}");
 
@@ -501,11 +412,7 @@
         export(settings, Collections.singletonList(doc));
 
         assertMonitorResources(webServer,
-<<<<<<< HEAD
-                               true, pipelineExistsAlready,
-=======
-                               templatesExistsAlready, includeOldTemplates,
->>>>>>> eafbd336
+                               true,
                                remoteClusterAllowsWatcher, currentLicenseAllowsWatcher, watcherAlreadyExists);
         MockRequest recordedRequest = assertBulk(webServer);
 
@@ -526,11 +433,7 @@
                 .build();
 
         enqueueGetClusterVersionResponse(Version.CURRENT);
-<<<<<<< HEAD
-        enqueueSetupResponses(webServer, true, true,
-=======
-        enqueueSetupResponses(webServer, true, includeOldTemplates,
->>>>>>> eafbd336
+        enqueueSetupResponses(webServer, true,
                               true, true, true);
         enqueueResponse(200, "{\"errors\": false, \"msg\": \"successful bulk request\"}");
 
@@ -542,11 +445,7 @@
         String expectedMonitoringIndex = ".monitoring-es-" + TEMPLATE_VERSION + "-"
                 + newTimeFormatter.format(Instant.ofEpochMilli(doc.getTimestamp()));
 
-<<<<<<< HEAD
-        assertMonitorResources(webServer, true, true,
-=======
-        assertMonitorResources(webServer, true, includeOldTemplates,
->>>>>>> eafbd336
+        assertMonitorResources(webServer, true,
                                true, true, true);
         recordedRequest = assertBulk(webServer);
 
@@ -575,40 +474,22 @@
     }
 
     private void assertMonitorResources(final MockWebServer webServer,
-<<<<<<< HEAD
                                         final boolean templateAlreadyExists,
-                                        final boolean pipelineAlreadyExists,
                                         final boolean remoteClusterAllowsWatcher, final boolean currentLicenseAllowsWatcher,
                                         final boolean watcherAlreadyExists) throws Exception {
-        assertMonitorResources(webServer, templateAlreadyExists, pipelineAlreadyExists,
-=======
-                                        final boolean templateAlreadyExists, final boolean includeOldTemplates,
-                                        final boolean remoteClusterAllowsWatcher, final boolean currentLicenseAllowsWatcher,
-                                        final boolean watcherAlreadyExists) throws Exception {
-        assertMonitorResources(webServer, templateAlreadyExists, includeOldTemplates,
->>>>>>> eafbd336
+        assertMonitorResources(webServer, templateAlreadyExists,
                                remoteClusterAllowsWatcher, currentLicenseAllowsWatcher, watcherAlreadyExists,
                                null, null);
     }
 
     private void assertMonitorResources(final MockWebServer webServer,
-<<<<<<< HEAD
                                         final boolean templateAlreadyExists,
-                                        final boolean pipelineAlreadyExists,
-=======
-                                        final boolean templateAlreadyExists, final boolean includeOldTemplates,
->>>>>>> eafbd336
                                         final boolean remoteClusterAllowsWatcher, final boolean currentLicenseAllowsWatcher,
                                         final boolean watcherAlreadyExists,
                                         @Nullable final Map<String, String[]> customHeaders,
                                         @Nullable final String basePath) throws Exception {
         assertMonitorVersion(webServer, customHeaders, basePath);
-<<<<<<< HEAD
         assertMonitorTemplates(webServer, templateAlreadyExists, customHeaders, basePath);
-        assertMonitorPipelines(webServer, pipelineAlreadyExists, customHeaders, basePath);
-=======
-        assertMonitorTemplates(webServer, templateAlreadyExists, includeOldTemplates, customHeaders, basePath);
->>>>>>> eafbd336
         assertMonitorWatches(webServer, remoteClusterAllowsWatcher, currentLicenseAllowsWatcher, watcherAlreadyExists,
                              customHeaders, basePath);
     }
@@ -636,37 +517,6 @@
         }
     }
 
-<<<<<<< HEAD
-    private void assertMonitorPipelines(final MockWebServer webServer,
-                                        final boolean alreadyExists,
-                                        @Nullable final Map<String, String[]> customHeaders,
-                                        @Nullable final String basePath) throws Exception {
-        final String resourcePrefix = "/_ingest/pipeline/";
-        final String pathPrefix = basePathToAssertablePrefix(basePath);
-
-        for (Tuple<String, String> resource : monitoringPipelines()) {
-            final MockRequest getRequest = webServer.takeRequest();
-
-            assertThat(getRequest.getMethod(), equalTo("GET"));
-            assertThat(getRequest.getUri().getPath(), equalTo(pathPrefix + resourcePrefix + resource.v1()));
-            assertMonitorVersionQueryString(getRequest.getUri().getQuery(), Collections.emptyMap());
-            assertHeaders(getRequest, customHeaders);
-
-            if (alreadyExists == false) {
-                final MockRequest putRequest = webServer.takeRequest();
-
-                assertThat(putRequest.getMethod(), equalTo("PUT"));
-                assertThat(putRequest.getUri().getPath(), equalTo(pathPrefix + resourcePrefix + resource.v1()));
-                Map<String, String> parameters = Collections.emptyMap();
-                assertMonitorVersionQueryString(putRequest.getUri().getQuery(), parameters);
-                assertThat(putRequest.getBody(), equalTo(resource.v2()));
-                assertHeaders(putRequest, customHeaders);
-            }
-        }
-    }
-
-=======
->>>>>>> eafbd336
     private void assertMonitorVersionResource(final MockWebServer webServer, final boolean alreadyExists,
                                               final String resourcePrefix, final List<Tuple<String, String>> resources,
                                               @Nullable final Map<String, String[]> customHeaders,
@@ -891,19 +741,10 @@
     }
 
     private void enqueueSetupResponses(final MockWebServer webServer,
-<<<<<<< HEAD
                                        final boolean templatesAlreadyExists,
-                                       final boolean pipelineAlreadyExists,
                                        final boolean remoteClusterAllowsWatcher, final boolean currentLicenseAllowsWatcher,
                                        final boolean watcherAlreadyExists) throws IOException {
         enqueueTemplateResponses(webServer, templatesAlreadyExists);
-        enqueuePipelineResponses(webServer, pipelineAlreadyExists);
-=======
-                                       final boolean templatesAlreadyExists, final boolean includeOldTemplates,
-                                       final boolean remoteClusterAllowsWatcher, final boolean currentLicenseAllowsWatcher,
-                                       final boolean watcherAlreadyExists) throws IOException {
-        enqueueTemplateResponses(webServer, templatesAlreadyExists, includeOldTemplates);
->>>>>>> eafbd336
         enqueueWatcherResponses(webServer, remoteClusterAllowsWatcher, currentLicenseAllowsWatcher, watcherAlreadyExists);
     }
 
