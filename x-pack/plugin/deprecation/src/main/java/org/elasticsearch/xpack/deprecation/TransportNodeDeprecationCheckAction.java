/*
 * Copyright Elasticsearch B.V. and/or licensed to Elasticsearch B.V. under one
 * or more contributor license agreements. Licensed under the Elastic License
 * 2.0; you may not use this file except in compliance with the Elastic License
 * 2.0.
 */

package org.elasticsearch.xpack.deprecation;

import org.elasticsearch.action.FailedNodeException;
import org.elasticsearch.action.support.ActionFilters;
import org.elasticsearch.action.support.nodes.TransportNodesAction;
import org.elasticsearch.cluster.service.ClusterService;
import org.elasticsearch.common.inject.Inject;
import org.elasticsearch.common.io.stream.StreamInput;
import org.elasticsearch.common.settings.Settings;
import org.elasticsearch.license.XPackLicenseState;
import org.elasticsearch.plugins.PluginsService;
import org.elasticsearch.threadpool.ThreadPool;
import org.elasticsearch.transport.TransportService;
import org.elasticsearch.xpack.core.deprecation.DeprecationInfoAction;
import org.elasticsearch.xpack.core.deprecation.DeprecationIssue;
import org.elasticsearch.xpack.core.deprecation.NodesDeprecationCheckAction;
import org.elasticsearch.xpack.core.deprecation.NodesDeprecationCheckRequest;
import org.elasticsearch.xpack.core.deprecation.NodesDeprecationCheckResponse;

import java.io.IOException;
import java.util.List;

public class TransportNodeDeprecationCheckAction extends TransportNodesAction<NodesDeprecationCheckRequest,
    NodesDeprecationCheckResponse,
    NodesDeprecationCheckAction.NodeRequest,
    NodesDeprecationCheckAction.NodeResponse> {

    private final Settings settings;
    private final XPackLicenseState licenseState;
    private final PluginsService pluginsService;

    @Inject
    public TransportNodeDeprecationCheckAction(Settings settings, ThreadPool threadPool, XPackLicenseState licenseState,
                                               ClusterService clusterService, TransportService transportService,
                                               PluginsService pluginsService, ActionFilters actionFilters) {
        super(NodesDeprecationCheckAction.NAME, threadPool, clusterService, transportService, actionFilters,
            NodesDeprecationCheckRequest::new,
            NodesDeprecationCheckAction.NodeRequest::new,
            ThreadPool.Names.GENERIC,
            NodesDeprecationCheckAction.NodeResponse.class);
        this.settings = settings;
        this.pluginsService = pluginsService;
        this.licenseState = licenseState;
    }

    @Override
    protected NodesDeprecationCheckResponse newResponse(NodesDeprecationCheckRequest request,
                                                        List<NodesDeprecationCheckAction.NodeResponse> nodeResponses,
                                                        List<FailedNodeException> failures) {
        return new NodesDeprecationCheckResponse(clusterService.getClusterName(), nodeResponses, failures);
    }

    @Override
    protected NodesDeprecationCheckAction.NodeRequest newNodeRequest(NodesDeprecationCheckRequest request) {
        return new NodesDeprecationCheckAction.NodeRequest(request);
    }

    @Override
    protected NodesDeprecationCheckAction.NodeResponse newNodeResponse(StreamInput in) throws IOException {
        return new NodesDeprecationCheckAction.NodeResponse(in);
    }

    @Override
    protected NodesDeprecationCheckAction.NodeResponse nodeOperation(NodesDeprecationCheckAction.NodeRequest request) {
        List<DeprecationIssue> issues = DeprecationInfoAction.filterChecks(DeprecationChecks.NODE_SETTINGS_CHECKS,
<<<<<<< HEAD
            (c) -> c.apply(settings, pluginsService.info(), licenseState));
=======
            (c) -> c.apply(settings, pluginsService.info(), clusterService.state()));
>>>>>>> 683f9bb8

        return new NodesDeprecationCheckAction.NodeResponse(transportService.getLocalNode(), issues);
    }


}<|MERGE_RESOLUTION|>--- conflicted
+++ resolved
@@ -70,11 +70,7 @@
     @Override
     protected NodesDeprecationCheckAction.NodeResponse nodeOperation(NodesDeprecationCheckAction.NodeRequest request) {
         List<DeprecationIssue> issues = DeprecationInfoAction.filterChecks(DeprecationChecks.NODE_SETTINGS_CHECKS,
-<<<<<<< HEAD
-            (c) -> c.apply(settings, pluginsService.info(), licenseState));
-=======
-            (c) -> c.apply(settings, pluginsService.info(), clusterService.state()));
->>>>>>> 683f9bb8
+            (c) -> c.apply(settings, pluginsService.info(), clusterService.state(), licenseState));
 
         return new NodesDeprecationCheckAction.NodeResponse(transportService.getLocalNode(), issues);
     }
