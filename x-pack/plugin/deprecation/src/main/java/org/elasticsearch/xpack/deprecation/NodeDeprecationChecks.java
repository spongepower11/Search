--- conflicted
+++ resolved
@@ -6,13 +6,8 @@
 package org.elasticsearch.xpack.deprecation;
 
 
-<<<<<<< HEAD
-import org.elasticsearch.action.admin.cluster.node.info.NodeInfo;
-import org.elasticsearch.action.admin.cluster.node.stats.NodeStats;
+import org.elasticsearch.action.admin.cluster.node.info.PluginsAndModules;
 import org.elasticsearch.common.Strings;
-=======
-import org.elasticsearch.action.admin.cluster.node.info.PluginsAndModules;
->>>>>>> 0ee12725
 import org.elasticsearch.common.network.NetworkModule;
 import org.elasticsearch.common.settings.Settings;
 import org.elasticsearch.http.HttpTransportSettings;
@@ -22,15 +17,12 @@
 import org.elasticsearch.xpack.core.security.authc.ldap.support.SessionFactorySettings;
 import org.elasticsearch.xpack.core.security.authc.saml.SamlRealmSettings;
 
-<<<<<<< HEAD
 import java.util.List;
 import java.util.Map;
 import java.util.Set;
 import java.util.TreeSet;
 import java.util.stream.Collectors;
 
-=======
->>>>>>> 0ee12725
 import static org.elasticsearch.discovery.DiscoveryModule.DISCOVERY_HOSTS_PROVIDER_SETTING;
 import static org.elasticsearch.discovery.DiscoveryModule.DISCOVERY_TYPE_SETTING;
 import static org.elasticsearch.discovery.zen.SettingsBasedHostsProvider.DISCOVERY_ZEN_PING_UNICAST_HOSTS_SETTING;
@@ -209,40 +201,35 @@
         return null;
     }
 
-    static DeprecationIssue tlsv1ProtocolDisabled(List<NodeInfo> nodeInfos, List<NodeStats> nodeStats) {
+    static DeprecationIssue tlsv1ProtocolDisabled(Settings nodeSettings, PluginsAndModules plugins) {
         final Set<String> contexts = new TreeSet<>();
 
-        for (NodeInfo node : nodeInfos) {
-            final String nodeName = node.getNode().getName();
-            final Settings settings = node.getSettings();
-            settings.keySet().stream()
-                .filter(key -> key.contains(".ssl."))
-                .map(key -> key.replaceAll("\\.ssl\\..*$", ".ssl"))
-                .distinct()
-                .filter(sslPrefix -> settings.hasValue(sslPrefix + ".supported_protocols") == false)
-                .map(sslPrefix -> nodeName + ": " + sslPrefix)
-                .forEach(contexts::add);
-            final Map<String, Settings> realms = RealmSettings.getRealmSettings(settings);
-            realms.forEach((name, realmSettings) -> {
-                final String type = realmSettings.get("type");
-                final String sslPrefix = RealmSettings.PREFIX + name + ".ssl";
-                if (LdapRealmSettings.LDAP_TYPE.equals(type) || LdapRealmSettings.AD_TYPE.equals(type)) {
-                    final List<String> urls = realmSettings.getAsList(SessionFactorySettings.URLS_SETTING);
-                    if (urls != null && urls.stream().anyMatch(u -> u.startsWith("ldaps://"))) {
-                        if (settings.hasValue(sslPrefix + ".supported_protocols") == false) {
-                            contexts.add(nodeName + ": " + sslPrefix);
-                        }
-                    }
-                } else if (SamlRealmSettings.TYPE.equals(type)) {
-                    final String path = SamlRealmSettings.IDP_METADATA_PATH.get(realmSettings);
-                    if (Strings.hasText(path) && path.startsWith("https://")) {
-                        if (settings.hasValue(sslPrefix + ".supported_protocols") == false) {
-                            contexts.add(nodeName + ": " + sslPrefix);
-                        }
+        nodeSettings.keySet().stream()
+            .filter(key -> key.contains(".ssl."))
+            .map(key -> key.replaceAll("\\.ssl\\..*$", ".ssl"))
+            .distinct()
+            .filter(sslPrefix -> nodeSettings.hasValue(sslPrefix + ".supported_protocols") == false)
+            .forEach(contexts::add);
+        final Map<String, Settings> realms = RealmSettings.getRealmSettings(nodeSettings);
+        realms.forEach((name, realmSettings) -> {
+            final String type = realmSettings.get("type");
+            final String sslPrefix = RealmSettings.PREFIX + name + ".ssl";
+            if (LdapRealmSettings.LDAP_TYPE.equals(type) || LdapRealmSettings.AD_TYPE.equals(type)) {
+                final List<String> urls = realmSettings.getAsList(SessionFactorySettings.URLS_SETTING);
+                if (urls != null && urls.stream().anyMatch(u -> u.startsWith("ldaps://"))) {
+                    if (nodeSettings.hasValue(sslPrefix + ".supported_protocols") == false) {
+                        contexts.add(sslPrefix);
                     }
                 }
-            });
-        }
+            } else if (SamlRealmSettings.TYPE.equals(type)) {
+                final String path = SamlRealmSettings.IDP_METADATA_PATH.get(realmSettings);
+                if (Strings.hasText(path) && path.startsWith("https://")) {
+                    if (nodeSettings.hasValue(sslPrefix + ".supported_protocols") == false) {
+                        contexts.add(sslPrefix);
+                    }
+                }
+            }
+        });
         if (contexts.size() > 0) {
             return new DeprecationIssue(DeprecationIssue.Level.WARNING,
                 "TLS v1.0 has been removed from default TLS/SSL protocols",
