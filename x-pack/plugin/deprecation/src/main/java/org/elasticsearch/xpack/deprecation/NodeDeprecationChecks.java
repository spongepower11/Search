--- conflicted
+++ resolved
@@ -666,7 +666,6 @@
         );
     }
 
-<<<<<<< HEAD
     static DeprecationIssue checkTransportClientProfilesFilterSetting(
         final Settings settings,
         final PluginsAndModules pluginsAndModules,
@@ -698,7 +697,7 @@
             ".html#separating-node-and-client-traffic";
         return new DeprecationIssue(DeprecationIssue.Level.CRITICAL, message, url, details, false, null);
     }
-=======
+
     static DeprecationIssue checkDelayClusterStateRecoverySettings(final Settings settings,
                                                                    final PluginsAndModules pluginsAndModules,
                                                                    final ClusterState clusterState,
@@ -842,5 +841,4 @@
             DeprecationIssue.Level.CRITICAL
         );
     }
->>>>>>> 51fde904
 }