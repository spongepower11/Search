--- conflicted
+++ resolved
@@ -99,10 +99,7 @@
                     NodeDeprecationChecks::checkAcceptDefaultPasswordSetting,
                     NodeDeprecationChecks::checkAcceptRolesCacheMaxSizeSetting,
                     NodeDeprecationChecks::checkRolesCacheTTLSizeSetting,
-<<<<<<< HEAD
                     NodeDeprecationChecks::checkMaxLocalStorageNodesSetting,
-=======
->>>>>>> 4603a291
                     NodeDeprecationChecks::checkClusterRoutingAllocationIncludeRelocationsSetting
                 )
             ).collect(Collectors.toList());
