/*
 * Copyright Elasticsearch B.V. and/or licensed to Elasticsearch B.V. under one
 * or more contributor license agreements. Licensed under the Elastic License
 * 2.0; you may not use this file except in compliance with the Elastic License
 * 2.0.
 */
package org.elasticsearch.xpack.deprecation;

import org.elasticsearch.action.admin.cluster.node.info.PluginsAndModules;
import org.elasticsearch.cluster.ClusterState;
import org.elasticsearch.cluster.metadata.IndexMetadata;
import org.elasticsearch.cluster.node.DiscoveryNode;
import org.elasticsearch.common.settings.Settings;
import org.elasticsearch.license.XPackLicenseState;
import org.elasticsearch.xpack.core.XPackSettings;

import java.util.Arrays;
import java.util.Collections;
import java.util.List;
import java.util.Objects;
import java.util.function.Function;
import java.util.stream.Collectors;
import java.util.stream.Stream;

/**
 * Class containing all the cluster, node, and index deprecation checks that will be served
 * by the {@link DeprecationInfoAction}.
 */
public class DeprecationChecks {

    private DeprecationChecks() {
    }

    static List<Function<ClusterState, DeprecationIssue>> CLUSTER_SETTINGS_CHECKS =
        Collections.unmodifiableList(Arrays.asList(
            ClusterDeprecationChecks::checkUserAgentPipelines,
            ClusterDeprecationChecks::checkTemplatesWithTooManyFields,
            ClusterDeprecationChecks::checkPollIntervalTooLow,
            ClusterDeprecationChecks::checkTemplatesWithFieldNamesDisabled,
            ClusterDeprecationChecks::checkTemplatesWithMultipleTypes,
            ClusterDeprecationChecks::checkClusterRoutingAllocationIncludeRelocationsSetting,
            ClusterDeprecationChecks::checkGeoShapeTemplates
        ));

    static final List<NodeDeprecationCheck<Settings, PluginsAndModules, ClusterState, XPackLicenseState, DeprecationIssue>>
        NODE_SETTINGS_CHECKS;

        static {
            final Stream<NodeDeprecationCheck<Settings, PluginsAndModules, ClusterState, XPackLicenseState, DeprecationIssue>>
                legacyRoleSettings =
                DiscoveryNode.getPossibleRoles().stream()
                .filter(r -> r.legacySetting() != null)
                .map(r -> (s, p, t, c) -> NodeDeprecationChecks.checkLegacyRoleSettings(r.legacySetting(), s, p));
            NODE_SETTINGS_CHECKS = Stream.concat(
                legacyRoleSettings,
                Stream.of(
                    NodeDeprecationChecks::javaVersionCheck,
                    NodeDeprecationChecks::checkPidfile,
                    NodeDeprecationChecks::checkProcessors,
                    NodeDeprecationChecks::checkMissingRealmOrders,
                    NodeDeprecationChecks::checkUniqueRealmOrders,
                    NodeDeprecationChecks::checkImplicitlyDisabledBasicRealms,
                    NodeDeprecationChecks::checkReservedPrefixedRealmNames,
                    (settings, pluginsAndModules, clusterState, licenseState) ->
                        NodeDeprecationChecks.checkThreadPoolListenerQueueSize(settings),
                    (settings, pluginsAndModules, clusterState, licenseState) ->
                        NodeDeprecationChecks.checkThreadPoolListenerSize(settings),
                    NodeDeprecationChecks::checkClusterRemoteConnectSetting,
                    NodeDeprecationChecks::checkNodeLocalStorageSetting,
                    NodeDeprecationChecks::checkGeneralScriptSizeSetting,
                    NodeDeprecationChecks::checkGeneralScriptExpireSetting,
                    NodeDeprecationChecks::checkGeneralScriptCompileSettings,
                    (settings, pluginsAndModules, clusterState, licenseState) ->
                        NodeDeprecationChecks.checkNodeBasicLicenseFeatureEnabledSetting(settings, XPackSettings.ENRICH_ENABLED_SETTING),
                    (settings, pluginsAndModules, clusterState, licenseState) ->
                        NodeDeprecationChecks.checkNodeBasicLicenseFeatureEnabledSetting(settings, XPackSettings.FLATTENED_ENABLED),
                    (settings, pluginsAndModules, clusterState, licenseState) ->
                        NodeDeprecationChecks.checkNodeBasicLicenseFeatureEnabledSetting(settings, XPackSettings.INDEX_LIFECYCLE_ENABLED),
                    (settings, pluginsAndModules, clusterState, licenseState) ->
                        NodeDeprecationChecks.checkNodeBasicLicenseFeatureEnabledSetting(settings, XPackSettings.MONITORING_ENABLED),
                    (settings, pluginsAndModules, clusterState, licenseState) ->
                        NodeDeprecationChecks.checkNodeBasicLicenseFeatureEnabledSetting(settings, XPackSettings.ROLLUP_ENABLED),
                    (settings, pluginsAndModules, clusterState, licenseState) ->
                        NodeDeprecationChecks.checkNodeBasicLicenseFeatureEnabledSetting(settings,
                            XPackSettings.SNAPSHOT_LIFECYCLE_ENABLED),
                    (settings, pluginsAndModules, clusterState, licenseState) ->
                        NodeDeprecationChecks.checkNodeBasicLicenseFeatureEnabledSetting(settings, XPackSettings.SQL_ENABLED),
                    (settings, pluginsAndModules, clusterState, licenseState) ->
                        NodeDeprecationChecks.checkNodeBasicLicenseFeatureEnabledSetting(settings, XPackSettings.TRANSFORM_ENABLED),
                    (settings, pluginsAndModules, clusterState, licenseState) ->
                        NodeDeprecationChecks.checkNodeBasicLicenseFeatureEnabledSetting(settings, XPackSettings.VECTORS_ENABLED),
                    NodeDeprecationChecks::checkMultipleDataPaths,
                    NodeDeprecationChecks::checkDataPathsList,
                    NodeDeprecationChecks::checkBootstrapSystemCallFilterSetting,
                    NodeDeprecationChecks::checkSharedDataPathSetting,
                    NodeDeprecationChecks::checkSingleDataNodeWatermarkSetting,
                    NodeDeprecationChecks::checkImplicitlyDisabledSecurityOnBasicAndTrial,
                    NodeDeprecationChecks::checkSearchRemoteSettings,
                    NodeDeprecationChecks::checkMonitoringExporterPassword,
<<<<<<< HEAD
                    NodeDeprecationChecks::checkTransportClientProfilesFilterSetting,
=======
                    NodeDeprecationChecks::checkDelayClusterStateRecoverySettings,
                    NodeDeprecationChecks::checkFixedAutoQueueSizeThreadpool,
                    NodeDeprecationChecks::checkJoinTimeoutSetting,
                    NodeDeprecationChecks::checkClusterRoutingAllocationIncludeRelocationsSetting,
                    NodeDeprecationChecks::checkClusterRoutingRequireSetting,
                    NodeDeprecationChecks::checkClusterRoutingIncludeSetting,
                    NodeDeprecationChecks::checkClusterRoutingExcludeSetting,
                    NodeDeprecationChecks::checkAcceptDefaultPasswordSetting,
                    NodeDeprecationChecks::checkAcceptRolesCacheMaxSizeSetting,
                    NodeDeprecationChecks::checkRolesCacheTTLSizeSetting,
                    NodeDeprecationChecks::checkMaxLocalStorageNodesSetting,
>>>>>>> 51fde904
                    NodeDeprecationChecks::checkClusterRoutingAllocationIncludeRelocationsSetting
                )
            ).collect(Collectors.toList());
        }

    static List<Function<IndexMetadata, DeprecationIssue>> INDEX_SETTINGS_CHECKS =
        Collections.unmodifiableList(Arrays.asList(
            IndexDeprecationChecks::oldIndicesCheck,
            IndexDeprecationChecks::tooManyFieldsCheck,
            IndexDeprecationChecks::chainedMultiFieldsCheck,
            IndexDeprecationChecks::deprecatedDateTimeFormat,
            IndexDeprecationChecks::translogRetentionSettingCheck,
            IndexDeprecationChecks::fieldNamesDisabledCheck,
            IndexDeprecationChecks::checkIndexDataPath,
            IndexDeprecationChecks::indexingSlowLogLevelSettingCheck,
            IndexDeprecationChecks::searchSlowLogLevelSettingCheck,
            IndexDeprecationChecks::storeTypeSettingCheck,
            IndexDeprecationChecks::checkIndexRoutingRequireSetting,
            IndexDeprecationChecks::checkIndexRoutingIncludeSetting,
            IndexDeprecationChecks::checkIndexRoutingExcludeSetting,
            IndexDeprecationChecks::checkGeoShapeMappings
        ));

    /**
     * helper utility function to reduce repeat of running a specific {@link List} of checks.
     *
     * @param checks The functional checks to execute using the mapper function
     * @param mapper The function that executes the lambda check with the appropriate arguments
     * @param <T> The signature of the check (TriFunction, BiFunction, Function, including the appropriate arguments)
     * @return The list of {@link DeprecationIssue} that were found in the cluster
     */
    static <T> List<DeprecationIssue> filterChecks(List<T> checks, Function<T, DeprecationIssue> mapper) {
        return checks.stream().map(mapper).filter(Objects::nonNull).collect(Collectors.toList());
    }

    @FunctionalInterface
    public interface NodeDeprecationCheck<A, B, C, D, R> {
        R apply(A first, B second, C third, D fourth);
    }
}<|MERGE_RESOLUTION|>--- conflicted
+++ resolved
@@ -97,9 +97,7 @@
                     NodeDeprecationChecks::checkImplicitlyDisabledSecurityOnBasicAndTrial,
                     NodeDeprecationChecks::checkSearchRemoteSettings,
                     NodeDeprecationChecks::checkMonitoringExporterPassword,
-<<<<<<< HEAD
                     NodeDeprecationChecks::checkTransportClientProfilesFilterSetting,
-=======
                     NodeDeprecationChecks::checkDelayClusterStateRecoverySettings,
                     NodeDeprecationChecks::checkFixedAutoQueueSizeThreadpool,
                     NodeDeprecationChecks::checkJoinTimeoutSetting,
@@ -111,7 +109,6 @@
                     NodeDeprecationChecks::checkAcceptRolesCacheMaxSizeSetting,
                     NodeDeprecationChecks::checkRolesCacheTTLSizeSetting,
                     NodeDeprecationChecks::checkMaxLocalStorageNodesSetting,
->>>>>>> 51fde904
                     NodeDeprecationChecks::checkClusterRoutingAllocationIncludeRelocationsSetting
                 )
             ).collect(Collectors.toList());
