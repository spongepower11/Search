/*
 * Copyright Elasticsearch B.V. and/or licensed to Elasticsearch B.V. under one
 * or more contributor license agreements. Licensed under the Elastic License
 * 2.0; you may not use this file except in compliance with the Elastic License
 * 2.0.
 */
package org.elasticsearch.xpack.deprecation;

import org.elasticsearch.action.admin.cluster.node.info.PluginsAndModules;
import org.elasticsearch.cluster.ClusterState;
import org.elasticsearch.cluster.metadata.IndexMetadata;
import org.elasticsearch.cluster.node.DiscoveryNode;
import org.elasticsearch.common.settings.Settings;
import org.elasticsearch.license.XPackLicenseState;
import org.elasticsearch.xpack.core.XPackSettings;

import java.util.Arrays;
import java.util.Collections;
import java.util.List;
import java.util.Objects;
import java.util.function.Function;
import java.util.stream.Collectors;
import java.util.stream.Stream;

/**
 * Class containing all the cluster, node, and index deprecation checks that will be served
 * by the {@link DeprecationInfoAction}.
 */
public class DeprecationChecks {

    private DeprecationChecks() {
    }

    static List<Function<ClusterState, DeprecationIssue>> CLUSTER_SETTINGS_CHECKS =
        Collections.unmodifiableList(Arrays.asList(
            ClusterDeprecationChecks::checkUserAgentPipelines,
            ClusterDeprecationChecks::checkTemplatesWithTooManyFields,
            ClusterDeprecationChecks::checkPollIntervalTooLow,
            ClusterDeprecationChecks::checkTemplatesWithFieldNamesDisabled,
            ClusterDeprecationChecks::checkTemplatesWithMultipleTypes,
            ClusterDeprecationChecks::checkClusterRoutingAllocationIncludeRelocationsSetting
        ));

    static final List<NodeDeprecationCheck<Settings, PluginsAndModules, ClusterState, XPackLicenseState, DeprecationIssue>>
        NODE_SETTINGS_CHECKS;

        static {
            final Stream<NodeDeprecationCheck<Settings, PluginsAndModules, ClusterState, XPackLicenseState, DeprecationIssue>>
                legacyRoleSettings =
                DiscoveryNode.getPossibleRoles().stream()
                .filter(r -> r.legacySetting() != null)
                .map(r -> (s, p, t, c) -> NodeDeprecationChecks.checkLegacyRoleSettings(r.legacySetting(), s, p));
            NODE_SETTINGS_CHECKS = Stream.concat(
                legacyRoleSettings,
                Stream.of(
                    NodeDeprecationChecks::javaVersionCheck,
                    NodeDeprecationChecks::checkPidfile,
                    NodeDeprecationChecks::checkProcessors,
                    NodeDeprecationChecks::checkMissingRealmOrders,
                    NodeDeprecationChecks::checkUniqueRealmOrders,
                    NodeDeprecationChecks::checkImplicitlyDisabledBasicRealms,
<<<<<<< HEAD
                    (settings, pluginsAndModules, clusterState, licenseState) ->
                        NodeDeprecationChecks.checkThreadPoolListenerQueueSize(settings),
                    (settings, pluginsAndModules, clusterState, licenseState) ->
                        NodeDeprecationChecks.checkThreadPoolListenerSize(settings),
=======
                    NodeDeprecationChecks::checkReservedPrefixedRealmNames,
                    (settings, pluginsAndModules, cs) -> NodeDeprecationChecks.checkThreadPoolListenerQueueSize(settings),
                    (settings, pluginsAndModules, cs) -> NodeDeprecationChecks.checkThreadPoolListenerSize(settings),
>>>>>>> 0a66f749
                    NodeDeprecationChecks::checkClusterRemoteConnectSetting,
                    NodeDeprecationChecks::checkNodeLocalStorageSetting,
                    NodeDeprecationChecks::checkGeneralScriptSizeSetting,
                    NodeDeprecationChecks::checkGeneralScriptExpireSetting,
                    NodeDeprecationChecks::checkGeneralScriptCompileSettings,
                    (settings, pluginsAndModules, clusterState, licenseState) ->
                        NodeDeprecationChecks.checkNodeBasicLicenseFeatureEnabledSetting(settings, XPackSettings.ENRICH_ENABLED_SETTING),
                    (settings, pluginsAndModules, clusterState, licenseState) ->
                        NodeDeprecationChecks.checkNodeBasicLicenseFeatureEnabledSetting(settings, XPackSettings.FLATTENED_ENABLED),
                    (settings, pluginsAndModules, clusterState, licenseState) ->
                        NodeDeprecationChecks.checkNodeBasicLicenseFeatureEnabledSetting(settings, XPackSettings.INDEX_LIFECYCLE_ENABLED),
                    (settings, pluginsAndModules, clusterState, licenseState) ->
                        NodeDeprecationChecks.checkNodeBasicLicenseFeatureEnabledSetting(settings, XPackSettings.MONITORING_ENABLED),
                    (settings, pluginsAndModules, clusterState, licenseState) ->
                        NodeDeprecationChecks.checkNodeBasicLicenseFeatureEnabledSetting(settings, XPackSettings.ROLLUP_ENABLED),
                    (settings, pluginsAndModules, clusterState, licenseState) ->
                        NodeDeprecationChecks.checkNodeBasicLicenseFeatureEnabledSetting(settings,
                            XPackSettings.SNAPSHOT_LIFECYCLE_ENABLED),
                    (settings, pluginsAndModules, clusterState, licenseState) ->
                        NodeDeprecationChecks.checkNodeBasicLicenseFeatureEnabledSetting(settings, XPackSettings.SQL_ENABLED),
                    (settings, pluginsAndModules, clusterState, licenseState) ->
                        NodeDeprecationChecks.checkNodeBasicLicenseFeatureEnabledSetting(settings, XPackSettings.TRANSFORM_ENABLED),
                    (settings, pluginsAndModules, clusterState, licenseState) ->
                        NodeDeprecationChecks.checkNodeBasicLicenseFeatureEnabledSetting(settings, XPackSettings.VECTORS_ENABLED),
                    NodeDeprecationChecks::checkMultipleDataPaths,
                    NodeDeprecationChecks::checkDataPathsList,
                    NodeDeprecationChecks::checkBootstrapSystemCallFilterSetting,
<<<<<<< HEAD
                    NodeDeprecationChecks::checkSingleDataNodeWatermarkSetting,
                    NodeDeprecationChecks::checkImplicitlyDisabledSecurityOnBasicAndTrial,
                    NodeDeprecationChecks::checkBootstrapSystemCallFilterSetting
=======
                    NodeDeprecationChecks::checkSharedDataPathSetting,
                    NodeDeprecationChecks::checkSingleDataNodeWatermarkSetting,
                    NodeDeprecationChecks::checkMonitoringExporterPassword,
                    NodeDeprecationChecks::checkClusterRoutingAllocationIncludeRelocationsSetting
>>>>>>> 0a66f749
                )
            ).collect(Collectors.toList());
        }

    static List<Function<IndexMetadata, DeprecationIssue>> INDEX_SETTINGS_CHECKS =
        Collections.unmodifiableList(Arrays.asList(
            IndexDeprecationChecks::oldIndicesCheck,
            IndexDeprecationChecks::tooManyFieldsCheck,
            IndexDeprecationChecks::chainedMultiFieldsCheck,
            IndexDeprecationChecks::deprecatedDateTimeFormat,
            IndexDeprecationChecks::translogRetentionSettingCheck,
            IndexDeprecationChecks::fieldNamesDisabledCheck,
            IndexDeprecationChecks::checkIndexDataPath,
            IndexDeprecationChecks::indexingSlowLogLevelSettingCheck,
            IndexDeprecationChecks::searchSlowLogLevelSettingCheck,
            IndexDeprecationChecks::storeTypeSettingCheck
        ));

    /**
     * helper utility function to reduce repeat of running a specific {@link List} of checks.
     *
     * @param checks The functional checks to execute using the mapper function
     * @param mapper The function that executes the lambda check with the appropriate arguments
     * @param <T> The signature of the check (TriFunction, BiFunction, Function, including the appropriate arguments)
     * @return The list of {@link DeprecationIssue} that were found in the cluster
     */
    static <T> List<DeprecationIssue> filterChecks(List<T> checks, Function<T, DeprecationIssue> mapper) {
        return checks.stream().map(mapper).filter(Objects::nonNull).collect(Collectors.toList());
    }

    @FunctionalInterface
    public interface NodeDeprecationCheck<A, B, C, D, R> {
        R apply(A first, B second, C third, D fourth);
    }
}<|MERGE_RESOLUTION|>--- conflicted
+++ resolved
@@ -59,16 +59,11 @@
                     NodeDeprecationChecks::checkMissingRealmOrders,
                     NodeDeprecationChecks::checkUniqueRealmOrders,
                     NodeDeprecationChecks::checkImplicitlyDisabledBasicRealms,
-<<<<<<< HEAD
+                    NodeDeprecationChecks::checkReservedPrefixedRealmNames,
                     (settings, pluginsAndModules, clusterState, licenseState) ->
                         NodeDeprecationChecks.checkThreadPoolListenerQueueSize(settings),
                     (settings, pluginsAndModules, clusterState, licenseState) ->
                         NodeDeprecationChecks.checkThreadPoolListenerSize(settings),
-=======
-                    NodeDeprecationChecks::checkReservedPrefixedRealmNames,
-                    (settings, pluginsAndModules, cs) -> NodeDeprecationChecks.checkThreadPoolListenerQueueSize(settings),
-                    (settings, pluginsAndModules, cs) -> NodeDeprecationChecks.checkThreadPoolListenerSize(settings),
->>>>>>> 0a66f749
                     NodeDeprecationChecks::checkClusterRemoteConnectSetting,
                     NodeDeprecationChecks::checkNodeLocalStorageSetting,
                     NodeDeprecationChecks::checkGeneralScriptSizeSetting,
@@ -96,16 +91,11 @@
                     NodeDeprecationChecks::checkMultipleDataPaths,
                     NodeDeprecationChecks::checkDataPathsList,
                     NodeDeprecationChecks::checkBootstrapSystemCallFilterSetting,
-<<<<<<< HEAD
+                    NodeDeprecationChecks::checkSharedDataPathSetting,
                     NodeDeprecationChecks::checkSingleDataNodeWatermarkSetting,
                     NodeDeprecationChecks::checkImplicitlyDisabledSecurityOnBasicAndTrial,
-                    NodeDeprecationChecks::checkBootstrapSystemCallFilterSetting
-=======
-                    NodeDeprecationChecks::checkSharedDataPathSetting,
-                    NodeDeprecationChecks::checkSingleDataNodeWatermarkSetting,
                     NodeDeprecationChecks::checkMonitoringExporterPassword,
                     NodeDeprecationChecks::checkClusterRoutingAllocationIncludeRelocationsSetting
->>>>>>> 0a66f749
                 )
             ).collect(Collectors.toList());
         }
