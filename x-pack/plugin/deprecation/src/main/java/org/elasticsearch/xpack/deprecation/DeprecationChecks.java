--- conflicted
+++ resolved
@@ -98,10 +98,8 @@
                     NodeDeprecationChecks::checkImplicitlyDisabledSecurityOnBasicAndTrial,
                     NodeDeprecationChecks::checkSearchRemoteSettings,
                     NodeDeprecationChecks::checkMonitoringExporterPassword,
-<<<<<<< HEAD
                     NodeDeprecationChecks::checkSslServerEnabled,
                     NodeDeprecationChecks::checkSslCertConfiguration,
-=======
                     NodeDeprecationChecks::checkClusterRoutingAllocationIncludeRelocationsSetting,
                     (settings, pluginsAndModules, clusterState, licenseState) ->
                         NodeDeprecationChecks.checkNoPermitHandshakeFromIncompatibleBuilds(settings, pluginsAndModules, clusterState,
@@ -118,7 +116,6 @@
                     NodeDeprecationChecks::checkAcceptRolesCacheMaxSizeSetting,
                     NodeDeprecationChecks::checkRolesCacheTTLSizeSetting,
                     NodeDeprecationChecks::checkMaxLocalStorageNodesSetting,
->>>>>>> d7f992b8
                     NodeDeprecationChecks::checkClusterRoutingAllocationIncludeRelocationsSetting
                 )
             ).collect(Collectors.toList());
