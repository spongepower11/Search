/*
 * Copyright Elasticsearch B.V. and/or licensed to Elasticsearch B.V. under one
 * or more contributor license agreements. Licensed under the Elastic License
 * 2.0; you may not use this file except in compliance with the Elastic License
 * 2.0.
 */

package org.elasticsearch.xpack.deprecation;

<<<<<<< HEAD
import org.elasticsearch.common.Strings;
import org.elasticsearch.common.settings.Setting;
import org.elasticsearch.common.settings.Settings;
import org.elasticsearch.env.Environment;
import org.elasticsearch.test.ESTestCase;
import org.elasticsearch.xpack.core.deprecation.DeprecationIssue;

import java.util.ArrayList;
import java.util.List;
import java.util.stream.Collectors;

=======
>>>>>>> 2c521279
import static org.elasticsearch.xpack.deprecation.DeprecationChecks.NODE_SETTINGS_CHECKS;
import static org.hamcrest.Matchers.equalTo;
import static org.hamcrest.Matchers.hasItem;
import static org.hamcrest.Matchers.not;
import static org.hamcrest.Matchers.nullValue;
import static org.hamcrest.collection.IsIterableContainingInOrder.contains;

import java.util.List;

import org.elasticsearch.cluster.routing.allocation.decider.DiskThresholdDecider;
import org.elasticsearch.common.settings.Setting;
import org.elasticsearch.common.settings.Settings;
import org.elasticsearch.env.Environment;
import org.elasticsearch.test.ESTestCase;
import org.elasticsearch.xpack.core.deprecation.DeprecationIssue;

public class NodeDeprecationChecksTests extends ESTestCase {

    public void testRemovedSettingNotSet() {
        final Settings settings = Settings.EMPTY;
        final Setting<?> removedSetting = Setting.simpleString("node.removed_setting");
        final DeprecationIssue issue =
            NodeDeprecationChecks.checkRemovedSetting(settings, removedSetting, "http://removed-setting.example.com");
        assertThat(issue, nullValue());
    }

    public void testRemovedSetting() {
        final Settings settings = Settings.builder().put("node.removed_setting", "value").build();
        final Setting<?> removedSetting = Setting.simpleString("node.removed_setting");
        final DeprecationIssue issue =
            NodeDeprecationChecks.checkRemovedSetting(settings, removedSetting, "https://removed-setting.example.com");
        assertThat(issue, not(nullValue()));
        assertThat(issue.getLevel(), equalTo(DeprecationIssue.Level.CRITICAL));
        assertThat(
            issue.getMessage(),
            equalTo("setting [node.removed_setting] is deprecated and will be removed in the next major version"));
        assertThat(
            issue.getDetails(),
            equalTo("the setting [node.removed_setting] is currently set to [value], remove this setting"));
        assertThat(issue.getUrl(), equalTo("https://removed-setting.example.com"));
    }

    public void testSharedDataPathSetting() {
        Settings settings = Settings.builder()
            .put(Environment.PATH_HOME_SETTING.getKey(), createTempDir())
            .put(Environment.PATH_SHARED_DATA_SETTING.getKey(), createTempDir()).build();

        List<DeprecationIssue> issues = DeprecationChecks.filterChecks(NODE_SETTINGS_CHECKS, c -> c.apply(settings, null));
        final String expectedUrl =
            "https://www.elastic.co/guide/en/elasticsearch/reference/7.13/breaking-changes-7.13.html#deprecate-shared-data-path-setting";
        assertThat(issues, contains(
            new DeprecationIssue(DeprecationIssue.Level.CRITICAL,
                "setting [path.shared_data] is deprecated and will be removed in a future version",
                expectedUrl,
                "Found shared data path configured. Discontinue use of this setting."
            )));
    }

<<<<<<< HEAD
    public void testCheckReservedPrefixedRealmNames() {
        final Settings.Builder builder = Settings.builder();
        final boolean invalidFileRealmName = randomBoolean();
        final boolean invalidNativeRealmName = randomBoolean();
        final boolean invalidOtherRealmName = (false == invalidFileRealmName && false == invalidNativeRealmName) || randomBoolean();

        final List<String> invalidRealmNames = new ArrayList<>();

        final String fileRealmName = randomAlphaOfLengthBetween(4, 12);
        if (invalidFileRealmName) {
            builder.put("xpack.security.authc.realms.file." + "_" + fileRealmName + ".order", -20);
            invalidRealmNames.add("xpack.security.authc.realms.file." + "_" + fileRealmName);
        } else {
            builder.put("xpack.security.authc.realms.file." + fileRealmName + ".order", -20);
        }

        final String nativeRealmName = randomAlphaOfLengthBetween(4, 12);
        if (invalidNativeRealmName) {
            builder.put("xpack.security.authc.realms.native." + "_" + nativeRealmName + ".order", -10);
            invalidRealmNames.add("xpack.security.authc.realms.native." + "_" + nativeRealmName);
        } else {
            builder.put("xpack.security.authc.realms.native." + nativeRealmName + ".order", -10);
        }

        final int otherRealmId = randomIntBetween(0, 9);
        final String otherRealmName = randomAlphaOfLengthBetween(4, 12);
        if (invalidOtherRealmName) {
            builder.put("xpack.security.authc.realms.type_" + otherRealmId + "." + "_" + otherRealmName + ".order", 0);
            invalidRealmNames.add("xpack.security.authc.realms.type_" + otherRealmId + "." + "_" + otherRealmName);
        } else {
            builder.put("xpack.security.authc.realms.type_" + otherRealmId + "." + otherRealmName + ".order", 0);
        }

        final Settings settings = builder.build();
        final List<DeprecationIssue> deprecationIssues = DeprecationChecks.filterChecks(NODE_SETTINGS_CHECKS, c -> c.apply(settings, null));

        assertEquals(1, deprecationIssues.size());

        final DeprecationIssue deprecationIssue = deprecationIssues.get(0);
        assertEquals("Realm that start with [_] will not be permitted in a future major release.", deprecationIssue.getMessage());
        assertEquals("https://www.elastic.co/guide/en/elasticsearch/reference" +
            "/7.14/deprecated-7.14.html#reserved-prefixed-realm-names", deprecationIssue.getUrl());
        assertEquals("Found realm " + (invalidRealmNames.size() == 1 ? "name" : "names")
                + " with reserved prefix [_]: ["
                + Strings.collectionToDelimitedString(invalidRealmNames.stream().sorted().collect(Collectors.toList()), "; ") + "]. "
                + "In a future major release, node will fail to start if any realm names start with reserved prefix.",
            deprecationIssue.getDetails());
=======
    public void testSingleDataNodeWatermarkSetting() {
        Settings settings = Settings.builder()
            .put(DiskThresholdDecider.ENABLE_FOR_SINGLE_DATA_NODE.getKey(), true)
            .build();

        List<DeprecationIssue> issues = DeprecationChecks.filterChecks(NODE_SETTINGS_CHECKS, c -> c.apply(settings, null));

        final String expectedUrl =
            "https://www.elastic.co/guide/en/elasticsearch/reference/7.14/" +
                "breaking-changes-7.14.html#deprecate-single-data-node-watermark";
        assertThat(issues, hasItem(
            new DeprecationIssue(DeprecationIssue.Level.CRITICAL,
                "setting [cluster.routing.allocation.disk.watermark.enable_for_single_data_node] is deprecated and" +
                    " will not be available in a future version",
                expectedUrl,
                "found [cluster.routing.allocation.disk.watermark.enable_for_single_data_node] configured." +
                    " Discontinue use of this setting."
            )));
>>>>>>> 2c521279
    }
}<|MERGE_RESOLUTION|>--- conflicted
+++ resolved
@@ -7,7 +7,7 @@
 
 package org.elasticsearch.xpack.deprecation;
 
-<<<<<<< HEAD
+import org.elasticsearch.cluster.routing.allocation.decider.DiskThresholdDecider;
 import org.elasticsearch.common.Strings;
 import org.elasticsearch.common.settings.Setting;
 import org.elasticsearch.common.settings.Settings;
@@ -19,23 +19,12 @@
 import java.util.List;
 import java.util.stream.Collectors;
 
-=======
->>>>>>> 2c521279
 import static org.elasticsearch.xpack.deprecation.DeprecationChecks.NODE_SETTINGS_CHECKS;
 import static org.hamcrest.Matchers.equalTo;
 import static org.hamcrest.Matchers.hasItem;
 import static org.hamcrest.Matchers.not;
 import static org.hamcrest.Matchers.nullValue;
 import static org.hamcrest.collection.IsIterableContainingInOrder.contains;
-
-import java.util.List;
-
-import org.elasticsearch.cluster.routing.allocation.decider.DiskThresholdDecider;
-import org.elasticsearch.common.settings.Setting;
-import org.elasticsearch.common.settings.Settings;
-import org.elasticsearch.env.Environment;
-import org.elasticsearch.test.ESTestCase;
-import org.elasticsearch.xpack.core.deprecation.DeprecationIssue;
 
 public class NodeDeprecationChecksTests extends ESTestCase {
 
@@ -79,7 +68,6 @@
             )));
     }
 
-<<<<<<< HEAD
     public void testCheckReservedPrefixedRealmNames() {
         final Settings.Builder builder = Settings.builder();
         final boolean invalidFileRealmName = randomBoolean();
@@ -120,14 +108,15 @@
 
         final DeprecationIssue deprecationIssue = deprecationIssues.get(0);
         assertEquals("Realm that start with [_] will not be permitted in a future major release.", deprecationIssue.getMessage());
-        assertEquals("https://www.elastic.co/guide/en/elasticsearch/reference" +
-            "/7.14/deprecated-7.14.html#reserved-prefixed-realm-names", deprecationIssue.getUrl());
-        assertEquals("Found realm " + (invalidRealmNames.size() == 1 ? "name" : "names")
-                + " with reserved prefix [_]: ["
-                + Strings.collectionToDelimitedString(invalidRealmNames.stream().sorted().collect(Collectors.toList()), "; ") + "]. "
-                + "In a future major release, node will fail to start if any realm names start with reserved prefix.",
+        assertEquals(
+            "https://www.elastic.co/guide/en/elasticsearch/reference" + "/7.14/deprecated-7.14.html#reserved-prefixed-realm-names",
+            deprecationIssue.getUrl());
+        assertEquals(
+            "Found realm " + (invalidRealmNames.size() == 1 ? "name" : "names") + " with reserved prefix [_]: [" + Strings.collectionToDelimitedString(invalidRealmNames.stream().sorted().collect(Collectors.toList()),
+                "; ") + "]. " + "In a future major release, node will fail to start if any realm names start with reserved prefix.",
             deprecationIssue.getDetails());
-=======
+    }
+
     public void testSingleDataNodeWatermarkSetting() {
         Settings settings = Settings.builder()
             .put(DiskThresholdDecider.ENABLE_FOR_SINGLE_DATA_NODE.getKey(), true)
@@ -146,6 +135,5 @@
                 "found [cluster.routing.allocation.disk.watermark.enable_for_single_data_node] configured." +
                     " Discontinue use of this setting."
             )));
->>>>>>> 2c521279
     }
 }