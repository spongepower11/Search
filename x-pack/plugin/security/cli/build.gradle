import de.thetaphi.forbiddenapis.gradle.CheckForbiddenApis

apply plugin: 'elasticsearch.build'

archivesBaseName = 'elasticsearch-security-cli'

dependencies {
    compileOnly "org.elasticsearch:elasticsearch:${version}"
    // "org.elasticsearch.plugin:x-pack-core:${version}" doesn't work with idea because the testArtifacts are also here
    compileOnly project(path: xpackModule('core'), configuration: 'default')
    compile "org.bouncycastle:bcpkix-jdk15on:${versions.bouncycastle}"
    compile "org.bouncycastle:bcprov-jdk15on:${versions.bouncycastle}"
    testImplementation 'com.google.jimfs:jimfs:1.1'
    testCompile "junit:junit:${versions.junit}"
    testCompile "org.hamcrest:hamcrest-all:${versions.hamcrest}"
    testCompile 'org.elasticsearch:securemock:1.2'
    testCompile "org.elasticsearch.test:framework:${version}"
    testCompile project(path: xpackModule('core'), configuration: 'testArtifacts')
}

dependencyLicenses {
    mapping from: /bc.*/, to: 'bouncycastle'
}

if (project.inFipsJvm) {
<<<<<<< HEAD
    // Disable jarHell in FIPS as we bundle the BC FIPS Provider for the tests and this project depends on the the normal
    // BouncyCastle Provider
    jarHell.enabled = false
    unitTest.enabled = false
=======
    test.enabled = false
>>>>>>> ff61badc
    testingConventions.enabled = false
    // Forbiden APIs non-portable checks fail because bouncy castle classes being used from the FIPS JDK since those are
    // not part of the Java specification - all of this is as designed, so we have to relax this check for FIPS.
    tasks.withType(CheckForbiddenApis) {
        bundledSignatures -= "jdk-non-portable"
    }
}<|MERGE_RESOLUTION|>--- conflicted
+++ resolved
@@ -23,14 +23,10 @@
 }
 
 if (project.inFipsJvm) {
-<<<<<<< HEAD
     // Disable jarHell in FIPS as we bundle the BC FIPS Provider for the tests and this project depends on the the normal
     // BouncyCastle Provider
     jarHell.enabled = false
-    unitTest.enabled = false
-=======
     test.enabled = false
->>>>>>> ff61badc
     testingConventions.enabled = false
     // Forbiden APIs non-portable checks fail because bouncy castle classes being used from the FIPS JDK since those are
     // not part of the Java specification - all of this is as designed, so we have to relax this check for FIPS.
