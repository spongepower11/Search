/*
 * Copyright Elasticsearch B.V. and/or licensed to Elasticsearch B.V. under one
 * or more contributor license agreements. Licensed under the Elastic License
 * 2.0; you may not use this file except in compliance with the Elastic License
 * 2.0.
 */

package org.elasticsearch.xpack.security.crossclusteraccess;

import org.apache.http.HttpEntity;
import org.apache.http.entity.ContentType;
import org.apache.http.nio.entity.NStringEntity;
import org.apache.lucene.search.TotalHits;
import org.elasticsearch.TransportVersion;
import org.elasticsearch.action.admin.cluster.remote.RemoteClusterNodesAction;
import org.elasticsearch.action.admin.cluster.state.ClusterStateAction;
import org.elasticsearch.action.admin.cluster.state.ClusterStateRequest;
import org.elasticsearch.action.admin.cluster.state.ClusterStateResponse;
import org.elasticsearch.action.search.SearchRequest;
import org.elasticsearch.action.search.SearchResponse;
import org.elasticsearch.action.search.SearchShardsRequest;
import org.elasticsearch.action.search.SearchShardsResponse;
import org.elasticsearch.action.search.ShardSearchFailure;
import org.elasticsearch.action.search.TransportSearchAction;
import org.elasticsearch.action.search.TransportSearchShardsAction;
import org.elasticsearch.client.Request;
import org.elasticsearch.client.Response;
import org.elasticsearch.cluster.ClusterName;
import org.elasticsearch.cluster.ClusterState;
import org.elasticsearch.cluster.node.VersionInformation;
import org.elasticsearch.common.Strings;
import org.elasticsearch.common.settings.SecureString;
import org.elasticsearch.common.settings.Settings;
import org.elasticsearch.common.transport.TransportAddress;
import org.elasticsearch.common.util.concurrent.ConcurrentCollections;
import org.elasticsearch.common.util.concurrent.EsExecutors;
import org.elasticsearch.core.ReleasableRef;
import org.elasticsearch.core.Tuple;
import org.elasticsearch.search.SearchHits;
import org.elasticsearch.search.aggregations.InternalAggregations;
import org.elasticsearch.test.ESTestCase;
import org.elasticsearch.test.rest.ObjectPath;
import org.elasticsearch.test.transport.MockTransportService;
import org.elasticsearch.threadpool.TestThreadPool;
import org.elasticsearch.threadpool.ThreadPool;
import org.elasticsearch.xcontent.XContentBuilder;
import org.elasticsearch.xcontent.json.JsonXContent;
import org.elasticsearch.xpack.core.security.authc.Authentication;
import org.elasticsearch.xpack.core.security.authc.AuthenticationField;
import org.elasticsearch.xpack.core.security.authc.CrossClusterAccessSubjectInfo;
import org.elasticsearch.xpack.core.security.authc.support.UsernamePasswordToken;
import org.elasticsearch.xpack.core.security.authz.RoleDescriptor;
import org.elasticsearch.xpack.core.security.authz.RoleDescriptorsIntersection;
import org.elasticsearch.xpack.core.security.authz.permission.Role;
import org.elasticsearch.xpack.core.security.user.SystemUser;
import org.elasticsearch.xpack.core.security.user.User;
import org.elasticsearch.xpack.security.SecurityOnTrialLicenseRestTestCase;
import org.elasticsearch.xpack.security.audit.AuditUtil;
import org.elasticsearch.xpack.security.authc.ApiKeyService;
import org.elasticsearch.xpack.security.authc.CrossClusterAccessHeaders;
import org.junit.After;
import org.junit.Before;

import java.io.IOException;
import java.io.UncheckedIOException;
import java.util.ArrayList;
import java.util.Collections;
import java.util.HashSet;
import java.util.List;
import java.util.Map;
import java.util.Set;
import java.util.concurrent.BlockingQueue;
import java.util.concurrent.TimeUnit;
import java.util.function.BiConsumer;
import java.util.stream.Collectors;

import static org.hamcrest.Matchers.containsInAnyOrder;
import static org.hamcrest.Matchers.emptyOrNullString;
import static org.hamcrest.Matchers.equalTo;
import static org.hamcrest.Matchers.hasKey;
import static org.hamcrest.Matchers.is;
import static org.hamcrest.Matchers.not;
import static org.hamcrest.Matchers.notNullValue;
import static org.hamcrest.Matchers.nullValue;

public class CrossClusterAccessHeadersForCcsRestIT extends SecurityOnTrialLicenseRestTestCase {

    private static final String CLUSTER_A = "my_remote_cluster_a";
    private static final String CLUSTER_B = "my_remote_cluster_b";
    private static final String CLUSTER_A_CREDENTIALS = "cluster_a_credentials";
    private static final String CLUSTER_B_CREDENTIALS = "cluster_b_credentials";
    private static final String REMOTE_SEARCH_USER = "remote_search_user";
    private static final SecureString PASSWORD = new SecureString("super-secret-password".toCharArray());
    private static final String REMOTE_SEARCH_ROLE = "remote_search";

    private final ThreadPool threadPool = new TestThreadPool(getClass().getName());

    @Before
    public void setup() throws IOException {
        createUser(REMOTE_SEARCH_USER, PASSWORD, List.of(REMOTE_SEARCH_ROLE));

        final var putRoleRequest = new Request("PUT", "/_security/role/" + REMOTE_SEARCH_ROLE);
        putRoleRequest.setJsonEntity("""
            {
              "description": "Grants permission for searching local and remote clusters.",
              "cluster": ["manage_api_key"],
              "indices": [
                {
                  "names": ["index-a"],
                  "privileges": ["read"]
                }
              ],
              "remote_indices": [
                {
                  "names": ["index-a"],
                  "privileges": ["read", "read_cross_cluster"],
                  "clusters": ["my_remote_cluster*"]
                },
                {
                  "names": ["index-b"],
                  "privileges": ["read", "read_cross_cluster"],
                  "clusters": ["my_remote_cluster_b"]
                }
              ],
              "remote_cluster": [
                {
                  "privileges": ["monitor_enrich"],
                  "clusters": ["my_remote_cluster*"]
                },
                {
                  "privileges": ["monitor_enrich"],
                  "clusters": ["my_remote_cluster_b"]
                }
              ]
            }""");
        assertOK(adminClient().performRequest(putRoleRequest));

        final var indexDocRequest = new Request("POST", "/index-a/_doc?refresh=true");
        indexDocRequest.setJsonEntity("{\"foo\": \"bar\"}");
        assertOK(adminClient().performRequest(indexDocRequest));
    }

    @After
    public void cleanup() throws IOException {
        deleteUser(REMOTE_SEARCH_USER);
        deleteRole(REMOTE_SEARCH_ROLE);
        deleteIndex(adminClient(), "index-a");
    }

    @Override
    public void tearDown() throws Exception {
        super.tearDown();
        ThreadPool.terminate(threadPool, 10, TimeUnit.SECONDS);
    }

    public void testCrossClusterAccessHeadersSentSingleRemote() throws Exception {
        final BlockingQueue<CapturedActionWithHeaders> capturedHeaders = ConcurrentCollections.newBlockingQueue();
        try (MockTransportService remoteTransport = startTransport("remoteNodeA", threadPool, capturedHeaders)) {
            final TransportAddress remoteAddress = remoteTransport.getOriginalTransport()
                .profileBoundAddresses()
                .get("_remote_cluster")
                .publishAddress();
            final boolean useProxyMode = randomBoolean();
            setupClusterSettings(CLUSTER_A, remoteAddress, useProxyMode);
            final boolean alsoSearchLocally = randomBoolean();
            final boolean minimizeRoundtrips = randomBoolean();
            final Request searchRequest = new Request(
                "GET",
                Strings.format(
                    "/%s%s:index-a/_search?ccs_minimize_roundtrips=%s",
                    alsoSearchLocally ? "index-a," : "",
                    CLUSTER_A,
                    minimizeRoundtrips
                )
            );
            searchRequest.setOptions(
                searchRequest.getOptions()
                    .toBuilder()
                    .addHeader("Authorization", UsernamePasswordToken.basicAuthHeaderValue(REMOTE_SEARCH_USER, PASSWORD))
            );

            final Response response = client().performRequest(searchRequest);
            assertOK(response);
            assertThat(ObjectPath.createFromResponse(response).evaluate("hits.total.value"), equalTo(alsoSearchLocally ? 1 : 0));

            expectActionsAndHeadersForCluster(
                List.copyOf(capturedHeaders),
                useProxyMode,
                minimizeRoundtrips,
                CLUSTER_A_CREDENTIALS,
                this::assertCrossClusterAccessSubjectInfoMatchesNativeUser,
                new RoleDescriptorsIntersection(
                    new RoleDescriptor(
                        Role.REMOTE_USER_ROLE_NAME,
                        new String[] { "monitor_enrich" },
                        new RoleDescriptor.IndicesPrivileges[] {
                            RoleDescriptor.IndicesPrivileges.builder()
                                .indices("index-a")
                                .privileges("read", "read_cross_cluster")
                                .build() },
                        null,
                        null,
                        null,
                        null,
                        null,
                        null,
                        null,
<<<<<<< HEAD
                        null // description is never sent across clusters
=======
                        null
>>>>>>> 02962400
                    )
                )
            );
        }
    }

    public void testCrossClusterAccessHeadersSentMultipleRemotes() throws Exception {
        final Map<String, BlockingQueue<CapturedActionWithHeaders>> capturedHeadersByCluster = Map.of(
            CLUSTER_A,
            ConcurrentCollections.newBlockingQueue(),
            CLUSTER_B,
            ConcurrentCollections.newBlockingQueue()
        );
        try (
            MockTransportService remoteTransportA = startTransport("remoteNodeA", threadPool, capturedHeadersByCluster.get(CLUSTER_A));
            MockTransportService remoteTransportB = startTransport("remoteNodeB", threadPool, capturedHeadersByCluster.get(CLUSTER_B))
        ) {
            final boolean useProxyModeA = randomBoolean();
            setupClusterSettings(
                CLUSTER_A,
                remoteTransportA.getOriginalTransport().profileBoundAddresses().get("_remote_cluster").publishAddress(),
                useProxyModeA
            );

            final boolean useProxyModeB = randomBoolean();
            setupClusterSettings(
                CLUSTER_B,
                remoteTransportB.getOriginalTransport().profileBoundAddresses().get("_remote_cluster").publishAddress(),
                useProxyModeB
            );

            final boolean minimizeRoundtrips = randomBoolean();
            final Request searchRequest = new Request(
                "GET",
                Strings.format("/%s:index-a,%s:index-*/_search?ccs_minimize_roundtrips=%s", CLUSTER_A, CLUSTER_B, minimizeRoundtrips)
            );
            searchRequest.setOptions(
                searchRequest.getOptions()
                    .toBuilder()
                    .addHeader("Authorization", UsernamePasswordToken.basicAuthHeaderValue(REMOTE_SEARCH_USER, PASSWORD))
            );

            final Response response = client().performRequest(searchRequest);
            assertOK(response);
            assertThat(ObjectPath.createFromResponse(response).evaluate("hits.total.value"), equalTo(0));

            expectActionsAndHeadersForCluster(
                List.copyOf(capturedHeadersByCluster.get(CLUSTER_A)),
                useProxyModeA,
                minimizeRoundtrips,
                CLUSTER_A_CREDENTIALS,
                this::assertCrossClusterAccessSubjectInfoMatchesNativeUser,
                new RoleDescriptorsIntersection(
                    new RoleDescriptor(
                        Role.REMOTE_USER_ROLE_NAME,
                        new String[] { "monitor_enrich" },
                        new RoleDescriptor.IndicesPrivileges[] {
                            RoleDescriptor.IndicesPrivileges.builder()
                                .indices("index-a")
                                .privileges("read", "read_cross_cluster")
                                .build() },
                        null,
                        null,
                        null,
                        null,
                        null,
                        null,
                        null,
                        null
                    )
                )
            );
            expectActionsAndHeadersForCluster(
                List.copyOf(capturedHeadersByCluster.get(CLUSTER_B)),
                useProxyModeB,
                minimizeRoundtrips,
                CLUSTER_B_CREDENTIALS,
                this::assertCrossClusterAccessSubjectInfoMatchesNativeUser,
                new RoleDescriptorsIntersection(
                    List.of(
                        Set.of(
                            new RoleDescriptor(
                                Role.REMOTE_USER_ROLE_NAME,
                                new String[] { "monitor_enrich" },
                                new RoleDescriptor.IndicesPrivileges[] {
                                    RoleDescriptor.IndicesPrivileges.builder()
                                        .indices("index-a")
                                        .privileges("read", "read_cross_cluster")
                                        .build(),
                                    RoleDescriptor.IndicesPrivileges.builder()
                                        .indices("index-b")
                                        .privileges("read", "read_cross_cluster")
                                        .build() },
                                null,
                                null,
                                null,
                                null,
                                null,
                                null,
                                null,
                                null
                            )
                        )
                    )
                )
            );
        }
    }

    public void testApiKeyCrossClusterAccessHeadersSentMultipleRemotes() throws Exception {
        final Tuple<String, String> apiKeyTuple = createOrGrantApiKey("""
            {
              "name": "my-api-key",
              "role_descriptors": {
                "role-a": {
                  "index": [
                    {
                      "names": ["index-a*"],
                      "privileges": ["all"]
                    }
                  ],
                  "remote_indices": [
                    {
                      "names": ["index-a*"],
                      "privileges": ["all"],
                      "clusters": ["my_remote_cluster*"]
                    }
                  ]
                },
                "role-b": {
                  "index": [
                    {
                      "names": ["index-b*"],
                      "privileges": ["all"]
                    }
                  ],
                  "remote_indices": [
                    {
                      "names": ["index-b*"],
                      "privileges": ["all"],
                      "clusters": ["my_remote_cluster_b"]
                    }
                  ],
                  "remote_cluster": [
                    {
                      "privileges": ["monitor_enrich"],
                      "clusters": ["my_remote_cluster_b"]
                    }
                  ]
                }
              }
            }
            """);

        final String apiKeyEncoded = apiKeyTuple.v2();

        final Map<String, BlockingQueue<CapturedActionWithHeaders>> capturedHeadersByCluster = Map.of(
            CLUSTER_A,
            ConcurrentCollections.newBlockingQueue(),
            CLUSTER_B,
            ConcurrentCollections.newBlockingQueue()
        );
        try (
            MockTransportService remoteTransportA = startTransport("remoteNodeA", threadPool, capturedHeadersByCluster.get(CLUSTER_A));
            MockTransportService remoteTransportB = startTransport("remoteNodeB", threadPool, capturedHeadersByCluster.get(CLUSTER_B))
        ) {
            final boolean useProxyModeA = randomBoolean();
            setupClusterSettings(
                CLUSTER_A,
                remoteTransportA.getOriginalTransport().profileBoundAddresses().get("_remote_cluster").publishAddress(),
                useProxyModeA
            );

            final boolean useProxyModeB = randomBoolean();
            setupClusterSettings(
                CLUSTER_B,
                remoteTransportB.getOriginalTransport().profileBoundAddresses().get("_remote_cluster").publishAddress(),
                useProxyModeB
            );

            final boolean minimizeRoundtrips = randomBoolean();
            final Request searchRequest = new Request(
                "GET",
                Strings.format("/%s:index-a,%s:index-*/_search?ccs_minimize_roundtrips=%s", CLUSTER_A, CLUSTER_B, minimizeRoundtrips)
            );
            searchRequest.setOptions(searchRequest.getOptions().toBuilder().addHeader("Authorization", "ApiKey " + apiKeyEncoded));

            final Response response = client().performRequest(searchRequest);
            assertOK(response);
            assertThat(ObjectPath.createFromResponse(response).evaluate("hits.total.value"), equalTo(0));

            expectActionsAndHeadersForCluster(
                List.copyOf(capturedHeadersByCluster.get(CLUSTER_A)),
                useProxyModeA,
                minimizeRoundtrips,
                CLUSTER_A_CREDENTIALS,
                this::assertCrossClusterAccessSubjectInfoMatchesApiKey,
                new RoleDescriptorsIntersection(
                    List.of(
                        // Base API key role
                        Set.of(
                            new RoleDescriptor(
                                Role.REMOTE_USER_ROLE_NAME,
                                null, // intentionally null to test that cluster A does not have remote_cluster privs
                                new RoleDescriptor.IndicesPrivileges[] {
                                    RoleDescriptor.IndicesPrivileges.builder().indices("index-a*").privileges("all").build() },
                                null,
                                null,
                                null,
                                null,
                                null,
                                null,
                                null,
                                null
                            )
                        ),
                        // Limited by API key role
                        Set.of(
                            new RoleDescriptor(
                                Role.REMOTE_USER_ROLE_NAME,
                                new String[] { "monitor_enrich" },
                                new RoleDescriptor.IndicesPrivileges[] {
                                    RoleDescriptor.IndicesPrivileges.builder()
                                        .indices("index-a")
                                        .privileges("read", "read_cross_cluster")
                                        .build() },
                                null,
                                null,
                                null,
                                null,
                                null,
                                null,
                                null,
                                null
                            )
                        )
                    )
                )
            );
            expectActionsAndHeadersForCluster(
                List.copyOf(capturedHeadersByCluster.get(CLUSTER_B)),
                useProxyModeB,
                minimizeRoundtrips,
                CLUSTER_B_CREDENTIALS,
                this::assertCrossClusterAccessSubjectInfoMatchesApiKey,
                new RoleDescriptorsIntersection(
                    List.of(
                        Set.of(
                            new RoleDescriptor(
                                Role.REMOTE_USER_ROLE_NAME,
                                new String[] { "monitor_enrich" },
                                new RoleDescriptor.IndicesPrivileges[] {
                                    RoleDescriptor.IndicesPrivileges.builder().indices("index-a*").privileges("all").build(),
                                    RoleDescriptor.IndicesPrivileges.builder().indices("index-b*").privileges("all").build() },
                                null,
                                null,
                                null,
                                null,
                                null,
                                null,
                                null,
                                null
                            )
                        ),
                        Set.of(
                            new RoleDescriptor(
                                Role.REMOTE_USER_ROLE_NAME,
                                new String[] { "monitor_enrich" },
                                new RoleDescriptor.IndicesPrivileges[] {
                                    RoleDescriptor.IndicesPrivileges.builder()
                                        .indices("index-a")
                                        .privileges("read", "read_cross_cluster")
                                        .build(),
                                    RoleDescriptor.IndicesPrivileges.builder()
                                        .indices("index-b")
                                        .privileges("read", "read_cross_cluster")
                                        .build() },
                                null,
                                null,
                                null,
                                null,
                                null,
                                null,
                                null,
                                null
                            )
                        )
                    )
                )
            );
        }
    }

    public void testApiKeyCrossClusterAccessHeadersSentSingleRemote() throws Exception {
        final boolean createApiKeyWithRoleDescriptors = randomBoolean();
        final Tuple<String, String> apiKeyTuple; // id, encoded
        if (createApiKeyWithRoleDescriptors) {
            apiKeyTuple = createOrGrantApiKey("""
                {
                  "name": "my-api-key",
                  "role_descriptors": {
                    "role-a": {
                      "index": [
                        {
                          "names": ["index-a*"],
                          "privileges": ["all"]
                        }
                      ],
                      "remote_indices": [
                        {
                          "names": ["index-a*"],
                          "privileges": ["all"],
                          "clusters": ["my_remote_cluster*"]
                        }
                      ],
                      "remote_cluster": [
                        {
                          "privileges": ["monitor_enrich"],
                          "clusters": ["my_remote_cluster*"]
                        }
                      ]
                    },
                    "role-b": {
                      "index": [
                        {
                          "names": ["index-b*"],
                          "privileges": ["all"]
                        }
                      ],
                      "remote_indices": [
                        {
                          "names": ["index-b*"],
                          "privileges": ["all"],
                          "clusters": ["my_remote_cluster_b"]
                        }
                      ],
                      "remote_cluster": [
                        {
                          "privileges": ["monitor_enrich"],
                          "clusters": ["my_remote_cluster_b"]
                        }
                      ]
                    }
                  }
                }
                """);
        } else {
            apiKeyTuple = createOrGrantApiKey("""
                {
                  "name": "my-api-key"
                }
                """);
        }

        final String apiKeyId = apiKeyTuple.v1();
        final String apiKeyEncoded = apiKeyTuple.v2();

        {
            final RoleDescriptorsIntersection expectedRoleDescriptorsIntersection;
            if (createApiKeyWithRoleDescriptors) {
                expectedRoleDescriptorsIntersection = new RoleDescriptorsIntersection(
                    List.of(
                        // Base API key role
                        Set.of(
                            new RoleDescriptor(
                                Role.REMOTE_USER_ROLE_NAME,
                                new String[] { "monitor_enrich" },
                                new RoleDescriptor.IndicesPrivileges[] {
                                    RoleDescriptor.IndicesPrivileges.builder().indices("index-a*").privileges("all").build() },
                                null,
                                null,
                                null,
                                null,
                                null,
                                null,
                                null,
                                null
                            )
                        ),
                        // Limited by API key role
                        Set.of(
                            new RoleDescriptor(
                                Role.REMOTE_USER_ROLE_NAME,
                                new String[] { "monitor_enrich" },
                                new RoleDescriptor.IndicesPrivileges[] {
                                    RoleDescriptor.IndicesPrivileges.builder()
                                        .indices("index-a")
                                        .privileges("read", "read_cross_cluster")
                                        .build() },
                                null,
                                null,
                                null,
                                null,
                                null,
                                null,
                                null,
                                null
                            )
                        )
                    )
                );
            } else {
                expectedRoleDescriptorsIntersection = new RoleDescriptorsIntersection(
                    List.of(
                        Set.of(
                            new RoleDescriptor(
                                Role.REMOTE_USER_ROLE_NAME,
                                new String[] { "monitor_enrich" },
                                new RoleDescriptor.IndicesPrivileges[] {
                                    RoleDescriptor.IndicesPrivileges.builder()
                                        .indices("index-a")
                                        .privileges("read", "read_cross_cluster")
                                        .build() },
                                null,
                                null,
                                null,
                                null,
                                null,
                                null,
                                null,
                                null
                            )
                        )
                    )
                );
            }
            testCcsWithApiKeyCrossClusterAccessAuthenticationAgainstSingleCluster(
                CLUSTER_A + "_1",
                apiKeyEncoded,
                expectedRoleDescriptorsIntersection
            );
        }

        // updating API key to test opposite
        // -> if we created API key with role descriptors, then we test authentication after removing them and vice versa
        boolean updateApiKeyWithRoleDescriptors = createApiKeyWithRoleDescriptors == false;
        if (updateApiKeyWithRoleDescriptors) {
            updateOrBulkUpdateApiKey(apiKeyId, """
                 {
                    "role-a": {
                      "index": [
                        {
                          "names": ["index-a*"],
                          "privileges": ["all"]
                        }
                      ],
                      "remote_indices": [
                        {
                          "names": ["index-a*"],
                          "privileges": ["all"],
                          "clusters": ["my_remote_cluster*"]
                        }
                      ],
                      "remote_cluster": [
                        {
                          "privileges": ["monitor_enrich"],
                          "clusters": ["my_remote_cluster*"]
                        }
                      ]
                    },
                    "role-b": {
                      "index": [
                        {
                          "names": ["index-b*"],
                          "privileges": ["all"]
                        }
                      ],
                      "remote_indices": [
                        {
                          "names": ["index-b*"],
                          "privileges": ["all"],
                          "clusters": ["my_remote_cluster_b"]
                        }
                      ],
                      "remote_cluster": [
                        {
                          "privileges": ["monitor_enrich"],
                          "clusters": ["my_remote_cluster_b"]
                        }
                      ]
                    }
                 }
                """);
        } else {
            updateOrBulkUpdateApiKey(apiKeyId, """
                 { }
                """);
        }

        {
            final RoleDescriptorsIntersection expectedRoleDescriptorsIntersection;
            if (updateApiKeyWithRoleDescriptors) {
                expectedRoleDescriptorsIntersection = new RoleDescriptorsIntersection(
                    List.of(
                        // Base API key role
                        Set.of(
                            new RoleDescriptor(
                                Role.REMOTE_USER_ROLE_NAME,
                                new String[] { "monitor_enrich" },
                                new RoleDescriptor.IndicesPrivileges[] {
                                    RoleDescriptor.IndicesPrivileges.builder().indices("index-a*").privileges("all").build() },
                                null,
                                null,
                                null,
                                null,
                                null,
                                null,
                                null,
                                null
                            )
                        ),
                        // Limited by API key role
                        Set.of(
                            new RoleDescriptor(
                                Role.REMOTE_USER_ROLE_NAME,
                                new String[] { "monitor_enrich" },
                                new RoleDescriptor.IndicesPrivileges[] {
                                    RoleDescriptor.IndicesPrivileges.builder()
                                        .indices("index-a")
                                        .privileges("read", "read_cross_cluster")
                                        .build() },
                                null,
                                null,
                                null,
                                null,
                                null,
                                null,
                                null,
                                null
                            )
                        )
                    )
                );
            } else {
                expectedRoleDescriptorsIntersection = new RoleDescriptorsIntersection(
                    List.of(
                        Set.of(
                            new RoleDescriptor(
                                Role.REMOTE_USER_ROLE_NAME,
                                new String[] { "monitor_enrich" },
                                new RoleDescriptor.IndicesPrivileges[] {
                                    RoleDescriptor.IndicesPrivileges.builder()
                                        .indices("index-a")
                                        .privileges("read", "read_cross_cluster")
                                        .build() },
                                null,
                                null,
                                null,
                                null,
                                null,
                                null,
                                null,
                                null
                            )
                        )
                    )
                );
            }
            testCcsWithApiKeyCrossClusterAccessAuthenticationAgainstSingleCluster(
                CLUSTER_A + "_2",
                apiKeyEncoded,
                expectedRoleDescriptorsIntersection
            );
        }
    }

    public void testRemoteClustersXPackUsage() throws IOException {
        try (MockTransportService remoteTransport = startTransport("remoteNodeA", threadPool, ConcurrentCollections.newBlockingQueue())) {
            final TransportAddress transportPortAddress = remoteTransport.getOriginalTransport().boundAddress().publishAddress();
            final TransportAddress remoteClusterServerPortAddress = remoteTransport.getOriginalTransport()
                .boundRemoteIngressAddress()
                .publishAddress();
            final int numberOfRemoteClusters = randomIntBetween(0, 5);
            final int numberOfApiKeySecured = randomIntBetween(0, Math.min(2, numberOfRemoteClusters));
            final int numberOfCertSecured = numberOfRemoteClusters - numberOfApiKeySecured;
            final List<Boolean> useProxyModes = randomList(numberOfRemoteClusters, numberOfRemoteClusters, ESTestCase::randomBoolean);

            // Remote clusters with new configurable model
            switch (numberOfApiKeySecured) {
                case 0 -> {
                }
                case 1 -> setupClusterSettings(CLUSTER_A, remoteClusterServerPortAddress, useProxyModes.get(0));
                case 2 -> {
                    setupClusterSettings(CLUSTER_A, remoteClusterServerPortAddress, useProxyModes.get(0));
                    setupClusterSettings(CLUSTER_B, remoteClusterServerPortAddress, useProxyModes.get(1));
                }
                default -> throw new IllegalArgumentException("invalid number of api_key secured remote clusters");
            }

            // Remote clusters with basic model
            for (int i = 0; i < numberOfCertSecured; i++) {
                setupClusterSettings("basic_cluster_" + i, transportPortAddress, useProxyModes.get(i + numberOfApiKeySecured));
            }

            final Request xPackUsageRequest = new Request("GET", "/_xpack/usage");
            final Response xPackUsageResponse = adminClient().performRequest(xPackUsageRequest);
            assertOK(xPackUsageResponse);
            final ObjectPath path = ObjectPath.createFromResponse(xPackUsageResponse);

            assertThat(path.evaluate("remote_clusters.size"), equalTo(numberOfRemoteClusters));
            final int numberOfProxyModes = (int) useProxyModes.stream().filter(e -> e).count();
            assertThat(path.evaluate("remote_clusters.mode.proxy"), equalTo(numberOfProxyModes));
            assertThat(path.evaluate("remote_clusters.mode.sniff"), equalTo(numberOfRemoteClusters - numberOfProxyModes));
            assertThat(path.evaluate("remote_clusters.security.cert"), equalTo(numberOfCertSecured));
            assertThat(path.evaluate("remote_clusters.security.api_key"), equalTo(numberOfApiKeySecured));

            assertThat(path.evaluate("security.remote_cluster_server.available"), is(true));
            assertThat(path.evaluate("security.remote_cluster_server.enabled"), is(false));
            assertThat(path.evaluate("security.ssl.remote_cluster_server.enabled"), nullValue());
            assertThat(path.evaluate("security.ssl.remote_cluster_client.enabled"), is(false));
        }
    }

    public void testCrossClusterApiKeyUsage() throws IOException {
        // Randomly create REST API keys
        for (int i = 0; i < randomIntBetween(0, 2); i++) {
            createOrGrantApiKey(Strings.format("""
                {
                  "name": "my-rest-key-%s"
                }
                """, i));
        }

        // Randomly create cross-cluster API keys
        final int ccsKeys = randomIntBetween(0, 2);
        for (int i = 0; i < ccsKeys; i++) {
            final Request request = new Request("POST", "/_security/cross_cluster/api_key");
            request.setJsonEntity(Strings.format("""
                {
                  "name": "my-ccs-key-%s",
                  "access": {
                    "search": [ {
                      "names": [ "logs*" ]
                    } ]
                  }
                }""", i));
            assertOK(adminClient().performRequest(request));
        }
        final int ccrKeys = randomIntBetween(0, 2);
        for (int i = 0; i < ccrKeys; i++) {
            final Request request = new Request("POST", "/_security/cross_cluster/api_key");
            request.setJsonEntity(Strings.format("""
                {
                  "name": "my-ccr-key-%s",
                  "access": {
                    "replication": [ {
                      "names": [ "archive*" ]
                    } ]
                  }
                }""", i));
            assertOK(adminClient().performRequest(request));
        }
        final int ccsCcrKeys = randomIntBetween(0, 2);
        for (int i = 0; i < ccsCcrKeys; i++) {
            final Request request = new Request("POST", "/_security/cross_cluster/api_key");
            request.setJsonEntity(Strings.format("""
                {
                  "name": "my-ccs-ccr-key-%s",
                  "access": {
                    "search": [ {
                      "names": [ "logs*" ]
                    } ],
                    "replication": [ {
                      "names": [ "archive*" ]
                    } ]
                  }
                }""", i));
            assertOK(adminClient().performRequest(request));
        }

        final Request xPackUsageRequest = new Request("GET", "/_xpack/usage");
        final ObjectPath path = assertOKAndCreateObjectPath(adminClient().performRequest(xPackUsageRequest));

        assertThat(path.evaluate("security.remote_cluster_server.api_keys.ccs"), equalTo(ccsKeys));
        assertThat(path.evaluate("security.remote_cluster_server.api_keys.ccr"), equalTo(ccrKeys));
        assertThat(path.evaluate("security.remote_cluster_server.api_keys.ccs_ccr"), equalTo(ccsCcrKeys));
        assertThat(path.evaluate("security.remote_cluster_server.api_keys.total"), equalTo(ccsKeys + ccrKeys + ccsCcrKeys));
    }

    private void testCcsWithApiKeyCrossClusterAccessAuthenticationAgainstSingleCluster(
        String cluster,
        String apiKeyEncoded,
        RoleDescriptorsIntersection expectedRoleDescriptorsIntersection
    ) throws IOException {
        final BlockingQueue<CapturedActionWithHeaders> capturedHeaders = ConcurrentCollections.newBlockingQueue();
        try (MockTransportService remoteTransport = startTransport("remoteNode-" + cluster, threadPool, capturedHeaders)) {
            final TransportAddress remoteAddress = remoteTransport.getOriginalTransport()
                .profileBoundAddresses()
                .get("_remote_cluster")
                .publishAddress();
            final boolean useProxyMode = randomBoolean();
            setupClusterSettings(cluster, remoteAddress, useProxyMode);
            final boolean alsoSearchLocally = randomBoolean();
            final boolean minimizeRoundtrips = randomBoolean();
            final Request searchRequest = new Request(
                "GET",
                Strings.format(
                    "/%s%s:index-a/_search?ccs_minimize_roundtrips=%s",
                    alsoSearchLocally ? "index-a," : "",
                    cluster,
                    minimizeRoundtrips
                )
            );
            searchRequest.setOptions(searchRequest.getOptions().toBuilder().addHeader("Authorization", "ApiKey " + apiKeyEncoded));

            final Response response = client().performRequest(searchRequest);
            assertOK(response);
            assertThat(ObjectPath.createFromResponse(response).evaluate("hits.total.value"), equalTo(alsoSearchLocally ? 1 : 0));

            expectActionsAndHeadersForCluster(
                List.copyOf(capturedHeaders),
                useProxyMode,
                minimizeRoundtrips,
                CLUSTER_A_CREDENTIALS,
                this::assertCrossClusterAccessSubjectInfoMatchesApiKey,
                expectedRoleDescriptorsIntersection
            );
        }
    }

    private Tuple<String, String> createOrGrantApiKey(String body) throws IOException {
        final Request createApiKeyRequest;
        final boolean grantApiKey = randomBoolean();
        if (grantApiKey) {
            createApiKeyRequest = new Request("POST", "/_security/api_key/grant");
            createApiKeyRequest.setJsonEntity(Strings.format("""
                    {
                        "grant_type" : "password",
                        "username"   : "%s",
                        "password"   : "%s",
                        "api_key"    :  %s
                    }
                """, REMOTE_SEARCH_USER, PASSWORD, body));
        } else {
            createApiKeyRequest = new Request("POST", "_security/api_key");
            createApiKeyRequest.setJsonEntity(body);
            createApiKeyRequest.setOptions(
                createApiKeyRequest.getOptions()
                    .toBuilder()
                    .addHeader("Authorization", UsernamePasswordToken.basicAuthHeaderValue(REMOTE_SEARCH_USER, PASSWORD))
            );
        }

        final Response createApiKeyResponse;
        if (grantApiKey) {
            createApiKeyResponse = adminClient().performRequest(createApiKeyRequest);
        } else {
            createApiKeyResponse = client().performRequest(createApiKeyRequest);
        }
        assertOK(createApiKeyResponse);

        final ObjectPath path = ObjectPath.createFromResponse(createApiKeyResponse);
        final String apiKeyEncoded = path.evaluate("encoded");
        final String apiKeyId = path.evaluate("id");
        assertThat(apiKeyEncoded, notNullValue());
        assertThat(apiKeyId, notNullValue());

        return Tuple.tuple(apiKeyId, apiKeyEncoded);
    }

    private void updateOrBulkUpdateApiKey(String id, String roleDescriptors) throws IOException {
        final Request updateApiKeyRequest;
        final boolean bulkUpdate = randomBoolean();
        if (bulkUpdate) {
            updateApiKeyRequest = new Request("POST", "_security/api_key/_bulk_update");
            updateApiKeyRequest.setJsonEntity(Strings.format("""
                {
                    "ids": [ "%s" ],
                    "role_descriptors": %s
                }
                """, id, roleDescriptors));
        } else {
            updateApiKeyRequest = new Request("PUT", "_security/api_key/" + id);
            updateApiKeyRequest.setJsonEntity(Strings.format("""
                {
                    "role_descriptors": %s
                }
                """, roleDescriptors));
        }

        updateApiKeyRequest.setOptions(
            updateApiKeyRequest.getOptions()
                .toBuilder()
                .addHeader("Authorization", UsernamePasswordToken.basicAuthHeaderValue(REMOTE_SEARCH_USER, PASSWORD))
        );

        final Response updateApiKeyResponse = client().performRequest(updateApiKeyRequest);
        assertOK(updateApiKeyResponse);

        if (bulkUpdate) {
            List<String> updated = ObjectPath.createFromResponse(updateApiKeyResponse).evaluate("updated");
            assertThat(updated.size(), equalTo(1));
            assertThat(updated.get(0), equalTo(id));
        } else {
            boolean updated = ObjectPath.createFromResponse(updateApiKeyResponse).evaluate("updated");
            assertThat(updated, equalTo(true));
        }
    }

    private void setupClusterSettings(final String clusterAlias, final TransportAddress remoteAddress, boolean useProxyMode)
        throws IOException {
        if (useProxyMode) {
            updateRemoteClusterSettings(clusterAlias, Map.of("mode", "proxy", "proxy_address", remoteAddress.toString()));
        } else {
            updateRemoteClusterSettings(clusterAlias, Map.of("seeds", remoteAddress.toString()));
        }
    }

    private void assertCrossClusterAccessSubjectInfoMatchesNativeUser(
        final CrossClusterAccessSubjectInfo actualCrossClusterAccessSubjectInfo,
        final RoleDescriptorsIntersection expectedRoleDescriptorsIntersection
    ) {
        try {
            final CrossClusterAccessSubjectInfo expectedCrossClusterAccessSubjectInfo = new CrossClusterAccessSubjectInfo(
                Authentication.newRealmAuthentication(
                    new User(REMOTE_SEARCH_USER, REMOTE_SEARCH_ROLE),
                    new Authentication.RealmRef(
                        "default_native",
                        "native",
                        // Since we are running on a multi-node cluster the actual node name may be different between runs
                        // so just copy the one from the actual result
                        actualCrossClusterAccessSubjectInfo.getAuthentication().getEffectiveSubject().getRealm().getNodeName()
                    )
                ),
                expectedRoleDescriptorsIntersection
            );
            assertThat(actualCrossClusterAccessSubjectInfo, equalTo(expectedCrossClusterAccessSubjectInfo));
        } catch (IOException e) {
            throw new UncheckedIOException(e);
        }
    }

    private void assertCrossClusterAccessSubjectInfoMatchesApiKey(
        final CrossClusterAccessSubjectInfo actualCrossClusterAccessSubjectInfo,
        final RoleDescriptorsIntersection expectedRoleDescriptorsIntersection
    ) {
        try {
            assertThat(
                actualCrossClusterAccessSubjectInfo.getAuthentication().getEffectiveSubject().getRealm(),
                equalTo(
                    new Authentication.RealmRef(
                        AuthenticationField.API_KEY_REALM_NAME,
                        AuthenticationField.API_KEY_REALM_TYPE,
                        // Since we are running on a multi-node cluster the actual node name may be different between runs
                        // so just copy the one from the actual result
                        actualCrossClusterAccessSubjectInfo.getAuthentication().getEffectiveSubject().getRealm().getNodeName()
                    )
                )
            );
            assertThat(
                actualCrossClusterAccessSubjectInfo.getAuthentication().getEffectiveSubject().getUser().principal(),
                equalTo(REMOTE_SEARCH_USER)
            );
            assertThat(
                actualCrossClusterAccessSubjectInfo.getRoleDescriptorsBytesList(),
                equalTo(toRoleDescriptorsBytesList(expectedRoleDescriptorsIntersection))
            );
        } catch (IOException e) {
            throw new UncheckedIOException(e);
        }
    }

    private static List<CrossClusterAccessSubjectInfo.RoleDescriptorsBytes> toRoleDescriptorsBytesList(
        final RoleDescriptorsIntersection roleDescriptorsIntersection
    ) throws IOException {
        final List<CrossClusterAccessSubjectInfo.RoleDescriptorsBytes> roleDescriptorsBytesList = new ArrayList<>();
        for (Set<RoleDescriptor> roleDescriptors : roleDescriptorsIntersection.roleDescriptorsList()) {
            roleDescriptorsBytesList.add(CrossClusterAccessSubjectInfo.RoleDescriptorsBytes.fromRoleDescriptors(roleDescriptors));
        }
        return roleDescriptorsBytesList;
    }

    private void expectActionsAndHeadersForCluster(
        final List<CapturedActionWithHeaders> actualActionsWithHeaders,
        boolean useProxyMode,
        boolean minimizeRoundtrips,
        final String encodedCredential,
        final BiConsumer<CrossClusterAccessSubjectInfo, RoleDescriptorsIntersection> crossClusterAccessSubjectInfoChecker,
        final RoleDescriptorsIntersection expectedRoleDescriptorsIntersection
    ) throws IOException {
        final Set<String> expectedActions = new HashSet<>();
        if (minimizeRoundtrips) {
            expectedActions.add(TransportSearchAction.TYPE.name());
        } else {
            expectedActions.add(TransportSearchShardsAction.TYPE.name());
        }
        if (false == useProxyMode) {
            expectedActions.add(RemoteClusterNodesAction.TYPE.name());
        }
        assertThat(
            actualActionsWithHeaders.stream().map(CapturedActionWithHeaders::action).collect(Collectors.toUnmodifiableSet()),
            equalTo(expectedActions)
        );
        for (CapturedActionWithHeaders actual : actualActionsWithHeaders) {
            switch (actual.action) {
                // this action is run by the cross cluster access user, so we expect a cross cluster access header with an internal user
                // authentication and pre-defined role descriptors intersection
                case RemoteClusterNodesAction.NAME -> {
                    // requests by internal users don't include an audit request ID; this is a current side effect of the audit setup where
                    // if the thread context is stashed, we don't persist the audit request ID by default
                    assertContainsHeadersExpectedForCrossClusterAccess(actual.headers(), false);
                    assertContainsCrossClusterAccessCredentialsHeader(encodedCredential, actual);
                    final var actualCrossClusterAccessSubjectInfo = CrossClusterAccessSubjectInfo.decode(
                        actual.headers().get(CrossClusterAccessSubjectInfo.CROSS_CLUSTER_ACCESS_SUBJECT_INFO_HEADER_KEY)
                    );
                    final var expectedCrossClusterAccessSubjectInfo = SystemUser.crossClusterAccessSubjectInfo(
                        TransportVersion.current(),
                        // Since we are running on a multi-node cluster the actual node name may be different between runs
                        // so just copy the one from the actual result
                        actualCrossClusterAccessSubjectInfo.getAuthentication().getEffectiveSubject().getRealm().getNodeName()
                    );
                    assertThat(actualCrossClusterAccessSubjectInfo, equalTo(expectedCrossClusterAccessSubjectInfo));
                }
                case TransportSearchAction.NAME, TransportSearchShardsAction.NAME -> {
                    assertContainsHeadersExpectedForCrossClusterAccess(actual.headers());
                    assertContainsCrossClusterAccessCredentialsHeader(encodedCredential, actual);
                    final var actualCrossClusterAccessSubjectInfo = CrossClusterAccessSubjectInfo.decode(
                        actual.headers().get(CrossClusterAccessSubjectInfo.CROSS_CLUSTER_ACCESS_SUBJECT_INFO_HEADER_KEY)
                    );
                    crossClusterAccessSubjectInfoChecker.accept(actualCrossClusterAccessSubjectInfo, expectedRoleDescriptorsIntersection);
                }
                default -> fail("Unexpected action [" + actual.action + "]");
            }
        }
    }

    private void assertContainsCrossClusterAccessCredentialsHeader(String encodedCredential, CapturedActionWithHeaders actual) {
        assertThat(actual.headers(), hasKey(CrossClusterAccessHeaders.CROSS_CLUSTER_ACCESS_CREDENTIALS_HEADER_KEY));
        assertThat(
            actual.headers().get(CrossClusterAccessHeaders.CROSS_CLUSTER_ACCESS_CREDENTIALS_HEADER_KEY),
            equalTo(ApiKeyService.withApiKeyPrefix(encodedCredential))
        );
    }

    private static MockTransportService startTransport(
        final String nodeName,
        final ThreadPool threadPool,
        final BlockingQueue<CapturedActionWithHeaders> capturedHeaders
    ) {
        boolean success = false;
        final Settings settings = Settings.builder()
            .put("node.name", nodeName)
            .put("remote_cluster_server.enabled", "true")
            .put("remote_cluster.port", "0")
            .put("xpack.security.remote_cluster_server.ssl.enabled", "false")
            .build();
        final MockTransportService service = MockTransportService.createNewService(
            settings,
            VersionInformation.CURRENT,
            TransportVersion.current(),
            threadPool,
            null
        );
        try {
            service.registerRequestHandler(
                ClusterStateAction.NAME,
                EsExecutors.DIRECT_EXECUTOR_SERVICE,
                ClusterStateRequest::new,
                (request, channel, task) -> {
                    capturedHeaders.add(
                        new CapturedActionWithHeaders(task.getAction(), Map.copyOf(threadPool.getThreadContext().getHeaders()))
                    );
                    channel.sendResponse(
                        new ClusterStateResponse(ClusterName.DEFAULT, ClusterState.builder(ClusterName.DEFAULT).build(), false)
                    );
                }
            );
            service.registerRequestHandler(
                RemoteClusterNodesAction.TYPE.name(),
                EsExecutors.DIRECT_EXECUTOR_SERVICE,
                RemoteClusterNodesAction.Request::new,
                (request, channel, task) -> {
                    capturedHeaders.add(
                        new CapturedActionWithHeaders(task.getAction(), Map.copyOf(threadPool.getThreadContext().getHeaders()))
                    );
                    channel.sendResponse(new RemoteClusterNodesAction.Response(List.of()));
                }
            );
            service.registerRequestHandler(
                TransportSearchShardsAction.TYPE.name(),
                EsExecutors.DIRECT_EXECUTOR_SERVICE,
                SearchShardsRequest::new,
                (request, channel, task) -> {
                    capturedHeaders.add(
                        new CapturedActionWithHeaders(task.getAction(), Map.copyOf(threadPool.getThreadContext().getHeaders()))
                    );
                    channel.sendResponse(new SearchShardsResponse(List.of(), List.of(), Collections.emptyMap()));
                }
            );
            service.registerRequestHandler(
                TransportSearchAction.TYPE.name(),
                EsExecutors.DIRECT_EXECUTOR_SERVICE,
                SearchRequest::new,
                (request, channel, task) -> {
                    capturedHeaders.add(
                        new CapturedActionWithHeaders(task.getAction(), Map.copyOf(threadPool.getThreadContext().getHeaders()))
                    );
                    try (
                        var searchResponseRef = ReleasableRef.of(
                            new SearchResponse(
                                SearchHits.empty(new TotalHits(0, TotalHits.Relation.EQUAL_TO), Float.NaN),
                                InternalAggregations.EMPTY,
                                null,
                                false,
                                null,
                                null,
                                1,
                                null,
                                1,
                                1,
                                0,
                                100,
                                ShardSearchFailure.EMPTY_ARRAY,
                                SearchResponse.Clusters.EMPTY
                            )
                        )
                    ) {
                        channel.sendResponse(searchResponseRef.get());
                    }
                }
            );
            service.start();
            service.acceptIncomingRequests();
            success = true;
            return service;
        } finally {
            if (success == false) {
                service.close();
            }
        }
    }

    private void assertContainsHeadersExpectedForCrossClusterAccess(final Map<String, String> actualHeaders) {
        assertContainsHeadersExpectedForCrossClusterAccess(actualHeaders, true);
    }

    private void assertContainsHeadersExpectedForCrossClusterAccess(final Map<String, String> actualHeaders, boolean includeRequestId) {
        assertThat(
            actualHeaders.keySet(),
            includeRequestId
                ? containsInAnyOrder(
                    CrossClusterAccessSubjectInfo.CROSS_CLUSTER_ACCESS_SUBJECT_INFO_HEADER_KEY,
                    CrossClusterAccessHeaders.CROSS_CLUSTER_ACCESS_CREDENTIALS_HEADER_KEY,
                    AuditUtil.AUDIT_REQUEST_ID
                )
                : containsInAnyOrder(
                    CrossClusterAccessSubjectInfo.CROSS_CLUSTER_ACCESS_SUBJECT_INFO_HEADER_KEY,
                    CrossClusterAccessHeaders.CROSS_CLUSTER_ACCESS_CREDENTIALS_HEADER_KEY
                )
        );
        if (includeRequestId) {
            assertThat(actualHeaders.get(AuditUtil.AUDIT_REQUEST_ID), not(emptyOrNullString()));
        }
    }

    private record CapturedActionWithHeaders(String action, Map<String, String> headers) {}

    private static void updateRemoteClusterSettings(final String clusterAlias, final Map<String, Object> settings) throws IOException {
        final Request request = new Request("PUT", "/_cluster/settings");
        request.setEntity(buildUpdateSettingsRequestBody(clusterAlias, settings));
        final Response response = adminClient().performRequest(request);
        assertOK(response);
        assertEquals(200, response.getStatusLine().getStatusCode());
    }

    private static HttpEntity buildUpdateSettingsRequestBody(final String clusterAlias, final Map<String, Object> settings)
        throws IOException {
        final String requestBody;
        try (XContentBuilder builder = JsonXContent.contentBuilder()) {
            builder.startObject();
            {
                builder.startObject("persistent");
                {
                    builder.startObject("cluster.remote." + clusterAlias);
                    {
                        for (Map.Entry<String, Object> entry : settings.entrySet()) {
                            builder.field(entry.getKey(), entry.getValue());
                        }
                    }
                    builder.endObject();
                }
                builder.endObject();
            }
            builder.endObject();
            requestBody = Strings.toString(builder);
        }
        return new NStringEntity(requestBody, ContentType.APPLICATION_JSON);
    }
}<|MERGE_RESOLUTION|>--- conflicted
+++ resolved
@@ -205,11 +205,8 @@
                         null,
                         null,
                         null,
-<<<<<<< HEAD
+                        null,
                         null // description is never sent across clusters
-=======
-                        null
->>>>>>> 02962400
                     )
                 )
             );
@@ -271,6 +268,7 @@
                                 .indices("index-a")
                                 .privileges("read", "read_cross_cluster")
                                 .build() },
+                        null,
                         null,
                         null,
                         null,
@@ -303,6 +301,7 @@
                                         .indices("index-b")
                                         .privileges("read", "read_cross_cluster")
                                         .build() },
+                                null,
                                 null,
                                 null,
                                 null,
@@ -423,6 +422,7 @@
                                 null,
                                 null,
                                 null,
+                                null,
                                 null
                             )
                         ),
@@ -436,6 +436,7 @@
                                         .indices("index-a")
                                         .privileges("read", "read_cross_cluster")
                                         .build() },
+                                null,
                                 null,
                                 null,
                                 null,
@@ -464,6 +465,7 @@
                                 new RoleDescriptor.IndicesPrivileges[] {
                                     RoleDescriptor.IndicesPrivileges.builder().indices("index-a*").privileges("all").build(),
                                     RoleDescriptor.IndicesPrivileges.builder().indices("index-b*").privileges("all").build() },
+                                null,
                                 null,
                                 null,
                                 null,
@@ -487,6 +489,7 @@
                                         .indices("index-b")
                                         .privileges("read", "read_cross_cluster")
                                         .build() },
+                                null,
                                 null,
                                 null,
                                 null,
@@ -586,6 +589,7 @@
                                 null,
                                 null,
                                 null,
+                                null,
                                 null
                             )
                         ),
@@ -599,6 +603,7 @@
                                         .indices("index-a")
                                         .privileges("read", "read_cross_cluster")
                                         .build() },
+                                null,
                                 null,
                                 null,
                                 null,
@@ -623,6 +628,7 @@
                                         .indices("index-a")
                                         .privileges("read", "read_cross_cluster")
                                         .build() },
+                                null,
                                 null,
                                 null,
                                 null,
@@ -718,6 +724,7 @@
                                 null,
                                 null,
                                 null,
+                                null,
                                 null
                             )
                         ),
@@ -731,6 +738,7 @@
                                         .indices("index-a")
                                         .privileges("read", "read_cross_cluster")
                                         .build() },
+                                null,
                                 null,
                                 null,
                                 null,
@@ -755,6 +763,7 @@
                                         .indices("index-a")
                                         .privileges("read", "read_cross_cluster")
                                         .build() },
+                                null,
                                 null,
                                 null,
                                 null,
