--- conflicted
+++ resolved
@@ -102,10 +102,8 @@
         "cluster:admin/xpack/application/search_application/get",
         "cluster:admin/xpack/application/search_application/list",
         "cluster:admin/xpack/application/search_application/put",
-<<<<<<< HEAD
-=======
+        "cluster:admin/xpack/application/search_application/search",
         "cluster:admin/xpack/application/search_application/render_query",
->>>>>>> 6ef990e6
         "cluster:admin/xpack/application/search_application/search",
         "cluster:admin/xpack/ccr/auto_follow_pattern/activate",
         "cluster:admin/xpack/ccr/auto_follow_pattern/delete",
