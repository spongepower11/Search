--- conflicted
+++ resolved
@@ -127,17 +127,13 @@
         "cluster:admin/xpack/connector/get",
         "cluster:admin/xpack/connector/list",
         "cluster:admin/xpack/connector/put",
-<<<<<<< HEAD
-        "cluster:admin/xpack/connector/sync_job/post",
-        "cluster:admin/xpack/connector/update_name",
-=======
         "cluster:admin/xpack/connector/update_configuration",
         "cluster:admin/xpack/connector/update_error",
         "cluster:admin/xpack/connector/update_filtering",
         "cluster:admin/xpack/connector/update_last_seen",
         "cluster:admin/xpack/connector/update_last_sync_stats",
+        "cluster:admin/xpack/connector/update_name",
         "cluster:admin/xpack/connector/update_pipeline",
->>>>>>> 26905047
         "cluster:admin/xpack/connector/update_scheduling",
         "cluster:admin/xpack/connector/sync_job/post",
         "cluster:admin/xpack/connector/sync_job/delete",
