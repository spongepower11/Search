--- conflicted
+++ resolved
@@ -71,10 +71,7 @@
         "cluster:admin/synonyms/get",
         "cluster:admin/synonyms/put",
         "cluster:admin/synonyms_sets/get",
-<<<<<<< HEAD
         "cluster:admin/synonym_rules/get",
-=======
->>>>>>> bd29706a
         "cluster:admin/synonym_rules/put",
         "cluster:admin/settings/update",
         "cluster:admin/slm/delete",
