--- conflicted
+++ resolved
@@ -67,7 +67,10 @@
     private static final Pattern IN_SEGMENT_LINE = Pattern.compile("^\\s+.+");
     private static final Pattern SKIP_LINE = Pattern.compile("(^#.*|^\\s*)");
     private static final Logger logger = LogManager.getLogger(FileRolesStore.class);
-    private static final RoleDescriptor.Parser ROLE_DESCRIPTOR_PARSER = RoleDescriptor.parserBuilder().allow2xFormat(true).build();
+    private static final RoleDescriptor.Parser ROLE_DESCRIPTOR_PARSER = RoleDescriptor.parserBuilder()
+        .allow2xFormat(true)
+        .allowDescription(true)
+        .build();
 
     private final Settings settings;
     private final Path file;
@@ -306,14 +309,7 @@
                     token = parser.nextToken();
                     if (token == XContentParser.Token.START_OBJECT) {
                         // we do not want to reject files if field permissions are given in 2.x syntax, hence why we allow2xFormat
-<<<<<<< HEAD
-                        RoleDescriptor descriptor = RoleDescriptor.parser()
-                            .allow2xFormat(true)
-                            .allowDescription(true)
-                            .parse(roleName, parser);
-=======
                         RoleDescriptor descriptor = ROLE_DESCRIPTOR_PARSER.parse(roleName, parser);
->>>>>>> a09ae3fd
                         return checkDescriptor(descriptor, path, logger, settings, xContentRegistry, roleValidator);
                     } else {
                         logger.error("invalid role definition [{}] in roles file [{}]. skipping role...", roleName, path.toAbsolutePath());
