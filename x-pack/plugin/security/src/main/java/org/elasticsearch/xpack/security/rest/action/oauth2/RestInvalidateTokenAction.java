--- conflicted
+++ resolved
@@ -9,11 +9,7 @@
 import org.elasticsearch.client.node.NodeClient;
 import org.elasticsearch.common.ParseField;
 import org.elasticsearch.common.Strings;
-<<<<<<< HEAD
-=======
-import org.elasticsearch.common.collect.Tuple;
 import org.elasticsearch.common.logging.DeprecationLogger;
->>>>>>> a4b32f11
 import org.elasticsearch.common.settings.Settings;
 import org.elasticsearch.common.xcontent.ConstructingObjectParser;
 import org.elasticsearch.common.xcontent.XContentBuilder;
@@ -39,7 +35,7 @@
  */
 public final class RestInvalidateTokenAction extends SecurityBaseRestHandler {
 
-<<<<<<< HEAD
+    private static final DeprecationLogger deprecationLogger = new DeprecationLogger(LogManager.getLogger(RestInvalidateTokenAction.class));
     static final ConstructingObjectParser<InvalidateTokenRequest, Void> PARSER =
         new ConstructingObjectParser<>("invalidate_token", a -> {
             final String token = (String) a[0];
@@ -61,11 +57,6 @@
             return new InvalidateTokenRequest(tokenString, tokenType, (String) a[2], (String) a[3]);
         });
 
-=======
-    private static final DeprecationLogger deprecationLogger = new DeprecationLogger(LogManager.getLogger(RestInvalidateTokenAction.class));
-    static final ConstructingObjectParser<Tuple<String, String>, Void> PARSER =
-            new ConstructingObjectParser<>("invalidate_token", a -> new Tuple<>((String) a[0], (String) a[1]));
->>>>>>> a4b32f11
     static {
         PARSER.declareString(ConstructingObjectParser.optionalConstructorArg(), new ParseField("token"));
         PARSER.declareString(ConstructingObjectParser.optionalConstructorArg(), new ParseField("refresh_token"));
