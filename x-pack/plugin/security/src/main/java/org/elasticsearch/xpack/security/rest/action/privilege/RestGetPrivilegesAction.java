--- conflicted
+++ resolved
@@ -19,10 +19,7 @@
 import org.elasticsearch.rest.RestResponse;
 import org.elasticsearch.rest.RestStatus;
 import org.elasticsearch.rest.action.RestBuilderListener;
-<<<<<<< HEAD
 import org.elasticsearch.xpack.core.security.action.privilege.GetPrivilegesRequest;
-=======
->>>>>>> 026f0f7e
 import org.elasticsearch.xpack.core.security.action.privilege.GetPrivilegesRequestBuilder;
 import org.elasticsearch.xpack.core.security.action.privilege.GetPrivilegesResponse;
 import org.elasticsearch.xpack.core.security.authz.privilege.ApplicationPrivilegeDescriptor;
@@ -68,8 +65,7 @@
         final String scope = request.param("application");
         final String[] privileges = request.paramAsStringArray("privilege", Strings.EMPTY_ARRAY);
 
-<<<<<<< HEAD
-        final GetPrivilegesRequestBuilder requestBuilder = new SecurityClient(client).prepareGetPrivileges();
+        final GetPrivilegesRequestBuilder requestBuilder = new GetPrivilegesRequestBuilder(client);
         // Application names cannot start with `_`, so we use this for built-in names
         if ("_cluster".equals(scope)) {
             requestBuilder.privilegeTypes(GetPrivilegesRequest.PrivilegeType.CLUSTER);
@@ -117,36 +113,6 @@
         if (array != null && array.length > 0) {
             builder.array(field, array);
         }
-=======
-        return channel -> new GetPrivilegesRequestBuilder(client)
-            .application(application)
-            .privileges(privileges)
-            .execute(new RestBuilderListener<>(channel) {
-                @Override
-                public RestResponse buildResponse(GetPrivilegesResponse response, XContentBuilder builder) throws Exception {
-                    final Map<String, Set<ApplicationPrivilegeDescriptor>> privsByApp = groupByApplicationName(response.privileges());
-                    builder.startObject();
-                    for (String app : privsByApp.keySet()) {
-                        builder.startObject(app);
-                        for (ApplicationPrivilegeDescriptor privilege : privsByApp.get(app)) {
-                            builder.field(privilege.getName(), privilege);
-                        }
-                        builder.endObject();
-                    }
-                    builder.endObject();
-
-                    // if the user asked for specific privileges, but none of them were found
-                    // we'll return an empty result and 404 status code
-                    if (privileges.length != 0 && response.privileges().length == 0) {
-                        return new BytesRestResponse(RestStatus.NOT_FOUND, builder);
-                    }
-
-                    // either the user asked for all privileges, or at least one of the privileges
-                    // was found
-                    return new BytesRestResponse(RestStatus.OK, builder);
-                }
-            });
->>>>>>> 026f0f7e
     }
 
     static Map<String, Set<ApplicationPrivilegeDescriptor>> groupByApplicationName(ApplicationPrivilegeDescriptor[] privileges) {
