/*
 * Copyright Elasticsearch B.V. and/or licensed to Elasticsearch B.V. under one
 * or more contributor license agreements. Licensed under the Elastic License
 * 2.0; you may not use this file except in compliance with the Elastic License
 * 2.0.
 */

package org.elasticsearch.xpack.security.authc.service;

import joptsimple.OptionSet;
import joptsimple.OptionSpec;
import org.elasticsearch.cli.EnvironmentAwareCommand;
import org.elasticsearch.cli.ExitCodes;
import org.elasticsearch.cli.LoggingAwareMultiCommand;
import org.elasticsearch.cli.Terminal;
import org.elasticsearch.cli.UserException;
import org.elasticsearch.common.Strings;
import org.elasticsearch.common.collect.Tuple;
import org.elasticsearch.common.settings.Settings;
import org.elasticsearch.env.Environment;
import org.elasticsearch.xpack.core.XPackSettings;
import org.elasticsearch.xpack.core.security.authc.support.Hasher;
import org.elasticsearch.xpack.core.security.support.Validation;
import org.elasticsearch.xpack.security.authc.service.ServiceAccount.ServiceAccountId;
import org.elasticsearch.xpack.security.support.FileAttributesChecker;

import java.nio.file.Path;
import java.util.List;
import java.util.Map;
import java.util.TreeMap;
import java.util.function.Predicate;

public class FileTokensTool extends LoggingAwareMultiCommand {

    public static void main(String[] args) throws Exception {
        exit(new FileTokensTool().main(args, Terminal.DEFAULT));
    }

    public FileTokensTool() {
        super("Manages elasticsearch service account file-tokens");
        subcommands.put("create", newCreateFileTokenCommand());
        subcommands.put("delete", newDeleteFileTokenCommand());
        subcommands.put("list", newListFileTokenCommand());
    }

    protected CreateFileTokenCommand newCreateFileTokenCommand() {
        return new CreateFileTokenCommand();
    }

    protected DeleteFileTokenCommand newDeleteFileTokenCommand() {
        return new DeleteFileTokenCommand();
    }

    protected ListFileTokenCommand newListFileTokenCommand() {
        return new ListFileTokenCommand();
    }

    static class CreateFileTokenCommand extends EnvironmentAwareCommand {

        private final OptionSpec<String> arguments;

        CreateFileTokenCommand() {
            super("Create a file token for specified service account and token name");
            this.arguments = parser.nonOptions("service-account-principal token-name");
        }

        @Override
        protected void execute(Terminal terminal, OptionSet options, Environment env) throws Exception {
            final Tuple<String, String> tuple = parsePrincipalAndTokenName(arguments.values(options), env.settings());
            final String principal = tuple.v1();
            final String tokenName = tuple.v2();
<<<<<<< HEAD
=======
            if (false == ServiceAccountService.isServiceAccountPrincipal(principal)) {
                throw new UserException(ExitCodes.NO_USER, "Unknown service account principal: [" + principal + "]. Must be one of ["
                    + Strings.collectionToDelimitedString(ServiceAccountService.getServiceAccountPrincipals(), ",") + "]");
            }
            if (false == Validation.isValidServiceAccountTokenName(tokenName)) {
                throw new UserException(ExitCodes.CODE_ERROR, Validation.INVALID_SERVICE_ACCOUNT_TOKEN_NAME_MESSAGE);
            }
>>>>>>> c7792d60
            final Hasher hasher = Hasher.resolve(XPackSettings.SERVICE_TOKEN_HASHING_ALGORITHM.get(env.settings()));
            final Path serviceTokensFile = FileServiceAccountsTokenStore.resolveFile(env);

            FileAttributesChecker attributesChecker = new FileAttributesChecker(serviceTokensFile);
            final Map<String, char[]> tokenHashes = new TreeMap<>(FileServiceAccountsTokenStore.parseFile(serviceTokensFile, null));

            try (ServiceAccountToken token = ServiceAccountToken.newToken(ServiceAccountId.fromPrincipal(principal), tokenName)) {
                if (tokenHashes.containsKey(token.getQualifiedName())) {
                    throw new UserException(ExitCodes.CODE_ERROR, "Service token [" + token.getQualifiedName() + "] already exists");
                }
                tokenHashes.put(token.getQualifiedName(), hasher.hash(token.getSecret()));
                FileServiceAccountsTokenStore.writeFile(serviceTokensFile, tokenHashes);
                terminal.println("SERVICE_TOKEN " + token.getQualifiedName() + " = " + token.asBearerString());
            }

            attributesChecker.check(terminal);
        }

    }

    static class DeleteFileTokenCommand extends EnvironmentAwareCommand {

        private final OptionSpec<String> arguments;

        DeleteFileTokenCommand() {
            super("Remove a file token for specified service account and token name");
            this.arguments = parser.nonOptions("service-account-principal token-name");
        }

        @Override
        protected void execute(Terminal terminal, OptionSet options, Environment env) throws Exception {
            final Tuple<String, String> tuple = parsePrincipalAndTokenName(arguments.values(options), env.settings());
            final String principal = tuple.v1();
            final String tokenName = tuple.v2();
            final String qualifiedName = principal + "/" + tokenName;
            final Path serviceTokensFile = FileServiceAccountsTokenStore.resolveFile(env);

            FileAttributesChecker attributesChecker = new FileAttributesChecker(serviceTokensFile);
            final Map<String, char[]> tokenHashes = new TreeMap<>(FileServiceAccountsTokenStore.parseFile(serviceTokensFile, null));

            if (tokenHashes.remove(qualifiedName) == null) {
                throw new UserException(ExitCodes.CODE_ERROR, "Service token [" + qualifiedName + "] does not exist");
            } else {
                FileServiceAccountsTokenStore.writeFile(serviceTokensFile, tokenHashes);
            }
            attributesChecker.check(terminal);
        }
    }

    static class ListFileTokenCommand extends EnvironmentAwareCommand {

        private final OptionSpec<String> arguments;

        ListFileTokenCommand() {
            super("List file tokens for the specified service account");
            this.arguments = parser.nonOptions("service-account-principal");
        }

        @Override
        protected void execute(Terminal terminal, OptionSet options, Environment env) throws Exception {
            final List<String> args = arguments.values(options);
            if (args.size() > 1) {
                throw new UserException(
                    ExitCodes.USAGE,
                    "Expected at most one argument, service-account-principal, found extra: " + args.toString());
            }
            Predicate<String> filter = k -> true;
            if (args.size() == 1) {
                final String principal = args.get(0);
                if (false == ServiceAccountService.isServiceAccountPrincipal(principal)) {
                    throw new UserException(ExitCodes.NO_USER, "Unknown service account principal: [" + principal + "]. Must be one of ["
                        + Strings.collectionToDelimitedString(ServiceAccountService.getServiceAccountPrincipals(), ",") + "]");
                }
                filter = filter.and(k -> k.startsWith(principal + "/"));
            }
            final Path serviceTokensFile = FileServiceAccountsTokenStore.resolveFile(env);
            final Map<String, char[]> tokenHashes = new TreeMap<>(FileServiceAccountsTokenStore.parseFile(serviceTokensFile, null));
            for (String key : tokenHashes.keySet()) {
                if (filter.test(key)) {
                    terminal.println(key);
                }
            }
        }
    }

    static Tuple<String, String> parsePrincipalAndTokenName(List<String> arguments, Settings settings) throws UserException {
        if (arguments.isEmpty()) {
            throw new UserException(ExitCodes.USAGE, "Missing service-account-principal and token-name arguments");
        } else if (arguments.size() == 1) {
            throw new UserException(ExitCodes.USAGE, "Missing token-name argument");
        } else if (arguments.size() > 2) {
            throw new UserException(
                ExitCodes.USAGE,
                "Expected two arguments, service-account-principal and token-name, found extra: " + arguments.toString());
        }
        final String principal = arguments.get(0);
        final String tokenName = arguments.get(1);
        if (false == ServiceAccountService.isServiceAccountPrincipal(principal)) {
            throw new UserException(ExitCodes.NO_USER, "Unknown service account principal: [" + principal + "]. Must be one of ["
                + Strings.collectionToDelimitedString(ServiceAccountService.getServiceAccountPrincipals(), ",") + "]");
        }
        if (false == ServiceAccountToken.isValidTokenName(tokenName)) {
            throw new UserException(ExitCodes.CODE_ERROR, ServiceAccountToken.INVALID_TOKEN_NAME_MESSAGE);
        }
        return new Tuple<>(principal, tokenName);
    }
}<|MERGE_RESOLUTION|>--- conflicted
+++ resolved
@@ -69,16 +69,6 @@
             final Tuple<String, String> tuple = parsePrincipalAndTokenName(arguments.values(options), env.settings());
             final String principal = tuple.v1();
             final String tokenName = tuple.v2();
-<<<<<<< HEAD
-=======
-            if (false == ServiceAccountService.isServiceAccountPrincipal(principal)) {
-                throw new UserException(ExitCodes.NO_USER, "Unknown service account principal: [" + principal + "]. Must be one of ["
-                    + Strings.collectionToDelimitedString(ServiceAccountService.getServiceAccountPrincipals(), ",") + "]");
-            }
-            if (false == Validation.isValidServiceAccountTokenName(tokenName)) {
-                throw new UserException(ExitCodes.CODE_ERROR, Validation.INVALID_SERVICE_ACCOUNT_TOKEN_NAME_MESSAGE);
-            }
->>>>>>> c7792d60
             final Hasher hasher = Hasher.resolve(XPackSettings.SERVICE_TOKEN_HASHING_ALGORITHM.get(env.settings()));
             final Path serviceTokensFile = FileServiceAccountsTokenStore.resolveFile(env);
 
@@ -143,7 +133,8 @@
             if (args.size() > 1) {
                 throw new UserException(
                     ExitCodes.USAGE,
-                    "Expected at most one argument, service-account-principal, found extra: " + args.toString());
+                    "Expected at most one argument, service-account-principal, found extra: ["
+                        + Strings.collectionToCommaDelimitedString(args) + "]");
             }
             Predicate<String> filter = k -> true;
             if (args.size() == 1) {
@@ -172,7 +163,8 @@
         } else if (arguments.size() > 2) {
             throw new UserException(
                 ExitCodes.USAGE,
-                "Expected two arguments, service-account-principal and token-name, found extra: " + arguments.toString());
+                "Expected two arguments, service-account-principal and token-name, found extra: ["
+                    + Strings.collectionToCommaDelimitedString(arguments) + "]");
         }
         final String principal = arguments.get(0);
         final String tokenName = arguments.get(1);
@@ -180,8 +172,8 @@
             throw new UserException(ExitCodes.NO_USER, "Unknown service account principal: [" + principal + "]. Must be one of ["
                 + Strings.collectionToDelimitedString(ServiceAccountService.getServiceAccountPrincipals(), ",") + "]");
         }
-        if (false == ServiceAccountToken.isValidTokenName(tokenName)) {
-            throw new UserException(ExitCodes.CODE_ERROR, ServiceAccountToken.INVALID_TOKEN_NAME_MESSAGE);
+        if (false == Validation.isValidServiceAccountTokenName(tokenName)) {
+            throw new UserException(ExitCodes.CODE_ERROR, Validation.INVALID_SERVICE_ACCOUNT_TOKEN_NAME_MESSAGE);
         }
         return new Tuple<>(principal, tokenName);
     }
