--- conflicted
+++ resolved
@@ -71,11 +71,7 @@
                         logger.warn("Authentication using apikey failed - {}", authResult.getMessage());
                     }
                 }
-<<<<<<< HEAD
-                listener.onResponse(Authenticator.Result.unsuccessful(authResult.getMessage(), authResult.getException()));
-=======
                 listener.onResponse(AuthenticationResult.unsuccessful(authResult.getMessage(), authResult.getException()));
->>>>>>> d90fa4eb
             }
         }, e -> listener.onFailure(context.getRequest().exceptionProcessingRequest(e, null))));
     }
