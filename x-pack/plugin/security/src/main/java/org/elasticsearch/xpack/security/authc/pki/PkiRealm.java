--- conflicted
+++ resolved
@@ -325,9 +325,6 @@
         }
     }
 
-<<<<<<< HEAD
-    static BytesKey computeTokenFingerprint(X509AuthenticationToken token) throws CertificateEncodingException {
-=======
     private void validateAuthenticationDelegationConfiguration(RealmConfig config) {
         if (delegationEnabled) {
             List<String> exceptionMessages = new ArrayList<>(2);
@@ -351,7 +348,6 @@
     }
 
     private static BytesKey computeFingerprint(X509Certificate certificate) throws CertificateEncodingException {
->>>>>>> 16496d62
         MessageDigest digest = MessageDigests.sha256();
         for (X509Certificate certificate : token.credentials()) {
             digest.update(certificate.getEncoded());
