--- conflicted
+++ resolved
@@ -332,11 +332,7 @@
             if (credentials != null) {
                 final String docId = credentials.getId();
                 final GetRequest getRequest = client
-<<<<<<< HEAD
-                        .prepareGet(SECURITY_MAIN_ALIAS, credentials.getId())
-=======
-                        .prepareGet(SECURITY_MAIN_ALIAS, SINGLE_MAPPING_NAME, docId)
->>>>>>> 078a3713
+                        .prepareGet(SECURITY_MAIN_ALIAS, docId)
                         .setFetchSource(true)
                         .request();
                 executeAsyncWithOrigin(ctx, SECURITY_ORIGIN, getRequest, ActionListener.<GetResponse>wrap(response -> {
