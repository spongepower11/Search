--- conflicted
+++ resolved
@@ -1113,12 +1113,9 @@
         }
     }
 
-<<<<<<< HEAD
-=======
     /**
      * @return `null` if the update is a noop, i.e., if no changes to `currentApiKeyDoc` are required
      */
->>>>>>> d2868b00
     @Nullable
     private IndexRequest maybeBuildIndexRequest(
         final VersionedApiKeyDoc currentVersionedDoc,
@@ -1126,14 +1123,6 @@
         final BaseUpdateApiKeyRequest request,
         final Set<RoleDescriptor> userRoleDescriptors
     ) throws IOException {
-<<<<<<< HEAD
-        logger.trace(
-            "Building index request for update of API key doc [{}] with seqNo [{}] and primaryTerm [{}]",
-            currentVersionedDoc.id(),
-            currentVersionedDoc.seqNo(),
-            currentVersionedDoc.primaryTerm()
-        );
-=======
         if (logger.isTraceEnabled()) {
             logger.trace(
                 "Building index request for update of API key doc [{}] with seqNo [{}] and primaryTerm [{}]",
@@ -1142,7 +1131,6 @@
                 currentVersionedDoc.primaryTerm()
             );
         }
->>>>>>> d2868b00
         final var targetDocVersion = clusterService.state().nodes().getMinNodeVersion();
         final var currentDocVersion = Version.fromId(currentVersionedDoc.doc().version);
         assert currentDocVersion.onOrBefore(targetDocVersion) : "current API key doc version must be on or before target version";
