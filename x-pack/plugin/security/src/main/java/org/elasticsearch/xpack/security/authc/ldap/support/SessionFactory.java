/*
 * Copyright Elasticsearch B.V. and/or licensed to Elasticsearch B.V. under one
 * or more contributor license agreements. Licensed under the Elastic License;
 * you may not use this file except in compliance with the Elastic License.
 */
package org.elasticsearch.xpack.security.authc.ldap.support;

import com.unboundid.ldap.sdk.LDAPConnectionOptions;
import com.unboundid.ldap.sdk.LDAPException;
import com.unboundid.ldap.sdk.LDAPURL;
import com.unboundid.ldap.sdk.ServerSet;
import com.unboundid.util.ssl.HostNameSSLSocketVerifier;
import org.apache.logging.log4j.Logger;
import org.apache.logging.log4j.LogManager;
import org.elasticsearch.action.ActionListener;
import org.elasticsearch.common.Strings;
import org.elasticsearch.common.logging.DeprecationLogger;
import org.elasticsearch.common.settings.SecureString;
import org.elasticsearch.common.unit.TimeValue;
import org.elasticsearch.threadpool.ThreadPool;
import org.elasticsearch.xpack.core.security.authc.RealmConfig;
import org.elasticsearch.xpack.core.security.authc.RealmSettings;
import org.elasticsearch.xpack.core.security.authc.ldap.support.SessionFactorySettings;
import org.elasticsearch.xpack.core.ssl.SSLConfiguration;
import org.elasticsearch.xpack.core.ssl.SSLConfigurationSettings;
import org.elasticsearch.xpack.core.ssl.SSLService;

import javax.net.SocketFactory;
import java.util.Arrays;
import java.util.List;
import java.util.regex.Pattern;

/**
 * This factory holds settings needed for authenticating to LDAP and creating LdapConnections.
 * Each created LdapConnection needs to be closed or else connections will pill up consuming
 * resources.
 * <p>
 * A standard looking usage pattern could look like this:
 * <pre>
 * ConnectionFactory factory = ...
 * try (LdapConnection session = factory.session(...)) {
 * ...do stuff with the session
 * }
 * </pre>
 */
public abstract class SessionFactory {

    private static final Pattern STARTS_WITH_LDAPS = Pattern.compile("^ldaps:.*",
            Pattern.CASE_INSENSITIVE);
    private static final Pattern STARTS_WITH_LDAP = Pattern.compile("^ldap:.*",
            Pattern.CASE_INSENSITIVE);

    protected final Logger logger;
    protected final RealmConfig config;
    protected final TimeValue timeout;
    protected final SSLService sslService;
    protected final ThreadPool threadPool;

    protected final ServerSet serverSet;
    protected final boolean sslUsed;
    protected final boolean ignoreReferralErrors;

    protected SessionFactory(RealmConfig config, SSLService sslService, ThreadPool threadPool) {
        this.config = config;
        this.logger = LogManager.getLogger(getClass());
        TimeValue searchTimeout = config.getSetting(SessionFactorySettings.TIMEOUT_LDAP_SETTING,
                () -> SessionFactorySettings.TIMEOUT_DEFAULT);
        if (searchTimeout.millis() < 1000L) {
            logger.warn("ldap_search timeout [{}] is less than the minimum supported search " +
                            "timeout of 1s. using 1s",
                    searchTimeout.millis());
            searchTimeout = TimeValue.timeValueSeconds(1L);
        }
        this.timeout = searchTimeout;
        this.sslService = sslService;
        this.threadPool = threadPool;
        LDAPServers ldapServers = ldapServers(config);
        this.serverSet = serverSet(config, sslService, ldapServers);
        this.sslUsed = ldapServers.ssl;
        this.ignoreReferralErrors = config.getSetting(SessionFactorySettings.IGNORE_REFERRAL_ERRORS_SETTING);
    }

    /**
     * Authenticates the given user and opens a new connection that bound to it (meaning, all
     * operations under the returned connection will be executed on behalf of the authenticated
     * user.
     *
     * @param user     The name of the user to authenticate the connection with.
     * @param password The password of the user
     * @param listener the listener to call on a failure or result
     */
    public abstract void session(String user, SecureString password,
                                 ActionListener<LdapSession> listener);

    /**
     * Returns a flag to indicate if this session factory supports unauthenticated sessions.
     * This means that a session can be established without providing any credentials in a call to
     * {@link #unauthenticatedSession(String, ActionListener)}
     *
     * @return true if the factory supports unauthenticated sessions
     */
    public boolean supportsUnauthenticatedSession() {
        return false;
    }

    /**
     * Returns an {@link LdapSession} for the user identified by the String parameter
     *
     * @param username the identifier for the user
     * @param listener the listener to call on a failure or result
     */
    public void unauthenticatedSession(String username, ActionListener<LdapSession> listener) {
        throw new UnsupportedOperationException("unauthenticated sessions are not supported");
    }

    protected static LDAPConnectionOptions connectionOptions(RealmConfig config,
                                                             SSLService sslService, Logger logger) {
        LDAPConnectionOptions options = new LDAPConnectionOptions();
        options.setConnectTimeoutMillis(Math.toIntExact(config.getSetting(SessionFactorySettings.TIMEOUT_TCP_CONNECTION_SETTING).millis()));
        options.setFollowReferrals(config.getSetting(SessionFactorySettings.FOLLOW_REFERRALS_SETTING));
        options.setResponseTimeoutMillis(config.getSetting(SessionFactorySettings.TIMEOUT_TCP_READ_SETTING).millis());
        options.setAllowConcurrentSocketFactoryUse(true);

        final boolean verificationModeExists = config.hasSetting(SSLConfigurationSettings.VERIFICATION_MODE_SETTING_REALM);
        final boolean hostnameVerificationExists = config.hasSetting(SessionFactorySettings.HOSTNAME_VERIFICATION_SETTING);

        if (verificationModeExists && hostnameVerificationExists) {
            throw new IllegalArgumentException("[" +
                    RealmSettings.getFullSettingKey(config, SessionFactorySettings.HOSTNAME_VERIFICATION_SETTING) + "] and [" +
                    RealmSettings.getFullSettingKey(config, SSLConfigurationSettings.VERIFICATION_MODE_SETTING_REALM) +
                    "] may not be used at the same time");
        } else if (verificationModeExists) {
<<<<<<< HEAD
            VerificationMode verificationMode = sslService.getVerificationMode(realmSSLSettings);
            if (verificationMode == VerificationMode.FULL) {
=======
            final String sslKey = RealmSettings.realmSslPrefix(config.identifier());
            final SSLConfiguration sslConfiguration = sslService.getSSLConfiguration(sslKey);
            if (sslConfiguration == null) {
                throw new IllegalStateException("cannot find SSL configuration for " + sslKey);
            }
            if (sslConfiguration.verificationMode().isHostnameVerificationEnabled()) {
>>>>>>> 71a39d10
                options.setSSLSocketVerifier(new HostNameSSLSocketVerifier(true));
            }
        } else if (hostnameVerificationExists) {
            new DeprecationLogger(logger).deprecated("the setting [{}] has been deprecated and " +
                            "will be removed in a future version. use [{}] instead",
                    RealmSettings.getFullSettingKey(config, SessionFactorySettings.HOSTNAME_VERIFICATION_SETTING),
                    RealmSettings.getFullSettingKey(config, SSLConfigurationSettings.VERIFICATION_MODE_SETTING_REALM));
            if (config.getSetting(SessionFactorySettings.HOSTNAME_VERIFICATION_SETTING)) {
                options.setSSLSocketVerifier(new HostNameSSLSocketVerifier(true));
            }
        } else {
            options.setSSLSocketVerifier(new HostNameSSLSocketVerifier(true));
        }
        return options;
    }

    private LDAPServers ldapServers(RealmConfig config) {
        // Parse LDAP urls
        List<String> ldapUrls = config.getSetting(SessionFactorySettings.URLS_SETTING, () -> getDefaultLdapUrls(config));
        if (ldapUrls == null || ldapUrls.isEmpty()) {
            throw new IllegalArgumentException("missing required LDAP setting ["
                    + RealmSettings.getFullSettingKey(config, SessionFactorySettings.URLS_SETTING) + "]");
        }
        return new LDAPServers(ldapUrls.toArray(new String[ldapUrls.size()]));
    }

    protected List<String> getDefaultLdapUrls(RealmConfig config) {
        return null;
    }

    private ServerSet serverSet(RealmConfig realmConfig, SSLService clientSSLService,
                                LDAPServers ldapServers) {
        SocketFactory socketFactory = null;
        if (ldapServers.ssl()) {
            final String sslKey = RealmSettings.realmSslPrefix(config.identifier());
            final SSLConfiguration ssl = clientSSLService.getSSLConfiguration(sslKey);
            socketFactory = clientSSLService.sslSocketFactory(ssl);
            if (ssl.verificationMode().isHostnameVerificationEnabled()) {
                logger.debug("using encryption for LDAP connections with hostname verification");
            } else {
                logger.debug("using encryption for LDAP connections without hostname verification");
            }
        }
        return LdapLoadBalancing.serverSet(ldapServers.addresses(), ldapServers.ports(), realmConfig,
                socketFactory, connectionOptions(realmConfig, sslService, logger));
    }

    // package private to use for testing
    ServerSet getServerSet() {
        return serverSet;
    }

    public boolean isSslUsed() {
        return sslUsed;
    }

    public static class LDAPServers {

        private final String[] addresses;
        private final int[] ports;
        private final boolean ssl;

        public LDAPServers(String[] urls) {
            ssl = secureUrls(urls);
            addresses = new String[urls.length];
            ports = new int[urls.length];
            for (int i = 0; i < urls.length; i++) {
                try {
                    LDAPURL url = new LDAPURL(urls[i]);
                    addresses[i] = url.getHost();
                    ports[i] = url.getPort();
                } catch (LDAPException e) {
                    throw new IllegalArgumentException("unable to parse configured LDAP url [" +
                            urls[i] + "]", e);
                }
            }
        }

        public String[] addresses() {
            return addresses;
        }

        public int[] ports() {
            return ports;
        }

        public boolean ssl() {
            return ssl;
        }

        /**
         * @param ldapUrls URLS in the form of "ldap://..." or "ldaps://..."
         */
        private boolean secureUrls(String[] ldapUrls) {
            if (ldapUrls.length == 0) {
                return true;
            }

            final boolean allSecure = Arrays.stream(ldapUrls)
                    .allMatch(s -> STARTS_WITH_LDAPS.matcher(s).find());
            final boolean allClear = Arrays.stream(ldapUrls)
                    .allMatch(s -> STARTS_WITH_LDAP.matcher(s).find());

            if (!allSecure && !allClear) {
                //No mixing is allowed because we use the same socketfactory
                throw new IllegalArgumentException(
                        "configured LDAP protocols are not all equal (ldaps://.. and ldap://..): ["
                                + Strings.arrayToCommaDelimitedString(ldapUrls) + "]");
            }

            return allSecure;
        }
    }
}<|MERGE_RESOLUTION|>--- conflicted
+++ resolved
@@ -130,17 +130,12 @@
                     RealmSettings.getFullSettingKey(config, SSLConfigurationSettings.VERIFICATION_MODE_SETTING_REALM) +
                     "] may not be used at the same time");
         } else if (verificationModeExists) {
-<<<<<<< HEAD
-            VerificationMode verificationMode = sslService.getVerificationMode(realmSSLSettings);
-            if (verificationMode == VerificationMode.FULL) {
-=======
             final String sslKey = RealmSettings.realmSslPrefix(config.identifier());
             final SSLConfiguration sslConfiguration = sslService.getSSLConfiguration(sslKey);
             if (sslConfiguration == null) {
                 throw new IllegalStateException("cannot find SSL configuration for " + sslKey);
             }
             if (sslConfiguration.verificationMode().isHostnameVerificationEnabled()) {
->>>>>>> 71a39d10
                 options.setSSLSocketVerifier(new HostNameSSLSocketVerifier(true));
             }
         } else if (hostnameVerificationExists) {
