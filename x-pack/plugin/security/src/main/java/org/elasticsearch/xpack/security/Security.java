/*
 * Copyright Elasticsearch B.V. and/or licensed to Elasticsearch B.V. under one
 * or more contributor license agreements. Licensed under the Elastic License
 * 2.0; you may not use this file except in compliance with the Elastic License
 * 2.0.
 */
package org.elasticsearch.xpack.security;

import io.netty.channel.Channel;
import io.netty.handler.codec.http.HttpMethod;
import io.netty.handler.codec.http.HttpUtil;

import org.apache.logging.log4j.LogManager;
import org.apache.logging.log4j.Logger;
import org.apache.lucene.util.SetOnce;
import org.elasticsearch.ElasticsearchSecurityException;
import org.elasticsearch.ElasticsearchStatusException;
import org.elasticsearch.TransportVersion;
import org.elasticsearch.action.ActionListener;
import org.elasticsearch.action.ActionRequest;
import org.elasticsearch.action.ActionResponse;
import org.elasticsearch.action.support.ActionFilter;
import org.elasticsearch.action.support.DestructiveOperations;
import org.elasticsearch.bootstrap.BootstrapCheck;
import org.elasticsearch.client.internal.Client;
import org.elasticsearch.cluster.ClusterState;
import org.elasticsearch.cluster.metadata.IndexNameExpressionResolver;
import org.elasticsearch.cluster.metadata.IndexTemplateMetadata;
import org.elasticsearch.cluster.node.DiscoveryNode;
import org.elasticsearch.cluster.node.DiscoveryNodes;
import org.elasticsearch.cluster.service.ClusterService;
import org.elasticsearch.common.CheckedBiConsumer;
import org.elasticsearch.common.Strings;
import org.elasticsearch.common.io.stream.NamedWriteableRegistry;
import org.elasticsearch.common.io.stream.StreamOutput;
import org.elasticsearch.common.network.NetworkModule;
import org.elasticsearch.common.network.NetworkService;
import org.elasticsearch.common.settings.ClusterSettings;
import org.elasticsearch.common.settings.IndexScopedSettings;
import org.elasticsearch.common.settings.Setting;
import org.elasticsearch.common.settings.Setting.Property;
import org.elasticsearch.common.settings.Settings;
import org.elasticsearch.common.settings.SettingsFilter;
import org.elasticsearch.common.ssl.KeyStoreUtil;
import org.elasticsearch.common.ssl.SslConfiguration;
import org.elasticsearch.common.transport.BoundTransportAddress;
import org.elasticsearch.common.util.BigArrays;
import org.elasticsearch.common.util.PageCacheRecycler;
import org.elasticsearch.common.util.concurrent.EsExecutors;
import org.elasticsearch.common.util.concurrent.ListenableFuture;
import org.elasticsearch.common.util.concurrent.ThreadContext;
import org.elasticsearch.common.util.set.Sets;
import org.elasticsearch.core.Nullable;
import org.elasticsearch.env.Environment;
import org.elasticsearch.env.NodeMetadata;
import org.elasticsearch.features.FeatureService;
import org.elasticsearch.http.HttpPreRequest;
import org.elasticsearch.http.HttpServerTransport;
import org.elasticsearch.http.netty4.Netty4HttpServerTransport;
import org.elasticsearch.http.netty4.internal.HttpHeadersAuthenticatorUtils;
import org.elasticsearch.http.netty4.internal.HttpValidator;
import org.elasticsearch.index.IndexModule;
import org.elasticsearch.indices.SystemIndexDescriptor;
import org.elasticsearch.indices.breaker.CircuitBreakerService;
import org.elasticsearch.ingest.Processor;
import org.elasticsearch.license.ClusterStateLicenseService;
import org.elasticsearch.license.License;
import org.elasticsearch.license.LicenseService;
import org.elasticsearch.license.LicensedFeature;
import org.elasticsearch.license.XPackLicenseState;
import org.elasticsearch.plugins.ClusterCoordinationPlugin;
import org.elasticsearch.plugins.ClusterPlugin;
import org.elasticsearch.plugins.ExtensiblePlugin;
import org.elasticsearch.plugins.IngestPlugin;
import org.elasticsearch.plugins.MapperPlugin;
import org.elasticsearch.plugins.NetworkPlugin;
import org.elasticsearch.plugins.Plugin;
import org.elasticsearch.plugins.ReloadablePlugin;
import org.elasticsearch.plugins.SearchPlugin;
import org.elasticsearch.plugins.SystemIndexPlugin;
import org.elasticsearch.plugins.interceptor.RestServerActionPlugin;
import org.elasticsearch.reservedstate.ReservedClusterStateHandler;
import org.elasticsearch.rest.RestController;
import org.elasticsearch.rest.RestHandler;
import org.elasticsearch.rest.RestHeaderDefinition;
import org.elasticsearch.rest.RestRequest;
import org.elasticsearch.rest.RestStatus;
import org.elasticsearch.script.ScriptService;
import org.elasticsearch.search.internal.ShardSearchRequest;
import org.elasticsearch.telemetry.tracing.Tracer;
import org.elasticsearch.threadpool.ExecutorBuilder;
import org.elasticsearch.threadpool.FixedExecutorBuilder;
import org.elasticsearch.threadpool.ThreadPool;
import org.elasticsearch.transport.RemoteClusterService;
import org.elasticsearch.transport.Transport;
import org.elasticsearch.transport.TransportInterceptor;
import org.elasticsearch.transport.TransportRequest;
import org.elasticsearch.transport.TransportRequestHandler;
import org.elasticsearch.transport.netty4.AcceptChannelHandler;
import org.elasticsearch.transport.netty4.SharedGroupFactory;
import org.elasticsearch.transport.netty4.TLSConfig;
import org.elasticsearch.watcher.ResourceWatcherService;
import org.elasticsearch.xcontent.NamedXContentRegistry;
import org.elasticsearch.xpack.core.XPackField;
import org.elasticsearch.xpack.core.XPackPlugin;
import org.elasticsearch.xpack.core.XPackSettings;
import org.elasticsearch.xpack.core.action.XPackInfoFeatureAction;
import org.elasticsearch.xpack.core.action.XPackUsageFeatureAction;
import org.elasticsearch.xpack.core.security.SecurityContext;
import org.elasticsearch.xpack.core.security.SecurityExtension;
import org.elasticsearch.xpack.core.security.SecurityField;
import org.elasticsearch.xpack.core.security.SecuritySettings;
import org.elasticsearch.xpack.core.security.action.ClearSecurityCacheAction;
import org.elasticsearch.xpack.core.security.action.DelegatePkiAuthenticationAction;
import org.elasticsearch.xpack.core.security.action.apikey.BulkUpdateApiKeyAction;
import org.elasticsearch.xpack.core.security.action.apikey.CreateApiKeyAction;
import org.elasticsearch.xpack.core.security.action.apikey.CreateCrossClusterApiKeyAction;
import org.elasticsearch.xpack.core.security.action.apikey.GetApiKeyAction;
import org.elasticsearch.xpack.core.security.action.apikey.GrantApiKeyAction;
import org.elasticsearch.xpack.core.security.action.apikey.InvalidateApiKeyAction;
import org.elasticsearch.xpack.core.security.action.apikey.QueryApiKeyAction;
import org.elasticsearch.xpack.core.security.action.apikey.UpdateApiKeyAction;
import org.elasticsearch.xpack.core.security.action.apikey.UpdateCrossClusterApiKeyAction;
import org.elasticsearch.xpack.core.security.action.enrollment.KibanaEnrollmentAction;
import org.elasticsearch.xpack.core.security.action.enrollment.NodeEnrollmentAction;
import org.elasticsearch.xpack.core.security.action.oidc.OpenIdConnectAuthenticateAction;
import org.elasticsearch.xpack.core.security.action.oidc.OpenIdConnectLogoutAction;
import org.elasticsearch.xpack.core.security.action.oidc.OpenIdConnectPrepareAuthenticationAction;
import org.elasticsearch.xpack.core.security.action.privilege.ClearPrivilegesCacheAction;
import org.elasticsearch.xpack.core.security.action.privilege.DeletePrivilegesAction;
import org.elasticsearch.xpack.core.security.action.privilege.GetBuiltinPrivilegesAction;
import org.elasticsearch.xpack.core.security.action.privilege.GetPrivilegesAction;
import org.elasticsearch.xpack.core.security.action.privilege.PutPrivilegesAction;
import org.elasticsearch.xpack.core.security.action.profile.ActivateProfileAction;
import org.elasticsearch.xpack.core.security.action.profile.GetProfilesAction;
import org.elasticsearch.xpack.core.security.action.profile.SetProfileEnabledAction;
import org.elasticsearch.xpack.core.security.action.profile.SuggestProfilesAction;
import org.elasticsearch.xpack.core.security.action.profile.UpdateProfileDataAction;
import org.elasticsearch.xpack.core.security.action.realm.ClearRealmCacheAction;
import org.elasticsearch.xpack.core.security.action.role.ClearRolesCacheAction;
import org.elasticsearch.xpack.core.security.action.role.DeleteRoleAction;
import org.elasticsearch.xpack.core.security.action.role.GetRolesAction;
import org.elasticsearch.xpack.core.security.action.role.PutRoleAction;
import org.elasticsearch.xpack.core.security.action.rolemapping.DeleteRoleMappingAction;
import org.elasticsearch.xpack.core.security.action.rolemapping.GetRoleMappingsAction;
import org.elasticsearch.xpack.core.security.action.rolemapping.PutRoleMappingAction;
import org.elasticsearch.xpack.core.security.action.saml.SamlAuthenticateAction;
import org.elasticsearch.xpack.core.security.action.saml.SamlCompleteLogoutAction;
import org.elasticsearch.xpack.core.security.action.saml.SamlInvalidateSessionAction;
import org.elasticsearch.xpack.core.security.action.saml.SamlLogoutAction;
import org.elasticsearch.xpack.core.security.action.saml.SamlPrepareAuthenticationAction;
import org.elasticsearch.xpack.core.security.action.saml.SamlSpMetadataAction;
import org.elasticsearch.xpack.core.security.action.service.CreateServiceAccountTokenAction;
import org.elasticsearch.xpack.core.security.action.service.DeleteServiceAccountTokenAction;
import org.elasticsearch.xpack.core.security.action.service.GetServiceAccountAction;
import org.elasticsearch.xpack.core.security.action.service.GetServiceAccountCredentialsAction;
import org.elasticsearch.xpack.core.security.action.service.GetServiceAccountNodesCredentialsAction;
import org.elasticsearch.xpack.core.security.action.settings.GetSecuritySettingsAction;
import org.elasticsearch.xpack.core.security.action.settings.UpdateSecuritySettingsAction;
import org.elasticsearch.xpack.core.security.action.token.CreateTokenAction;
import org.elasticsearch.xpack.core.security.action.token.InvalidateTokenAction;
import org.elasticsearch.xpack.core.security.action.token.RefreshTokenAction;
import org.elasticsearch.xpack.core.security.action.user.AuthenticateAction;
import org.elasticsearch.xpack.core.security.action.user.ChangePasswordAction;
import org.elasticsearch.xpack.core.security.action.user.DeleteUserAction;
import org.elasticsearch.xpack.core.security.action.user.GetUserPrivilegesAction;
import org.elasticsearch.xpack.core.security.action.user.GetUsersAction;
import org.elasticsearch.xpack.core.security.action.user.HasPrivilegesAction;
import org.elasticsearch.xpack.core.security.action.user.ProfileHasPrivilegesAction;
import org.elasticsearch.xpack.core.security.action.user.PutUserAction;
import org.elasticsearch.xpack.core.security.action.user.SetEnabledAction;
import org.elasticsearch.xpack.core.security.authc.AuthenticationFailureHandler;
import org.elasticsearch.xpack.core.security.authc.AuthenticationServiceField;
import org.elasticsearch.xpack.core.security.authc.DefaultAuthenticationFailureHandler;
import org.elasticsearch.xpack.core.security.authc.InternalRealmsSettings;
import org.elasticsearch.xpack.core.security.authc.Realm;
import org.elasticsearch.xpack.core.security.authc.RealmConfig;
import org.elasticsearch.xpack.core.security.authc.RealmSettings;
import org.elasticsearch.xpack.core.security.authc.jwt.JwtRealmSettings;
import org.elasticsearch.xpack.core.security.authc.support.UsernamePasswordToken;
import org.elasticsearch.xpack.core.security.authz.AuthorizationEngine;
import org.elasticsearch.xpack.core.security.authz.AuthorizationServiceField;
import org.elasticsearch.xpack.core.security.authz.RestrictedIndices;
import org.elasticsearch.xpack.core.security.authz.RoleDescriptor;
import org.elasticsearch.xpack.core.security.authz.accesscontrol.DocumentSubsetBitsetCache;
import org.elasticsearch.xpack.core.security.authz.accesscontrol.IndicesAccessControl;
import org.elasticsearch.xpack.core.security.authz.accesscontrol.SecurityIndexReaderWrapper;
import org.elasticsearch.xpack.core.security.authz.permission.FieldPermissions;
import org.elasticsearch.xpack.core.security.authz.permission.FieldPermissionsCache;
import org.elasticsearch.xpack.core.security.authz.permission.SimpleRole;
import org.elasticsearch.xpack.core.security.authz.store.ReservedRolesStore;
import org.elasticsearch.xpack.core.security.authz.store.RoleRetrievalResult;
import org.elasticsearch.xpack.core.security.support.Automatons;
import org.elasticsearch.xpack.core.security.user.AnonymousUser;
import org.elasticsearch.xpack.core.ssl.SSLConfigurationSettings;
import org.elasticsearch.xpack.core.ssl.SSLService;
import org.elasticsearch.xpack.core.ssl.TransportTLSBootstrapCheck;
import org.elasticsearch.xpack.core.ssl.action.GetCertificateInfoAction;
import org.elasticsearch.xpack.core.ssl.action.TransportGetCertificateInfoAction;
import org.elasticsearch.xpack.core.ssl.rest.RestGetCertificateInfoAction;
import org.elasticsearch.xpack.security.action.TransportClearSecurityCacheAction;
import org.elasticsearch.xpack.security.action.TransportDelegatePkiAuthenticationAction;
import org.elasticsearch.xpack.security.action.apikey.TransportBulkUpdateApiKeyAction;
import org.elasticsearch.xpack.security.action.apikey.TransportCreateApiKeyAction;
import org.elasticsearch.xpack.security.action.apikey.TransportCreateCrossClusterApiKeyAction;
import org.elasticsearch.xpack.security.action.apikey.TransportGetApiKeyAction;
import org.elasticsearch.xpack.security.action.apikey.TransportGrantApiKeyAction;
import org.elasticsearch.xpack.security.action.apikey.TransportInvalidateApiKeyAction;
import org.elasticsearch.xpack.security.action.apikey.TransportQueryApiKeyAction;
import org.elasticsearch.xpack.security.action.apikey.TransportUpdateApiKeyAction;
import org.elasticsearch.xpack.security.action.apikey.TransportUpdateCrossClusterApiKeyAction;
import org.elasticsearch.xpack.security.action.enrollment.TransportKibanaEnrollmentAction;
import org.elasticsearch.xpack.security.action.enrollment.TransportNodeEnrollmentAction;
import org.elasticsearch.xpack.security.action.filter.SecurityActionFilter;
import org.elasticsearch.xpack.security.action.oidc.TransportOpenIdConnectAuthenticateAction;
import org.elasticsearch.xpack.security.action.oidc.TransportOpenIdConnectLogoutAction;
import org.elasticsearch.xpack.security.action.oidc.TransportOpenIdConnectPrepareAuthenticationAction;
import org.elasticsearch.xpack.security.action.privilege.TransportClearPrivilegesCacheAction;
import org.elasticsearch.xpack.security.action.privilege.TransportDeletePrivilegesAction;
import org.elasticsearch.xpack.security.action.privilege.TransportGetBuiltinPrivilegesAction;
import org.elasticsearch.xpack.security.action.privilege.TransportGetPrivilegesAction;
import org.elasticsearch.xpack.security.action.privilege.TransportPutPrivilegesAction;
import org.elasticsearch.xpack.security.action.profile.TransportActivateProfileAction;
import org.elasticsearch.xpack.security.action.profile.TransportGetProfilesAction;
import org.elasticsearch.xpack.security.action.profile.TransportProfileHasPrivilegesAction;
import org.elasticsearch.xpack.security.action.profile.TransportSetProfileEnabledAction;
import org.elasticsearch.xpack.security.action.profile.TransportSuggestProfilesAction;
import org.elasticsearch.xpack.security.action.profile.TransportUpdateProfileDataAction;
import org.elasticsearch.xpack.security.action.realm.TransportClearRealmCacheAction;
import org.elasticsearch.xpack.security.action.role.TransportClearRolesCacheAction;
import org.elasticsearch.xpack.security.action.role.TransportDeleteRoleAction;
import org.elasticsearch.xpack.security.action.role.TransportGetRolesAction;
import org.elasticsearch.xpack.security.action.role.TransportPutRoleAction;
import org.elasticsearch.xpack.security.action.rolemapping.ReservedRoleMappingAction;
import org.elasticsearch.xpack.security.action.rolemapping.TransportDeleteRoleMappingAction;
import org.elasticsearch.xpack.security.action.rolemapping.TransportGetRoleMappingsAction;
import org.elasticsearch.xpack.security.action.rolemapping.TransportPutRoleMappingAction;
import org.elasticsearch.xpack.security.action.saml.TransportSamlAuthenticateAction;
import org.elasticsearch.xpack.security.action.saml.TransportSamlCompleteLogoutAction;
import org.elasticsearch.xpack.security.action.saml.TransportSamlInvalidateSessionAction;
import org.elasticsearch.xpack.security.action.saml.TransportSamlLogoutAction;
import org.elasticsearch.xpack.security.action.saml.TransportSamlPrepareAuthenticationAction;
import org.elasticsearch.xpack.security.action.saml.TransportSamlSpMetadataAction;
import org.elasticsearch.xpack.security.action.service.TransportCreateServiceAccountTokenAction;
import org.elasticsearch.xpack.security.action.service.TransportDeleteServiceAccountTokenAction;
import org.elasticsearch.xpack.security.action.service.TransportGetServiceAccountAction;
import org.elasticsearch.xpack.security.action.service.TransportGetServiceAccountCredentialsAction;
import org.elasticsearch.xpack.security.action.service.TransportGetServiceAccountNodesCredentialsAction;
import org.elasticsearch.xpack.security.action.settings.TransportGetSecuritySettingsAction;
import org.elasticsearch.xpack.security.action.settings.TransportUpdateSecuritySettingsAction;
import org.elasticsearch.xpack.security.action.token.TransportCreateTokenAction;
import org.elasticsearch.xpack.security.action.token.TransportInvalidateTokenAction;
import org.elasticsearch.xpack.security.action.token.TransportRefreshTokenAction;
import org.elasticsearch.xpack.security.action.user.TransportAuthenticateAction;
import org.elasticsearch.xpack.security.action.user.TransportChangePasswordAction;
import org.elasticsearch.xpack.security.action.user.TransportDeleteUserAction;
import org.elasticsearch.xpack.security.action.user.TransportGetUserPrivilegesAction;
import org.elasticsearch.xpack.security.action.user.TransportGetUsersAction;
import org.elasticsearch.xpack.security.action.user.TransportHasPrivilegesAction;
import org.elasticsearch.xpack.security.action.user.TransportPutUserAction;
import org.elasticsearch.xpack.security.action.user.TransportSetEnabledAction;
import org.elasticsearch.xpack.security.audit.AuditTrail;
import org.elasticsearch.xpack.security.audit.AuditTrailService;
import org.elasticsearch.xpack.security.audit.logfile.LoggingAuditTrail;
import org.elasticsearch.xpack.security.authc.ApiKeyService;
import org.elasticsearch.xpack.security.authc.AuthenticationService;
import org.elasticsearch.xpack.security.authc.CrossClusterAccessAuthenticationService;
import org.elasticsearch.xpack.security.authc.InternalRealms;
import org.elasticsearch.xpack.security.authc.Realms;
import org.elasticsearch.xpack.security.authc.TokenService;
import org.elasticsearch.xpack.security.authc.esnative.NativeUsersStore;
import org.elasticsearch.xpack.security.authc.esnative.ReservedRealm;
import org.elasticsearch.xpack.security.authc.jwt.JwtRealm;
import org.elasticsearch.xpack.security.authc.service.CachingServiceAccountTokenStore;
import org.elasticsearch.xpack.security.authc.service.FileServiceAccountTokenStore;
import org.elasticsearch.xpack.security.authc.service.IndexServiceAccountTokenStore;
import org.elasticsearch.xpack.security.authc.service.ServiceAccountService;
import org.elasticsearch.xpack.security.authc.support.SecondaryAuthenticator;
import org.elasticsearch.xpack.security.authc.support.mapper.NativeRoleMappingStore;
import org.elasticsearch.xpack.security.authz.AuthorizationService;
import org.elasticsearch.xpack.security.authz.DlsFlsRequestCacheDifferentiator;
import org.elasticsearch.xpack.security.authz.SecuritySearchOperationListener;
import org.elasticsearch.xpack.security.authz.accesscontrol.OptOutQueryCache;
import org.elasticsearch.xpack.security.authz.interceptor.BulkShardRequestInterceptor;
import org.elasticsearch.xpack.security.authz.interceptor.DlsFlsLicenseRequestInterceptor;
import org.elasticsearch.xpack.security.authz.interceptor.IndicesAliasesRequestInterceptor;
import org.elasticsearch.xpack.security.authz.interceptor.RequestInterceptor;
import org.elasticsearch.xpack.security.authz.interceptor.ResizeRequestInterceptor;
import org.elasticsearch.xpack.security.authz.interceptor.SearchRequestCacheDisablingInterceptor;
import org.elasticsearch.xpack.security.authz.interceptor.SearchRequestInterceptor;
import org.elasticsearch.xpack.security.authz.interceptor.ShardSearchRequestInterceptor;
import org.elasticsearch.xpack.security.authz.interceptor.UpdateRequestInterceptor;
import org.elasticsearch.xpack.security.authz.restriction.WorkflowService;
import org.elasticsearch.xpack.security.authz.store.CompositeRolesStore;
import org.elasticsearch.xpack.security.authz.store.DeprecationRoleDescriptorConsumer;
import org.elasticsearch.xpack.security.authz.store.FileRolesStore;
import org.elasticsearch.xpack.security.authz.store.NativePrivilegeStore;
import org.elasticsearch.xpack.security.authz.store.NativeRolesStore;
import org.elasticsearch.xpack.security.authz.store.RoleProviders;
import org.elasticsearch.xpack.security.ingest.SetSecurityUserProcessor;
import org.elasticsearch.xpack.security.operator.DefaultOperatorOnlyRegistry;
import org.elasticsearch.xpack.security.operator.FileOperatorUsersStore;
import org.elasticsearch.xpack.security.operator.OperatorOnlyRegistry;
import org.elasticsearch.xpack.security.operator.OperatorPrivileges;
import org.elasticsearch.xpack.security.profile.ProfileService;
import org.elasticsearch.xpack.security.rest.RemoteHostHeader;
import org.elasticsearch.xpack.security.rest.SecurityRestFilter;
import org.elasticsearch.xpack.security.rest.action.RestAuthenticateAction;
import org.elasticsearch.xpack.security.rest.action.RestDelegatePkiAuthenticationAction;
import org.elasticsearch.xpack.security.rest.action.apikey.RestBulkUpdateApiKeyAction;
import org.elasticsearch.xpack.security.rest.action.apikey.RestClearApiKeyCacheAction;
import org.elasticsearch.xpack.security.rest.action.apikey.RestCreateApiKeyAction;
import org.elasticsearch.xpack.security.rest.action.apikey.RestCreateCrossClusterApiKeyAction;
import org.elasticsearch.xpack.security.rest.action.apikey.RestGetApiKeyAction;
import org.elasticsearch.xpack.security.rest.action.apikey.RestGrantApiKeyAction;
import org.elasticsearch.xpack.security.rest.action.apikey.RestInvalidateApiKeyAction;
import org.elasticsearch.xpack.security.rest.action.apikey.RestQueryApiKeyAction;
import org.elasticsearch.xpack.security.rest.action.apikey.RestUpdateApiKeyAction;
import org.elasticsearch.xpack.security.rest.action.apikey.RestUpdateCrossClusterApiKeyAction;
import org.elasticsearch.xpack.security.rest.action.enrollment.RestKibanaEnrollAction;
import org.elasticsearch.xpack.security.rest.action.enrollment.RestNodeEnrollmentAction;
import org.elasticsearch.xpack.security.rest.action.oauth2.RestGetTokenAction;
import org.elasticsearch.xpack.security.rest.action.oauth2.RestInvalidateTokenAction;
import org.elasticsearch.xpack.security.rest.action.oidc.RestOpenIdConnectAuthenticateAction;
import org.elasticsearch.xpack.security.rest.action.oidc.RestOpenIdConnectLogoutAction;
import org.elasticsearch.xpack.security.rest.action.oidc.RestOpenIdConnectPrepareAuthenticationAction;
import org.elasticsearch.xpack.security.rest.action.privilege.RestClearPrivilegesCacheAction;
import org.elasticsearch.xpack.security.rest.action.privilege.RestDeletePrivilegesAction;
import org.elasticsearch.xpack.security.rest.action.privilege.RestGetBuiltinPrivilegesAction;
import org.elasticsearch.xpack.security.rest.action.privilege.RestGetPrivilegesAction;
import org.elasticsearch.xpack.security.rest.action.privilege.RestPutPrivilegesAction;
import org.elasticsearch.xpack.security.rest.action.profile.RestActivateProfileAction;
import org.elasticsearch.xpack.security.rest.action.profile.RestDisableProfileAction;
import org.elasticsearch.xpack.security.rest.action.profile.RestEnableProfileAction;
import org.elasticsearch.xpack.security.rest.action.profile.RestGetProfilesAction;
import org.elasticsearch.xpack.security.rest.action.profile.RestSuggestProfilesAction;
import org.elasticsearch.xpack.security.rest.action.profile.RestUpdateProfileDataAction;
import org.elasticsearch.xpack.security.rest.action.realm.RestClearRealmCacheAction;
import org.elasticsearch.xpack.security.rest.action.role.RestClearRolesCacheAction;
import org.elasticsearch.xpack.security.rest.action.role.RestDeleteRoleAction;
import org.elasticsearch.xpack.security.rest.action.role.RestGetRolesAction;
import org.elasticsearch.xpack.security.rest.action.role.RestPutRoleAction;
import org.elasticsearch.xpack.security.rest.action.rolemapping.RestDeleteRoleMappingAction;
import org.elasticsearch.xpack.security.rest.action.rolemapping.RestGetRoleMappingsAction;
import org.elasticsearch.xpack.security.rest.action.rolemapping.RestPutRoleMappingAction;
import org.elasticsearch.xpack.security.rest.action.saml.RestSamlAuthenticateAction;
import org.elasticsearch.xpack.security.rest.action.saml.RestSamlCompleteLogoutAction;
import org.elasticsearch.xpack.security.rest.action.saml.RestSamlInvalidateSessionAction;
import org.elasticsearch.xpack.security.rest.action.saml.RestSamlLogoutAction;
import org.elasticsearch.xpack.security.rest.action.saml.RestSamlPrepareAuthenticationAction;
import org.elasticsearch.xpack.security.rest.action.saml.RestSamlSpMetadataAction;
import org.elasticsearch.xpack.security.rest.action.service.RestClearServiceAccountTokenStoreCacheAction;
import org.elasticsearch.xpack.security.rest.action.service.RestCreateServiceAccountTokenAction;
import org.elasticsearch.xpack.security.rest.action.service.RestDeleteServiceAccountTokenAction;
import org.elasticsearch.xpack.security.rest.action.service.RestGetServiceAccountAction;
import org.elasticsearch.xpack.security.rest.action.service.RestGetServiceAccountCredentialsAction;
import org.elasticsearch.xpack.security.rest.action.settings.RestGetSecuritySettingsAction;
import org.elasticsearch.xpack.security.rest.action.settings.RestUpdateSecuritySettingsAction;
import org.elasticsearch.xpack.security.rest.action.user.RestChangePasswordAction;
import org.elasticsearch.xpack.security.rest.action.user.RestDeleteUserAction;
import org.elasticsearch.xpack.security.rest.action.user.RestGetUserPrivilegesAction;
import org.elasticsearch.xpack.security.rest.action.user.RestGetUsersAction;
import org.elasticsearch.xpack.security.rest.action.user.RestHasPrivilegesAction;
import org.elasticsearch.xpack.security.rest.action.user.RestProfileHasPrivilegesAction;
import org.elasticsearch.xpack.security.rest.action.user.RestPutUserAction;
import org.elasticsearch.xpack.security.rest.action.user.RestSetEnabledAction;
import org.elasticsearch.xpack.security.support.CacheInvalidatorRegistry;
import org.elasticsearch.xpack.security.support.ExtensionComponents;
import org.elasticsearch.xpack.security.support.SecuritySystemIndices;
import org.elasticsearch.xpack.security.transport.SecurityHttpSettings;
import org.elasticsearch.xpack.security.transport.SecurityServerTransportInterceptor;
import org.elasticsearch.xpack.security.transport.filter.IPFilter;
import org.elasticsearch.xpack.security.transport.netty4.SecurityNetty4ServerTransport;

import java.io.IOException;
import java.net.InetSocketAddress;
import java.time.Clock;
import java.util.ArrayList;
import java.util.Arrays;
import java.util.Collection;
import java.util.Collections;
import java.util.HashMap;
import java.util.HashSet;
import java.util.LinkedHashMap;
import java.util.List;
import java.util.Locale;
import java.util.Map;
import java.util.Objects;
import java.util.Set;
import java.util.concurrent.Executor;
import java.util.function.BiConsumer;
import java.util.function.Function;
import java.util.function.Predicate;
import java.util.function.Supplier;
import java.util.function.UnaryOperator;
import java.util.stream.Collectors;
import java.util.stream.Stream;

import static java.util.Collections.emptyList;
import static java.util.Collections.emptyMap;
import static java.util.Collections.singletonList;
import static org.elasticsearch.core.Strings.format;
import static org.elasticsearch.xpack.core.XPackSettings.API_KEY_SERVICE_ENABLED_SETTING;
import static org.elasticsearch.xpack.core.XPackSettings.HTTP_SSL_ENABLED;
import static org.elasticsearch.xpack.core.security.SecurityField.FIELD_LEVEL_SECURITY_FEATURE;
import static org.elasticsearch.xpack.core.security.authc.jwt.JwtRealmSettings.CLIENT_AUTHENTICATION_SHARED_SECRET;
import static org.elasticsearch.xpack.core.security.authz.store.ReservedRolesStore.INCLUDED_RESERVED_ROLES_SETTING;
import static org.elasticsearch.xpack.security.operator.OperatorPrivileges.OPERATOR_PRIVILEGES_ENABLED;
import static org.elasticsearch.xpack.security.transport.SSLEngineUtils.extractClientCertificates;

public class Security extends Plugin
    implements
        SystemIndexPlugin,
        IngestPlugin,
        NetworkPlugin,
        ClusterPlugin,
        ClusterCoordinationPlugin,
        MapperPlugin,
        ExtensiblePlugin,
        SearchPlugin,
        RestServerActionPlugin,
        ReloadablePlugin {

    public static final String SECURITY_CRYPTO_THREAD_POOL_NAME = XPackField.SECURITY + "-crypto";

    // TODO: ip filtering does not actually track license usage yet
    public static final LicensedFeature.Momentary IP_FILTERING_FEATURE = LicensedFeature.momentaryLenient(
        null,
        "security-ip-filtering",
        License.OperationMode.GOLD
    );
    public static final LicensedFeature.Momentary AUDITING_FEATURE = LicensedFeature.momentary(
        null,
        "security-auditing",
        License.OperationMode.GOLD
    );
    public static final LicensedFeature.Momentary TOKEN_SERVICE_FEATURE = LicensedFeature.momentary(
        null,
        "security-token-service",
        License.OperationMode.STANDARD
    );

    private static final String REALMS_FEATURE_FAMILY = "security-realms";
    // Builtin realms (file/native) realms are Basic licensed, so don't need to be checked or tracked
    // Some realms (LDAP, AD, PKI) are Gold+
    public static final LicensedFeature.Persistent LDAP_REALM_FEATURE = LicensedFeature.persistent(
        REALMS_FEATURE_FAMILY,
        "ldap",
        License.OperationMode.GOLD
    );
    public static final LicensedFeature.Persistent AD_REALM_FEATURE = LicensedFeature.persistent(
        REALMS_FEATURE_FAMILY,
        "active-directory",
        License.OperationMode.GOLD
    );
    public static final LicensedFeature.Persistent PKI_REALM_FEATURE = LicensedFeature.persistent(
        REALMS_FEATURE_FAMILY,
        "pki",
        License.OperationMode.GOLD
    );
    // SSO realms are Platinum+
    public static final LicensedFeature.Persistent SAML_REALM_FEATURE = LicensedFeature.persistent(
        REALMS_FEATURE_FAMILY,
        "saml",
        License.OperationMode.PLATINUM
    );
    public static final LicensedFeature.Persistent OIDC_REALM_FEATURE = LicensedFeature.persistent(
        REALMS_FEATURE_FAMILY,
        "oidc",
        License.OperationMode.PLATINUM
    );
    public static final LicensedFeature.Persistent JWT_REALM_FEATURE = LicensedFeature.persistent(
        REALMS_FEATURE_FAMILY,
        "jwt",
        License.OperationMode.PLATINUM
    );
    public static final LicensedFeature.Persistent KERBEROS_REALM_FEATURE = LicensedFeature.persistent(
        REALMS_FEATURE_FAMILY,
        "kerberos",
        License.OperationMode.PLATINUM
    );
    // Custom realms are Platinum+
    public static final LicensedFeature.Persistent CUSTOM_REALMS_FEATURE = LicensedFeature.persistent(
        REALMS_FEATURE_FAMILY,
        "custom",
        License.OperationMode.PLATINUM
    );

    public static final LicensedFeature.Momentary DELEGATED_AUTHORIZATION_FEATURE = LicensedFeature.momentary(
        null,
        "security-delegated-authorization",
        License.OperationMode.PLATINUM
    );
    public static final LicensedFeature.Momentary AUTHORIZATION_ENGINE_FEATURE = LicensedFeature.momentary(
        null,
        "security-authorization-engine",
        License.OperationMode.PLATINUM
    );

    // Custom role providers are Platinum+
    public static final LicensedFeature.Persistent CUSTOM_ROLE_PROVIDERS_FEATURE = LicensedFeature.persistent(
        null,
        "security-roles-provider",
        License.OperationMode.PLATINUM
    );

    public static final LicensedFeature.Momentary OPERATOR_PRIVILEGES_FEATURE = LicensedFeature.momentary(
        null,
        "operator-privileges",
        License.OperationMode.ENTERPRISE
    );

    public static final LicensedFeature.Momentary USER_PROFILE_COLLABORATION_FEATURE = LicensedFeature.momentary(
        null,
        "user-profile-collaboration",
        License.OperationMode.STANDARD
    );

    /**
     * Configurable cross cluster access is Enterprise feature.
     */
    public static final LicensedFeature.Momentary ADVANCED_REMOTE_CLUSTER_SECURITY_FEATURE = LicensedFeature.momentary(
        null,
        "advanced-remote-cluster-security",
        License.OperationMode.ENTERPRISE
    );

    private static final Logger logger = LogManager.getLogger(Security.class);

    private Settings settings;
    private final boolean enabled;
    private final SecuritySystemIndices systemIndices;
    private final ListenableFuture<Void> nodeStartedListenable;

    /* what a PITA that we need an extra indirection to initialize this. Yet, once we got rid of guice we can thing about how
     * to fix this or make it simpler. Today we need several service that are created in createComponents but we need to register
     * an instance of TransportInterceptor way earlier before createComponents is called. */
    private final SetOnce<TransportInterceptor> securityInterceptor = new SetOnce<>();
    private final SetOnce<IPFilter> ipFilter = new SetOnce<>();
    private final SetOnce<AuthenticationService> authcService = new SetOnce<>();
    private final SetOnce<SecondaryAuthenticator> secondayAuthc = new SetOnce<>();
    private final SetOnce<AuditTrailService> auditTrailService = new SetOnce<>();
    private final SetOnce<SecurityContext> securityContext = new SetOnce<>();
    private final SetOnce<ThreadContext> threadContext = new SetOnce<>();
    private final SetOnce<TokenService> tokenService = new SetOnce<>();
    private final SetOnce<SecurityActionFilter> securityActionFilter = new SetOnce<>();
    private final SetOnce<CrossClusterAccessAuthenticationService> crossClusterAccessAuthcService = new SetOnce<>();
    private final SetOnce<SharedGroupFactory> sharedGroupFactory = new SetOnce<>();
    private final SetOnce<DocumentSubsetBitsetCache> dlsBitsetCache = new SetOnce<>();
    private final SetOnce<List<BootstrapCheck>> bootstrapChecks = new SetOnce<>();
    private final List<SecurityExtension> securityExtensions = new ArrayList<>();
    private final SetOnce<Transport> transportReference = new SetOnce<>();
    private final SetOnce<ScriptService> scriptServiceReference = new SetOnce<>();
    private final SetOnce<OperatorOnlyRegistry> operatorOnlyRegistry = new SetOnce<>();
    private final SetOnce<OperatorPrivileges.OperatorPrivilegesService> operatorPrivilegesService = new SetOnce<>();
    private final SetOnce<ReservedRoleMappingAction> reservedRoleMappingAction = new SetOnce<>();
    private final SetOnce<WorkflowService> workflowService = new SetOnce<>();
    private final SetOnce<Realms> realms = new SetOnce<>();

    public Security(Settings settings) {
        this(settings, Collections.emptyList());
    }

    Security(Settings settings, List<SecurityExtension> extensions) {
        // Note: The settings that are passed in here might not be the final values - things like Plugin.additionalSettings()
        // will be called after the plugins are constructed, and may introduce new setting values.
        // Accordingly we should avoid using this settings object for very much and mostly rely on Environment.setting() as provided
        // to createComponents.
        this.settings = settings;
        // TODO this is wrong, we should only use the environment that is provided to createComponents
        this.enabled = XPackSettings.SECURITY_ENABLED.get(settings);
        this.systemIndices = new SecuritySystemIndices(settings);
        this.nodeStartedListenable = new ListenableFuture<>();
        if (enabled) {
            runStartupChecks(settings);
            Automatons.updateConfiguration(settings);
        } else {
            final List<String> remoteClusterCredentialsSettingKeys = RemoteClusterService.REMOTE_CLUSTER_CREDENTIALS.getAllConcreteSettings(
                settings
            ).map(Setting::getKey).sorted().toList();
            if (false == remoteClusterCredentialsSettingKeys.isEmpty()) {
                throw new IllegalArgumentException(
                    format(
                        "Found [%s] remote clusters with credentials [%s]. Security [%s] must be enabled to connect to them. "
                            + "Please either enable security or remove these settings from the keystore.",
                        remoteClusterCredentialsSettingKeys.size(),
                        Strings.collectionToCommaDelimitedString(remoteClusterCredentialsSettingKeys),
                        XPackSettings.SECURITY_ENABLED.getKey()
                    )
                );
            }
            this.bootstrapChecks.set(Collections.emptyList());
        }
        this.securityExtensions.addAll(extensions);
    }

    private static void runStartupChecks(Settings settings) {
        validateRealmSettings(settings);
        if (XPackSettings.FIPS_MODE_ENABLED.get(settings)) {
            validateForFips(settings);
        }
    }

    // overridable by tests
    protected Clock getClock() {
        return Clock.systemUTC();
    }

    protected SSLService getSslService() {
        return XPackPlugin.getSharedSslService();
    }

    protected LicenseService getLicenseService() {
        return XPackPlugin.getSharedLicenseService();
    }

    protected XPackLicenseState getLicenseState() {
        return XPackPlugin.getSharedLicenseState();
    }

    @Override
    public Collection<?> createComponents(PluginServices services) {
        try {
            return createComponents(
                services.client(),
                services.threadPool(),
                services.clusterService(),
                services.featureService(),
                services.resourceWatcherService(),
                services.scriptService(),
                services.xContentRegistry(),
                services.environment(),
                services.nodeEnvironment().nodeMetadata(),
                services.indexNameExpressionResolver()
            );
        } catch (final Exception e) {
            throw new IllegalStateException("security initialization failed", e);
        }
    }

    // pkg private for testing - tests want to pass in their set of extensions hence we are not using the extension service directly
    Collection<Object> createComponents(
        Client client,
        ThreadPool threadPool,
        ClusterService clusterService,
        FeatureService featureService,
        ResourceWatcherService resourceWatcherService,
        ScriptService scriptService,
        NamedXContentRegistry xContentRegistry,
        Environment environment,
        NodeMetadata nodeMetadata,
        IndexNameExpressionResolver expressionResolver
    ) throws Exception {
        logger.info("Security is {}", enabled ? "enabled" : "disabled");
        if (enabled == false) {
            return Collections.singletonList(new SecurityUsageServices(null, null, null, null, null, null));
        }

        // The settings in `environment` may have additional values over what was provided during construction
        // See Plugin#additionalSettings()
        this.settings = environment.settings();

        systemIndices.init(client, clusterService);

        scriptServiceReference.set(scriptService);
        // We need to construct the checks here while the secure settings are still available.
        // If we wait until #getBoostrapChecks the secure settings will have been cleared/closed.
        final List<BootstrapCheck> checks = new ArrayList<>();
        checks.addAll(
            Arrays.asList(
                new TokenSSLBootstrapCheck(),
                new PkiRealmBootstrapCheck(getSslService()),
                new SecurityImplicitBehaviorBootstrapCheck(nodeMetadata, getLicenseService()),
                new TransportTLSBootstrapCheck()
            )
        );
        checks.addAll(InternalRealms.getBootstrapChecks(settings, environment));
        this.bootstrapChecks.set(Collections.unmodifiableList(checks));

        threadContext.set(threadPool.getThreadContext());
        List<Object> components = new ArrayList<>();
        securityContext.set(new SecurityContext(settings, threadPool.getThreadContext()));
        components.add(securityContext.get());

        workflowService.set(new WorkflowService());

        final RestrictedIndices restrictedIndices = new RestrictedIndices(expressionResolver);

        // audit trail service construction
        final AuditTrail auditTrail = XPackSettings.AUDIT_ENABLED.get(settings)
            ? new LoggingAuditTrail(settings, clusterService, threadPool)
            : null;
        final AuditTrailService auditTrailService = new AuditTrailService(auditTrail, getLicenseState());
        components.add(auditTrailService);
        this.auditTrailService.set(auditTrailService);

        final TokenService tokenService = new TokenService(
            settings,
            Clock.systemUTC(),
            client,
            getLicenseState(),
            securityContext.get(),
            systemIndices.getMainIndexManager(),
            systemIndices.getTokenIndexManager(),
            clusterService
        );
        this.tokenService.set(tokenService);
        components.add(tokenService);

        // realms construction
        final NativeUsersStore nativeUsersStore = new NativeUsersStore(settings, client, systemIndices.getMainIndexManager());
        final NativeRoleMappingStore nativeRoleMappingStore = new NativeRoleMappingStore(
            settings,
            client,
            systemIndices.getMainIndexManager(),
            scriptService
        );
        final AnonymousUser anonymousUser = new AnonymousUser(settings);
        components.add(anonymousUser);
        final ReservedRealm reservedRealm = new ReservedRealm(environment, settings, nativeUsersStore, anonymousUser, threadPool);
        final SecurityExtension.SecurityComponents extensionComponents = new ExtensionComponents(
            environment,
            client,
            clusterService,
            resourceWatcherService,
            nativeRoleMappingStore
        );
        Map<String, Realm.Factory> realmFactories = new HashMap<>(
            InternalRealms.getFactories(
                threadPool,
                settings,
                resourceWatcherService,
                getSslService(),
                nativeUsersStore,
                nativeRoleMappingStore,
                systemIndices.getMainIndexManager()
            )
        );
        for (SecurityExtension extension : securityExtensions) {
            Map<String, Realm.Factory> newRealms = extension.getRealms(extensionComponents);
            for (Map.Entry<String, Realm.Factory> entry : newRealms.entrySet()) {
                if (realmFactories.put(entry.getKey(), entry.getValue()) != null) {
                    throw new IllegalArgumentException("Realm type [" + entry.getKey() + "] is already registered");
                }
            }
        }
        final Realms realms = new Realms(
            settings,
            environment,
            realmFactories,
            getLicenseState(),
            threadPool.getThreadContext(),
            reservedRealm
        );
        components.add(nativeUsersStore);
        components.add(nativeRoleMappingStore);
        components.add(realms);
        components.add(reservedRealm);
        this.realms.set(realms);

        systemIndices.getMainIndexManager().addStateListener(nativeRoleMappingStore::onSecurityIndexStateChange);

        final CacheInvalidatorRegistry cacheInvalidatorRegistry = new CacheInvalidatorRegistry();
        cacheInvalidatorRegistry.registerAlias("service", Set.of("file_service_account_token", "index_service_account_token"));
        components.add(cacheInvalidatorRegistry);
        systemIndices.getMainIndexManager().addStateListener(cacheInvalidatorRegistry::onSecurityIndexStateChange);

        final NativePrivilegeStore privilegeStore = new NativePrivilegeStore(
            settings,
            client,
            systemIndices.getMainIndexManager(),
            cacheInvalidatorRegistry,
            clusterService
        );
        components.add(privilegeStore);

        final ReservedRolesStore reservedRolesStore = new ReservedRolesStore(Set.copyOf(INCLUDED_RESERVED_ROLES_SETTING.get(settings)));
        dlsBitsetCache.set(new DocumentSubsetBitsetCache(settings, threadPool));
        final FieldPermissionsCache fieldPermissionsCache = new FieldPermissionsCache(settings);
        final FileRolesStore fileRolesStore = new FileRolesStore(
            settings,
            environment,
            resourceWatcherService,
            getLicenseState(),
            xContentRegistry
        );
        final NativeRolesStore nativeRolesStore = new NativeRolesStore(
            settings,
            client,
            getLicenseState(),
            systemIndices.getMainIndexManager(),
            clusterService
        );
        RoleDescriptor.setFieldPermissionsCache(fieldPermissionsCache);

        final Map<String, List<BiConsumer<Set<String>, ActionListener<RoleRetrievalResult>>>> customRoleProviders = new LinkedHashMap<>();
        for (SecurityExtension extension : securityExtensions) {
            final List<BiConsumer<Set<String>, ActionListener<RoleRetrievalResult>>> providers = extension.getRolesProviders(
                extensionComponents
            );
            if (providers != null && providers.isEmpty() == false) {
                customRoleProviders.put(extension.extensionName(), providers);
            }
        }

        final ApiKeyService apiKeyService = new ApiKeyService(
            settings,
            Clock.systemUTC(),
            client,
            systemIndices.getMainIndexManager(),
            clusterService,
            cacheInvalidatorRegistry,
            threadPool
        );
        components.add(apiKeyService);

        final IndexServiceAccountTokenStore indexServiceAccountTokenStore = new IndexServiceAccountTokenStore(
            settings,
            threadPool,
            getClock(),
            client,
            systemIndices.getMainIndexManager(),
            clusterService,
            cacheInvalidatorRegistry
        );
        components.add(indexServiceAccountTokenStore);

        final FileServiceAccountTokenStore fileServiceAccountTokenStore = new FileServiceAccountTokenStore(
            environment,
            resourceWatcherService,
            threadPool,
            clusterService,
            cacheInvalidatorRegistry
        );
        components.add(fileServiceAccountTokenStore);

        final ServiceAccountService serviceAccountService = new ServiceAccountService(
            client,
            fileServiceAccountTokenStore,
            indexServiceAccountTokenStore
        );
        components.add(serviceAccountService);

        final RoleProviders roleProviders = new RoleProviders(
            reservedRolesStore,
            fileRolesStore,
            nativeRolesStore,
            customRoleProviders,
            getLicenseState()
        );
        final CompositeRolesStore allRolesStore = new CompositeRolesStore(
            settings,
            roleProviders,
            privilegeStore,
            threadPool.getThreadContext(),
            getLicenseState(),
            fieldPermissionsCache,
            apiKeyService,
            serviceAccountService,
            dlsBitsetCache.get(),
            restrictedIndices,
            new DeprecationRoleDescriptorConsumer(clusterService, threadPool),
            workflowService.get()
        );
        systemIndices.getMainIndexManager().addStateListener(allRolesStore::onSecurityIndexStateChange);

        final ProfileService profileService = new ProfileService(
            settings,
            getClock(),
            client,
            systemIndices.getProfileIndexManager(),
            clusterService,
            featureService,
            realms::getDomainConfig
        );
        components.add(profileService);

        // We use the value of the {@code ENROLLMENT_ENABLED} setting to determine if the node is starting up with auto-generated
        // certificates (which have been generated by pre-startup scripts). In this case, and further if the node forms a new cluster by
        // itself, rather than joining an existing one, we complete the auto-configuration by generating and printing credentials and
        // enrollment tokens (when the .security index becomes available).
        // The generated information is output on node's standard out (if
        InitialNodeSecurityAutoConfiguration.maybeGenerateEnrollmentTokensAndElasticCredentialsOnNodeStartup(
            nativeUsersStore,
            systemIndices.getMainIndexManager(),
            getSslService(),
            client,
            environment,
            (runnable -> nodeStartedListenable.addListener(ActionListener.running(runnable))),
            threadPool
        );

        // to keep things simple, just invalidate all cached entries on license change. this happens so rarely that the impact should be
        // minimal
        getLicenseState().addListener(allRolesStore::invalidateAll);

        final AuthenticationFailureHandler failureHandler = createAuthenticationFailureHandler(realms, extensionComponents);

        final boolean operatorPrivilegesEnabled = OPERATOR_PRIVILEGES_ENABLED.get(settings);

        if (operatorPrivilegesEnabled) {
            logger.info("operator privileges are enabled");
            if (operatorOnlyRegistry.get() == null) {
                operatorOnlyRegistry.set(new DefaultOperatorOnlyRegistry(clusterService.getClusterSettings()));
            }
            operatorPrivilegesService.set(
                new OperatorPrivileges.DefaultOperatorPrivilegesService(
                    getLicenseState(),
                    new FileOperatorUsersStore(environment, resourceWatcherService),
                    operatorOnlyRegistry.get()
                )
            );
        } else {
            operatorPrivilegesService.set(OperatorPrivileges.NOOP_OPERATOR_PRIVILEGES_SERVICE);
        }

        authcService.set(
            new AuthenticationService(
                settings,
                realms,
                auditTrailService,
                failureHandler,
                threadPool,
                anonymousUser,
                tokenService,
                apiKeyService,
                serviceAccountService,
                operatorPrivilegesService.get()
            )
        );
        components.add(authcService.get());
        systemIndices.getMainIndexManager().addStateListener(authcService.get()::onSecurityIndexStateChange);

        Set<RequestInterceptor> requestInterceptors = Sets.newHashSet(
            new ResizeRequestInterceptor(threadPool, getLicenseState(), auditTrailService),
            new IndicesAliasesRequestInterceptor(threadPool.getThreadContext(), getLicenseState(), auditTrailService)
        );
        if (XPackSettings.DLS_FLS_ENABLED.get(settings)) {
            requestInterceptors.addAll(
                Arrays.asList(
                    new SearchRequestInterceptor(threadPool, getLicenseState(), clusterService),
                    new ShardSearchRequestInterceptor(threadPool, getLicenseState(), clusterService),
                    new UpdateRequestInterceptor(threadPool, getLicenseState()),
                    new BulkShardRequestInterceptor(threadPool, getLicenseState()),
                    new DlsFlsLicenseRequestInterceptor(threadPool.getThreadContext(), getLicenseState()),
                    new SearchRequestCacheDisablingInterceptor(threadPool, getLicenseState())
                )
            );
        }
        requestInterceptors = Collections.unmodifiableSet(requestInterceptors);

        final AuthorizationService authzService = new AuthorizationService(
            settings,
            allRolesStore,
            fieldPermissionsCache,
            clusterService,
            auditTrailService,
            failureHandler,
            threadPool,
            anonymousUser,
            getAuthorizationEngine(),
            requestInterceptors,
            getLicenseState(),
            expressionResolver,
            operatorPrivilegesService.get(),
            restrictedIndices
        );

        components.add(nativeRolesStore); // used by roles actions
        components.add(reservedRolesStore); // used by roles actions
        components.add(allRolesStore); // for SecurityInfoTransportAction and clear roles cache
        components.add(authzService);

        final SecondaryAuthenticator secondaryAuthenticator = new SecondaryAuthenticator(
            securityContext.get(),
            authcService.get(),
            auditTrailService
        );
        this.secondayAuthc.set(secondaryAuthenticator);
        components.add(secondaryAuthenticator);

        ipFilter.set(new IPFilter(settings, auditTrailService, clusterService.getClusterSettings(), getLicenseState()));
        components.add(ipFilter.get());

        DestructiveOperations destructiveOperations = new DestructiveOperations(settings, clusterService.getClusterSettings());
        crossClusterAccessAuthcService.set(new CrossClusterAccessAuthenticationService(clusterService, apiKeyService, authcService.get()));
        components.add(crossClusterAccessAuthcService.get());
        securityInterceptor.set(
            new SecurityServerTransportInterceptor(
                settings,
                threadPool,
                authcService.get(),
                authzService,
                getSslService(),
                securityContext.get(),
                destructiveOperations,
<<<<<<< HEAD
                crossClusterAccessAuthcService,
=======
                crossClusterAccessAuthcService.get(),
                remoteClusterCredentialsResolver,
>>>>>>> 25dec2b7
                getLicenseState()
            )
        );

        securityActionFilter.set(
            new SecurityActionFilter(
                authcService.get(),
                authzService,
                auditTrailService,
                getLicenseState(),
                threadPool,
                securityContext.get(),
                destructiveOperations
            )
        );

        components.add(
            new SecurityUsageServices(realms, allRolesStore, nativeRoleMappingStore, ipFilter.get(), profileService, apiKeyService)
        );

        reservedRoleMappingAction.set(new ReservedRoleMappingAction(nativeRoleMappingStore));
        systemIndices.getMainIndexManager().onStateRecovered(state -> reservedRoleMappingAction.get().securityIndexRecovered());

        cacheInvalidatorRegistry.validate();

        return components;
    }

    private AuthorizationEngine getAuthorizationEngine() {
        return findValueFromExtensions("authorization engine", extension -> extension.getAuthorizationEngine(settings));
    }

    private AuthenticationFailureHandler createAuthenticationFailureHandler(
        final Realms realms,
        final SecurityExtension.SecurityComponents components
    ) {
        AuthenticationFailureHandler failureHandler = findValueFromExtensions(
            "authentication failure handler",
            extension -> extension.getAuthenticationFailureHandler(components)
        );
        if (failureHandler == null) {
            logger.debug("Using default authentication failure handler");
            Supplier<Map<String, List<String>>> headersSupplier = () -> {
                final Map<String, List<String>> defaultFailureResponseHeaders = new HashMap<>();
                realms.getActiveRealms().forEach((realm) -> {
                    Map<String, List<String>> realmFailureHeaders = realm.getAuthenticationFailureHeaders();
                    realmFailureHeaders.forEach(
                        (key, value) -> value.stream()
                            .filter(v -> defaultFailureResponseHeaders.computeIfAbsent(key, x -> new ArrayList<>()).contains(v) == false)
                            .forEach(v -> defaultFailureResponseHeaders.get(key).add(v))
                    );
                });

                if (TokenService.isTokenServiceEnabled(settings)) {
                    String bearerScheme = "Bearer realm=\"" + XPackField.SECURITY + "\"";
                    if (defaultFailureResponseHeaders.computeIfAbsent("WWW-Authenticate", x -> new ArrayList<>())
                        .contains(bearerScheme) == false) {
                        defaultFailureResponseHeaders.get("WWW-Authenticate").add(bearerScheme);
                    }
                }
                if (API_KEY_SERVICE_ENABLED_SETTING.get(settings)) {
                    final String apiKeyScheme = "ApiKey";
                    if (defaultFailureResponseHeaders.computeIfAbsent("WWW-Authenticate", x -> new ArrayList<>())
                        .contains(apiKeyScheme) == false) {
                        defaultFailureResponseHeaders.get("WWW-Authenticate").add(apiKeyScheme);
                    }
                }
                return defaultFailureResponseHeaders;
            };
            DefaultAuthenticationFailureHandler finalDefaultFailureHandler = new DefaultAuthenticationFailureHandler(headersSupplier.get());
            failureHandler = finalDefaultFailureHandler;
            getLicenseState().addListener(() -> { finalDefaultFailureHandler.setHeaders(headersSupplier.get()); });
        }
        return failureHandler;
    }

    /**
     * Calls the provided function for each configured extension and return the value that was generated by the extensions.
     * If multiple extensions provide a value, throws {@link IllegalStateException}.
     * If no extensions provide a value (or if there are no extensions) returns {@code null}.
     */
    @Nullable
    private <T> T findValueFromExtensions(String valueType, Function<SecurityExtension, T> method) {
        T foundValue = null;
        String fromExtension = null;
        for (SecurityExtension extension : securityExtensions) {
            final T extensionValue = method.apply(extension);
            if (extensionValue == null) {
                continue;
            }
            if (foundValue == null) {
                foundValue = extensionValue;
                fromExtension = extension.extensionName();
            } else {
                throw new IllegalStateException(
                    "Extensions ["
                        + fromExtension
                        + "] and ["
                        + extension.extensionName()
                        + "] "
                        + " both attempted to provide a value for ["
                        + valueType
                        + "]"
                );
            }
        }
        if (foundValue == null) {
            return null;
        } else {
            logger.debug("Using [{}] [{}] from extension [{}]", valueType, foundValue, fromExtension);
            return foundValue;
        }
    }

    @Override
    public Settings additionalSettings() {
        return additionalSettings(settings, enabled);
    }

    // visible for tests
    static Settings additionalSettings(final Settings settings, final boolean enabled) {
        if (enabled) {
            final Settings.Builder builder = Settings.builder();

            builder.put(SecuritySettings.addTransportSettings(settings));

            if (NetworkModule.HTTP_TYPE_SETTING.exists(settings)) {
                final String httpType = NetworkModule.HTTP_TYPE_SETTING.get(settings);
                if (httpType.equals(SecurityField.NAME4)) {
                    SecurityHttpSettings.overrideSettings(builder, settings);
                } else {
                    final String message = String.format(
                        Locale.ROOT,
                        "http type setting [%s] must be [%s] but is [%s]",
                        NetworkModule.HTTP_TYPE_KEY,
                        SecurityField.NAME4,
                        httpType
                    );
                    throw new IllegalArgumentException(message);
                }
            } else {
                // default to security4
                builder.put(NetworkModule.HTTP_TYPE_KEY, SecurityField.NAME4);
                SecurityHttpSettings.overrideSettings(builder, settings);
            }
            builder.put(SecuritySettings.addUserSettings(settings));
            return builder.build();
        } else {
            return Settings.EMPTY;
        }
    }

    @Override
    public List<Setting<?>> getSettings() {
        return getSettings(securityExtensions);
    }

    /**
     * Get the {@link Setting setting configuration} for all security components, including those defined in extensions.
     */
    public static List<Setting<?>> getSettings(List<SecurityExtension> securityExtensions) {
        List<Setting<?>> settingsList = new ArrayList<>();

        // The following just apply in node mode
        settingsList.add(XPackSettings.FIPS_MODE_ENABLED);

        SSLService.registerSettings(settingsList);
        // IP Filter settings
        IPFilter.addSettings(settingsList);

        // audit settings
        LoggingAuditTrail.registerSettings(settingsList);

        // authentication and authorization settings
        AnonymousUser.addSettings(settingsList);
        settingsList.addAll(InternalRealmsSettings.getSettings());
        ReservedRealm.addSettings(settingsList);
        AuthenticationService.addSettings(settingsList);
        AuthorizationService.addSettings(settingsList);
        Automatons.addSettings(settingsList);
        settingsList.addAll(CompositeRolesStore.getSettings());
        settingsList.addAll(DocumentSubsetBitsetCache.getSettings());
        settingsList.add(FieldPermissionsCache.CACHE_SIZE_SETTING);
        settingsList.add(TokenService.TOKEN_EXPIRATION);
        settingsList.add(TokenService.DELETE_INTERVAL);
        settingsList.add(TokenService.DELETE_TIMEOUT);
        settingsList.addAll(SSLConfigurationSettings.getProfileSettings());
        settingsList.add(ApiKeyService.PASSWORD_HASHING_ALGORITHM);
        settingsList.add(ApiKeyService.DELETE_TIMEOUT);
        settingsList.add(ApiKeyService.DELETE_INTERVAL);
        settingsList.add(ApiKeyService.DELETE_RETENTION_PERIOD);
        settingsList.add(ApiKeyService.CACHE_HASH_ALGO_SETTING);
        settingsList.add(ApiKeyService.CACHE_MAX_KEYS_SETTING);
        settingsList.add(ApiKeyService.CACHE_TTL_SETTING);
        settingsList.add(ApiKeyService.DOC_CACHE_TTL_SETTING);
        settingsList.add(NativePrivilegeStore.CACHE_MAX_APPLICATIONS_SETTING);
        settingsList.add(NativePrivilegeStore.CACHE_TTL_SETTING);
        settingsList.add(OPERATOR_PRIVILEGES_ENABLED);
        settingsList.add(CachingServiceAccountTokenStore.CACHE_TTL_SETTING);
        settingsList.add(CachingServiceAccountTokenStore.CACHE_HASH_ALGO_SETTING);
        settingsList.add(CachingServiceAccountTokenStore.CACHE_MAX_TOKENS_SETTING);
        settingsList.add(SimpleRole.CACHE_SIZE_SETTING);
        settingsList.add(NativeRoleMappingStore.LAST_LOAD_CACHE_ENABLED_SETTING);

        // hide settings
        settingsList.add(Setting.stringListSetting(SecurityField.setting("hide_settings"), Property.NodeScope, Property.Filtered));
        return settingsList;
    }

    @Override
    public Collection<RestHeaderDefinition> getRestHeaders() {
        Set<RestHeaderDefinition> headers = new HashSet<>();
        headers.add(new RestHeaderDefinition(UsernamePasswordToken.BASIC_AUTH_HEADER, false));
        headers.add(new RestHeaderDefinition(SecondaryAuthenticator.SECONDARY_AUTH_HEADER_NAME, false));
        if (XPackSettings.AUDIT_ENABLED.get(settings)) {
            headers.add(new RestHeaderDefinition(AuditTrail.X_FORWARDED_FOR_HEADER, true));
        }
        if (AuthenticationServiceField.RUN_AS_ENABLED.get(settings)) {
            headers.add(new RestHeaderDefinition(AuthenticationServiceField.RUN_AS_USER_HEADER, false));
        }
        headers.add(new RestHeaderDefinition(JwtRealm.HEADER_CLIENT_AUTHENTICATION, false));
        return headers;
    }

    @Override
    public List<String> getSettingsFilter() {
        List<String> asArray = settings.getAsList(SecurityField.setting("hide_settings"));
        ArrayList<String> settingsFilter = new ArrayList<>(asArray);
        // hide settings where we don't define them - they are part of a group...
        settingsFilter.add("transport.profiles.*." + SecurityField.setting("*"));
        return settingsFilter;
    }

    @Override
    public List<BootstrapCheck> getBootstrapChecks() {
        return bootstrapChecks.get();
    }

    @Override
    public void onIndexModule(IndexModule module) {
        if (enabled) {
            assert getLicenseState() != null;
            if (XPackSettings.DLS_FLS_ENABLED.get(settings)) {
                assert dlsBitsetCache.get() != null;
                module.setReaderWrapper(
                    indexService -> new SecurityIndexReaderWrapper(
                        shardId -> indexService.newSearchExecutionContext(
                            shardId.id(),
                            0,
                            // we pass a null index reader, which is legal and will disable rewrite optimizations
                            // based on index statistics, which is probably safer...
                            null,
                            () -> {
                                throw new IllegalArgumentException("permission filters are not allowed to use the current timestamp");

                            },
                            null,
                            // Don't use runtime mappings in the security query
                            emptyMap()
                        ),
                        dlsBitsetCache.get(),
                        securityContext.get(),
                        getLicenseState(),
                        indexService.getScriptService()
                    )
                );
                /*
                 * We need to forcefully overwrite the query cache implementation to use security's opt-out query cache implementation. This
                 * implementation disables the query cache if field level security is used for a particular request. We have to forcefully
                 * overwrite the query cache implementation to prevent data leakage to unauthorized users.
                 */
                module.forceQueryCacheProvider(
                    (indexSettings, cache) -> new OptOutQueryCache(indexSettings.getIndex(), cache, threadContext.get())
                );
            }

            // in order to prevent scroll ids from being maliciously crafted and/or guessed, a listener is added that
            // attaches information to the scroll context so that we can validate the user that created the scroll against
            // the user that is executing a scroll operation
            module.addSearchOperationListener(new SecuritySearchOperationListener(securityContext.get(), auditTrailService.get()));
        }
    }

    @Override
    public List<ActionHandler<? extends ActionRequest, ? extends ActionResponse>> getActions() {
        var usageAction = new ActionHandler<>(XPackUsageFeatureAction.SECURITY, SecurityUsageTransportAction.class);
        var infoAction = new ActionHandler<>(XPackInfoFeatureAction.SECURITY, SecurityInfoTransportAction.class);
        if (enabled == false) {
            return Arrays.asList(usageAction, infoAction);
        }

        return Stream.of(
            new ActionHandler<>(ClearRealmCacheAction.INSTANCE, TransportClearRealmCacheAction.class),
            new ActionHandler<>(ClearRolesCacheAction.INSTANCE, TransportClearRolesCacheAction.class),
            new ActionHandler<>(ClearPrivilegesCacheAction.INSTANCE, TransportClearPrivilegesCacheAction.class),
            new ActionHandler<>(ClearSecurityCacheAction.INSTANCE, TransportClearSecurityCacheAction.class),
            new ActionHandler<>(GetUsersAction.INSTANCE, TransportGetUsersAction.class),
            new ActionHandler<>(PutUserAction.INSTANCE, TransportPutUserAction.class),
            new ActionHandler<>(DeleteUserAction.INSTANCE, TransportDeleteUserAction.class),
            new ActionHandler<>(GetRolesAction.INSTANCE, TransportGetRolesAction.class),
            new ActionHandler<>(PutRoleAction.INSTANCE, TransportPutRoleAction.class),
            new ActionHandler<>(DeleteRoleAction.INSTANCE, TransportDeleteRoleAction.class),
            new ActionHandler<>(ChangePasswordAction.INSTANCE, TransportChangePasswordAction.class),
            new ActionHandler<>(AuthenticateAction.INSTANCE, TransportAuthenticateAction.class),
            new ActionHandler<>(SetEnabledAction.INSTANCE, TransportSetEnabledAction.class),
            new ActionHandler<>(HasPrivilegesAction.INSTANCE, TransportHasPrivilegesAction.class),
            new ActionHandler<>(GetUserPrivilegesAction.INSTANCE, TransportGetUserPrivilegesAction.class),
            new ActionHandler<>(GetRoleMappingsAction.INSTANCE, TransportGetRoleMappingsAction.class),
            new ActionHandler<>(PutRoleMappingAction.INSTANCE, TransportPutRoleMappingAction.class),
            new ActionHandler<>(DeleteRoleMappingAction.INSTANCE, TransportDeleteRoleMappingAction.class),
            new ActionHandler<>(CreateTokenAction.INSTANCE, TransportCreateTokenAction.class),
            new ActionHandler<>(InvalidateTokenAction.INSTANCE, TransportInvalidateTokenAction.class),
            new ActionHandler<>(GetCertificateInfoAction.INSTANCE, TransportGetCertificateInfoAction.class),
            new ActionHandler<>(RefreshTokenAction.INSTANCE, TransportRefreshTokenAction.class),
            new ActionHandler<>(SamlPrepareAuthenticationAction.INSTANCE, TransportSamlPrepareAuthenticationAction.class),
            new ActionHandler<>(SamlAuthenticateAction.INSTANCE, TransportSamlAuthenticateAction.class),
            new ActionHandler<>(SamlLogoutAction.INSTANCE, TransportSamlLogoutAction.class),
            new ActionHandler<>(SamlInvalidateSessionAction.INSTANCE, TransportSamlInvalidateSessionAction.class),
            new ActionHandler<>(SamlCompleteLogoutAction.INSTANCE, TransportSamlCompleteLogoutAction.class),
            new ActionHandler<>(SamlSpMetadataAction.INSTANCE, TransportSamlSpMetadataAction.class),
            new ActionHandler<>(OpenIdConnectPrepareAuthenticationAction.INSTANCE, TransportOpenIdConnectPrepareAuthenticationAction.class),
            new ActionHandler<>(OpenIdConnectAuthenticateAction.INSTANCE, TransportOpenIdConnectAuthenticateAction.class),
            new ActionHandler<>(OpenIdConnectLogoutAction.INSTANCE, TransportOpenIdConnectLogoutAction.class),
            new ActionHandler<>(GetBuiltinPrivilegesAction.INSTANCE, TransportGetBuiltinPrivilegesAction.class),
            new ActionHandler<>(GetPrivilegesAction.INSTANCE, TransportGetPrivilegesAction.class),
            new ActionHandler<>(PutPrivilegesAction.INSTANCE, TransportPutPrivilegesAction.class),
            new ActionHandler<>(DeletePrivilegesAction.INSTANCE, TransportDeletePrivilegesAction.class),
            new ActionHandler<>(CreateApiKeyAction.INSTANCE, TransportCreateApiKeyAction.class),
            new ActionHandler<>(CreateCrossClusterApiKeyAction.INSTANCE, TransportCreateCrossClusterApiKeyAction.class),
            new ActionHandler<>(GrantApiKeyAction.INSTANCE, TransportGrantApiKeyAction.class),
            new ActionHandler<>(InvalidateApiKeyAction.INSTANCE, TransportInvalidateApiKeyAction.class),
            new ActionHandler<>(GetApiKeyAction.INSTANCE, TransportGetApiKeyAction.class),
            new ActionHandler<>(QueryApiKeyAction.INSTANCE, TransportQueryApiKeyAction.class),
            new ActionHandler<>(UpdateApiKeyAction.INSTANCE, TransportUpdateApiKeyAction.class),
            new ActionHandler<>(BulkUpdateApiKeyAction.INSTANCE, TransportBulkUpdateApiKeyAction.class),
            new ActionHandler<>(UpdateCrossClusterApiKeyAction.INSTANCE, TransportUpdateCrossClusterApiKeyAction.class),
            new ActionHandler<>(DelegatePkiAuthenticationAction.INSTANCE, TransportDelegatePkiAuthenticationAction.class),
            new ActionHandler<>(CreateServiceAccountTokenAction.INSTANCE, TransportCreateServiceAccountTokenAction.class),
            new ActionHandler<>(DeleteServiceAccountTokenAction.INSTANCE, TransportDeleteServiceAccountTokenAction.class),
            new ActionHandler<>(GetServiceAccountCredentialsAction.INSTANCE, TransportGetServiceAccountCredentialsAction.class),
            new ActionHandler<>(GetServiceAccountNodesCredentialsAction.INSTANCE, TransportGetServiceAccountNodesCredentialsAction.class),
            new ActionHandler<>(GetServiceAccountAction.INSTANCE, TransportGetServiceAccountAction.class),
            new ActionHandler<>(KibanaEnrollmentAction.INSTANCE, TransportKibanaEnrollmentAction.class),
            new ActionHandler<>(NodeEnrollmentAction.INSTANCE, TransportNodeEnrollmentAction.class),
            new ActionHandler<>(ProfileHasPrivilegesAction.INSTANCE, TransportProfileHasPrivilegesAction.class),
            new ActionHandler<>(GetProfilesAction.INSTANCE, TransportGetProfilesAction.class),
            new ActionHandler<>(ActivateProfileAction.INSTANCE, TransportActivateProfileAction.class),
            new ActionHandler<>(UpdateProfileDataAction.INSTANCE, TransportUpdateProfileDataAction.class),
            new ActionHandler<>(SuggestProfilesAction.INSTANCE, TransportSuggestProfilesAction.class),
            new ActionHandler<>(SetProfileEnabledAction.INSTANCE, TransportSetProfileEnabledAction.class),
            new ActionHandler<>(GetSecuritySettingsAction.INSTANCE, TransportGetSecuritySettingsAction.class),
            new ActionHandler<>(UpdateSecuritySettingsAction.INSTANCE, TransportUpdateSecuritySettingsAction.class),
            usageAction,
            infoAction
        ).filter(Objects::nonNull).toList();
    }

    @Override
    public List<ActionFilter> getActionFilters() {
        if (enabled == false) {
            return emptyList();
        }
        return singletonList(securityActionFilter.get());
    }

    @Override
    public List<RestHandler> getRestHandlers(
        Settings settings,
        RestController restController,
        ClusterSettings clusterSettings,
        IndexScopedSettings indexScopedSettings,
        SettingsFilter settingsFilter,
        IndexNameExpressionResolver indexNameExpressionResolver,
        Supplier<DiscoveryNodes> nodesInCluster
    ) {
        if (enabled == false) {
            return emptyList();
        }
        return Stream.<RestHandler>of(
            new RestAuthenticateAction(settings, securityContext.get(), getLicenseState()),
            new RestClearRealmCacheAction(settings, getLicenseState()),
            new RestClearRolesCacheAction(settings, getLicenseState()),
            new RestClearPrivilegesCacheAction(settings, getLicenseState()),
            new RestClearApiKeyCacheAction(settings, getLicenseState()),
            new RestClearServiceAccountTokenStoreCacheAction(settings, getLicenseState()),
            new RestGetUsersAction(settings, getLicenseState()),
            new RestPutUserAction(settings, getLicenseState()),
            new RestDeleteUserAction(settings, getLicenseState()),
            new RestGetRolesAction(settings, getLicenseState()),
            new RestPutRoleAction(settings, getLicenseState()),
            new RestDeleteRoleAction(settings, getLicenseState()),
            new RestChangePasswordAction(settings, securityContext.get(), getLicenseState()),
            new RestSetEnabledAction(settings, getLicenseState()),
            new RestHasPrivilegesAction(settings, securityContext.get(), getLicenseState()),
            new RestGetUserPrivilegesAction(settings, securityContext.get(), getLicenseState()),
            new RestGetRoleMappingsAction(settings, getLicenseState()),
            new RestPutRoleMappingAction(settings, getLicenseState()),
            new RestDeleteRoleMappingAction(settings, getLicenseState()),
            new RestGetTokenAction(settings, getLicenseState()),
            new RestInvalidateTokenAction(settings, getLicenseState()),
            new RestGetCertificateInfoAction(),
            new RestSamlPrepareAuthenticationAction(settings, getLicenseState()),
            new RestSamlAuthenticateAction(settings, getLicenseState()),
            new RestSamlLogoutAction(settings, getLicenseState()),
            new RestSamlInvalidateSessionAction(settings, getLicenseState()),
            new RestSamlCompleteLogoutAction(settings, getLicenseState()),
            new RestSamlSpMetadataAction(settings, getLicenseState()),
            new RestOpenIdConnectPrepareAuthenticationAction(settings, getLicenseState()),
            new RestOpenIdConnectAuthenticateAction(settings, getLicenseState()),
            new RestOpenIdConnectLogoutAction(settings, getLicenseState()),
            new RestGetBuiltinPrivilegesAction(settings, getLicenseState()),
            new RestGetPrivilegesAction(settings, getLicenseState()),
            new RestPutPrivilegesAction(settings, getLicenseState()),
            new RestDeletePrivilegesAction(settings, getLicenseState()),
            new RestCreateApiKeyAction(settings, getLicenseState()),
            new RestCreateCrossClusterApiKeyAction(settings, getLicenseState()),
            new RestUpdateApiKeyAction(settings, getLicenseState()),
            new RestBulkUpdateApiKeyAction(settings, getLicenseState()),
            new RestUpdateCrossClusterApiKeyAction(settings, getLicenseState()),
            new RestGrantApiKeyAction(settings, getLicenseState()),
            new RestInvalidateApiKeyAction(settings, getLicenseState()),
            new RestGetApiKeyAction(settings, getLicenseState()),
            new RestQueryApiKeyAction(settings, getLicenseState()),
            new RestDelegatePkiAuthenticationAction(settings, getLicenseState()),
            new RestCreateServiceAccountTokenAction(settings, getLicenseState()),
            new RestDeleteServiceAccountTokenAction(settings, getLicenseState()),
            new RestGetServiceAccountCredentialsAction(settings, getLicenseState()),
            new RestGetServiceAccountAction(settings, getLicenseState()),
            new RestKibanaEnrollAction(settings, getLicenseState()),
            new RestNodeEnrollmentAction(settings, getLicenseState()),
            new RestProfileHasPrivilegesAction(settings, securityContext.get(), getLicenseState()),
            new RestGetProfilesAction(settings, getLicenseState()),
            new RestActivateProfileAction(settings, getLicenseState()),
            new RestUpdateProfileDataAction(settings, getLicenseState()),
            new RestSuggestProfilesAction(settings, getLicenseState()),
            new RestEnableProfileAction(settings, getLicenseState()),
            new RestDisableProfileAction(settings, getLicenseState()),
            new RestGetSecuritySettingsAction(settings, getLicenseState()),
            new RestUpdateSecuritySettingsAction(settings, getLicenseState())
        ).filter(Objects::nonNull).toList();
    }

    @Override
    public Map<String, Processor.Factory> getProcessors(Processor.Parameters parameters) {
        return Map.of(SetSecurityUserProcessor.TYPE, new SetSecurityUserProcessor.Factory(securityContext::get, settings));
    }

    @Override
    public void onNodeStarted() {
        this.nodeStartedListenable.onResponse(null);
    }

    /**
     * Realm settings were changed in 7.0. This method validates that the settings in use on this node match the new style of setting.
     * In 6.x a realm config would be
     * <pre>
     *   xpack.security.authc.realms.file1.type: file
     *   xpack.security.authc.realms.file1.order: 0
     * </pre>
     * In 7.x this realm should be
     * <pre>
     *   xpack.security.authc.realms.file.file1.order: 0
     * </pre>
     * If confronted with an old style config, the ES Settings validation would simply fail with an error such as
     * <em>unknown setting [xpack.security.authc.realms.file1.order]</em>. This validation method provides an error that is easier to
     * understand and take action on.
     */
    static void validateRealmSettings(Settings settings) {
        final Set<String> badRealmSettings = settings.keySet().stream().filter(k -> k.startsWith(RealmSettings.PREFIX)).filter(key -> {
            final String suffix = key.substring(RealmSettings.PREFIX.length());
            // suffix-part, only contains a single '.'
            return suffix.indexOf('.') == suffix.lastIndexOf('.');
        }).collect(Collectors.toSet());
        if (badRealmSettings.isEmpty() == false) {
            String sampleRealmSetting = RealmSettings.realmSettingPrefix(new RealmConfig.RealmIdentifier("file", "my_file")) + "order";
            throw new IllegalArgumentException(
                "Incorrect realm settings found. "
                    + "Realm settings have been changed to include the type as part of the setting key.\n"
                    + "For example '"
                    + sampleRealmSetting
                    + "'\n"
                    + "Found invalid config: "
                    + Strings.collectionToDelimitedString(badRealmSettings, ", ")
                    + "\n"
                    + "Please see the breaking changes documentation."
            );
        }
    }

    static void validateForFips(Settings settings) {
        final List<String> validationErrors = new ArrayList<>();
        Settings keystoreTypeSettings = settings.filter(k -> k.endsWith("keystore.type"))
            .filter(k -> settings.get(k).equalsIgnoreCase("jks"));
        if (keystoreTypeSettings.isEmpty() == false) {
            validationErrors.add(
                "JKS Keystores cannot be used in a FIPS 140 compliant JVM. Please "
                    + "revisit ["
                    + keystoreTypeSettings.toDelimitedString(',')
                    + "] settings"
            );
        }
        Settings keystorePathSettings = settings.filter(k -> k.endsWith("keystore.path"))
            .filter(k -> settings.hasValue(k.replace(".path", ".type")) == false)
            .filter(k -> KeyStoreUtil.inferKeyStoreType(settings.get(k)).equals("jks"));
        if (keystorePathSettings.isEmpty() == false) {
            validationErrors.add(
                "JKS Keystores cannot be used in a FIPS 140 compliant JVM. Please "
                    + "revisit ["
                    + keystorePathSettings.toDelimitedString(',')
                    + "] settings"
            );
        }
        final String selectedAlgorithm = XPackSettings.PASSWORD_HASHING_ALGORITHM.get(settings);
        if (selectedAlgorithm.toLowerCase(Locale.ROOT).startsWith("pbkdf2") == false) {
            validationErrors.add(
                "Only PBKDF2 is allowed for stored credential hashing in a FIPS 140 JVM. Please set the "
                    + "appropriate value for [ "
                    + XPackSettings.PASSWORD_HASHING_ALGORITHM.getKey()
                    + " ] setting."
            );
        }
        Stream.of(ApiKeyService.PASSWORD_HASHING_ALGORITHM, XPackSettings.SERVICE_TOKEN_HASHING_ALGORITHM).forEach((setting) -> {
            final var storedHashAlgo = setting.get(settings);
            if (storedHashAlgo.toLowerCase(Locale.ROOT).startsWith("pbkdf2") == false) {
                // log instead of validation error for backwards compatibility
                logger.warn(
                    "Only PBKDF2 is allowed for stored credential hashing in a FIPS 140 JVM. "
                        + "Please set the appropriate value for [{}] setting.",
                    setting.getKey()
                );
            }
        });
        final var cacheHashAlgoSettings = settings.filter(k -> k.endsWith(".cache.hash_algo"));
        cacheHashAlgoSettings.keySet().forEach((key) -> {
            final var setting = cacheHashAlgoSettings.get(key);
            assert setting != null;
            final var hashAlgoName = setting.toLowerCase(Locale.ROOT);
            if (hashAlgoName.equals("ssha256") == false && hashAlgoName.startsWith("pbkdf2") == false) {
                logger.warn(
                    "[{}] is not recommended for in-memory credential hashing in a FIPS 140 JVM. "
                        + "The recommended hasher for [{}] is SSHA256.",
                    setting,
                    key
                );
            }
        });

        if (validationErrors.isEmpty() == false) {
            final StringBuilder sb = new StringBuilder();
            sb.append("Validation for FIPS 140 mode failed: \n");
            int index = 0;
            for (String error : validationErrors) {
                sb.append(++index).append(": ").append(error).append(";\n");
            }
            throw new IllegalArgumentException(sb.toString());
        }
    }

    @Override
    public List<TransportInterceptor> getTransportInterceptors(NamedWriteableRegistry namedWriteableRegistry, ThreadContext threadContext) {
        if (enabled == false) { // don't register anything if we are not enabled
            return Collections.emptyList();
        }
        return Collections.singletonList(new TransportInterceptor() {
            @Override
            public <T extends TransportRequest> TransportRequestHandler<T> interceptHandler(
                String action,
                Executor executor,
                boolean forceExecution,
                TransportRequestHandler<T> actualHandler
            ) {
                assert securityInterceptor.get() != null;
                return securityInterceptor.get().interceptHandler(action, executor, forceExecution, actualHandler);
            }

            @Override
            public AsyncSender interceptSender(AsyncSender sender) {
                assert securityInterceptor.get() != null;
                return securityInterceptor.get().interceptSender(sender);
            }
        });
    }

    @Override
    public Map<String, Supplier<Transport>> getTransports(
        Settings settings,
        ThreadPool threadPool,
        PageCacheRecycler pageCacheRecycler,
        CircuitBreakerService circuitBreakerService,
        NamedWriteableRegistry namedWriteableRegistry,
        NetworkService networkService
    ) {
        if (enabled == false) { // don't register anything if we are not enabled
            return Collections.emptyMap();
        }

        IPFilter ipFilter = this.ipFilter.get();
        return Map.of(
            // security based on Netty 4
            SecurityField.NAME4,
            () -> {
                transportReference.set(
                    new SecurityNetty4ServerTransport(
                        settings,
                        TransportVersion.current(),
                        threadPool,
                        networkService,
                        pageCacheRecycler,
                        namedWriteableRegistry,
                        circuitBreakerService,
                        ipFilter,
                        getSslService(),
                        getNettySharedGroupFactory(settings),
                        crossClusterAccessAuthcService.get()
                    )
                );
                return transportReference.get();
            }
        );
    }

    @Override
    public Map<String, Supplier<HttpServerTransport>> getHttpTransports(
        Settings settings,
        ThreadPool threadPool,
        BigArrays bigArrays,
        PageCacheRecycler pageCacheRecycler,
        CircuitBreakerService circuitBreakerService,
        NamedXContentRegistry xContentRegistry,
        NetworkService networkService,
        HttpServerTransport.Dispatcher dispatcher,
        BiConsumer<HttpPreRequest, ThreadContext> perRequestThreadContext,
        ClusterSettings clusterSettings,
        Tracer tracer
    ) {
        if (enabled == false) { // don't register anything if we are not enabled
            return Collections.emptyMap();
        }

        final IPFilter ipFilter = this.ipFilter.get();
        final AcceptChannelHandler.AcceptPredicate acceptPredicate = new AcceptChannelHandler.AcceptPredicate() {
            @Override
            public void setBoundAddress(BoundTransportAddress boundHttpTransportAddress) {
                ipFilter.setBoundHttpTransportAddress(boundHttpTransportAddress);
            }

            @Override
            public boolean test(String profile, InetSocketAddress peerAddress) {
                return ipFilter.accept(profile, peerAddress);
            }
        };

        Map<String, Supplier<HttpServerTransport>> httpTransports = new HashMap<>();
        httpTransports.put(SecurityField.NAME4, () -> {
            final boolean ssl = HTTP_SSL_ENABLED.get(settings);
            final SSLService sslService = getSslService();
            final SslConfiguration sslConfiguration;
            final BiConsumer<Channel, ThreadContext> populateClientCertificate;
            if (ssl) {
                sslConfiguration = sslService.getHttpTransportSSLConfiguration();
                if (SSLService.isConfigurationValidForServerUsage(sslConfiguration) == false) {
                    throw new IllegalArgumentException(
                        "a key must be provided to run as a server. the key should be configured using the "
                            + "[xpack.security.http.ssl.key] or [xpack.security.http.ssl.keystore.path] setting"
                    );
                }
                if (SSLService.isSSLClientAuthEnabled(sslConfiguration)) {
                    populateClientCertificate = (channel, threadContext) -> extractClientCertificates(logger, threadContext, channel);
                } else {
                    populateClientCertificate = (channel, threadContext) -> {};
                }
            } else {
                sslConfiguration = null;
                populateClientCertificate = (channel, threadContext) -> {};
            }
            final AuthenticationService authenticationService = this.authcService.get();
            final ThreadContext threadContext = this.threadContext.get();
            return getHttpServerTransportWithHeadersValidator(
                settings,
                networkService,
                threadPool,
                xContentRegistry,
                dispatcher,
                clusterSettings,
                getNettySharedGroupFactory(settings),
                tracer,
                new TLSConfig(sslConfiguration, sslService::createSSLEngine),
                acceptPredicate,
                (httpRequest, channel, listener) -> {
                    HttpPreRequest httpPreRequest = HttpHeadersAuthenticatorUtils.asHttpPreRequest(httpRequest);
                    // step 1: Populate the thread context with credentials and any other HTTP request header values (eg run-as) that the
                    // authentication process looks for while doing its duty.
                    perRequestThreadContext.accept(httpPreRequest, threadContext);
                    populateClientCertificate.accept(channel, threadContext);
                    RemoteHostHeader.process(channel, threadContext);
                    // step 2: Run authentication on the now properly prepared thread-context.
                    // This inspects and modifies the thread context.
                    authenticationService.authenticate(httpPreRequest, listener.delegateFailureAndWrap((l, ignored) -> l.onResponse(null)));
                },
                (httpRequest, channel, listener) -> {
                    // allow unauthenticated OPTIONS request through
                    // this includes CORS preflight, and regular OPTIONS that return permitted methods for a given path
                    // But still populate the thread context with the usual request headers (as for any other request that is dispatched)
                    HttpPreRequest httpPreRequest = HttpHeadersAuthenticatorUtils.asHttpPreRequest(httpRequest);
                    perRequestThreadContext.accept(httpPreRequest, threadContext);
                    populateClientCertificate.accept(channel, threadContext);
                    RemoteHostHeader.process(channel, threadContext);
                    listener.onResponse(null);
                }
            );
        });
        return httpTransports;
    }

    // "public" so it can be used in tests
    public static Netty4HttpServerTransport getHttpServerTransportWithHeadersValidator(
        Settings settings,
        NetworkService networkService,
        ThreadPool threadPool,
        NamedXContentRegistry xContentRegistry,
        HttpServerTransport.Dispatcher dispatcher,
        ClusterSettings clusterSettings,
        SharedGroupFactory sharedGroupFactory,
        Tracer tracer,
        TLSConfig tlsConfig,
        @Nullable AcceptChannelHandler.AcceptPredicate acceptPredicate,
        HttpValidator httpValidator,
        HttpValidator httpOptionsValidator
    ) {
        return getHttpServerTransportWithHeadersValidator(
            settings,
            networkService,
            threadPool,
            xContentRegistry,
            dispatcher,
            clusterSettings,
            sharedGroupFactory,
            tracer,
            tlsConfig,
            acceptPredicate,
            (httpRequest, channel, listener) -> {
                if (httpRequest.method() == HttpMethod.OPTIONS) {
                    if (HttpUtil.getContentLength(httpRequest, -1L) > 1 || HttpUtil.isTransferEncodingChunked(httpRequest)) {
                        // OPTIONS requests with a body are not supported
                        listener.onFailure(
                            new ElasticsearchStatusException(
                                "OPTIONS requests with a payload body are not supported",
                                RestStatus.BAD_REQUEST
                            )
                        );
                    } else {
                        httpOptionsValidator.validate(httpRequest, channel, listener);
                    }
                } else {
                    httpValidator.validate(httpRequest, channel, listener);
                }
            }
        );
    }

    // "public" so it can be used in tests
    public static Netty4HttpServerTransport getHttpServerTransportWithHeadersValidator(
        Settings settings,
        NetworkService networkService,
        ThreadPool threadPool,
        NamedXContentRegistry xContentRegistry,
        HttpServerTransport.Dispatcher dispatcher,
        ClusterSettings clusterSettings,
        SharedGroupFactory sharedGroupFactory,
        Tracer tracer,
        TLSConfig tlsConfig,
        @Nullable AcceptChannelHandler.AcceptPredicate acceptPredicate,
        HttpValidator httpValidator
    ) {
        return new Netty4HttpServerTransport(
            settings,
            networkService,
            threadPool,
            xContentRegistry,
            dispatcher,
            clusterSettings,
            sharedGroupFactory,
            tracer,
            tlsConfig,
            acceptPredicate,
            Objects.requireNonNull(httpValidator)
        ) {
            @Override
            protected void populatePerRequestThreadContext(RestRequest restRequest, ThreadContext threadContext) {
                ThreadContext.StoredContext authenticationThreadContext = HttpHeadersAuthenticatorUtils.extractAuthenticationContext(
                    restRequest.getHttpRequest()
                );
                if (authenticationThreadContext != null) {
                    authenticationThreadContext.restore();
                } else {
                    // this is an unexpected internal error condition where {@code Netty4HttpHeaderValidator} does not work correctly
                    throw new ElasticsearchSecurityException("Request is not authenticated");
                }
            }
        };
    }

    @Override
    public UnaryOperator<RestHandler> getRestHandlerInterceptor(ThreadContext threadContext) {
        return handler -> new SecurityRestFilter(
            enabled,
            threadContext,
            secondayAuthc.get(),
            auditTrailService.get(),
            handler,
            operatorPrivilegesService.get()
        );
    }

    @Override
    public List<ExecutorBuilder<?>> getExecutorBuilders(final Settings settings) {
        if (enabled) {
            final int allocatedProcessors = EsExecutors.allocatedProcessors(settings);
            return List.of(
                new FixedExecutorBuilder(
                    settings,
                    TokenService.THREAD_POOL_NAME,
                    1,
                    1000,
                    "xpack.security.authc.token.thread_pool",
                    EsExecutors.TaskTrackingConfig.DO_NOT_TRACK
                ),
                new FixedExecutorBuilder(
                    settings,
                    SECURITY_CRYPTO_THREAD_POOL_NAME,
                    (allocatedProcessors + 1) / 2,
                    1000,
                    "xpack.security.crypto.thread_pool",
                    EsExecutors.TaskTrackingConfig.DO_NOT_TRACK
                )
            );
        }
        return Collections.emptyList();
    }

    @Override
    public UnaryOperator<Map<String, IndexTemplateMetadata>> getIndexTemplateMetadataUpgrader() {
        return templates -> {
            // .security index is not managed by using templates anymore
            templates.remove("security_audit_log");
            // .security is a system index now. deleting another legacy template that's not used anymore
            templates.remove("security-index-template");
            return templates;
        };
    }

    @Override
    public Function<String, Predicate<String>> getFieldFilter() {
        if (enabled) {
            return index -> {
                XPackLicenseState licenseState = getLicenseState();
                IndicesAccessControl indicesAccessControl = threadContext.get()
                    .getTransient(AuthorizationServiceField.INDICES_PERMISSIONS_KEY);
                if (indicesAccessControl == null) {
                    return MapperPlugin.NOOP_FIELD_PREDICATE;
                }
                assert indicesAccessControl.isGranted();
                IndicesAccessControl.IndexAccessControl indexPermissions = indicesAccessControl.getIndexPermissions(index);
                if (indexPermissions == null) {
                    return MapperPlugin.NOOP_FIELD_PREDICATE;
                }
                FieldPermissions fieldPermissions = indexPermissions.getFieldPermissions();
                if (fieldPermissions.hasFieldLevelSecurity() == false) {
                    return MapperPlugin.NOOP_FIELD_PREDICATE;
                }
                if (FIELD_LEVEL_SECURITY_FEATURE.checkWithoutTracking(licenseState) == false) {
                    // check license last, once we know FLS is actually used
                    return MapperPlugin.NOOP_FIELD_PREDICATE;
                }
                return fieldPermissions::grantsAccessTo;
            };
        }
        return MapperPlugin.super.getFieldFilter();
    }

    @Override
    public BiConsumer<DiscoveryNode, ClusterState> getJoinValidator() {
        if (enabled) {
            return new ValidateLicenseForFIPS(XPackSettings.FIPS_MODE_ENABLED.get(settings), getLicenseService());
        }
        return null;
    }

    @Override
    public void reload(Settings settings) throws Exception {
        if (enabled) {
            realms.get().stream().filter(r -> JwtRealmSettings.TYPE.equals(r.realmRef().getType())).forEach(realm -> {
                if (realm instanceof JwtRealm jwtRealm) {
                    jwtRealm.rotateClientSecret(
                        CLIENT_AUTHENTICATION_SHARED_SECRET.getConcreteSettingForNamespace(realm.realmRef().getName()).get(settings)
                    );
                }
            });
        }
    }

    static final class ValidateLicenseForFIPS implements BiConsumer<DiscoveryNode, ClusterState> {
        private final boolean inFipsMode;
        private final LicenseService licenseService;

        ValidateLicenseForFIPS(boolean inFipsMode, LicenseService licenseService) {
            this.inFipsMode = inFipsMode;
            this.licenseService = licenseService;
        }

        @Override
        public void accept(DiscoveryNode node, ClusterState state) {
            if (inFipsMode) {
                License license;
                if (licenseService instanceof ClusterStateLicenseService clusterStateLicenseService) {
                    license = clusterStateLicenseService.getLicense(state.metadata());
                } else {
                    license = licenseService.getLicense();
                }
                if (license != null && XPackLicenseState.isFipsAllowedForOperationMode(license.operationMode()) == false) {
                    throw new IllegalStateException(
                        "FIPS mode cannot be used with a ["
                            + license.operationMode()
                            + "] license. It is only allowed with a Platinum or Trial license."
                    );

                }
            }
        }
    }

    @Override
    public void loadExtensions(ExtensionLoader loader) {
        securityExtensions.addAll(loader.loadExtensions(SecurityExtension.class));

        // operator registry SPI
        List<OperatorOnlyRegistry> operatorOnlyRegistries = loader.loadExtensions(OperatorOnlyRegistry.class);
        if (operatorOnlyRegistries.size() > 1) {
            throw new IllegalStateException(OperatorOnlyRegistry.class + " may not have multiple implementations");
        } else if (operatorOnlyRegistries.size() == 1) {
            OperatorOnlyRegistry operatorOnlyRegistry = operatorOnlyRegistries.get(0);
            this.operatorOnlyRegistry.set(operatorOnlyRegistry);
            logger.debug(
                "Loaded implementation [{}] for interface OperatorOnlyRegistry",
                operatorOnlyRegistry.getClass().getCanonicalName()
            );
        }
    }

    private synchronized SharedGroupFactory getNettySharedGroupFactory(Settings settings) {
        if (sharedGroupFactory.get() != null) {
            assert sharedGroupFactory.get().getSettings().equals(settings) : "Different settings than originally provided";
            return sharedGroupFactory.get();
        } else {
            sharedGroupFactory.set(new SharedGroupFactory(settings));
            return sharedGroupFactory.get();
        }
    }

    @Override
    public Collection<SystemIndexDescriptor> getSystemIndexDescriptors(Settings settings) {
        return systemIndices.getSystemIndexDescriptors();
    }

    @Override
    public String getFeatureName() {
        return "security";
    }

    @Override
    public String getFeatureDescription() {
        return "Manages configuration for Security features, such as users and roles";
    }

    @Override
    public CheckedBiConsumer<ShardSearchRequest, StreamOutput, IOException> getRequestCacheKeyDifferentiator() {
        if (enabled == false) {
            return null;
        }
        return new DlsFlsRequestCacheDifferentiator(getLicenseState(), securityContext, scriptServiceReference);
    }

    List<ReservedClusterStateHandler<?>> reservedClusterStateHandlers() {
        // If security is disabled we never call the plugin createComponents
        if (enabled == false) {
            return Collections.emptyList();
        }
        return List.of(reservedRoleMappingAction.get());
    }

    // visible for testing
    OperatorPrivileges.OperatorPrivilegesService getOperatorPrivilegesService() {
        return operatorPrivilegesService.get();
    }
}<|MERGE_RESOLUTION|>--- conflicted
+++ resolved
@@ -994,12 +994,8 @@
                 getSslService(),
                 securityContext.get(),
                 destructiveOperations,
-<<<<<<< HEAD
-                crossClusterAccessAuthcService,
-=======
                 crossClusterAccessAuthcService.get(),
                 remoteClusterCredentialsResolver,
->>>>>>> 25dec2b7
                 getLicenseState()
             )
         );
