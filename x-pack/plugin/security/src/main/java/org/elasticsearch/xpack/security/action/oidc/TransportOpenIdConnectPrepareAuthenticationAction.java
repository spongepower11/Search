/*
 * Copyright Elasticsearch B.V. and/or licensed to Elasticsearch B.V. under one
 * or more contributor license agreements. Licensed under the Elastic License;
 * you may not use this file except in compliance with the Elastic License.
 */
package org.elasticsearch.xpack.security.action.oidc;

import org.elasticsearch.ElasticsearchException;
import org.elasticsearch.ElasticsearchSecurityException;
import org.elasticsearch.action.ActionListener;
import org.elasticsearch.action.support.ActionFilters;
import org.elasticsearch.action.support.HandledTransportAction;
import org.elasticsearch.common.Strings;
import org.elasticsearch.common.inject.Inject;
import org.elasticsearch.common.io.stream.Writeable;
import org.elasticsearch.tasks.Task;
import org.elasticsearch.transport.TransportService;
import org.elasticsearch.xpack.core.security.action.oidc.OpenIdConnectPrepareAuthenticationAction;
import org.elasticsearch.xpack.core.security.action.oidc.OpenIdConnectPrepareAuthenticationRequest;
import org.elasticsearch.xpack.core.security.action.oidc.OpenIdConnectPrepareAuthenticationResponse;
import org.elasticsearch.xpack.core.security.authc.Realm;
import org.elasticsearch.xpack.security.authc.Realms;
import org.elasticsearch.xpack.security.authc.oidc.OpenIdConnectRealm;

import java.util.List;
import java.util.stream.Collectors;


public class TransportOpenIdConnectPrepareAuthenticationAction extends HandledTransportAction<OpenIdConnectPrepareAuthenticationRequest,
    OpenIdConnectPrepareAuthenticationResponse> {

    private final Realms realms;

    @Inject
    public TransportOpenIdConnectPrepareAuthenticationAction(TransportService transportService,
                                                             ActionFilters actionFilters, Realms realms) {
        super(OpenIdConnectPrepareAuthenticationAction.NAME, transportService, actionFilters,
            (Writeable.Reader<OpenIdConnectPrepareAuthenticationRequest>) OpenIdConnectPrepareAuthenticationRequest::new);
        this.realms = realms;
    }

    @Override
    protected void doExecute(Task task, OpenIdConnectPrepareAuthenticationRequest request,
                             ActionListener<OpenIdConnectPrepareAuthenticationResponse> listener) {
        Realm realm = null;
        if (Strings.hasText(request.getIssuer())) {
            List<OpenIdConnectRealm> matchingRealms = this.realms.stream().filter(r -> r instanceof OpenIdConnectRealm)
                .map(r -> (OpenIdConnectRealm) r)
                .filter(r -> r.isIssuerValid(request.getIssuer()))
                .collect(Collectors.toList());
            if (matchingRealms.isEmpty()) {
                listener.onFailure(
                    new ElasticsearchSecurityException("Cannot find OpenID Connect realm with issuer [{}]", request.getIssuer()));
            } else if (matchingRealms.size() > 1) {
                listener.onFailure(
                    new ElasticsearchSecurityException("Found multiple OpenID Connect realm with issuer [{}]", request.getIssuer()));
            } else {
                realm = matchingRealms.get(0);
            }
        } else if (Strings.hasText(request.getRealmName())) {
            realm = this.realms.realm(request.getRealmName());
        }

        if (realm instanceof OpenIdConnectRealm) {
            prepareAuthenticationResponse((OpenIdConnectRealm) realm, request.getState(), request.getNonce(), listener);
        } else {
            listener.onFailure(
                new ElasticsearchSecurityException("Cannot find OpenID Connect realm with name [{}]", request.getRealmName()));
<<<<<<< HEAD
=======
        } else {
            prepareAuthenticationResponse((OpenIdConnectRealm) realm, request.getState(), request.getNonce(), listener);
>>>>>>> ebe0f9d3
        }
    }

    private void prepareAuthenticationResponse(OpenIdConnectRealm realm, String state, String nonce,
                                               ActionListener<OpenIdConnectPrepareAuthenticationResponse> listener) {
        try {
            final OpenIdConnectPrepareAuthenticationResponse authenticationResponse = realm.buildAuthenticationRequestUri(state, nonce);
            listener.onResponse(authenticationResponse);
        } catch (ElasticsearchException e) {
            listener.onFailure(e);
        }
    }
}<|MERGE_RESOLUTION|>--- conflicted
+++ resolved
@@ -24,7 +24,6 @@
 
 import java.util.List;
 import java.util.stream.Collectors;
-
 
 public class TransportOpenIdConnectPrepareAuthenticationAction extends HandledTransportAction<OpenIdConnectPrepareAuthenticationRequest,
     OpenIdConnectPrepareAuthenticationResponse> {
@@ -66,11 +65,6 @@
         } else {
             listener.onFailure(
                 new ElasticsearchSecurityException("Cannot find OpenID Connect realm with name [{}]", request.getRealmName()));
-<<<<<<< HEAD
-=======
-        } else {
-            prepareAuthenticationResponse((OpenIdConnectRealm) realm, request.getState(), request.getNonce(), listener);
->>>>>>> ebe0f9d3
         }
     }
 
