/*
 * Copyright Elasticsearch B.V. and/or licensed to Elasticsearch B.V. under one
 * or more contributor license agreements. Licensed under the Elastic License;
 * you may not use this file except in compliance with the Elastic License.
 */
package org.elasticsearch.xpack.security.authz.store;

import org.apache.logging.log4j.LogManager;
import org.apache.logging.log4j.Logger;
import org.apache.logging.log4j.message.ParameterizedMessage;
import org.elasticsearch.ElasticsearchException;
import org.elasticsearch.action.ActionListener;
import org.elasticsearch.action.support.ContextPreservingActionListener;
import org.elasticsearch.common.Nullable;
import org.elasticsearch.common.Strings;
import org.elasticsearch.common.bytes.BytesReference;
import org.elasticsearch.common.cache.Cache;
import org.elasticsearch.common.cache.CacheBuilder;
import org.elasticsearch.common.collect.Tuple;
import org.elasticsearch.common.settings.Setting;
import org.elasticsearch.common.settings.Setting.Property;
import org.elasticsearch.common.settings.Settings;
import org.elasticsearch.common.util.concurrent.ReleasableLock;
import org.elasticsearch.common.util.concurrent.ThreadContext;
import org.elasticsearch.common.util.set.Sets;
import org.elasticsearch.license.XPackLicenseState;
import org.elasticsearch.xpack.core.common.IteratingActionListener;
import org.elasticsearch.xpack.core.security.authz.RoleDescriptor;
import org.elasticsearch.xpack.core.security.authz.RoleDescriptor.IndicesPrivileges;
import org.elasticsearch.xpack.core.security.authz.permission.FieldPermissionsCache;
import org.elasticsearch.xpack.core.security.authz.permission.FieldPermissionsDefinition;
import org.elasticsearch.xpack.core.security.authz.permission.FieldPermissionsDefinition.FieldGrantExcludeGroup;
import org.elasticsearch.xpack.core.security.authz.permission.Role;
import org.elasticsearch.xpack.core.security.authz.privilege.ApplicationPrivilege;
import org.elasticsearch.xpack.core.security.authz.privilege.ConditionalClusterPrivilege;
import org.elasticsearch.xpack.core.security.authz.privilege.IndexPrivilege;
import org.elasticsearch.xpack.core.security.authz.privilege.Privilege;
import org.elasticsearch.xpack.core.security.authz.store.ReservedRolesStore;
import org.elasticsearch.xpack.core.security.authz.store.RoleRetrievalResult;
import org.elasticsearch.xpack.core.security.user.AnonymousUser;
import org.elasticsearch.xpack.core.security.user.SystemUser;
import org.elasticsearch.xpack.core.security.user.User;
import org.elasticsearch.xpack.core.security.user.XPackSecurityUser;
import org.elasticsearch.xpack.core.security.user.XPackUser;
import org.elasticsearch.xpack.security.support.SecurityIndexManager;

import java.util.ArrayList;
import java.util.Arrays;
import java.util.Collection;
import java.util.Collections;
import java.util.HashMap;
import java.util.HashSet;
import java.util.Iterator;
import java.util.List;
import java.util.Map;
import java.util.Objects;
import java.util.Set;
import java.util.concurrent.atomic.AtomicLong;
import java.util.concurrent.locks.ReadWriteLock;
import java.util.concurrent.locks.ReentrantReadWriteLock;
import java.util.function.BiConsumer;
import java.util.function.Function;
import java.util.function.Predicate;
import java.util.stream.Collectors;

import static org.elasticsearch.common.util.set.Sets.newHashSet;
import static org.elasticsearch.xpack.security.support.SecurityIndexManager.isIndexDeleted;
import static org.elasticsearch.xpack.security.support.SecurityIndexManager.isMoveFromRedToNonRed;

/**
 * A composite roles store that combines built in roles, file-based roles, and index-based roles. Checks the built in roles first, then the
 * file roles, and finally the index roles.
 */
public class CompositeRolesStore {

<<<<<<< HEAD
=======
    private static final String ROLES_STORE_SOURCE = "roles_stores";
>>>>>>> 7989b950
    private static final Setting<Integer> CACHE_SIZE_SETTING =
        Setting.intSetting("xpack.security.authz.store.roles.cache.max_size", 10000, Property.NodeScope);
    private static final Setting<Integer> NEGATIVE_LOOKUP_CACHE_SIZE_SETTING =
        Setting.intSetting("xpack.security.authz.store.roles.negative_lookup_cache.max_size", 10000, Property.NodeScope);
    private static final Logger logger = LogManager.getLogger(CompositeRolesStore.class);

    // the lock is used in an odd manner; when iterating over the cache we cannot have modifiers other than deletes using
    // the iterator but when not iterating we can modify the cache without external locking. When making normal modifications to the cache
    // the read lock is obtained so that we can allow concurrent modifications; however when we need to iterate over the keys or values of
    // the cache the write lock must obtained to prevent any modifications
    private final ReleasableLock readLock;
    private final ReleasableLock writeLock;

    {
        final ReadWriteLock iterationLock = new ReentrantReadWriteLock();
        readLock = new ReleasableLock(iterationLock.readLock());
        writeLock = new ReleasableLock(iterationLock.writeLock());
    }

    private final FileRolesStore fileRolesStore;
    private final NativeRolesStore nativeRolesStore;
    private final NativePrivilegeStore privilegeStore;
    private final XPackLicenseState licenseState;
    private final FieldPermissionsCache fieldPermissionsCache;
    private final Cache<RoleKey, Role> roleCache;
    private final Cache<String, Boolean> negativeLookupCache;
    private final ThreadContext threadContext;
    private final AtomicLong numInvalidation = new AtomicLong();
    private final List<BiConsumer<Set<String>, ActionListener<RoleRetrievalResult>>> builtInRoleProviders;
    private final List<BiConsumer<Set<String>, ActionListener<RoleRetrievalResult>>> allRoleProviders;
    private final boolean isAnonymousEnabled;
    private final AnonymousUser anonymousUser;

    public CompositeRolesStore(Settings settings, FileRolesStore fileRolesStore, NativeRolesStore nativeRolesStore,
                               ReservedRolesStore reservedRolesStore, NativePrivilegeStore privilegeStore,
                               List<BiConsumer<Set<String>, ActionListener<RoleRetrievalResult>>> rolesProviders,
<<<<<<< HEAD
                               ThreadContext threadContext, XPackLicenseState licenseState, AnonymousUser anonymousUser) {
=======
                               ThreadContext threadContext, XPackLicenseState licenseState, FieldPermissionsCache fieldPermissionsCache) {
>>>>>>> 7989b950
        this.fileRolesStore = fileRolesStore;
        fileRolesStore.addListener(this::invalidate);
        this.nativeRolesStore = nativeRolesStore;
        this.privilegeStore = privilegeStore;
        this.licenseState = licenseState;
        this.fieldPermissionsCache = fieldPermissionsCache;
        CacheBuilder<RoleKey, Role> builder = CacheBuilder.builder();
        final int cacheSize = CACHE_SIZE_SETTING.get(settings);
        if (cacheSize >= 0) {
            builder.setMaximumWeight(cacheSize);
        }
        this.roleCache = builder.build();
        this.threadContext = threadContext;
        CacheBuilder<String, Boolean> nlcBuilder = CacheBuilder.builder();
        final int nlcCacheSize = NEGATIVE_LOOKUP_CACHE_SIZE_SETTING.get(settings);
        if (nlcCacheSize >= 0) {
            nlcBuilder.setMaximumWeight(nlcCacheSize);
        }
        this.negativeLookupCache = nlcBuilder.build();
        this.builtInRoleProviders = Collections.unmodifiableList(Arrays.asList(reservedRolesStore, fileRolesStore, nativeRolesStore));
        if (rolesProviders.isEmpty()) {
            this.allRoleProviders = this.builtInRoleProviders;
        } else {
            List<BiConsumer<Set<String>, ActionListener<RoleRetrievalResult>>> allList =
                new ArrayList<>(builtInRoleProviders.size() + rolesProviders.size());
            allList.addAll(builtInRoleProviders);
            allList.addAll(rolesProviders);
            this.allRoleProviders = Collections.unmodifiableList(allList);
        }
        this.isAnonymousEnabled = AnonymousUser.isAnonymousEnabled(settings);
        this.anonymousUser = anonymousUser;
    }

    public void roles(Set<String> roleNames, ActionListener<Role> roleActionListener) {
        final RoleKey roleKey = new RoleKey(roleNames, ROLES_STORE_SOURCE);
        Role existing = roleCache.get(roleKey);
        if (existing != null) {
            roleActionListener.onResponse(existing);
        } else {
            final long invalidationCounter = numInvalidation.get();
            roleDescriptors(roleNames, ActionListener.wrap(
                    rolesRetrievalResult -> {
                        final boolean missingRoles = rolesRetrievalResult.getMissingRoles().isEmpty() == false;
                        if (missingRoles) {
                            logger.debug("Could not find roles with names {}", rolesRetrievalResult.getMissingRoles());
                        }

                        final Set<RoleDescriptor> effectiveDescriptors;
                        if (licenseState.isDocumentAndFieldLevelSecurityAllowed()) {
                            effectiveDescriptors = rolesRetrievalResult.getRoleDescriptors();
                        } else {
                            effectiveDescriptors = rolesRetrievalResult.getRoleDescriptors().stream()
                                    .filter((rd) -> rd.isUsingDocumentOrFieldLevelSecurity() == false)
                                    .collect(Collectors.toSet());
                        }
                        buildThenMaybeCacheRole(roleKey, effectiveDescriptors, rolesRetrievalResult.getMissingRoles(),
                            rolesRetrievalResult.isSuccess(), invalidationCounter, roleActionListener);
                    },
                    roleActionListener::onFailure));
        }
    }

<<<<<<< HEAD
    public void roles(List<RoleDescriptor> roleDescriptors, FieldPermissionsCache fieldPermissionsCache,
            ActionListener<Role> roleActionListener) {
        if (roleDescriptors == null) {
            roleActionListener.onResponse(Role.EMPTY);
        }
        final List<RoleDescriptor> effectiveDescriptors;
        if (licenseState.isDocumentAndFieldLevelSecurityAllowed()) {
            effectiveDescriptors = roleDescriptors;
        } else {
            effectiveDescriptors = roleDescriptors.stream()
                    .filter((rd) -> rd.isUsingDocumentOrFieldLevelSecurity() == false)
                    .collect(Collectors.toList());
        }
        buildRoleFromDescriptors(effectiveDescriptors, fieldPermissionsCache, privilegeStore, roleActionListener);
    }

    public void roles(User user, FieldPermissionsCache fieldPermissionsCache, ActionListener<Role> roleActionListener) {
        // we need to special case the internal users in this method, if we apply the anonymous roles to every user including these system
        // user accounts then we run into the chance of a deadlock because then we need to get a role that we may be trying to get as the
        // internal user. The SystemUser is special cased as it has special privileges to execute internal actions and should never be
        // passed into this method. The XPackUser has the Superuser role and we can simply return that
        if (SystemUser.is(user)) {
            throw new IllegalArgumentException("the user [" + user.principal() + "] is the system user and we should never try to get its" +
                " roles");
        }
        if (XPackUser.is(user)) {
            assert XPackUser.INSTANCE.roles().length == 1;
            roleActionListener.onResponse(XPackUser.ROLE);
            return;
        }
        if (XPackSecurityUser.is(user)) {
            roleActionListener.onResponse(ReservedRolesStore.SUPERUSER_ROLE);
            return;
        }

        Set<String> roleNames = getRoleNames(user);

        if (roleNames.isEmpty()) {
            roleActionListener.onResponse(Role.EMPTY);
        } else if (roleNames.contains(ReservedRolesStore.SUPERUSER_ROLE_DESCRIPTOR.getName())) {
            roleActionListener.onResponse(ReservedRolesStore.SUPERUSER_ROLE);
        } else {
            roles(roleNames, fieldPermissionsCache, roleActionListener);
        }
=======
    public void buildAndCacheRoleFromDescriptors(Collection<RoleDescriptor> roleDescriptors, String source,
                                                  ActionListener<Role> listener) {
        if (ROLES_STORE_SOURCE.equals(source)) {
            throw new IllegalArgumentException("source [" + ROLES_STORE_SOURCE + "] is reserved for internal use");
        }
        RoleKey roleKey = new RoleKey(roleDescriptors.stream().map(RoleDescriptor::getName).collect(Collectors.toSet()), source);
        Role existing = roleCache.get(roleKey);
        if (existing != null) {
            listener.onResponse(existing);
        } else {
            final long invalidationCounter = numInvalidation.get();
            buildThenMaybeCacheRole(roleKey, roleDescriptors, Collections.emptySet(), true, invalidationCounter, listener);
        }
    }

    private void buildThenMaybeCacheRole(RoleKey roleKey, Collection<RoleDescriptor> roleDescriptors, Set<String> missing,
                                         boolean tryCache, long invalidationCounter, ActionListener<Role> listener) {
        logger.trace("Building role from descriptors [{}] for names [{}] from source [{}]", roleDescriptors, roleKey.names, roleKey.source);
        buildRoleFromDescriptors(roleDescriptors, fieldPermissionsCache, privilegeStore, ActionListener.wrap(role -> {
            if (role != null && tryCache) {
                try (ReleasableLock ignored = readLock.acquire()) {
                    /* this is kinda spooky. We use a read/write lock to ensure we don't modify the cache if we hold
                     * the write lock (fetching stats for instance - which is kinda overkill?) but since we fetching
                     * stuff in an async fashion we need to make sure that if the cache got invalidated since we
                     * started the request we don't put a potential stale result in the cache, hence the
                     * numInvalidation.get() comparison to the number of invalidation when we started. we just try to
                     * be on the safe side and don't cache potentially stale results
                     */
                    if (invalidationCounter == numInvalidation.get()) {
                        roleCache.computeIfAbsent(roleKey, (s) -> role);
                    }
                }

                for (String missingRole : missing) {
                    negativeLookupCache.computeIfAbsent(missingRole, s -> Boolean.TRUE);
                }
            }
            listener.onResponse(role);
        }, listener::onFailure));
>>>>>>> 7989b950
    }

    public void getRoleDescriptors(Set<String> roleNames, ActionListener<Set<RoleDescriptor>> listener) {
        roleDescriptors(roleNames, ActionListener.wrap(rolesRetrievalResult -> {
            if (rolesRetrievalResult.isSuccess()) {
                listener.onResponse(rolesRetrievalResult.getRoleDescriptors());
            } else {
                listener.onFailure(new ElasticsearchException("role retrieval had one or more failures"));
            }
        }, listener::onFailure));
    }

    /**
     * Get role descriptors for given user.
     *
     * @param user {@link User} object
     * @param roleDescriptorsListener listener for a response or a failure.
     */
    public void getRoleDescriptors(final User user, final ActionListener<Set<RoleDescriptor>> roleDescriptorsListener) {
        Objects.requireNonNull(roleDescriptorsListener, "action listener for response is required.");
        final Set<String> roleNames = getRoleNames(user);
        if (roleNames.isEmpty()) {
            roleDescriptorsListener.onResponse(null);
        } else if (roleNames.contains(ReservedRolesStore.SUPERUSER_ROLE_DESCRIPTOR.getName())) { 
            roleDescriptorsListener.onResponse(Collections.singleton(ReservedRolesStore.SUPERUSER_ROLE_DESCRIPTOR));
        } else {
            getRoleDescriptors(roleNames, roleDescriptorsListener);
        }
    }

    private Set<String> getRoleNames(final User user) {
        if (user == null) {
            return Collections.emptySet();
        }
        final Set<String> roleNames = new HashSet<>();
        Collections.addAll(roleNames, user.roles());
        if (isAnonymousEnabled && anonymousUser.equals(user) == false) {
            if (anonymousUser.roles().length == 0) {
                throw new IllegalStateException("anonymous is only enabled when the anonymous user has roles");
            }
            Collections.addAll(roleNames, anonymousUser.roles());
        }
        return roleNames;
    }

    private void roleDescriptors(Set<String> roleNames, ActionListener<RolesRetrievalResult> rolesResultListener) {
        final Set<String> filteredRoleNames = roleNames.stream().filter((s) -> {
            if (negativeLookupCache.get(s) != null) {
                logger.debug("Requested role [{}] does not exist (cached)", s);
                return false;
            } else {
                return true;
            }
        }).collect(Collectors.toSet());

        loadRoleDescriptorsAsync(filteredRoleNames, rolesResultListener);
    }

    private void loadRoleDescriptorsAsync(Set<String> roleNames, ActionListener<RolesRetrievalResult> listener) {
        final RolesRetrievalResult rolesResult = new RolesRetrievalResult();
        final List<BiConsumer<Set<String>, ActionListener<RoleRetrievalResult>>> asyncRoleProviders =
            licenseState.isCustomRoleProvidersAllowed() ? allRoleProviders : builtInRoleProviders;

        final ActionListener<RoleRetrievalResult> descriptorsListener =
            ContextPreservingActionListener.wrapPreservingContext(ActionListener.wrap(ignore -> {
                    rolesResult.setMissingRoles(roleNames);
                    listener.onResponse(rolesResult);
                }, listener::onFailure), threadContext);

        final Predicate<RoleRetrievalResult> iterationPredicate = result -> roleNames.isEmpty() == false;
        new IteratingActionListener<>(descriptorsListener, (rolesProvider, providerListener) -> {
            // try to resolve descriptors with role provider
            rolesProvider.accept(roleNames, ActionListener.wrap(result -> {
                if (result.isSuccess()) {
                    logger.debug(() -> new ParameterizedMessage("Roles [{}] were resolved by [{}]",
                        names(result.getDescriptors()), rolesProvider));
                    final Set<RoleDescriptor> resolvedDescriptors = result.getDescriptors();
                    rolesResult.addDescriptors(resolvedDescriptors);
                    // remove resolved descriptors from the set of roles still needed to be resolved
                    for (RoleDescriptor descriptor : resolvedDescriptors) {
                        roleNames.remove(descriptor.getName());
                    }
                } else {
                    logger.warn(new ParameterizedMessage("role retrieval failed from [{}]", rolesProvider), result.getFailure());
                    rolesResult.setFailure();
                }
                providerListener.onResponse(result);
            }, providerListener::onFailure));
        }, asyncRoleProviders, threadContext, Function.identity(), iterationPredicate).run();
    }

    private String names(Collection<RoleDescriptor> descriptors) {
        return descriptors.stream().map(RoleDescriptor::getName).collect(Collectors.joining(","));
    }

    public static void buildRoleFromDescriptors(Collection<RoleDescriptor> roleDescriptors, FieldPermissionsCache fieldPermissionsCache,
                                                NativePrivilegeStore privilegeStore, ActionListener<Role> listener) {
        if (roleDescriptors.isEmpty()) {
            listener.onResponse(Role.EMPTY);
            return;
        }

        Set<String> clusterPrivileges = new HashSet<>();
        final List<ConditionalClusterPrivilege> conditionalClusterPrivileges = new ArrayList<>();
        Set<String> runAs = new HashSet<>();
        Map<Set<String>, MergeableIndicesPrivilege> indicesPrivilegesMap = new HashMap<>();

        // Keyed by application + resource
        Map<Tuple<String, Set<String>>, Set<String>> applicationPrivilegesMap = new HashMap<>();

        List<String> roleNames = new ArrayList<>(roleDescriptors.size());
        for (RoleDescriptor descriptor : roleDescriptors) {
            roleNames.add(descriptor.getName());
            if (descriptor.getClusterPrivileges() != null) {
                clusterPrivileges.addAll(Arrays.asList(descriptor.getClusterPrivileges()));
            }
            if (descriptor.getConditionalClusterPrivileges() != null) {
                conditionalClusterPrivileges.addAll(Arrays.asList(descriptor.getConditionalClusterPrivileges()));
            }
            if (descriptor.getRunAs() != null) {
                runAs.addAll(Arrays.asList(descriptor.getRunAs()));
            }
            IndicesPrivileges[] indicesPrivileges = descriptor.getIndicesPrivileges();
            for (IndicesPrivileges indicesPrivilege : indicesPrivileges) {
                Set<String> key = newHashSet(indicesPrivilege.getIndices());
                // if a index privilege is an explicit denial, then we treat it as non-existent since we skipped these in the past when
                // merging
                final boolean isExplicitDenial =
                        indicesPrivileges.length == 1 && "none".equalsIgnoreCase(indicesPrivilege.getPrivileges()[0]);
                if (isExplicitDenial == false) {
                    indicesPrivilegesMap.compute(key, (k, value) -> {
                        if (value == null) {
                            return new MergeableIndicesPrivilege(indicesPrivilege.getIndices(), indicesPrivilege.getPrivileges(),
                                    indicesPrivilege.getGrantedFields(), indicesPrivilege.getDeniedFields(), indicesPrivilege.getQuery());
                        } else {
                            value.merge(new MergeableIndicesPrivilege(indicesPrivilege.getIndices(), indicesPrivilege.getPrivileges(),
                                    indicesPrivilege.getGrantedFields(), indicesPrivilege.getDeniedFields(), indicesPrivilege.getQuery()));
                            return value;
                        }
                    });
                }
            }
            for (RoleDescriptor.ApplicationResourcePrivileges appPrivilege : descriptor.getApplicationPrivileges()) {
                Tuple<String, Set<String>> key = new Tuple<>(appPrivilege.getApplication(), newHashSet(appPrivilege.getResources()));
                applicationPrivilegesMap.compute(key, (k, v) -> {
                    if (v == null) {
                        return newHashSet(appPrivilege.getPrivileges());
                    } else {
                        v.addAll(Arrays.asList(appPrivilege.getPrivileges()));
                        return v;
                    }
                });
            }
        }

        final Privilege runAsPrivilege = runAs.isEmpty() ? Privilege.NONE : new Privilege(runAs, runAs.toArray(Strings.EMPTY_ARRAY));
        final Role.Builder builder = Role.builder(roleNames.toArray(new String[roleNames.size()]))
                .cluster(clusterPrivileges, conditionalClusterPrivileges)
                .runAs(runAsPrivilege);
        indicesPrivilegesMap.entrySet().forEach((entry) -> {
            MergeableIndicesPrivilege privilege = entry.getValue();
            builder.add(fieldPermissionsCache.getFieldPermissions(privilege.fieldPermissionsDefinition), privilege.query,
                    IndexPrivilege.get(privilege.privileges), privilege.indices.toArray(Strings.EMPTY_ARRAY));
        });

        if (applicationPrivilegesMap.isEmpty()) {
            listener.onResponse(builder.build());
        } else {
            final Set<String> applicationNames = applicationPrivilegesMap.keySet().stream()
                    .map(Tuple::v1)
                    .collect(Collectors.toSet());
            final Set<String> applicationPrivilegeNames = applicationPrivilegesMap.values().stream()
                    .flatMap(Collection::stream)
                    .collect(Collectors.toSet());
            privilegeStore.getPrivileges(applicationNames, applicationPrivilegeNames, ActionListener.wrap(appPrivileges -> {
                applicationPrivilegesMap.forEach((key, names) ->
                        builder.addApplicationPrivilege(ApplicationPrivilege.get(key.v1(), names, appPrivileges), key.v2()));
                listener.onResponse(builder.build());
            }, listener::onFailure));
        }
    }

    public void invalidateAll() {
        numInvalidation.incrementAndGet();
        negativeLookupCache.invalidateAll();
        try (ReleasableLock ignored = readLock.acquire()) {
            roleCache.invalidateAll();
        }
    }

    public void invalidate(String role) {
        numInvalidation.incrementAndGet();

        // the cache cannot be modified while doing this operation per the terms of the cache iterator
        try (ReleasableLock ignored = writeLock.acquire()) {
            Iterator<RoleKey> keyIter = roleCache.keys().iterator();
            while (keyIter.hasNext()) {
                RoleKey key = keyIter.next();
                if (key.names.contains(role)) {
                    keyIter.remove();
                }
            }
        }
        negativeLookupCache.invalidate(role);
    }

    public void invalidate(Set<String> roles) {
        numInvalidation.incrementAndGet();

        // the cache cannot be modified while doing this operation per the terms of the cache iterator
        try (ReleasableLock ignored = writeLock.acquire()) {
            Iterator<RoleKey> keyIter = roleCache.keys().iterator();
            while (keyIter.hasNext()) {
                RoleKey key = keyIter.next();
                if (Sets.haveEmptyIntersection(key.names, roles) == false) {
                    keyIter.remove();
                }
            }
        }

        roles.forEach(negativeLookupCache::invalidate);
    }

    public void usageStats(ActionListener<Map<String, Object>> listener) {
        final Map<String, Object> usage = new HashMap<>(2);
        usage.put("file", fileRolesStore.usageStats());
        nativeRolesStore.usageStats(ActionListener.wrap(map -> {
            usage.put("native", map);
            listener.onResponse(usage);
        }, listener::onFailure));
    }

    public void onSecurityIndexStateChange(SecurityIndexManager.State previousState, SecurityIndexManager.State currentState) {
        if (isMoveFromRedToNonRed(previousState, currentState) || isIndexDeleted(previousState, currentState) ||
            previousState.isIndexUpToDate != currentState.isIndexUpToDate) {
            invalidateAll();
        }
    }

    // pkg - private for testing
    boolean isValueInNegativeLookupCache(String key) {
        return negativeLookupCache.get(key) != null;
    }

    /**
     * A mutable class that can be used to represent the combination of one or more {@link IndicesPrivileges}
     */
    private static class MergeableIndicesPrivilege {
        private Set<String> indices;
        private Set<String> privileges;
        private FieldPermissionsDefinition fieldPermissionsDefinition;
        private Set<BytesReference> query = null;

        MergeableIndicesPrivilege(String[] indices, String[] privileges, @Nullable String[] grantedFields, @Nullable String[] deniedFields,
                                  @Nullable BytesReference query) {
            this.indices = newHashSet(Objects.requireNonNull(indices));
            this.privileges = newHashSet(Objects.requireNonNull(privileges));
            this.fieldPermissionsDefinition = new FieldPermissionsDefinition(grantedFields, deniedFields);
            if (query != null) {
                this.query = newHashSet(query);
            }
        }

        void merge(MergeableIndicesPrivilege other) {
            assert indices.equals(other.indices) : "index names must be equivalent in order to merge";
            Set<FieldGrantExcludeGroup> groups = new HashSet<>();
            groups.addAll(this.fieldPermissionsDefinition.getFieldGrantExcludeGroups());
            groups.addAll(other.fieldPermissionsDefinition.getFieldGrantExcludeGroups());
            this.fieldPermissionsDefinition = new FieldPermissionsDefinition(groups);
            this.privileges.addAll(other.privileges);

            if (this.query == null || other.query == null) {
                this.query = null;
            } else {
                this.query.addAll(other.query);
            }
        }
    }

    private static final class RolesRetrievalResult {

        private final Set<RoleDescriptor> roleDescriptors = new HashSet<>();
        private Set<String> missingRoles = Collections.emptySet();
        private boolean success = true;

        private void addDescriptors(Set<RoleDescriptor> descriptors) {
            roleDescriptors.addAll(descriptors);
        }

        private Set<RoleDescriptor> getRoleDescriptors() {
            return roleDescriptors;
        }

        private void setFailure() {
            success = false;
        }

        private boolean isSuccess() {
            return success;
        }

        private void setMissingRoles(Set<String> missingRoles) {
            this.missingRoles = missingRoles;
        }

        private Set<String> getMissingRoles() {
            return missingRoles;
        }
    }

    private static final class RoleKey {

        private final Set<String> names;
        private final String source;

        private RoleKey(Set<String> names, String source) {
            this.names = Objects.requireNonNull(names);
            this.source = Objects.requireNonNull(source);
        }

        @Override
        public boolean equals(Object o) {
            if (this == o) return true;
            if (o == null || getClass() != o.getClass()) return false;
            RoleKey roleKey = (RoleKey) o;
            return names.equals(roleKey.names) &&
                source.equals(roleKey.source);
        }

        @Override
        public int hashCode() {
            return Objects.hash(names, source);
        }
    }

    public static List<Setting<?>> getSettings() {
        return Arrays.asList(CACHE_SIZE_SETTING, NEGATIVE_LOOKUP_CACHE_SIZE_SETTING);
    }
}<|MERGE_RESOLUTION|>--- conflicted
+++ resolved
@@ -73,10 +73,8 @@
  */
 public class CompositeRolesStore {
 
-<<<<<<< HEAD
-=======
+
     private static final String ROLES_STORE_SOURCE = "roles_stores";
->>>>>>> 7989b950
     private static final Setting<Integer> CACHE_SIZE_SETTING =
         Setting.intSetting("xpack.security.authz.store.roles.cache.max_size", 10000, Property.NodeScope);
     private static final Setting<Integer> NEGATIVE_LOOKUP_CACHE_SIZE_SETTING =
@@ -113,11 +111,8 @@
     public CompositeRolesStore(Settings settings, FileRolesStore fileRolesStore, NativeRolesStore nativeRolesStore,
                                ReservedRolesStore reservedRolesStore, NativePrivilegeStore privilegeStore,
                                List<BiConsumer<Set<String>, ActionListener<RoleRetrievalResult>>> rolesProviders,
-<<<<<<< HEAD
-                               ThreadContext threadContext, XPackLicenseState licenseState, AnonymousUser anonymousUser) {
-=======
-                               ThreadContext threadContext, XPackLicenseState licenseState, FieldPermissionsCache fieldPermissionsCache) {
->>>>>>> 7989b950
+                               ThreadContext threadContext, XPackLicenseState licenseState, FieldPermissionsCache fieldPermissionsCache,
+                               AnonymousUser anonymousUser) {
         this.fileRolesStore = fileRolesStore;
         fileRolesStore.addListener(this::invalidate);
         this.nativeRolesStore = nativeRolesStore;
@@ -180,52 +175,6 @@
         }
     }
 
-<<<<<<< HEAD
-    public void roles(List<RoleDescriptor> roleDescriptors, FieldPermissionsCache fieldPermissionsCache,
-            ActionListener<Role> roleActionListener) {
-        if (roleDescriptors == null) {
-            roleActionListener.onResponse(Role.EMPTY);
-        }
-        final List<RoleDescriptor> effectiveDescriptors;
-        if (licenseState.isDocumentAndFieldLevelSecurityAllowed()) {
-            effectiveDescriptors = roleDescriptors;
-        } else {
-            effectiveDescriptors = roleDescriptors.stream()
-                    .filter((rd) -> rd.isUsingDocumentOrFieldLevelSecurity() == false)
-                    .collect(Collectors.toList());
-        }
-        buildRoleFromDescriptors(effectiveDescriptors, fieldPermissionsCache, privilegeStore, roleActionListener);
-    }
-
-    public void roles(User user, FieldPermissionsCache fieldPermissionsCache, ActionListener<Role> roleActionListener) {
-        // we need to special case the internal users in this method, if we apply the anonymous roles to every user including these system
-        // user accounts then we run into the chance of a deadlock because then we need to get a role that we may be trying to get as the
-        // internal user. The SystemUser is special cased as it has special privileges to execute internal actions and should never be
-        // passed into this method. The XPackUser has the Superuser role and we can simply return that
-        if (SystemUser.is(user)) {
-            throw new IllegalArgumentException("the user [" + user.principal() + "] is the system user and we should never try to get its" +
-                " roles");
-        }
-        if (XPackUser.is(user)) {
-            assert XPackUser.INSTANCE.roles().length == 1;
-            roleActionListener.onResponse(XPackUser.ROLE);
-            return;
-        }
-        if (XPackSecurityUser.is(user)) {
-            roleActionListener.onResponse(ReservedRolesStore.SUPERUSER_ROLE);
-            return;
-        }
-
-        Set<String> roleNames = getRoleNames(user);
-
-        if (roleNames.isEmpty()) {
-            roleActionListener.onResponse(Role.EMPTY);
-        } else if (roleNames.contains(ReservedRolesStore.SUPERUSER_ROLE_DESCRIPTOR.getName())) {
-            roleActionListener.onResponse(ReservedRolesStore.SUPERUSER_ROLE);
-        } else {
-            roles(roleNames, fieldPermissionsCache, roleActionListener);
-        }
-=======
     public void buildAndCacheRoleFromDescriptors(Collection<RoleDescriptor> roleDescriptors, String source,
                                                   ActionListener<Role> listener) {
         if (ROLES_STORE_SOURCE.equals(source)) {
@@ -265,7 +214,52 @@
             }
             listener.onResponse(role);
         }, listener::onFailure));
->>>>>>> 7989b950
+    }
+
+    public void roles(List<RoleDescriptor> roleDescriptors,
+            ActionListener<Role> roleActionListener) {
+        if (roleDescriptors == null) {
+            roleActionListener.onResponse(Role.EMPTY);
+        }
+        final List<RoleDescriptor> effectiveDescriptors;
+        if (licenseState.isDocumentAndFieldLevelSecurityAllowed()) {
+            effectiveDescriptors = roleDescriptors;
+        } else {
+            effectiveDescriptors = roleDescriptors.stream()
+                    .filter((rd) -> rd.isUsingDocumentOrFieldLevelSecurity() == false)
+                    .collect(Collectors.toList());
+        }
+        buildRoleFromDescriptors(effectiveDescriptors, fieldPermissionsCache, privilegeStore, roleActionListener);
+    }
+
+    public void roles(User user, ActionListener<Role> roleActionListener) {
+        // we need to special case the internal users in this method, if we apply the anonymous roles to every user including these system
+        // user accounts then we run into the chance of a deadlock because then we need to get a role that we may be trying to get as the
+        // internal user. The SystemUser is special cased as it has special privileges to execute internal actions and should never be
+        // passed into this method. The XPackUser has the Superuser role and we can simply return that
+        if (SystemUser.is(user)) {
+            throw new IllegalArgumentException("the user [" + user.principal() + "] is the system user and we should never try to get its" +
+                " roles");
+        }
+        if (XPackUser.is(user)) {
+            assert XPackUser.INSTANCE.roles().length == 1;
+            roleActionListener.onResponse(XPackUser.ROLE);
+            return;
+        }
+        if (XPackSecurityUser.is(user)) {
+            roleActionListener.onResponse(ReservedRolesStore.SUPERUSER_ROLE);
+            return;
+        }
+
+        Set<String> roleNames = getRoleNames(user);
+
+        if (roleNames.isEmpty()) {
+            roleActionListener.onResponse(Role.EMPTY);
+        } else if (roleNames.contains(ReservedRolesStore.SUPERUSER_ROLE_DESCRIPTOR.getName())) {
+            roleActionListener.onResponse(ReservedRolesStore.SUPERUSER_ROLE);
+        } else {
+            roles(roleNames, roleActionListener);
+        }
     }
 
     public void getRoleDescriptors(Set<String> roleNames, ActionListener<Set<RoleDescriptor>> listener) {
