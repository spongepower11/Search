/*
 * Copyright Elasticsearch B.V. and/or licensed to Elasticsearch B.V. under one
 * or more contributor license agreements. Licensed under the Elastic License
 * 2.0; you may not use this file except in compliance with the Elastic License
 * 2.0.
 */
package org.elasticsearch.xpack.security.authz.store;

import org.apache.logging.log4j.LogManager;
import org.apache.logging.log4j.Logger;
import org.apache.logging.log4j.message.ParameterizedMessage;
import org.apache.lucene.util.automaton.Automaton;
import org.elasticsearch.ElasticsearchException;
import org.elasticsearch.action.ActionListener;
import org.elasticsearch.action.support.ContextPreservingActionListener;
import org.elasticsearch.cluster.metadata.IndexNameExpressionResolver;
import org.elasticsearch.common.Strings;
import org.elasticsearch.common.bytes.BytesReference;
import org.elasticsearch.common.cache.Cache;
import org.elasticsearch.common.cache.CacheBuilder;
import org.elasticsearch.common.hash.MessageDigests;
import org.elasticsearch.common.logging.DeprecationCategory;
import org.elasticsearch.common.logging.DeprecationLogger;
import org.elasticsearch.common.settings.Setting;
import org.elasticsearch.common.settings.Setting.Property;
import org.elasticsearch.common.settings.Settings;
import org.elasticsearch.common.util.concurrent.ReleasableLock;
import org.elasticsearch.common.util.concurrent.ThreadContext;
import org.elasticsearch.common.util.set.Sets;
import org.elasticsearch.core.Nullable;
import org.elasticsearch.core.Tuple;
import org.elasticsearch.license.XPackLicenseState;
import org.elasticsearch.xpack.core.common.IteratingActionListener;
import org.elasticsearch.xpack.core.security.authc.Authentication;
import org.elasticsearch.xpack.core.security.authz.RoleDescriptor;
import org.elasticsearch.xpack.core.security.authz.RoleDescriptor.IndicesPrivileges;
import org.elasticsearch.xpack.core.security.authz.accesscontrol.DocumentSubsetBitsetCache;
import org.elasticsearch.xpack.core.security.authz.permission.FieldPermissionsCache;
import org.elasticsearch.xpack.core.security.authz.permission.FieldPermissionsDefinition;
import org.elasticsearch.xpack.core.security.authz.permission.FieldPermissionsDefinition.FieldGrantExcludeGroup;
import org.elasticsearch.xpack.core.security.authz.permission.LimitedRole;
import org.elasticsearch.xpack.core.security.authz.permission.Role;
import org.elasticsearch.xpack.core.security.authz.privilege.ApplicationPrivilege;
import org.elasticsearch.xpack.core.security.authz.privilege.ConfigurableClusterPrivilege;
import org.elasticsearch.xpack.core.security.authz.privilege.IndexPrivilege;
import org.elasticsearch.xpack.core.security.authz.privilege.Privilege;
import org.elasticsearch.xpack.core.security.authz.store.ReservedRolesStore;
import org.elasticsearch.xpack.core.security.authz.store.RoleRetrievalResult;
import org.elasticsearch.xpack.core.security.support.CacheIteratorHelper;
import org.elasticsearch.xpack.core.security.support.MetadataUtils;
import org.elasticsearch.xpack.core.security.user.AnonymousUser;
import org.elasticsearch.xpack.core.security.user.AsyncSearchUser;
import org.elasticsearch.xpack.core.security.user.SystemUser;
import org.elasticsearch.xpack.core.security.user.User;
import org.elasticsearch.xpack.core.security.user.XPackSecurityUser;
import org.elasticsearch.xpack.core.security.user.XPackUser;
import org.elasticsearch.xpack.security.authc.ApiKeyService;
import org.elasticsearch.xpack.security.authc.service.ServiceAccountService;
import org.elasticsearch.xpack.security.support.SecurityIndexManager;

import java.util.ArrayList;
import java.util.Arrays;
import java.util.Collection;
import java.util.Collections;
import java.util.HashMap;
import java.util.HashSet;
import java.util.List;
import java.util.Map;
import java.util.Objects;
import java.util.Set;
import java.util.concurrent.atomic.AtomicLong;
import java.util.function.BiConsumer;
import java.util.function.Consumer;
import java.util.function.Function;
import java.util.function.Predicate;
import java.util.stream.Collectors;

import static java.util.function.Predicate.not;
import static org.elasticsearch.common.util.set.Sets.newHashSet;
import static org.elasticsearch.xpack.core.security.SecurityField.DOCUMENT_LEVEL_SECURITY_FEATURE;
import static org.elasticsearch.xpack.core.security.authc.Authentication.VERSION_API_KEY_ROLES_AS_BYTES;
import static org.elasticsearch.xpack.security.support.SecurityIndexManager.isIndexDeleted;
import static org.elasticsearch.xpack.security.support.SecurityIndexManager.isMoveFromRedToNonRed;

/**
 * A composite roles store that can retrieve roles from multiple sources.
 * @see RoleProviders
 */
public class CompositeRolesStore {

    private static final String ROLES_STORE_SOURCE = "roles_stores";
    private static final Setting<Integer> CACHE_SIZE_SETTING = Setting.intSetting(
        "xpack.security.authz.store.roles.cache.max_size",
        10000,
        Property.NodeScope
    );
    private static final Setting<Integer> NEGATIVE_LOOKUP_CACHE_SIZE_SETTING = Setting.intSetting(
        "xpack.security.authz.store.roles.negative_lookup_cache.max_size",
        10000,
        Property.NodeScope
    );
    private static final Logger logger = LogManager.getLogger(CompositeRolesStore.class);

    private final DeprecationLogger deprecationLogger = DeprecationLogger.getLogger(CompositeRolesStore.class);

    private final RoleProviders roleProviders;
    private final NativePrivilegeStore privilegeStore;
    private final XPackLicenseState licenseState;
    private final Consumer<Collection<RoleDescriptor>> effectiveRoleDescriptorsConsumer;
    private final FieldPermissionsCache fieldPermissionsCache;
    private final Cache<RoleKey, Role> roleCache;
    private final CacheIteratorHelper<RoleKey, Role> roleCacheHelper;
    private final Cache<String, Boolean> negativeLookupCache;
    private final DocumentSubsetBitsetCache dlsBitsetCache;
    private final ThreadContext threadContext;
    private final AtomicLong numInvalidation = new AtomicLong();
    private final AnonymousUser anonymousUser;
    private final ApiKeyService apiKeyService;
    private final ServiceAccountService serviceAccountService;
    private final boolean isAnonymousEnabled;
    private final Role superuserRole;
    private final Role xpackUserRole;
    private final Role asyncSearchUserRole;
    private final Automaton restrictedIndicesAutomaton;

    public CompositeRolesStore(
        Settings settings,
<<<<<<< HEAD
        FileRolesStore fileRolesStore,
        NativeRolesStore nativeRolesStore,
        ReservedRolesStore reservedRolesStore,
        NativePrivilegeStore privilegeStore,
        List<BiConsumer<Set<String>, ActionListener<RoleRetrievalResult>>> rolesProviders,
=======
        RoleProviders roleProviders,
        NativePrivilegeStore privilegeStore,
>>>>>>> d90fa4eb
        ThreadContext threadContext,
        XPackLicenseState licenseState,
        FieldPermissionsCache fieldPermissionsCache,
        ApiKeyService apiKeyService,
        ServiceAccountService serviceAccountService,
        DocumentSubsetBitsetCache dlsBitsetCache,
        IndexNameExpressionResolver resolver,
        Consumer<Collection<RoleDescriptor>> effectiveRoleDescriptorsConsumer
    ) {
<<<<<<< HEAD
        this.fileRolesStore = Objects.requireNonNull(fileRolesStore);
        this.dlsBitsetCache = Objects.requireNonNull(dlsBitsetCache);
        fileRolesStore.addListener(this::invalidate);
        this.nativeRolesStore = Objects.requireNonNull(nativeRolesStore);
=======
        this.roleProviders = roleProviders;
        roleProviders.addChangeListener(new RoleProviders.ChangeListener() {
            @Override
            public void rolesChanged(Set<String> roles) {
                CompositeRolesStore.this.invalidate(roles);
            }

            @Override
            public void providersChanged() {
                CompositeRolesStore.this.invalidateAll();
            }
        });

>>>>>>> d90fa4eb
        this.privilegeStore = Objects.requireNonNull(privilegeStore);
        this.dlsBitsetCache = Objects.requireNonNull(dlsBitsetCache);
        this.licenseState = Objects.requireNonNull(licenseState);
        this.fieldPermissionsCache = Objects.requireNonNull(fieldPermissionsCache);
        this.apiKeyService = Objects.requireNonNull(apiKeyService);
        this.serviceAccountService = Objects.requireNonNull(serviceAccountService);
        this.effectiveRoleDescriptorsConsumer = Objects.requireNonNull(effectiveRoleDescriptorsConsumer);
        CacheBuilder<RoleKey, Role> builder = CacheBuilder.builder();
        final int cacheSize = CACHE_SIZE_SETTING.get(settings);
        if (cacheSize >= 0) {
            builder.setMaximumWeight(cacheSize);
        }
        this.roleCache = builder.build();
        this.roleCacheHelper = new CacheIteratorHelper<>(roleCache);
        this.threadContext = threadContext;
        CacheBuilder<String, Boolean> nlcBuilder = CacheBuilder.builder();
        final int nlcCacheSize = NEGATIVE_LOOKUP_CACHE_SIZE_SETTING.get(settings);
        if (nlcCacheSize >= 0) {
            nlcBuilder.setMaximumWeight(nlcCacheSize);
        }
        this.negativeLookupCache = nlcBuilder.build();
<<<<<<< HEAD
        this.builtInRoleProviders = List.of(reservedRolesStore, fileRolesStore, nativeRolesStore);
        if (rolesProviders.isEmpty()) {
            this.allRoleProviders = this.builtInRoleProviders;
        } else {
            List<BiConsumer<Set<String>, ActionListener<RoleRetrievalResult>>> allList = new ArrayList<>(
                builtInRoleProviders.size() + rolesProviders.size()
            );
            allList.addAll(builtInRoleProviders);
            allList.addAll(rolesProviders);
            this.allRoleProviders = Collections.unmodifiableList(allList);
        }
=======
>>>>>>> d90fa4eb
        this.anonymousUser = new AnonymousUser(settings);
        this.isAnonymousEnabled = AnonymousUser.isAnonymousEnabled(settings);
        this.restrictedIndicesAutomaton = resolver.getSystemNameAutomaton();
        this.superuserRole = Role.builder(ReservedRolesStore.SUPERUSER_ROLE_DESCRIPTOR, fieldPermissionsCache, restrictedIndicesAutomaton)
            .build();
        xpackUserRole = Role.builder(XPackUser.ROLE_DESCRIPTOR, fieldPermissionsCache, restrictedIndicesAutomaton).build();
        asyncSearchUserRole = Role.builder(AsyncSearchUser.ROLE_DESCRIPTOR, fieldPermissionsCache, restrictedIndicesAutomaton).build();
    }

    public void roles(Set<String> roleNames, ActionListener<Role> roleActionListener) {
        final RoleKey roleKey = new RoleKey(roleNames, ROLES_STORE_SOURCE);
        Role existing = roleCache.get(roleKey);
        if (existing != null) {
            roleActionListener.onResponse(existing);
        } else {
            final long invalidationCounter = numInvalidation.get();
            roleDescriptors(roleNames, ActionListener.wrap(rolesRetrievalResult -> {
                logDeprecatedRoles(rolesRetrievalResult.roleDescriptors);
                final boolean missingRoles = rolesRetrievalResult.getMissingRoles().isEmpty() == false;
                if (missingRoles) {
                    logger.debug(
                        () -> new ParameterizedMessage("Could not find roles with names {}", rolesRetrievalResult.getMissingRoles())
                    );
                }
                final Set<RoleDescriptor> effectiveDescriptors;
                Set<RoleDescriptor> roleDescriptors = rolesRetrievalResult.getRoleDescriptors();
                if (roleDescriptors.stream().anyMatch(RoleDescriptor::isUsingDocumentOrFieldLevelSecurity)
<<<<<<< HEAD
                    && licenseState.checkFeature(Feature.SECURITY_DLS_FLS) == false) {
=======
                    && DOCUMENT_LEVEL_SECURITY_FEATURE.checkWithoutTracking(licenseState) == false) {
>>>>>>> d90fa4eb
                    effectiveDescriptors = roleDescriptors.stream()
                        .filter(not(RoleDescriptor::isUsingDocumentOrFieldLevelSecurity))
                        .collect(Collectors.toSet());
                } else {
                    effectiveDescriptors = roleDescriptors;
                }
                logger.trace(
                    () -> new ParameterizedMessage(
                        "Exposing effective role descriptors [{}] for role names [{}]",
                        effectiveDescriptors,
                        roleNames
                    )
                );
                effectiveRoleDescriptorsConsumer.accept(Collections.unmodifiableCollection(effectiveDescriptors));
                logger.trace(
                    () -> new ParameterizedMessage(
                        "Building role from descriptors [{}] for role names [{}]",
                        effectiveDescriptors,
                        roleNames
                    )
                );
                buildThenMaybeCacheRole(
                    roleKey,
                    effectiveDescriptors,
                    rolesRetrievalResult.getMissingRoles(),
                    rolesRetrievalResult.isSuccess(),
                    invalidationCounter,
                    roleActionListener
                );
            }, roleActionListener::onFailure));
        }
    }

    void logDeprecatedRoles(Set<RoleDescriptor> roleDescriptors) {
        roleDescriptors.stream()
            .filter(rd -> Boolean.TRUE.equals(rd.getMetadata().get(MetadataUtils.DEPRECATED_METADATA_KEY)))
            .forEach(rd -> {
                String reason = Objects.toString(
                    rd.getMetadata().get(MetadataUtils.DEPRECATED_REASON_METADATA_KEY),
                    "Please check the documentation"
                );
<<<<<<< HEAD
                deprecationLogger.critical(
=======
                deprecationLogger.warn(
>>>>>>> d90fa4eb
                    DeprecationCategory.SECURITY,
                    "deprecated_role-" + rd.getName(),
                    "The role [" + rd.getName() + "] is deprecated and will be removed in a future version of Elasticsearch. " + reason
                );
            });
    }

    // for testing
    Role getXpackUserRole() {
        return xpackUserRole;
    }

    // for testing
    Role getAsyncSearchUserRole() {
        return asyncSearchUserRole;
    }

    public void getRoles(User user, Authentication authentication, ActionListener<Role> roleActionListener) {
        // we need to special case the internal users in this method, if we apply the anonymous roles to every user including these system
        // user accounts then we run into the chance of a deadlock because then we need to get a role that we may be trying to get as the
        // internal user. The SystemUser is special cased as it has special privileges to execute internal actions and should never be
        // passed into this method. The XPackUser has the Superuser role and we can simply return that
        if (SystemUser.is(user)) {
            throw new IllegalArgumentException(
                "the user [" + user.principal() + "] is the system user and we should never try to get its" + " roles"
            );
        }
        if (XPackUser.is(user)) {
            assert XPackUser.INSTANCE.roles().length == 1;
            roleActionListener.onResponse(xpackUserRole);
            return;
        }
        if (XPackSecurityUser.is(user)) {
            roleActionListener.onResponse(superuserRole);
            return;
        }
        if (AsyncSearchUser.is(user)) {
            roleActionListener.onResponse(asyncSearchUserRole);
            return;
        }

        if (user.isRunAs()) {
            // The runas user currently must be from a realm and have regular roles
            getRolesForUser(user, roleActionListener);
        } else {
            // The authenticated user may not come from a realm and they need to be handled specially
            if (authentication.isAuthenticatedWithServiceAccount()) {
                getRolesForServiceAccount(authentication, roleActionListener);
            } else if (ApiKeyService.isApiKeyAuthentication(authentication)) {
                // API key role descriptors are stored in the authentication metadata
                getRolesForApiKey(authentication, roleActionListener);
            } else {
                getRolesForUser(user, roleActionListener);
            }
        }
    }

    private void getRolesForUser(User user, ActionListener<Role> roleActionListener) {
        Set<String> roleNames = new HashSet<>(Arrays.asList(user.roles()));
        if (isAnonymousEnabled && anonymousUser.equals(user) == false) {
            if (anonymousUser.roles().length == 0) {
                throw new IllegalStateException("anonymous is only enabled when the anonymous user has roles");
            }
            Collections.addAll(roleNames, anonymousUser.roles());
        }

        if (roleNames.isEmpty()) {
            roleActionListener.onResponse(Role.EMPTY);
        } else if (roleNames.contains(ReservedRolesStore.SUPERUSER_ROLE_DESCRIPTOR.getName())) {
            roleActionListener.onResponse(superuserRole);
        } else {
            roles(roleNames, roleActionListener);
        }
    }

    private void getRolesForServiceAccount(Authentication authentication, ActionListener<Role> roleActionListener) {
        serviceAccountService.getRoleDescriptor(authentication, ActionListener.wrap(roleDescriptor -> {
            final RoleKey roleKey = new RoleKey(Set.of(roleDescriptor.getName()), "service_account");
            final Role existing = roleCache.get(roleKey);
            if (existing == null) {
                final long invalidationCounter = numInvalidation.get();
                buildThenMaybeCacheRole(roleKey, List.of(roleDescriptor), Set.of(), true, invalidationCounter, roleActionListener);
            } else {
                roleActionListener.onResponse(existing);
            }
        }, roleActionListener::onFailure));
    }

    private void getRolesForApiKey(Authentication authentication, ActionListener<Role> roleActionListener) {
        if (authentication.getVersion().onOrAfter(VERSION_API_KEY_ROLES_AS_BYTES)) {
            buildAndCacheRoleForApiKey(authentication, false, ActionListener.wrap(role -> {
                if (role == Role.EMPTY) {
                    buildAndCacheRoleForApiKey(authentication, true, roleActionListener);
                } else {
                    buildAndCacheRoleForApiKey(
                        authentication,
                        true,
                        ActionListener.wrap(
                            limitedByRole -> roleActionListener.onResponse(LimitedRole.createLimitedRole(role, limitedByRole)),
                            roleActionListener::onFailure
                        )
                    );
                }
            }, roleActionListener::onFailure));
        } else {
            apiKeyService.getRoleForApiKey(authentication, ActionListener.wrap(apiKeyRoleDescriptors -> {
                final List<RoleDescriptor> descriptors = apiKeyRoleDescriptors.getRoleDescriptors();
                if (descriptors == null) {
                    roleActionListener.onFailure(new IllegalStateException("missing role descriptors"));
                } else if (apiKeyRoleDescriptors.getLimitedByRoleDescriptors() == null) {
                    buildAndCacheRoleFromDescriptors(descriptors, apiKeyRoleDescriptors.getApiKeyId() + "_role_desc", roleActionListener);
                } else {
                    buildAndCacheRoleFromDescriptors(
                        descriptors,
                        apiKeyRoleDescriptors.getApiKeyId() + "_role_desc",
                        ActionListener.wrap(
                            role -> buildAndCacheRoleFromDescriptors(
                                apiKeyRoleDescriptors.getLimitedByRoleDescriptors(),
                                apiKeyRoleDescriptors.getApiKeyId() + "_limited_role_desc",
                                ActionListener.wrap(
                                    limitedBy -> roleActionListener.onResponse(LimitedRole.createLimitedRole(role, limitedBy)),
                                    roleActionListener::onFailure
                                )
                            ),
                            roleActionListener::onFailure
                        )
                    );
                }
            }, roleActionListener::onFailure));
        }
    }

    public void buildAndCacheRoleFromDescriptors(Collection<RoleDescriptor> roleDescriptors, String source, ActionListener<Role> listener) {
        if (ROLES_STORE_SOURCE.equals(source)) {
            throw new IllegalArgumentException("source [" + ROLES_STORE_SOURCE + "] is reserved for internal use");
        }
        RoleKey roleKey = new RoleKey(roleDescriptors.stream().map(RoleDescriptor::getName).collect(Collectors.toSet()), source);
        Role existing = roleCache.get(roleKey);
        if (existing != null) {
            listener.onResponse(existing);
        } else {
            final long invalidationCounter = numInvalidation.get();
            buildThenMaybeCacheRole(roleKey, roleDescriptors, Collections.emptySet(), true, invalidationCounter, listener);
        }
    }

    private void buildThenMaybeCacheRole(
        RoleKey roleKey,
        Collection<RoleDescriptor> roleDescriptors,
        Set<String> missing,
        boolean tryCache,
        long invalidationCounter,
        ActionListener<Role> listener
    ) {
        logger.trace("Building role from descriptors [{}] for names [{}] from source [{}]", roleDescriptors, roleKey.names, roleKey.source);
        buildRoleFromDescriptors(
            roleDescriptors,
            fieldPermissionsCache,
            privilegeStore,
            restrictedIndicesAutomaton,
            ActionListener.wrap(role -> {
                if (role != null && tryCache) {
                    try (ReleasableLock ignored = roleCacheHelper.acquireUpdateLock()) {
                        /* this is kinda spooky. We use a read/write lock to ensure we don't modify the cache if we hold
                         * the write lock (fetching stats for instance - which is kinda overkill?) but since we fetching
                         * stuff in an async fashion we need to make sure that if the cache got invalidated since we
                         * started the request we don't put a potential stale result in the cache, hence the
                         * numInvalidation.get() comparison to the number of invalidation when we started. we just try to
                         * be on the safe side and don't cache potentially stale results
                         */
                        if (invalidationCounter == numInvalidation.get()) {
                            roleCache.computeIfAbsent(roleKey, (s) -> role);
                        }
                    }

                    for (String missingRole : missing) {
                        negativeLookupCache.computeIfAbsent(missingRole, s -> Boolean.TRUE);
                    }
                }
                listener.onResponse(role);
            }, listener::onFailure)
        );
    }

    private void buildAndCacheRoleForApiKey(Authentication authentication, boolean limitedBy, ActionListener<Role> roleActionListener) {
        final Tuple<String, BytesReference> apiKeyIdAndBytes = apiKeyService.getApiKeyIdAndRoleBytes(authentication, limitedBy);
        final String roleDescriptorsHash = MessageDigests.toHexString(
            MessageDigests.digest(apiKeyIdAndBytes.v2(), MessageDigests.sha256())
        );
        final RoleKey roleKey = new RoleKey(Set.of("apikey:" + roleDescriptorsHash), limitedBy ? "apikey_limited_role" : "apikey_role");
        final Role existing = roleCache.get(roleKey);
        if (existing == null) {
            final long invalidationCounter = numInvalidation.get();
            final List<RoleDescriptor> roleDescriptors = apiKeyService.parseRoleDescriptors(apiKeyIdAndBytes.v1(), apiKeyIdAndBytes.v2());
            buildThenMaybeCacheRole(roleKey, roleDescriptors, Collections.emptySet(), true, invalidationCounter, roleActionListener);
        } else {
            roleActionListener.onResponse(existing);
        }
    }

    public void getRoleDescriptors(Set<String> roleNames, ActionListener<Set<RoleDescriptor>> listener) {
        roleDescriptors(roleNames, ActionListener.wrap(rolesRetrievalResult -> {
            if (rolesRetrievalResult.isSuccess()) {
                listener.onResponse(rolesRetrievalResult.getRoleDescriptors());
            } else {
                listener.onFailure(new ElasticsearchException("role retrieval had one or more failures"));
            }
        }, listener::onFailure));
    }

    private void roleDescriptors(Set<String> roleNames, ActionListener<RolesRetrievalResult> rolesResultListener) {
        final Set<String> filteredRoleNames = roleNames.stream().filter((s) -> {
            if (negativeLookupCache.get(s) != null) {
                logger.debug(() -> new ParameterizedMessage("Requested role [{}] does not exist (cached)", s));
                return false;
            } else {
                return true;
            }
        }).collect(Collectors.toSet());

        loadRoleDescriptorsAsync(filteredRoleNames, rolesResultListener);
    }

    private void loadRoleDescriptorsAsync(Set<String> roleNames, ActionListener<RolesRetrievalResult> listener) {
        final RolesRetrievalResult rolesResult = new RolesRetrievalResult();
<<<<<<< HEAD
        final List<BiConsumer<Set<String>, ActionListener<RoleRetrievalResult>>> asyncRoleProviders = licenseState.checkFeature(
            Feature.SECURITY_CUSTOM_ROLE_PROVIDERS
        ) ? allRoleProviders : builtInRoleProviders;

=======
        final List<BiConsumer<Set<String>, ActionListener<RoleRetrievalResult>>> asyncRoleProviders = roleProviders.getProviders();
>>>>>>> d90fa4eb
        final ActionListener<RoleRetrievalResult> descriptorsListener = ContextPreservingActionListener.wrapPreservingContext(
            ActionListener.wrap(ignore -> {
                rolesResult.setMissingRoles(roleNames);
                listener.onResponse(rolesResult);
            }, listener::onFailure),
            threadContext
        );

        final Predicate<RoleRetrievalResult> iterationPredicate = result -> roleNames.isEmpty() == false;
        new IteratingActionListener<>(descriptorsListener, (rolesProvider, providerListener) -> {
            // try to resolve descriptors with role provider
            rolesProvider.accept(roleNames, ActionListener.wrap(result -> {
                if (result.isSuccess()) {
                    logger.debug(
                        () -> new ParameterizedMessage("Roles [{}] were resolved by [{}]", names(result.getDescriptors()), rolesProvider)
                    );
                    final Set<RoleDescriptor> resolvedDescriptors = result.getDescriptors();
                    rolesResult.addDescriptors(resolvedDescriptors);
                    // remove resolved descriptors from the set of roles still needed to be resolved
                    for (RoleDescriptor descriptor : resolvedDescriptors) {
                        roleNames.remove(descriptor.getName());
                    }
                } else {
                    logger.warn(new ParameterizedMessage("role retrieval failed from [{}]", rolesProvider), result.getFailure());
                    rolesResult.setFailure();
                }
                providerListener.onResponse(result);
            }, providerListener::onFailure));
        }, asyncRoleProviders, threadContext, Function.identity(), iterationPredicate).run();
    }

    private String names(Collection<RoleDescriptor> descriptors) {
        return descriptors.stream().map(RoleDescriptor::getName).collect(Collectors.joining(","));
    }

    public static void buildRoleFromDescriptors(
        Collection<RoleDescriptor> roleDescriptors,
        FieldPermissionsCache fieldPermissionsCache,
        NativePrivilegeStore privilegeStore,
        Automaton restrictedIndicesAutomaton,
        ActionListener<Role> listener
    ) {
        if (roleDescriptors.isEmpty()) {
            listener.onResponse(Role.EMPTY);
            return;
        }

        Set<String> clusterPrivileges = new HashSet<>();
        final List<ConfigurableClusterPrivilege> configurableClusterPrivileges = new ArrayList<>();
        Set<String> runAs = new HashSet<>();
        final Map<Set<String>, MergeableIndicesPrivilege> restrictedIndicesPrivilegesMap = new HashMap<>();
        final Map<Set<String>, MergeableIndicesPrivilege> indicesPrivilegesMap = new HashMap<>();

        // Keyed by application + resource
        Map<Tuple<String, Set<String>>, Set<String>> applicationPrivilegesMap = new HashMap<>();

        List<String> roleNames = new ArrayList<>(roleDescriptors.size());
        for (RoleDescriptor descriptor : roleDescriptors) {
            roleNames.add(descriptor.getName());
            if (descriptor.getClusterPrivileges() != null) {
                clusterPrivileges.addAll(Arrays.asList(descriptor.getClusterPrivileges()));
            }
            if (descriptor.getConditionalClusterPrivileges() != null) {
                configurableClusterPrivileges.addAll(Arrays.asList(descriptor.getConditionalClusterPrivileges()));
            }
            if (descriptor.getRunAs() != null) {
                runAs.addAll(Arrays.asList(descriptor.getRunAs()));
            }
            MergeableIndicesPrivilege.collatePrivilegesByIndices(descriptor.getIndicesPrivileges(), true, restrictedIndicesPrivilegesMap);
            MergeableIndicesPrivilege.collatePrivilegesByIndices(descriptor.getIndicesPrivileges(), false, indicesPrivilegesMap);
            for (RoleDescriptor.ApplicationResourcePrivileges appPrivilege : descriptor.getApplicationPrivileges()) {
                Tuple<String, Set<String>> key = new Tuple<>(appPrivilege.getApplication(), newHashSet(appPrivilege.getResources()));
                applicationPrivilegesMap.compute(key, (k, v) -> {
                    if (v == null) {
                        return newHashSet(appPrivilege.getPrivileges());
                    } else {
                        v.addAll(Arrays.asList(appPrivilege.getPrivileges()));
                        return v;
                    }
                });
            }
        }

        final Privilege runAsPrivilege = runAs.isEmpty() ? Privilege.NONE : new Privilege(runAs, runAs.toArray(Strings.EMPTY_ARRAY));
        final Role.Builder builder = Role.builder(restrictedIndicesAutomaton, roleNames.toArray(Strings.EMPTY_ARRAY))
            .cluster(clusterPrivileges, configurableClusterPrivileges)
            .runAs(runAsPrivilege);
        indicesPrivilegesMap.forEach(
            (key, privilege) -> builder.add(
                fieldPermissionsCache.getFieldPermissions(privilege.fieldPermissionsDefinition),
                privilege.query,
                IndexPrivilege.get(privilege.privileges),
                false,
                privilege.indices.toArray(Strings.EMPTY_ARRAY)
            )
        );
        restrictedIndicesPrivilegesMap.forEach(
            (key, privilege) -> builder.add(
                fieldPermissionsCache.getFieldPermissions(privilege.fieldPermissionsDefinition),
                privilege.query,
                IndexPrivilege.get(privilege.privileges),
                true,
                privilege.indices.toArray(Strings.EMPTY_ARRAY)
            )
        );

        if (applicationPrivilegesMap.isEmpty()) {
            listener.onResponse(builder.build());
        } else {
            final Set<String> applicationNames = applicationPrivilegesMap.keySet().stream().map(Tuple::v1).collect(Collectors.toSet());
            final Set<String> applicationPrivilegeNames = applicationPrivilegesMap.values()
                .stream()
                .flatMap(Collection::stream)
                .collect(Collectors.toSet());
            privilegeStore.getPrivileges(applicationNames, applicationPrivilegeNames, ActionListener.wrap(appPrivileges -> {
                applicationPrivilegesMap.forEach(
                    (key, names) -> ApplicationPrivilege.get(key.v1(), names, appPrivileges)
                        .forEach(priv -> builder.addApplicationPrivilege(priv, key.v2()))
                );
                listener.onResponse(builder.build());
            }, listener::onFailure));
        }
    }

    public void invalidateAll() {
        numInvalidation.incrementAndGet();
        negativeLookupCache.invalidateAll();
        try (ReleasableLock ignored = roleCacheHelper.acquireUpdateLock()) {
            roleCache.invalidateAll();
        }
        dlsBitsetCache.clear("role store invalidation");
    }

    public void invalidate(String role) {
        numInvalidation.incrementAndGet();

        roleCacheHelper.removeKeysIf(key -> key.names.contains(role));
        negativeLookupCache.invalidate(role);
    }

    public void invalidate(Set<String> roles) {
        numInvalidation.incrementAndGet();
        roleCacheHelper.removeKeysIf(key -> Sets.haveEmptyIntersection(key.names, roles) == false);
        roles.forEach(negativeLookupCache::invalidate);
    }

    public void usageStats(ActionListener<Map<String, Object>> listener) {
        final Map<String, Object> usage = new HashMap<>();
        usage.put("dls", Map.of("bit_set_cache", dlsBitsetCache.usageStats()));
        roleProviders.usageStats(listener.map(roleUsage -> {
            usage.putAll(roleUsage);
            return usage;
        }));
    }

    public void onSecurityIndexStateChange(SecurityIndexManager.State previousState, SecurityIndexManager.State currentState) {
        if (isMoveFromRedToNonRed(previousState, currentState)
            || isIndexDeleted(previousState, currentState)
            || Objects.equals(previousState.indexUUID, currentState.indexUUID) == false
            || previousState.isIndexUpToDate != currentState.isIndexUpToDate) {
            invalidateAll();
        }
    }

    // pkg - private for testing
    boolean isValueInNegativeLookupCache(String key) {
        return negativeLookupCache.get(key) != null;
    }

    /**
     * A mutable class that can be used to represent the combination of one or more {@link IndicesPrivileges}
     */
    private static class MergeableIndicesPrivilege {
        private final Set<String> indices;
        private final Set<String> privileges;
        private FieldPermissionsDefinition fieldPermissionsDefinition;
        private Set<BytesReference> query = null;

        MergeableIndicesPrivilege(
            String[] indices,
            String[] privileges,
            @Nullable String[] grantedFields,
            @Nullable String[] deniedFields,
            @Nullable BytesReference query
        ) {
            this.indices = newHashSet(Objects.requireNonNull(indices));
            this.privileges = newHashSet(Objects.requireNonNull(privileges));
            this.fieldPermissionsDefinition = new FieldPermissionsDefinition(grantedFields, deniedFields);
            if (query != null) {
                this.query = newHashSet(query);
            }
        }

        void merge(MergeableIndicesPrivilege other) {
            assert indices.equals(other.indices) : "index names must be equivalent in order to merge";
            Set<FieldGrantExcludeGroup> groups = new HashSet<>();
            groups.addAll(this.fieldPermissionsDefinition.getFieldGrantExcludeGroups());
            groups.addAll(other.fieldPermissionsDefinition.getFieldGrantExcludeGroups());
            this.fieldPermissionsDefinition = new FieldPermissionsDefinition(groups);
            this.privileges.addAll(other.privileges);

            if (this.query == null || other.query == null) {
                this.query = null;
            } else {
                this.query.addAll(other.query);
            }
        }

        private static void collatePrivilegesByIndices(
            IndicesPrivileges[] indicesPrivileges,
            boolean allowsRestrictedIndices,
            Map<Set<String>, MergeableIndicesPrivilege> indicesPrivilegesMap
        ) {
            for (final IndicesPrivileges indicesPrivilege : indicesPrivileges) {
                // if a index privilege is an explicit denial, then we treat it as non-existent since we skipped these in the past when
                // merging
                final boolean isExplicitDenial = indicesPrivileges.length == 1
                    && "none".equalsIgnoreCase(indicesPrivilege.getPrivileges()[0]);
                if (isExplicitDenial || (indicesPrivilege.allowRestrictedIndices() != allowsRestrictedIndices)) {
                    continue;
                }
                final Set<String> key = newHashSet(indicesPrivilege.getIndices());
                indicesPrivilegesMap.compute(key, (k, value) -> {
                    if (value == null) {
                        return new MergeableIndicesPrivilege(
                            indicesPrivilege.getIndices(),
                            indicesPrivilege.getPrivileges(),
                            indicesPrivilege.getGrantedFields(),
                            indicesPrivilege.getDeniedFields(),
                            indicesPrivilege.getQuery()
                        );
                    } else {
                        value.merge(
                            new MergeableIndicesPrivilege(
                                indicesPrivilege.getIndices(),
                                indicesPrivilege.getPrivileges(),
                                indicesPrivilege.getGrantedFields(),
                                indicesPrivilege.getDeniedFields(),
                                indicesPrivilege.getQuery()
                            )
                        );
                        return value;
                    }
                });
            }
        }
    }

    private static final class RolesRetrievalResult {

        private final Set<RoleDescriptor> roleDescriptors = new HashSet<>();
        private Set<String> missingRoles = Collections.emptySet();
        private boolean success = true;

        private void addDescriptors(Set<RoleDescriptor> descriptors) {
            roleDescriptors.addAll(descriptors);
        }

        private Set<RoleDescriptor> getRoleDescriptors() {
            return roleDescriptors;
        }

        private void setFailure() {
            success = false;
        }

        private boolean isSuccess() {
            return success;
        }

        private void setMissingRoles(Set<String> missingRoles) {
            this.missingRoles = missingRoles;
        }

        private Set<String> getMissingRoles() {
            return missingRoles;
        }
    }

    private static final class RoleKey {

        private final Set<String> names;
        private final String source;

        private RoleKey(Set<String> names, String source) {
            this.names = Objects.requireNonNull(names);
            this.source = Objects.requireNonNull(source);
        }

        @Override
        public boolean equals(Object o) {
            if (this == o) return true;
            if (o == null || getClass() != o.getClass()) return false;
            RoleKey roleKey = (RoleKey) o;
            return names.equals(roleKey.names) && source.equals(roleKey.source);
        }

        @Override
        public int hashCode() {
            return Objects.hash(names, source);
        }
    }

    public static List<Setting<?>> getSettings() {
        return Arrays.asList(CACHE_SIZE_SETTING, NEGATIVE_LOOKUP_CACHE_SIZE_SETTING);
    }
}<|MERGE_RESOLUTION|>--- conflicted
+++ resolved
@@ -125,16 +125,8 @@
 
     public CompositeRolesStore(
         Settings settings,
-<<<<<<< HEAD
-        FileRolesStore fileRolesStore,
-        NativeRolesStore nativeRolesStore,
-        ReservedRolesStore reservedRolesStore,
-        NativePrivilegeStore privilegeStore,
-        List<BiConsumer<Set<String>, ActionListener<RoleRetrievalResult>>> rolesProviders,
-=======
         RoleProviders roleProviders,
         NativePrivilegeStore privilegeStore,
->>>>>>> d90fa4eb
         ThreadContext threadContext,
         XPackLicenseState licenseState,
         FieldPermissionsCache fieldPermissionsCache,
@@ -144,12 +136,6 @@
         IndexNameExpressionResolver resolver,
         Consumer<Collection<RoleDescriptor>> effectiveRoleDescriptorsConsumer
     ) {
-<<<<<<< HEAD
-        this.fileRolesStore = Objects.requireNonNull(fileRolesStore);
-        this.dlsBitsetCache = Objects.requireNonNull(dlsBitsetCache);
-        fileRolesStore.addListener(this::invalidate);
-        this.nativeRolesStore = Objects.requireNonNull(nativeRolesStore);
-=======
         this.roleProviders = roleProviders;
         roleProviders.addChangeListener(new RoleProviders.ChangeListener() {
             @Override
@@ -163,7 +149,6 @@
             }
         });
 
->>>>>>> d90fa4eb
         this.privilegeStore = Objects.requireNonNull(privilegeStore);
         this.dlsBitsetCache = Objects.requireNonNull(dlsBitsetCache);
         this.licenseState = Objects.requireNonNull(licenseState);
@@ -185,20 +170,6 @@
             nlcBuilder.setMaximumWeight(nlcCacheSize);
         }
         this.negativeLookupCache = nlcBuilder.build();
-<<<<<<< HEAD
-        this.builtInRoleProviders = List.of(reservedRolesStore, fileRolesStore, nativeRolesStore);
-        if (rolesProviders.isEmpty()) {
-            this.allRoleProviders = this.builtInRoleProviders;
-        } else {
-            List<BiConsumer<Set<String>, ActionListener<RoleRetrievalResult>>> allList = new ArrayList<>(
-                builtInRoleProviders.size() + rolesProviders.size()
-            );
-            allList.addAll(builtInRoleProviders);
-            allList.addAll(rolesProviders);
-            this.allRoleProviders = Collections.unmodifiableList(allList);
-        }
-=======
->>>>>>> d90fa4eb
         this.anonymousUser = new AnonymousUser(settings);
         this.isAnonymousEnabled = AnonymousUser.isAnonymousEnabled(settings);
         this.restrictedIndicesAutomaton = resolver.getSystemNameAutomaton();
@@ -226,11 +197,7 @@
                 final Set<RoleDescriptor> effectiveDescriptors;
                 Set<RoleDescriptor> roleDescriptors = rolesRetrievalResult.getRoleDescriptors();
                 if (roleDescriptors.stream().anyMatch(RoleDescriptor::isUsingDocumentOrFieldLevelSecurity)
-<<<<<<< HEAD
-                    && licenseState.checkFeature(Feature.SECURITY_DLS_FLS) == false) {
-=======
                     && DOCUMENT_LEVEL_SECURITY_FEATURE.checkWithoutTracking(licenseState) == false) {
->>>>>>> d90fa4eb
                     effectiveDescriptors = roleDescriptors.stream()
                         .filter(not(RoleDescriptor::isUsingDocumentOrFieldLevelSecurity))
                         .collect(Collectors.toSet());
@@ -272,11 +239,7 @@
                     rd.getMetadata().get(MetadataUtils.DEPRECATED_REASON_METADATA_KEY),
                     "Please check the documentation"
                 );
-<<<<<<< HEAD
-                deprecationLogger.critical(
-=======
                 deprecationLogger.warn(
->>>>>>> d90fa4eb
                     DeprecationCategory.SECURITY,
                     "deprecated_role-" + rd.getName(),
                     "The role [" + rd.getName() + "] is deprecated and will be removed in a future version of Elasticsearch. " + reason
@@ -502,14 +465,7 @@
 
     private void loadRoleDescriptorsAsync(Set<String> roleNames, ActionListener<RolesRetrievalResult> listener) {
         final RolesRetrievalResult rolesResult = new RolesRetrievalResult();
-<<<<<<< HEAD
-        final List<BiConsumer<Set<String>, ActionListener<RoleRetrievalResult>>> asyncRoleProviders = licenseState.checkFeature(
-            Feature.SECURITY_CUSTOM_ROLE_PROVIDERS
-        ) ? allRoleProviders : builtInRoleProviders;
-
-=======
         final List<BiConsumer<Set<String>, ActionListener<RoleRetrievalResult>>> asyncRoleProviders = roleProviders.getProviders();
->>>>>>> d90fa4eb
         final ActionListener<RoleRetrievalResult> descriptorsListener = ContextPreservingActionListener.wrapPreservingContext(
             ActionListener.wrap(ignore -> {
                 rolesResult.setMissingRoles(roleNames);
