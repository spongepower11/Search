/*
 * Copyright Elasticsearch B.V. and/or licensed to Elasticsearch B.V. under one
 * or more contributor license agreements. Licensed under the Elastic License;
 * you may not use this file except in compliance with the Elastic License.
 */
package org.elasticsearch.xpack.security.authc.saml;

import org.apache.logging.log4j.message.ParameterizedMessage;
import org.elasticsearch.ElasticsearchSecurityException;
import org.elasticsearch.common.Strings;
import org.elasticsearch.common.collect.Tuple;
import org.elasticsearch.common.unit.TimeValue;
import org.opensaml.core.xml.XMLObject;
import org.opensaml.saml.saml2.core.Assertion;
import org.opensaml.saml.saml2.core.Attribute;
import org.opensaml.saml.saml2.core.AttributeStatement;
import org.opensaml.saml.saml2.core.Audience;
import org.opensaml.saml.saml2.core.AudienceRestriction;
import org.opensaml.saml.saml2.core.AuthnStatement;
import org.opensaml.saml.saml2.core.Conditions;
import org.opensaml.saml.saml2.core.EncryptedAssertion;
import org.opensaml.saml.saml2.core.EncryptedAttribute;
import org.opensaml.saml.saml2.core.Response;
import org.opensaml.saml.saml2.core.Status;
import org.opensaml.saml.saml2.core.StatusCode;
import org.opensaml.saml.saml2.core.StatusDetail;
import org.opensaml.saml.saml2.core.StatusMessage;
import org.opensaml.saml.saml2.core.Subject;
import org.opensaml.saml.saml2.core.SubjectConfirmation;
import org.opensaml.saml.saml2.core.SubjectConfirmationData;
import org.opensaml.xmlsec.encryption.support.DecryptionException;
import org.w3c.dom.Document;
import org.w3c.dom.Element;

import java.time.Clock;
import java.time.Instant;
import java.util.ArrayList;
import java.util.Collection;
import java.util.List;
import java.util.Objects;
import java.util.stream.Collectors;

import static org.elasticsearch.xpack.security.authc.saml.SamlUtils.samlException;
import static org.opensaml.saml.saml2.core.SubjectConfirmation.METHOD_BEARER;

/**
 * Processes the IdP's SAML Response for our AuthnRequest, validates it, and extracts the relevant properties.
 */
class SamlAuthenticator extends SamlRequestHandler {

    private static final String RESPONSE_TAG_NAME = "Response";

    SamlAuthenticator(Clock clock,
                      IdpConfiguration idp,
                      SpConfiguration sp,
                      TimeValue maxSkew) {
        super(clock, idp, sp, maxSkew);
    }

    /**
     * Processes the provided SAML response within the provided token and, if valid, extracts the relevant attributes from it.
     *
     * @throws org.elasticsearch.ElasticsearchSecurityException If the SAML is invalid for this realm/configuration
     */
    SamlAttributes authenticate(SamlToken token) {
        final Element root = parseSamlMessage(token.getContent());
        if (RESPONSE_TAG_NAME.equals(root.getLocalName()) && SAML_NAMESPACE.equals(root.getNamespaceURI())) {
            try {
                return authenticateResponse(root, token.getAllowedSamlRequestIds());
            } catch (ElasticsearchSecurityException e) {
                logger.trace("Rejecting SAML response [{}...] because {}", Strings.cleanTruncate(SamlUtils.toString(root), 512),
                    e.getMessage());
                throw e;
            }
        } else {
            throw samlException("SAML content [{}] should have a root element of Namespace=[{}] Tag=[{}]",
                    root, SAML_NAMESPACE, RESPONSE_TAG_NAME);
        }
    }

    private SamlAttributes authenticateResponse(Element element, Collection<String> allowedSamlRequestIds) {
        final Response response = buildXmlObject(element, Response.class);
        if (response == null) {
            throw samlException("Cannot convert element {} into Response object", element);
        }
        if (logger.isTraceEnabled()) {
            logger.trace(SamlUtils.describeSamlObject(response));
        }
        final boolean requireSignedAssertions;
        if (response.isSigned()) {
            validateSignature(response.getSignature());
            requireSignedAssertions = false;
        } else {
            requireSignedAssertions = true;
        }

        if (Strings.hasText(response.getInResponseTo()) && allowedSamlRequestIds.contains(response.getInResponseTo()) == false) {
            logger.debug("The SAML Response with ID [{}] is unsolicited. A user might have used a stale URL or the Identity Provider " +
                    "incorrectly populates the InResponseTo attribute", response.getID());
            throw samlException("SAML content is in-response-to [{}] but expected one of {} ",
                    response.getInResponseTo(), allowedSamlRequestIds);
        }

        final Status status = response.getStatus();
        if (status == null || status.getStatusCode() == null) {
            throw samlException("SAML Response has no status code");
        }
        if (isSuccess(status) == false) {
            throw samlException("SAML Response is not a 'success' response: {}", getStatusCodeMessage(status));
        }
        checkIssuer(response.getIssuer(), response);
        checkResponseDestination(response);

        Tuple<Assertion, List<Attribute>> details = extractDetails(response, allowedSamlRequestIds, requireSignedAssertions);
        final Assertion assertion = details.v1();
        final SamlNameId nameId = SamlNameId.forSubject(assertion.getSubject());
        final String session = getSessionIndex(assertion);
        final List<SamlAttributes.SamlAttribute> attributes = details.v2().stream()
                .map(SamlAttributes.SamlAttribute::new)
                .collect(Collectors.toList());
        if (logger.isTraceEnabled()) {
            StringBuilder sb = new StringBuilder();
            sb.append("The SAML Assertion contained the following attributes: \n");
            for (SamlAttributes.SamlAttribute attr : attributes) {
                sb.append(attr).append("\n");
            }
            logger.trace(sb.toString());
        }
        if (attributes.isEmpty() && nameId == null) {
            logger.debug("The Attribute Statements of SAML Response with ID [{}] contained no attributes and the SAML Assertion Subject " +
                "did not contain a SAML NameID. Please verify that the Identity Provider configuration with regards to attribute " +
                    "release is correct. ", response.getID());
            throw samlException("Could not process any SAML attributes in {}", response.getElementQName());
        }

        return new SamlAttributes(nameId, session, attributes);
    }

    private String getStatusCodeMessage(Status status) {
        StatusCode firstLevel = status.getStatusCode();
        StatusCode subLevel = firstLevel.getStatusCode();
        StringBuilder sb = new StringBuilder();
        if (StatusCode.REQUESTER.equals(firstLevel.getValue())) {
            sb.append("The SAML IdP did not grant the request. It indicated that the Elastic Stack side sent something invalid (");
        } else if (StatusCode.RESPONDER.equals(firstLevel.getValue())) {
            sb.append("The request could not be granted due to an error in the SAML IDP side (");
        } else if (StatusCode.VERSION_MISMATCH.equals(firstLevel.getValue())) {
            sb.append("The request could not be granted because the SAML IDP doesn't support SAML 2.0 (");
        } else {
            sb.append("The request could not be granted, the SAML IDP responded with a non-standard Status code (");
        }
        sb.append(firstLevel.getValue()).append(").");
        if (getMessage(status) != null) {
            sb.append(" Message: [").append(getMessage(status)).append("]");
        }
        if (getDetail(status) != null) {
            sb.append(" Detail: [").append(getDetail(status)).append("]");
        }
        if (null != subLevel) {
            sb.append(" Specific status code which might indicate what the issue is: [").append(subLevel.getValue()).append("]");
        }
        return sb.toString();
    }

    private String getMessage(Status status) {
        final StatusMessage sm = status.getStatusMessage();
        return sm == null ? null : sm.getMessage();
    }

    private String getDetail(Status status) {
        final StatusDetail sd = status.getStatusDetail();
        return sd == null ? null : SamlUtils.toString(sd.getDOM());
    }

    private boolean isSuccess(Status status) {
        return status.getStatusCode().getValue().equals(StatusCode.SUCCESS);
    }

    private String getSessionIndex(Assertion assertion) {
        return assertion.getAuthnStatements().stream().map(as -> as.getSessionIndex()).filter(Objects::nonNull).findFirst().orElse(null);
    }

    private void checkResponseDestination(Response response) {
        final String asc = getSpConfiguration().getAscUrl();
        if (asc.equals(response.getDestination()) == false) {
            if (response.isSigned() || Strings.hasText(response.getDestination())) {
                throw samlException("SAML response " + response.getID() + " is for destination " + response.getDestination()
                    + " but this realm uses " + asc);
            }
        }
    }

    private Tuple<Assertion, List<Attribute>> extractDetails(Response response, Collection<String> allowedSamlRequestIds,
                                                             boolean requireSignedAssertions) {
        final int assertionCount = response.getAssertions().size() + response.getEncryptedAssertions().size();
        if (assertionCount > 1) {
            throw samlException("Expecting only 1 assertion, but response contains multiple (" + assertionCount + ")");
        }
        for (Assertion assertion : response.getAssertions()) {
            return new Tuple<>(assertion, processAssertion(assertion, requireSignedAssertions, allowedSamlRequestIds));
        }
        for (EncryptedAssertion encrypted : response.getEncryptedAssertions()) {
            Assertion assertion = decrypt(encrypted);
            moveToNewDocument(assertion);
            assertion.getDOM().setIdAttribute("ID", true);
            return new Tuple<>(assertion, processAssertion(assertion, requireSignedAssertions, allowedSamlRequestIds));
        }
        throw samlException("No assertions found in SAML response");
    }

    private void moveToNewDocument(XMLObject xmlObject) {
        final Element element = xmlObject.getDOM();
        final Document doc = element.getOwnerDocument().getImplementation().createDocument(null, null, null);
        doc.adoptNode(element);
        doc.appendChild(element);
    }

    private Assertion decrypt(EncryptedAssertion encrypted) {
        if (decrypter == null) {
            throw samlException("SAML assertion [" + text(encrypted, 32) + "] is encrypted, but no decryption key is available");
        }
        try {
            return decrypter.decrypt(encrypted);
        } catch (DecryptionException e) {
            logger.debug(() -> new ParameterizedMessage("Failed to decrypt SAML assertion [{}] with [{}]",
                    text(encrypted, 512), describe(getSpConfiguration().getEncryptionCredentials())), e);
            throw samlException("Failed to decrypt SAML assertion " + text(encrypted, 32), e);
        }
    }

    private List<Attribute> processAssertion(Assertion assertion, boolean requireSignature, Collection<String> allowedSamlRequestIds) {
        if (logger.isTraceEnabled()) {
<<<<<<< HEAD
            logger.trace("(Possibly decrypted) Assertion: {}", SamlUtils.samlObjectToString(assertion, true));
=======
            logger.trace("(Possibly decrypted) Assertion: {}", SamlUtils.getXmlContent(assertion));
>>>>>>> b1882cb4
            logger.trace(SamlUtils.describeSamlObject(assertion));
        }
        // Do not further process unsigned Assertions
        if (assertion.isSigned()) {
            validateSignature(assertion.getSignature());
        } else if (requireSignature) {
            throw samlException("Assertion [{}] is not signed, but a signature is required", assertion.getElementQName());
        }

        checkConditions(assertion.getConditions());
        checkIssuer(assertion.getIssuer(), assertion);
        checkSubject(assertion.getSubject(), assertion, allowedSamlRequestIds);
        checkAuthnStatement(assertion.getAuthnStatements());

        List<Attribute> attributes = new ArrayList<>();
        for (AttributeStatement statement : assertion.getAttributeStatements()) {
            logger.trace("SAML AttributeStatement has [{}] attributes and [{}] encrypted attributes",
                    statement.getAttributes().size(), statement.getEncryptedAttributes().size());
            attributes.addAll(statement.getAttributes());
            for (EncryptedAttribute enc : statement.getEncryptedAttributes()) {
                final Attribute attribute = decrypt(enc);
                if (attribute != null) {
<<<<<<< HEAD
                    logger.trace("Successfully decrypted attribute: {}" + SamlUtils.samlObjectToString(attribute, true));
=======
                    logger.trace("Successfully decrypted attribute: {}" + SamlUtils.getXmlContent(attribute));
>>>>>>> b1882cb4
                    attributes.add(attribute);
                }
            }
        }
        return attributes;
    }

    private void checkAuthnStatement(List<AuthnStatement> authnStatements) {
        if (authnStatements.size() != 1) {
            throw samlException("SAML Assertion subject contains [{}] Authn Statements while exactly one was expected.",
                authnStatements.size());
        }
        final AuthnStatement authnStatement = authnStatements.get(0);
        // "past now" that is now - the maximum skew we will tolerate. Essentially "if our clock is 2min fast, what time is it now?"
        final Instant now = now();
        final Instant pastNow = now.minusMillis(maxSkewInMillis());
        if (authnStatement.getSessionNotOnOrAfter() != null &&
            pastNow.isBefore(toInstant(authnStatement.getSessionNotOnOrAfter())) == false) {
            throw samlException("Rejecting SAML assertion's Authentication Statement because [{}] is on/after [{}]", pastNow,
                authnStatement.getSessionNotOnOrAfter());
        }
        List<String> reqAuthnCtxClassRef = this.getSpConfiguration().getReqAuthnCtxClassRef();
        if (reqAuthnCtxClassRef.isEmpty() == false) {
            String authnCtxClassRefValue = null;
            if (authnStatement.getAuthnContext() != null && authnStatement.getAuthnContext().getAuthnContextClassRef() != null) {
                authnCtxClassRefValue = authnStatement.getAuthnContext().getAuthnContextClassRef().getAuthnContextClassRef();
            }
            if (Strings.isNullOrEmpty(authnCtxClassRefValue) || reqAuthnCtxClassRef.contains(authnCtxClassRefValue) == false) {
                throw samlException("Rejecting SAML assertion as the AuthnContextClassRef [{}] is not one of the ({}) that were " +
                    "requested in the corresponding AuthnRequest", authnCtxClassRefValue, reqAuthnCtxClassRef);
            }
        }
    }

    private Attribute decrypt(EncryptedAttribute encrypted) {
        if (decrypter == null) {
            logger.info("SAML message has encrypted attribute [" + text(encrypted, 32) + "], but no encryption key has been configured");
            return null;
        }
        try {
            return decrypter.decrypt(encrypted);
        } catch (DecryptionException e) {
            logger.info("Failed to decrypt SAML attribute " + text(encrypted, 32), e);
            return null;
        }
    }

    private void checkConditions(Conditions conditions) {
        if (conditions != null) {
            if (logger.isTraceEnabled()) {
                logger.trace("SAML Assertion was intended for the following Service providers: {}",
                        conditions.getAudienceRestrictions().stream().map(r -> text(r, 32))
                            .collect(Collectors.joining(" | ")));
                logger.trace("SAML Assertion is only valid between: " + conditions.getNotBefore() + " and " + conditions.getNotOnOrAfter());
            }
            checkAudienceRestrictions(conditions.getAudienceRestrictions());
            checkLifetimeRestrictions(conditions);
        }
    }

    private void checkSubject(Subject assertionSubject, XMLObject parent, Collection<String> allowedSamlRequestIds) {

        if (assertionSubject == null) {
            throw samlException("SAML Assertion ({}) has no Subject", text(parent, 16));
        }
        final List<SubjectConfirmationData> confirmationData = assertionSubject.getSubjectConfirmations().stream()
                .filter(data -> data.getMethod().equals(METHOD_BEARER))
                .map(SubjectConfirmation::getSubjectConfirmationData).filter(Objects::nonNull).collect(Collectors.toList());
        if (confirmationData.size() != 1) {
            throw samlException("SAML Assertion subject contains [{}] bearer SubjectConfirmation, while exactly one was expected.",
                    confirmationData.size());
        }
        if (logger.isTraceEnabled()) {
            logger.trace("SAML Assertion Subject Confirmation intended recipient is: " + confirmationData.get(0).getRecipient());
            logger.trace("SAML Assertion Subject Confirmation is only valid before: " + confirmationData.get(0).getNotOnOrAfter());
            logger.trace("SAML Assertion Subject Confirmation is in response to: " + confirmationData.get(0).getInResponseTo());
        }
        checkRecipient(confirmationData.get(0));
        checkLifetimeRestrictions(confirmationData.get(0));
        checkInResponseTo(confirmationData.get(0), allowedSamlRequestIds);
    }

    private void checkRecipient(SubjectConfirmationData subjectConfirmationData) {
        final SpConfiguration sp = getSpConfiguration();
        if (sp.getAscUrl().equals(subjectConfirmationData.getRecipient()) == false) {
            throw samlException("SAML Assertion SubjectConfirmationData Recipient [{}] does not match expected value [{}]",
                    subjectConfirmationData.getRecipient(), sp.getAscUrl());
        }
    }

    private void checkInResponseTo(SubjectConfirmationData subjectConfirmationData, Collection<String> allowedSamlRequestIds) {
        // Allow for IdP initiated SSO where InResponseTo MUST be missing
        if (Strings.hasText(subjectConfirmationData.getInResponseTo())
                && allowedSamlRequestIds.contains(subjectConfirmationData.getInResponseTo()) == false) {
            throw samlException("SAML Assertion SubjectConfirmationData is in-response-to [{}] but expected one of [{}]",
                    subjectConfirmationData.getInResponseTo(), allowedSamlRequestIds);
        }
    }

    private void checkAudienceRestrictions(List<AudienceRestriction> restrictions) {
        if (restrictions.stream().allMatch(this::checkAudienceRestriction) == false) {
            throw samlException("Conditions [{}] do not match required audience [{}]",
                restrictions.stream().map(r -> text(r, 56, 8)).collect(Collectors.joining(" | ")), getSpConfiguration().getEntityId());
        }
    }

    private boolean checkAudienceRestriction(AudienceRestriction restriction) {
        final String spEntityId = this.getSpConfiguration().getEntityId();
        if (restriction.getAudiences().stream().map(Audience::getAudienceURI).anyMatch(spEntityId::equals) == false) {
            restriction.getAudiences().stream().map(Audience::getAudienceURI).forEach(uri -> {
                int diffChar;
                for (diffChar = 0; diffChar < uri.length() && diffChar < spEntityId.length(); diffChar++) {
                    if (uri.charAt(diffChar) != spEntityId.charAt(diffChar)) {
                        break;
                    }
                }
                // If the difference is less than half the length of the string, show it in detail
                if (diffChar >= spEntityId.length() / 2) {
                    logger.info("Audience restriction [{}] does not match required audience [{}] " +
                            "(difference starts at character [#{}] [{}] vs [{}])",
                        uri, spEntityId, diffChar, uri.substring(diffChar), spEntityId.substring(diffChar));
                } else {
                    logger.info("Audience restriction [{}] does not match required audience [{}]", uri, spEntityId);

                }
            });
            return false;
        }
        return true;
    }

    private void checkLifetimeRestrictions(Conditions conditions) {
        // In order to compensate for clock skew we construct 2 alternate realities
        //  - a "future now" that is now + the maximum skew we will tolerate. Essentially "if our clock is 2min slow, what time is it now?"
        //  - a "past now" that is now - the maximum skew we will tolerate. Essentially "if our clock is 2min fast, what time is it now?"
        final Instant now = now();
        final Instant futureNow = now.plusMillis(maxSkewInMillis());
        final Instant pastNow = now.minusMillis(maxSkewInMillis());
        if (conditions.getNotBefore() != null && futureNow.isBefore(toInstant(conditions.getNotBefore()))) {
            throw samlException("Rejecting SAML assertion because [{}] is before [{}]", futureNow, conditions.getNotBefore());
        }
        if (conditions.getNotOnOrAfter() != null && pastNow.isBefore(toInstant(conditions.getNotOnOrAfter())) == false) {
            throw samlException("Rejecting SAML assertion because [{}] is on/after [{}]", pastNow, conditions.getNotOnOrAfter());
        }
    }

    private void checkLifetimeRestrictions(SubjectConfirmationData subjectConfirmationData) {
        validateNotOnOrAfter(subjectConfirmationData.getNotOnOrAfter());
    }
}<|MERGE_RESOLUTION|>--- conflicted
+++ resolved
@@ -230,11 +230,7 @@
 
     private List<Attribute> processAssertion(Assertion assertion, boolean requireSignature, Collection<String> allowedSamlRequestIds) {
         if (logger.isTraceEnabled()) {
-<<<<<<< HEAD
-            logger.trace("(Possibly decrypted) Assertion: {}", SamlUtils.samlObjectToString(assertion, true));
-=======
-            logger.trace("(Possibly decrypted) Assertion: {}", SamlUtils.getXmlContent(assertion));
->>>>>>> b1882cb4
+            logger.trace("(Possibly decrypted) Assertion: {}", SamlUtils.getXmlContent(assertion, true));
             logger.trace(SamlUtils.describeSamlObject(assertion));
         }
         // Do not further process unsigned Assertions
@@ -257,11 +253,7 @@
             for (EncryptedAttribute enc : statement.getEncryptedAttributes()) {
                 final Attribute attribute = decrypt(enc);
                 if (attribute != null) {
-<<<<<<< HEAD
-                    logger.trace("Successfully decrypted attribute: {}" + SamlUtils.samlObjectToString(attribute, true));
-=======
-                    logger.trace("Successfully decrypted attribute: {}" + SamlUtils.getXmlContent(attribute));
->>>>>>> b1882cb4
+                    logger.trace("Successfully decrypted attribute: {}" + SamlUtils.getXmlContent(attribute, true));
                     attributes.add(attribute);
                 }
             }
