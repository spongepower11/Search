--- conflicted
+++ resolved
@@ -74,12 +74,8 @@
 import static org.elasticsearch.xpack.core.ClientHelper.executeAsyncWithOrigin;
 
 /**
-<<<<<<< HEAD
- * Manages the lifecycle, mapping and data upgrades/migrations of {@code RestrictedIndicesNames#SECURITY_MAIN_ALIAS} and
- * {@code RestrictedIndicesNames#SECURITY_MAIN_ALIAS} alias-index pairs. 
-=======
- * Manages the lifecycle of a single index, mapping and data upgrades/migrations.
->>>>>>> 73bfdc40
+ * Manages the lifecycle, mapping and data upgrades/migrations of the {@code RestrictedIndicesNames#SECURITY_MAIN_ALIAS}
+ * and {@code RestrictedIndicesNames#SECURITY_MAIN_ALIAS} alias-index pair.
  */
 public class SecurityIndexManager implements ClusterStateListener {
 
