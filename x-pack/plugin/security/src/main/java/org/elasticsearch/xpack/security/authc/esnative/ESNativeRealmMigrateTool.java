/*
 * Copyright Elasticsearch B.V. and/or licensed to Elasticsearch B.V. under one
 * or more contributor license agreements. Licensed under the Elastic License;
 * you may not use this file except in compliance with the Elastic License.
 */
package org.elasticsearch.xpack.security.authc.esnative;

import joptsimple.OptionParser;
import joptsimple.OptionSet;
import joptsimple.OptionSpec;
import org.apache.logging.log4j.Level;
import org.apache.logging.log4j.Logger;
import org.apache.logging.log4j.LogManager;
import org.apache.logging.log4j.core.Appender;
import org.apache.logging.log4j.core.LogEvent;
import org.apache.logging.log4j.core.LoggerContext;
import org.apache.logging.log4j.core.appender.AbstractAppender;
import org.apache.logging.log4j.core.config.Configuration;
import org.apache.logging.log4j.core.config.LoggerConfig;
import org.apache.logging.log4j.core.layout.PatternLayout;
import org.elasticsearch.ElasticsearchException;
import org.elasticsearch.cli.EnvironmentAwareCommand;
import org.elasticsearch.cli.LoggingAwareMultiCommand;
import org.elasticsearch.cli.Terminal;
import org.elasticsearch.cli.Terminal.Verbosity;
import org.elasticsearch.common.Nullable;
import org.elasticsearch.common.Strings;
import org.elasticsearch.common.SuppressForbidden;
import org.elasticsearch.common.logging.Loggers;
import org.elasticsearch.common.settings.SecureString;
import org.elasticsearch.common.settings.Settings;
import org.elasticsearch.common.xcontent.LoggingDeprecationHandler;
import org.elasticsearch.common.xcontent.NamedXContentRegistry;
import org.elasticsearch.common.xcontent.ToXContent;
import org.elasticsearch.common.xcontent.XContentBuilder;
import org.elasticsearch.common.xcontent.XContentParser;
import org.elasticsearch.common.xcontent.XContentType;
import org.elasticsearch.common.xcontent.json.JsonXContent;
import org.elasticsearch.env.Environment;
import org.elasticsearch.xpack.core.common.socket.SocketAccess;
import org.elasticsearch.xpack.core.security.authc.support.UsernamePasswordToken;
import org.elasticsearch.xpack.core.security.authz.RoleDescriptor;
<<<<<<< HEAD
import org.elasticsearch.xpack.core.ssl.SSLClientAuth;
=======
import org.elasticsearch.xpack.core.ssl.SSLConfiguration;
>>>>>>> 71a39d10
import org.elasticsearch.xpack.security.authz.store.FileRolesStore;
import org.elasticsearch.xpack.core.ssl.SSLService;
import org.elasticsearch.xpack.security.authc.file.FileUserPasswdStore;
import org.elasticsearch.xpack.security.authc.file.FileUserRolesStore;

import javax.net.ssl.HttpsURLConnection;

import java.io.BufferedReader;
import java.io.FileNotFoundException;
import java.io.IOException;
import java.io.InputStreamReader;
import java.io.OutputStream;
import java.net.HttpURLConnection;
import java.net.URI;
import java.net.URL;
import java.nio.charset.StandardCharsets;
import java.nio.file.Files;
import java.nio.file.Path;
import java.security.AccessController;
import java.security.PrivilegedAction;
import java.util.Arrays;
import java.util.HashSet;
import java.util.Map;
import java.util.Set;

import static org.elasticsearch.common.xcontent.XContentFactory.jsonBuilder;

/**
 * This is the command-line tool used for migrating users and roles from the file-based realm into the new native realm using the API for
 * import. It reads from the files and tries its best to add the users, showing an error if it was incapable of importing them. Any existing
 * users or roles are skipped.
 */
public class ESNativeRealmMigrateTool extends LoggingAwareMultiCommand {

    public static void main(String[] args) throws Exception {
        exit(new ESNativeRealmMigrateTool().main(args, Terminal.DEFAULT));
    }

    public ESNativeRealmMigrateTool() {
        super("Imports file-based users and roles to the native security realm");
        subcommands.put("native", newMigrateUserOrRoles());
    }

    protected MigrateUserOrRoles newMigrateUserOrRoles() {
        return new MigrateUserOrRoles();
    }

    /**
     * Command to migrate users and roles to the native realm
     */
    public static class MigrateUserOrRoles extends EnvironmentAwareCommand {

        private final OptionSpec<String> username;
        private final OptionSpec<String> password;
        private final OptionSpec<String> url;
        private final OptionSpec<String> usersToMigrateCsv;
        private final OptionSpec<String> rolesToMigrateCsv;

        public MigrateUserOrRoles() {
            super("Migrates users or roles from file to native realm");
            this.username = parser.acceptsAll(Arrays.asList("u", "username"),
                    "User used to authenticate with Elasticsearch")
                    .withRequiredArg().required();
            this.password = parser.acceptsAll(Arrays.asList("p", "password"),
                    "Password used to authenticate with Elasticsearch")
                    .withRequiredArg().required();
            this.url = parser.acceptsAll(Arrays.asList("U", "url"),
                    "URL of Elasticsearch host")
                    .withRequiredArg();
            this.usersToMigrateCsv = parser.acceptsAll(Arrays.asList("n", "users"),
                    "Users to migrate from file to native realm")
                    .withRequiredArg();
            this.rolesToMigrateCsv = parser.acceptsAll(Arrays.asList("r", "roles"),
                    "Roles to migrate from file to native realm")
                    .withRequiredArg();
        }

        // Visible for testing
        public OptionParser getParser() {
            return this.parser;
        }

        @Override
        protected void printAdditionalHelp(Terminal terminal) {
            terminal.println("This tool migrates file based users[1] and roles[2] to the native realm in");
            terminal.println("elasticsearch, saving the administrator from needing to manually transition");
            terminal.println("them from the file.");
        }

        // Visible for testing
        @Override
        public void execute(Terminal terminal, OptionSet options, Environment env) throws Exception {
            terminal.println("starting migration of users and roles...");
            importUsers(terminal, env, options);
            importRoles(terminal, env, options);
            terminal.println("users and roles imported.");
        }

        @SuppressForbidden(reason = "We call connect in doPrivileged and provide SocketPermission")
        private String postURL(Settings settings, Environment env, String method, String urlString,
                               OptionSet options, @Nullable String bodyString) throws Exception {
            URI uri = new URI(urlString);
            URL url = uri.toURL();
            HttpURLConnection conn;
            // If using SSL, need a custom service because it's likely a self-signed certificate
            if ("https".equalsIgnoreCase(uri.getScheme())) {
<<<<<<< HEAD
                final Settings sslSettings;
                if (settings.hasValue("xpack.security.http.ssl.client_authentication") == false) {
                    sslSettings = Settings.builder().put(settings)
                            .put("xpack.security.http.ssl.client_authenticatiopn", SSLClientAuth.NONE)
                            .build();
                } else {
                    sslSettings = settings;
                }
=======
>>>>>>> 71a39d10
                final SSLService sslService = new SSLService(settings, env);
                final SSLConfiguration sslConfiguration = sslService.getSSLConfiguration(setting("http.ssl"));
                final HttpsURLConnection httpsConn = (HttpsURLConnection) url.openConnection();
                AccessController.doPrivileged((PrivilegedAction<Void>) () -> {
                    // Requires permission java.lang.RuntimePermission "setFactory";
<<<<<<< HEAD
                    httpsConn.setSSLSocketFactory(sslService.sslSocketFactory(sslSettings.getByPrefix("xpack.security.http.ssl.")));
=======
                    httpsConn.setSSLSocketFactory(sslService.sslSocketFactory(sslConfiguration));
>>>>>>> 71a39d10
                    return null;
                });
                conn = httpsConn;
            } else {
                conn = (HttpURLConnection) url.openConnection();
            }
            conn.setRequestMethod(method);
            conn.setReadTimeout(30 * 1000); // 30 second timeout
            // Add basic-auth header
            conn.setRequestProperty("Authorization",
                    UsernamePasswordToken.basicAuthHeaderValue(username.value(options),
                            new SecureString(password.value(options).toCharArray())));
            conn.setRequestProperty("Content-Type", XContentType.JSON.mediaType());
            conn.setDoOutput(true); // we'll be sending a body
            SocketAccess.doPrivileged(conn::connect);
            if (bodyString != null) {
                try (OutputStream out = conn.getOutputStream()) {
                    out.write(bodyString.getBytes(StandardCharsets.UTF_8));
                } catch (Exception e) {
                    try {
                        conn.disconnect();
                    } catch (Exception e2) {
                        // Ignore exceptions if we weren't able to close the connection after an error
                    }
                    throw e;
                }
            }
            try (BufferedReader reader = new BufferedReader(new InputStreamReader(conn.getInputStream(), StandardCharsets.UTF_8))) {
                StringBuilder sb = new StringBuilder();
                String line = null;
                while ((line = reader.readLine()) != null) {
                    sb.append(line);
                }
                return sb.toString();
            } catch (IOException e) {
                try (BufferedReader reader = new BufferedReader(new InputStreamReader(conn.getErrorStream(), StandardCharsets.UTF_8))) {
                    StringBuilder sb = new StringBuilder();
                    String line = null;
                    while ((line = reader.readLine()) != null) {
                        sb.append(line);
                    }
                    throw new IOException(sb.toString(), e);
                }
            } finally {
                conn.disconnect();
            }
        }

        Set<String> getUsersThatExist(Terminal terminal, Settings settings, Environment env, OptionSet options) throws Exception {
            Set<String> existingUsers = new HashSet<>();
            String allUsersJson = postURL(settings, env, "GET", this.url.value(options) + "/_security/user/", options, null);
            // EMPTY is safe here because we never use namedObject
            try (XContentParser parser = JsonXContent.jsonXContent
                    .createParser(NamedXContentRegistry.EMPTY, LoggingDeprecationHandler.INSTANCE, allUsersJson)) {
                XContentParser.Token token = parser.nextToken();
                String userName;
                if (token == XContentParser.Token.START_OBJECT) {
                    while ((token = parser.nextToken()) == XContentParser.Token.FIELD_NAME) {
                        userName = parser.currentName();
                        existingUsers.add(userName);
                        parser.nextToken();
                        parser.skipChildren();
                    }
                } else {
                    throw new ElasticsearchException("failed to retrieve users, expecting an object but got: " + token);
                }
            }
            terminal.println("found existing users: " + existingUsers);
            return existingUsers;
        }

        static String createUserJson(String[] roles, char[] password) throws IOException {
            XContentBuilder builder = jsonBuilder();
            builder.startObject();
            {
                builder.field("password_hash", new String(password));
                builder.startArray("roles");
                for (String role : roles) {
                    builder.value(role);
                }
                builder.endArray();
            }
            builder.endObject();
            return Strings.toString(builder);
        }

        void importUsers(Terminal terminal, Environment env, OptionSet options) throws FileNotFoundException {
            String usersCsv = usersToMigrateCsv.value(options);
            String[] usersToMigrate = (usersCsv != null) ? usersCsv.split(",") : Strings.EMPTY_ARRAY;
            Path usersFile = FileUserPasswdStore.resolveFile(env);
            Path usersRolesFile = FileUserRolesStore.resolveFile(env);
            if (Files.exists(usersFile) == false) {
                throw new FileNotFoundException("users file [" + usersFile + "] does not exist");
            } else if (Files.exists(usersRolesFile) == false) {
                throw new FileNotFoundException("users_roles file [" + usersRolesFile + "] does not exist");
            }

            terminal.println("importing users from [" + usersFile + "]...");
            final Logger logger = getTerminalLogger(terminal);
            Map<String, char[]> userToHashedPW = FileUserPasswdStore.parseFile(usersFile, logger, env.settings());
            Map<String, String[]> userToRoles = FileUserRolesStore.parseFile(usersRolesFile, logger);
            Set<String> existingUsers;
            try {
                existingUsers = getUsersThatExist(terminal, env.settings(), env, options);
            } catch (Exception e) {
                throw new ElasticsearchException("failed to get users that already exist, skipping user import", e);
            }
            if (usersToMigrate.length == 0) {
                usersToMigrate = userToHashedPW.keySet().toArray(new String[userToHashedPW.size()]);
            }
            for (String user : usersToMigrate) {
                if (userToHashedPW.containsKey(user) == false) {
                    terminal.println("user [" + user + "] was not found in files, skipping");
                    continue;
                } else if (existingUsers.contains(user)) {
                    terminal.println("user [" + user + "] already exists, skipping");
                    continue;
                }
                terminal.println("migrating user [" + user + "]");
                String reqBody = "n/a";
                try {
                    reqBody = createUserJson(userToRoles.get(user), userToHashedPW.get(user));
                    String resp = postURL(env.settings(), env, "POST",
                        this.url.value(options) + "/_security/user/" + user, options, reqBody);
                    terminal.println(resp);
                } catch (Exception e) {
                    throw new ElasticsearchException("failed to migrate user [" + user + "] with body: " + reqBody, e);
                }
            }
        }

        Set<String> getRolesThatExist(Terminal terminal, Settings settings, Environment env, OptionSet options) throws Exception {
            Set<String> existingRoles = new HashSet<>();
            String allRolesJson = postURL(settings, env, "GET", this.url.value(options) + "/_security/role/", options, null);
            // EMPTY is safe here because we never use namedObject
            try (XContentParser parser = JsonXContent.jsonXContent
                    .createParser(NamedXContentRegistry.EMPTY, LoggingDeprecationHandler.INSTANCE, allRolesJson)) {
                XContentParser.Token token = parser.nextToken();
                String roleName;
                if (token == XContentParser.Token.START_OBJECT) {
                    while ((token = parser.nextToken()) == XContentParser.Token.FIELD_NAME) {
                        roleName = parser.currentName();
                        existingRoles.add(roleName);
                        parser.nextToken();
                        parser.skipChildren();
                    }
                } else {
                    throw new ElasticsearchException("failed to retrieve roles, expecting an object but got: " + token);
                }
            }
            terminal.println("found existing roles: " + existingRoles);
            return existingRoles;
        }

        static String createRoleJson(RoleDescriptor rd) throws IOException {
            XContentBuilder builder = jsonBuilder();
            rd.toXContent(builder, ToXContent.EMPTY_PARAMS, true);
            return Strings.toString(builder);
        }

        void importRoles(Terminal terminal, Environment env, OptionSet options) throws FileNotFoundException {
            String rolesCsv = rolesToMigrateCsv.value(options);
            String[] rolesToMigrate = (rolesCsv != null) ? rolesCsv.split(",") : Strings.EMPTY_ARRAY;
            Path rolesFile = FileRolesStore.resolveFile(env).toAbsolutePath();
            if (Files.exists(rolesFile) == false) {
                throw new FileNotFoundException("roles.yml file [" + rolesFile + "] does not exist");
            }
            terminal.println("importing roles from [" + rolesFile + "]...");
            Logger logger = getTerminalLogger(terminal);
            Map<String, RoleDescriptor> roles = FileRolesStore.parseRoleDescriptors(rolesFile, logger, true, Settings.EMPTY);
            Set<String> existingRoles;
            try {
                existingRoles = getRolesThatExist(terminal, env.settings(), env, options);
            } catch (Exception e) {
                throw new ElasticsearchException("failed to get roles that already exist, skipping role import", e);
            }
            if (rolesToMigrate.length == 0) {
                rolesToMigrate = roles.keySet().toArray(new String[roles.size()]);
            }
            for (String roleName : rolesToMigrate) {
                if (roles.containsKey(roleName) == false) {
                    terminal.println("no role [" + roleName + "] found, skipping");
                    continue;
                } else if (existingRoles.contains(roleName)) {
                    terminal.println("role [" + roleName + "] already exists, skipping");
                    continue;
                }
                terminal.println("migrating role [" + roleName + "]");
                String reqBody = "n/a";
                try {
                    reqBody = createRoleJson(roles.get(roleName));
                    String resp = postURL(env.settings(), env, "POST",
                        this.url.value(options) + "/_security/role/" + roleName, options, reqBody);
                    terminal.println(resp);
                } catch (Exception e) {
                    throw new ElasticsearchException("failed to migrate role [" + roleName + "] with body: " + reqBody, e);
                }
            }
        }
    }

    /**
     * Creates a new Logger that is detached from the ROOT logger and only has an appender that will output log messages to the terminal
     */
    static Logger getTerminalLogger(final Terminal terminal) {
        final Logger logger = LogManager.getLogger(ESNativeRealmMigrateTool.class);
        Loggers.setLevel(logger, Level.ALL);

        final LoggerContext ctx = (LoggerContext) LogManager.getContext(false);
        final Configuration config = ctx.getConfiguration();

        // create appender
        final Appender appender = new AbstractAppender(ESNativeRealmMigrateTool.class.getName(), null,
                PatternLayout.newBuilder()
                    // Specify the configuration so log4j doesn't re-initialize
                    .withConfiguration(config)
                    .withPattern("%m")
                    .build()) {
            @Override
            public void append(LogEvent event) {
                switch (event.getLevel().getStandardLevel()) {
                    case FATAL:
                    case ERROR:
                        terminal.println(Verbosity.NORMAL, event.getMessage().getFormattedMessage());
                        break;
                    case OFF:
                        break;
                    default:
                        terminal.println(Verbosity.VERBOSE, event.getMessage().getFormattedMessage());
                        break;
                }
            }
        };
        appender.start();

        // get the config, detach from parent, remove appenders, add custom appender
        final LoggerConfig loggerConfig = config.getLoggerConfig(ESNativeRealmMigrateTool.class.getName());
        loggerConfig.setParent(null);
        loggerConfig.getAppenders().forEach((s, a) -> Loggers.removeAppender(logger, a));
        Loggers.addAppender(logger, appender);
        return logger;
    }
}<|MERGE_RESOLUTION|>--- conflicted
+++ resolved
@@ -40,11 +40,7 @@
 import org.elasticsearch.xpack.core.common.socket.SocketAccess;
 import org.elasticsearch.xpack.core.security.authc.support.UsernamePasswordToken;
 import org.elasticsearch.xpack.core.security.authz.RoleDescriptor;
-<<<<<<< HEAD
-import org.elasticsearch.xpack.core.ssl.SSLClientAuth;
-=======
 import org.elasticsearch.xpack.core.ssl.SSLConfiguration;
->>>>>>> 71a39d10
 import org.elasticsearch.xpack.security.authz.store.FileRolesStore;
 import org.elasticsearch.xpack.core.ssl.SSLService;
 import org.elasticsearch.xpack.security.authc.file.FileUserPasswdStore;
@@ -151,27 +147,12 @@
             HttpURLConnection conn;
             // If using SSL, need a custom service because it's likely a self-signed certificate
             if ("https".equalsIgnoreCase(uri.getScheme())) {
-<<<<<<< HEAD
-                final Settings sslSettings;
-                if (settings.hasValue("xpack.security.http.ssl.client_authentication") == false) {
-                    sslSettings = Settings.builder().put(settings)
-                            .put("xpack.security.http.ssl.client_authenticatiopn", SSLClientAuth.NONE)
-                            .build();
-                } else {
-                    sslSettings = settings;
-                }
-=======
->>>>>>> 71a39d10
                 final SSLService sslService = new SSLService(settings, env);
-                final SSLConfiguration sslConfiguration = sslService.getSSLConfiguration(setting("http.ssl"));
+                final SSLConfiguration sslConfiguration = sslService.getSSLConfiguration("xpack.security.http.ssl");
                 final HttpsURLConnection httpsConn = (HttpsURLConnection) url.openConnection();
                 AccessController.doPrivileged((PrivilegedAction<Void>) () -> {
                     // Requires permission java.lang.RuntimePermission "setFactory";
-<<<<<<< HEAD
-                    httpsConn.setSSLSocketFactory(sslService.sslSocketFactory(sslSettings.getByPrefix("xpack.security.http.ssl.")));
-=======
                     httpsConn.setSSLSocketFactory(sslService.sslSocketFactory(sslConfiguration));
->>>>>>> 71a39d10
                     return null;
                 });
                 conn = httpsConn;
