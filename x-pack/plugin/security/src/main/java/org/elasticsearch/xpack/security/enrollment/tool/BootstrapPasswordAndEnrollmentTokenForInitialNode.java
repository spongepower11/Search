--- conflicted
+++ resolved
@@ -43,11 +43,7 @@
     private final Function<Environment, CommandLineHttpClient> clientFunction;
     private final CheckedFunction<Environment, KeyStoreWrapper, Exception> keyStoreFunction;
     private final OptionSpec<Void> includeNodeEnrollmentToken;
-<<<<<<< HEAD
     private final OptionSpec<String> eofMarker;
-    private final SecureRandom secureRandom = new SecureRandom();
-=======
->>>>>>> 8a9ea856
 
     BootstrapPasswordAndEnrollmentTokenForInitialNode() {
         this(
