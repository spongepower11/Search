--- conflicted
+++ resolved
@@ -269,26 +269,25 @@
                             + "] or higher to support remote indices privileges"
                     )
                 );
-<<<<<<< HEAD
-            } else if (role.getDescription() != null
-                && clusterService.state().getMinTransportVersion().before(TransportVersions.SECURITY_ROLE_DESCRIPTION)) {
-                    listener.onFailure(
-                        new IllegalStateException(
-                            "all nodes must have transport version ["
-                                + TransportVersions.SECURITY_ROLE_DESCRIPTION.toReleaseVersion()
-                                + "] or higher to support specifying role description"
-=======
             } else if (role.hasRemoteClusterPermissions()
                 && clusterService.state().getMinTransportVersion().before(ROLE_REMOTE_CLUSTER_PRIVS)) {
                     listener.onFailure(
                         new IllegalStateException(
                             "all nodes must have version [" + ROLE_REMOTE_CLUSTER_PRIVS + "] or higher to support remote cluster privileges"
->>>>>>> 02962400
                         )
                     );
-                } else {
-                    innerPutRole(request, role, listener);
-                }
+                } else if (role.getDescription() != null
+                    && clusterService.state().getMinTransportVersion().before(TransportVersions.SECURITY_ROLE_DESCRIPTION)) {
+                        listener.onFailure(
+                            new IllegalStateException(
+                                "all nodes must have transport version ["
+                                    + TransportVersions.SECURITY_ROLE_DESCRIPTION.toReleaseVersion()
+                                    + "] or higher to support specifying role description"
+                            )
+                        );
+                    } else {
+                        innerPutRole(request, role, listener);
+                    }
     }
 
     // pkg-private for testing
@@ -548,13 +547,9 @@
                     roleDescriptor.getMetadata(),
                     transientMap,
                     roleDescriptor.getRemoteIndicesPrivileges(),
-<<<<<<< HEAD
+                    roleDescriptor.getRemoteClusterPermissions(),
                     roleDescriptor.getRestriction(),
                     roleDescriptor.getDescription()
-=======
-                    roleDescriptor.getRemoteClusterPermissions(),
-                    roleDescriptor.getRestriction()
->>>>>>> 02962400
                 );
             } else {
                 return roleDescriptor;
