/*
 * Copyright Elasticsearch B.V. and/or licensed to Elasticsearch B.V. under one
 * or more contributor license agreements. Licensed under the Elastic License
 * 2.0; you may not use this file except in compliance with the Elastic License
 * 2.0.
 */

package org.elasticsearch.xpack.security.authc;

import org.apache.logging.log4j.LogManager;
import org.apache.logging.log4j.Logger;
import org.apache.lucene.util.BytesRef;
import org.apache.lucene.util.BytesRefBuilder;
import org.apache.lucene.util.UnicodeUtil;
import org.elasticsearch.ElasticsearchException;
import org.elasticsearch.ElasticsearchSecurityException;
import org.elasticsearch.ExceptionsHelper;
import org.elasticsearch.Version;
import org.elasticsearch.action.ActionListener;
import org.elasticsearch.action.DocWriteRequest.OpType;
import org.elasticsearch.action.DocWriteResponse;
import org.elasticsearch.action.DocWriteResponse.Result;
import org.elasticsearch.action.bulk.BackoffPolicy;
import org.elasticsearch.action.bulk.BulkItemResponse;
import org.elasticsearch.action.bulk.BulkRequestBuilder;
import org.elasticsearch.action.bulk.BulkResponse;
import org.elasticsearch.action.get.GetRequest;
import org.elasticsearch.action.get.GetResponse;
import org.elasticsearch.action.index.IndexAction;
import org.elasticsearch.action.index.IndexRequest;
import org.elasticsearch.action.search.SearchRequest;
import org.elasticsearch.action.search.SearchResponse;
import org.elasticsearch.action.support.ContextPreservingActionListener;
import org.elasticsearch.action.support.TransportActions;
import org.elasticsearch.action.support.WriteRequest.RefreshPolicy;
import org.elasticsearch.action.update.UpdateRequest;
import org.elasticsearch.action.update.UpdateRequestBuilder;
import org.elasticsearch.action.update.UpdateResponse;
import org.elasticsearch.client.internal.Client;
import org.elasticsearch.cluster.ClusterState;
import org.elasticsearch.cluster.ClusterStateUpdateTask;
import org.elasticsearch.cluster.service.ClusterService;
import org.elasticsearch.common.Priority;
import org.elasticsearch.common.Strings;
import org.elasticsearch.common.UUIDs;
import org.elasticsearch.common.bytes.BytesReference;
import org.elasticsearch.common.cache.Cache;
import org.elasticsearch.common.cache.CacheBuilder;
import org.elasticsearch.common.hash.MessageDigests;
import org.elasticsearch.common.io.stream.BytesStreamOutput;
import org.elasticsearch.common.io.stream.InputStreamStreamInput;
import org.elasticsearch.common.io.stream.OutputStreamStreamOutput;
import org.elasticsearch.common.io.stream.StreamInput;
import org.elasticsearch.common.io.stream.StreamOutput;
import org.elasticsearch.common.settings.SecureString;
import org.elasticsearch.common.settings.Setting;
import org.elasticsearch.common.settings.Setting.Property;
import org.elasticsearch.common.settings.Settings;
import org.elasticsearch.common.util.Maps;
import org.elasticsearch.common.util.concurrent.AbstractRunnable;
import org.elasticsearch.common.util.concurrent.ThreadContext;
import org.elasticsearch.core.Nullable;
import org.elasticsearch.core.Streams;
import org.elasticsearch.core.SuppressForbidden;
import org.elasticsearch.core.TimeValue;
import org.elasticsearch.core.Tuple;
import org.elasticsearch.index.IndexNotFoundException;
import org.elasticsearch.index.engine.VersionConflictEngineException;
import org.elasticsearch.index.query.BoolQueryBuilder;
import org.elasticsearch.index.query.QueryBuilders;
import org.elasticsearch.index.seqno.SequenceNumbers;
import org.elasticsearch.indices.IndexClosedException;
import org.elasticsearch.license.LicenseUtils;
import org.elasticsearch.license.XPackLicenseState;
import org.elasticsearch.rest.RestStatus;
import org.elasticsearch.search.SearchHit;
import org.elasticsearch.search.SearchHits;
import org.elasticsearch.xcontent.XContentBuilder;
import org.elasticsearch.xcontent.XContentFactory;
import org.elasticsearch.xcontent.XContentType;
import org.elasticsearch.xpack.core.XPackField;
import org.elasticsearch.xpack.core.XPackPlugin;
import org.elasticsearch.xpack.core.XPackSettings;
import org.elasticsearch.xpack.core.security.ScrollHelper;
import org.elasticsearch.xpack.core.security.SecurityContext;
import org.elasticsearch.xpack.core.security.authc.Authentication;
import org.elasticsearch.xpack.core.security.authc.KeyAndTimestamp;
import org.elasticsearch.xpack.core.security.authc.TokenMetadata;
import org.elasticsearch.xpack.core.security.authc.support.AuthenticationContextSerializer;
import org.elasticsearch.xpack.core.security.authc.support.Hasher;
import org.elasticsearch.xpack.core.security.authc.support.TokensInvalidationResult;
import org.elasticsearch.xpack.security.Security;
import org.elasticsearch.xpack.security.support.FeatureNotEnabledException;
import org.elasticsearch.xpack.security.support.FeatureNotEnabledException.Feature;
import org.elasticsearch.xpack.security.support.SecurityIndexManager;

import java.io.ByteArrayInputStream;
import java.io.ByteArrayOutputStream;
import java.io.Closeable;
import java.io.IOException;
import java.io.OutputStream;
import java.io.UncheckedIOException;
import java.nio.ByteBuffer;
import java.nio.charset.StandardCharsets;
import java.security.GeneralSecurityException;
import java.security.MessageDigest;
import java.security.NoSuchAlgorithmException;
import java.security.SecureRandom;
import java.security.spec.InvalidKeySpecException;
import java.time.Clock;
import java.time.DateTimeException;
import java.time.Instant;
import java.time.ZoneOffset;
import java.time.temporal.ChronoUnit;
import java.util.ArrayList;
import java.util.Arrays;
import java.util.Base64;
import java.util.Collection;
import java.util.Collections;
import java.util.HashMap;
import java.util.HashSet;
import java.util.Iterator;
import java.util.List;
import java.util.Locale;
import java.util.Map;
import java.util.Optional;
import java.util.Set;
import java.util.concurrent.ExecutionException;
import java.util.concurrent.atomic.AtomicBoolean;
import java.util.concurrent.atomic.AtomicLong;
import java.util.function.Consumer;
import java.util.function.Predicate;
import java.util.function.Supplier;

import javax.crypto.Cipher;
import javax.crypto.CipherInputStream;
import javax.crypto.CipherOutputStream;
import javax.crypto.NoSuchPaddingException;
import javax.crypto.SecretKey;
import javax.crypto.SecretKeyFactory;
import javax.crypto.spec.GCMParameterSpec;
import javax.crypto.spec.PBEKeySpec;
import javax.crypto.spec.SecretKeySpec;

import static org.elasticsearch.action.support.TransportActions.isShardNotAvailableException;
import static org.elasticsearch.core.Strings.format;
import static org.elasticsearch.gateway.GatewayService.STATE_NOT_RECOVERED_BLOCK;
import static org.elasticsearch.search.SearchService.DEFAULT_KEEPALIVE_SETTING;
import static org.elasticsearch.threadpool.ThreadPool.Names.GENERIC;
import static org.elasticsearch.xpack.core.ClientHelper.SECURITY_ORIGIN;
import static org.elasticsearch.xpack.core.ClientHelper.executeAsyncWithOrigin;

/**
 * Service responsible for the creation, validation, and other management of {@link UserToken}
 * objects for authentication
 */
public final class TokenService {

    /**
     * The parameters below are used to generate the cryptographic key that is used to encrypt the
     * values returned by this service. These parameters are based off of the
     * <a href="https://www.owasp.org/index.php/Password_Storage_Cheat_Sheet">OWASP Password Storage
     * Cheat Sheet</a> and the <a href="https://pages.nist.gov/800-63-3/sp800-63b.html#sec5">
     * NIST Digital Identity Guidelines</a>
     */
    static final int TOKEN_SERVICE_KEY_ITERATIONS = 100000;
    static final int TOKENS_ENCRYPTION_KEY_ITERATIONS = 1024;
    private static final String KDF_ALGORITHM = "PBKDF2withHMACSHA512";
    static final int SALT_BYTES = 32;
    private static final int KEY_BYTES = 64;
    static final int IV_BYTES = 12;
    private static final int VERSION_BYTES = 4;
    private static final String ENCRYPTION_CIPHER = "AES/GCM/NoPadding";
    private static final String EXPIRED_TOKEN_WWW_AUTH_VALUE = String.format(Locale.ROOT, """
        Bearer realm="%s", error="invalid_token", error_description="The access token expired\"""", XPackField.SECURITY);
    private static final BackoffPolicy DEFAULT_BACKOFF = BackoffPolicy.exponentialBackoff();

    public static final String THREAD_POOL_NAME = XPackField.SECURITY + "-token-key";
    public static final Setting<TimeValue> TOKEN_EXPIRATION = Setting.timeSetting(
        "xpack.security.authc.token.timeout",
        TimeValue.timeValueMinutes(20L),
        TimeValue.timeValueSeconds(1L),
        TimeValue.timeValueHours(1L),
        Property.NodeScope
    );
    public static final Setting<TimeValue> DELETE_INTERVAL = Setting.timeSetting(
        "xpack.security.authc.token.delete.interval",
        TimeValue.timeValueMinutes(30L),
        Property.NodeScope
    );
    public static final Setting<TimeValue> DELETE_TIMEOUT = Setting.timeSetting(
        "xpack.security.authc.token.delete.timeout",
        TimeValue.MINUS_ONE,
        Property.NodeScope
    );

    static final String TOKEN_DOC_TYPE = "token";
    private static final int HASHED_TOKEN_LENGTH = 43;
    // UUIDs are 16 bytes encoded base64 without padding, therefore the length is (16 / 3) * 4 + ((16 % 3) * 8 + 5) / 6 chars
    private static final int TOKEN_LENGTH = 22;
    private static final String TOKEN_DOC_ID_PREFIX = TOKEN_DOC_TYPE + "_";
    static final int LEGACY_MINIMUM_BYTES = VERSION_BYTES + SALT_BYTES + IV_BYTES + 1;
    static final int MINIMUM_BYTES = VERSION_BYTES + TOKEN_LENGTH + 1;
    static final int LEGACY_MINIMUM_BASE64_BYTES = Double.valueOf(Math.ceil((4 * LEGACY_MINIMUM_BYTES) / 3)).intValue();
    public static final int MINIMUM_BASE64_BYTES = Double.valueOf(Math.ceil((4 * MINIMUM_BYTES) / 3)).intValue();
    static final Version VERSION_HASHED_TOKENS = Version.V_7_2_0;
    static final Version VERSION_TOKENS_INDEX_INTRODUCED = Version.V_7_2_0;
    static final Version VERSION_ACCESS_TOKENS_AS_UUIDS = Version.V_7_2_0;
    static final Version VERSION_MULTIPLE_CONCURRENT_REFRESHES = Version.V_7_2_0;
    static final Version VERSION_CLIENT_AUTH_FOR_REFRESH = Version.V_8_2_0;

    private static final Logger logger = LogManager.getLogger(TokenService.class);

    private final SecureRandom secureRandom = new SecureRandom();
    private final Settings settings;
    private final ClusterService clusterService;
    private final Clock clock;
    private final TimeValue expirationDelay;
    private final TimeValue deleteInterval;
    private final Client client;
    private final SecurityIndexManager securityMainIndex;
    private final SecurityIndexManager securityTokensIndex;
    private final ExpiredTokenRemover expiredTokenRemover;
    private final boolean enabled;
    private final XPackLicenseState licenseState;
    private final SecurityContext securityContext;
    private volatile TokenKeys keyCache;
    private volatile long lastExpirationRunMs;
    private final AtomicLong createdTimeStamps = new AtomicLong(-1);

    /**
     * Creates a new token service
     */
    public TokenService(
        Settings settings,
        Clock clock,
        Client client,
        XPackLicenseState licenseState,
        SecurityContext securityContext,
        SecurityIndexManager securityMainIndex,
        SecurityIndexManager securityTokensIndex,
        ClusterService clusterService
    ) throws GeneralSecurityException {
        byte[] saltArr = new byte[SALT_BYTES];
        secureRandom.nextBytes(saltArr);
        final SecureString tokenPassphrase = generateTokenKey();
        this.settings = settings;
        this.clock = clock.withZone(ZoneOffset.UTC);
        this.expirationDelay = TOKEN_EXPIRATION.get(settings);
        this.client = client;
        this.licenseState = licenseState;
        this.securityContext = securityContext;
        this.securityMainIndex = securityMainIndex;
        this.securityTokensIndex = securityTokensIndex;
        this.lastExpirationRunMs = client.threadPool().relativeTimeInMillis();
        this.deleteInterval = DELETE_INTERVAL.get(settings);
        this.enabled = isTokenServiceEnabled(settings);
        this.expiredTokenRemover = new ExpiredTokenRemover(settings, client, this.securityMainIndex, securityTokensIndex);
        ensureEncryptionCiphersSupported();
        KeyAndCache keyAndCache = new KeyAndCache(
            new KeyAndTimestamp(tokenPassphrase, createdTimeStamps.incrementAndGet()),
            new BytesKey(saltArr)
        );
        keyCache = new TokenKeys(Collections.singletonMap(keyAndCache.getKeyHash(), keyAndCache), keyAndCache.getKeyHash());
        this.clusterService = clusterService;
        initialize(clusterService);
        getTokenMetadata();
    }

    /**
     * Creates an access token and optionally a refresh token as well, based on the provided authentication and metadata with
     * auto-generated values. The created tokens are stored in the security index for versions up to
     * {@link #VERSION_TOKENS_INDEX_INTRODUCED} and to a specific security tokens index for later versions.
     */
    public void createOAuth2Tokens(
        Authentication authentication,
        Authentication originatingClientAuth,
        Map<String, Object> metadata,
        boolean includeRefreshToken,
        ActionListener<CreateTokenResult> listener
    ) {
        // the created token is compatible with the oldest node version in the cluster
        final Version tokenVersion = getTokenVersionCompatibility();
        // tokens moved to a separate index in newer versions
        final SecurityIndexManager tokensIndex = getTokensIndexForVersion(tokenVersion);
        // the id of the created tokens ought be unguessable
        final String accessToken = UUIDs.randomBase64UUID();
        final String refreshToken = includeRefreshToken ? UUIDs.randomBase64UUID() : null;
        createOAuth2Tokens(accessToken, refreshToken, tokenVersion, tokensIndex, authentication, originatingClientAuth, metadata, listener);
    }

    /**
     * Creates an access token and optionally a refresh token as well from predefined values, based on the provided authentication and
     * metadata. The created tokens are stored in the security index for versions up to {@link #VERSION_TOKENS_INDEX_INTRODUCED} and to a
     * specific security tokens index for later versions.
     */
    // public for testing
    public void createOAuth2Tokens(
        String accessToken,
        String refreshToken,
        Authentication authentication,
        Authentication originatingClientAuth,
        Map<String, Object> metadata,
        ActionListener<CreateTokenResult> listener
    ) {
        // the created token is compatible with the oldest node version in the cluster
        final Version tokenVersion = getTokenVersionCompatibility();
        // tokens moved to a separate index in newer versions
        final SecurityIndexManager tokensIndex = getTokensIndexForVersion(tokenVersion);
        createOAuth2Tokens(accessToken, refreshToken, tokenVersion, tokensIndex, authentication, originatingClientAuth, metadata, listener);
    }

    /**
     * Create an access token and optionally a refresh token as well from predefined values, based on the provided authentication and
     * metadata.
     *
     * @param accessToken The predefined seed value for the access token. This will then be
     *                    <ul>
     *                      <li> Encrypted before stored for versions before {@link #VERSION_TOKENS_INDEX_INTRODUCED} </li>
     *                      <li> Hashed before stored for versions after {@link #VERSION_TOKENS_INDEX_INTRODUCED} </li>
     *                      <li> Stored in the security index for versions up to {@link #VERSION_TOKENS_INDEX_INTRODUCED}</li>
     *                      <li> Stored in a specific security tokens index for versions after {@link #VERSION_TOKENS_INDEX_INTRODUCED}</li>
     *                      <li> Prepended with a version ID and encoded with Base64 before returned to the caller of the APIs</li>
     *                    </ul>
     * @param refreshToken The predefined seed value for the access token. This will then be
     *                    <ul>
     *                      <li> Hashed before stored for versions after {@link #VERSION_TOKENS_INDEX_INTRODUCED} </li>
     *                      <li> Stored in the security index for versions up to {@link #VERSION_TOKENS_INDEX_INTRODUCED}</li>
     *                      <li> Stored in a specific security tokens index for versions after {@link #VERSION_TOKENS_INDEX_INTRODUCED}</li>
     *                      <li> Prepended with a version ID and encoded with Base64 before returned to the caller of the APIs for
     *                      versions after {@link #VERSION_TOKENS_INDEX_INTRODUCED}</li>
     *                    </ul>
     * @param tokenVersion The version of the nodes with which these tokens will be compatible.
     * @param tokensIndex The security tokens index
     * @param authentication The authentication object representing the user for which the tokens are created
     * @param originatingClientAuth The authentication object representing the client that called the related API
     * @param metadata A map with metadata to be stored in the token document
     * @param listener The listener to call upon completion with a {@link CreateTokenResult} containing the
     *                 serialized access token, serialized refresh token and authentication for which the token is created
     *                 as these will be returned to the client
     */
    private void createOAuth2Tokens(
        String accessToken,
        String refreshToken,
        Version tokenVersion,
        SecurityIndexManager tokensIndex,
        Authentication authentication,
        Authentication originatingClientAuth,
        Map<String, Object> metadata,
        ActionListener<CreateTokenResult> listener
    ) {
        assert accessToken.length() == TOKEN_LENGTH
            : "We assume token ids have a fixed length for nodes of a certain version."
                + " When changing the token length, be careful that the inferences about its length still hold.";
        ensureEnabled();
        if (authentication == null) {
            listener.onFailure(traceLog("create token", new IllegalArgumentException("authentication must be provided")));
        } else if (originatingClientAuth == null) {
            listener.onFailure(
                traceLog("create token", new IllegalArgumentException("originating client authentication must be provided"))
            );
        } else {
            final Authentication tokenAuth = authentication.token().maybeRewriteForOlderVersion(tokenVersion);
            final String storedAccessToken;
            final String storedRefreshToken;
            if (tokenVersion.onOrAfter(VERSION_HASHED_TOKENS)) {
                storedAccessToken = hashTokenString(accessToken);
                storedRefreshToken = (null == refreshToken) ? null : hashTokenString(refreshToken);
            } else {
                storedAccessToken = accessToken;
                storedRefreshToken = refreshToken;
            }
            final UserToken userToken = new UserToken(storedAccessToken, tokenVersion, tokenAuth, getExpirationTime(), metadata);
            final BytesReference tokenDocument = createTokenDocument(userToken, storedRefreshToken, originatingClientAuth);
            final String documentId = getTokenDocumentId(storedAccessToken);

            final IndexRequest indexTokenRequest = client.prepareIndex(tokensIndex.aliasName())
                .setId(documentId)
                .setOpType(OpType.CREATE)
                .setSource(tokenDocument, XContentType.JSON)
                .setRefreshPolicy(RefreshPolicy.WAIT_UNTIL)
                .request();
            tokensIndex.prepareIndexIfNeededThenExecute(
                ex -> listener.onFailure(traceLog("prepare tokens index [" + tokensIndex.aliasName() + "]", documentId, ex)),
                () -> executeAsyncWithOrigin(
                    client,
                    SECURITY_ORIGIN,
                    IndexAction.INSTANCE,
                    indexTokenRequest,
                    ActionListener.wrap(indexResponse -> {
                        if (indexResponse.getResult() == Result.CREATED) {
                            final String versionedAccessToken = prependVersionAndEncodeAccessToken(tokenVersion, accessToken);
                            if (tokenVersion.onOrAfter(VERSION_TOKENS_INDEX_INTRODUCED)) {
                                final String versionedRefreshToken = refreshToken != null
                                    ? prependVersionAndEncodeRefreshToken(tokenVersion, refreshToken)
                                    : null;
                                listener.onResponse(new CreateTokenResult(versionedAccessToken, versionedRefreshToken, authentication));
                            } else {
                                // prior versions of the refresh token are not version-prepended, as nodes on those
                                // versions don't expect it.
                                // Such nodes might exist in a mixed cluster during a rolling upgrade.
                                listener.onResponse(new CreateTokenResult(versionedAccessToken, refreshToken, authentication));
                            }
                        } else {
                            listener.onFailure(
                                traceLog("create token", new ElasticsearchException("failed to create token document [{}]", indexResponse))
                            );
                        }
                    }, listener::onFailure)
                )
            );
        }
    }

    /**
     * Hashes an access or refresh token String so that it can safely be persisted in the index. We don't salt
     * the values as these are v4 UUIDs that have enough entropy by themselves.
     */
    // public for testing
    public static String hashTokenString(String accessTokenString) {
        return new String(Hasher.SHA256.hash(new SecureString(accessTokenString.toCharArray())));
    }

    /**
     * If the token is non-null, then it is validated, which might include authenticated decryption and
     * verification that the token has not been revoked or is expired.
     */
    void tryAuthenticateToken(SecureString token, ActionListener<UserToken> listener) {
        if (isEnabled() && token != null) {
            decodeAndValidateToken(token, listener);
        } else {
            listener.onResponse(null);
        }
    }

    /**
     * Reads the authentication and metadata from the given token.
     * This method does not validate whether the token is expired or not.
     */
    public void getAuthenticationAndMetadata(String token, ActionListener<Tuple<Authentication, Map<String, Object>>> listener) {
        decodeToken(token, ActionListener.wrap(userToken -> {
            if (userToken == null) {
                listener.onFailure(new ElasticsearchSecurityException("supplied token is not valid"));
            } else {
                listener.onResponse(new Tuple<>(userToken.getAuthentication(), userToken.getMetadata()));
            }
        }, listener::onFailure));
    }

    /**
     * Gets the {@link UserToken} with the given {@code userTokenId} and {@code tokenVersion} by fetching and parsing the corresponding
     * token document.
     */
    private void getUserTokenFromId(String userTokenId, Version tokenVersion, ActionListener<UserToken> listener) {
        final SecurityIndexManager tokensIndex = getTokensIndexForVersion(tokenVersion);
        final SecurityIndexManager frozenTokensIndex = tokensIndex.freeze();
        if (frozenTokensIndex.isAvailable() == false) {
            logger.warn("failed to get access token [{}] because index [{}] is not available", userTokenId, tokensIndex.aliasName());
            listener.onFailure(frozenTokensIndex.getUnavailableReason());
        } else {
            final GetRequest getRequest = client.prepareGet(tokensIndex.aliasName(), getTokenDocumentId(userTokenId)).request();
            final Consumer<Exception> onFailure = ex -> listener.onFailure(traceLog("get token from id", userTokenId, ex));
            tokensIndex.checkIndexVersionThenExecute(
                ex -> listener.onFailure(traceLog("prepare tokens index [" + tokensIndex.aliasName() + "]", userTokenId, ex)),
                () -> executeAsyncWithOrigin(
                    client.threadPool().getThreadContext(),
                    SECURITY_ORIGIN,
                    getRequest,
                    ActionListener.<GetResponse>wrap(response -> {
                        if (response.isExists()) {
                            @SuppressWarnings("unchecked")
                            Map<String, Object> accessTokenSource = (Map<String, Object>) response.getSource().get("access_token");
                            if (accessTokenSource == null) {
                                onFailure.accept(new IllegalStateException("token document is missing the access_token field"));
                            } else if (accessTokenSource.containsKey("user_token") == false) {
                                onFailure.accept(new IllegalStateException("token document is missing the user_token field"));
                            } else {
                                @SuppressWarnings("unchecked")
                                Map<String, Object> userTokenSource = (Map<String, Object>) accessTokenSource.get("user_token");
                                listener.onResponse(UserToken.fromSourceMap(userTokenSource));
                            }
                        } else {
                            // The chances of a random token string decoding to something that we can read is minimal, so
                            // we assume that this was a token we have created but is now expired/revoked and deleted
                            logger.trace("The access token [{}] is expired and already deleted", userTokenId);
                            listener.onResponse(null);
                        }
                    }, e -> {
                        // if the index or the shard is not there / available we assume that
                        // the token is not valid
                        if (isShardNotAvailableException(e)) {
                            logger.warn(
                                "failed to get access token [{}] because index [{}] is not available",
                                userTokenId,
                                tokensIndex.aliasName()
                            );
                        } else {
                            logger.error(() -> "failed to get access token [" + userTokenId + "]", e);
                        }
                        listener.onFailure(e);
                    }),
                    client::get
                )
            );
        }
    }

    private void decodeAndValidateToken(SecureString tokenString, ActionListener<UserToken> listener) {
        ensureEnabled();
        decodeToken(tokenString.toString(), ActionListener.wrap(userToken -> {
            if (userToken != null) {
                checkIfTokenIsValid(userToken, listener);
            } else {
                listener.onResponse(null);
            }
        }, e -> {
            if (isShardNotAvailableException(e)) {
                listener.onResponse(null);
            } else {
                listener.onFailure(e);
            }
        }));
    }

    /**
     * If needed, for tokens that were created in a pre {@code #VERSION_ACCESS_TOKENS_UUIDS} cluster, it asynchronously decodes the token to
     * get the token document id. The process for this is asynchronous as we may need to compute a key, which can be computationally
     * expensive so this should not block the current thread, which is typically a network thread. A second reason for being asynchronous is
     * that we can restrain the amount of resources consumed by the key computation to a single thread. For tokens created in an after
     * {@code #VERSION_ACCESS_TOKENS_UUIDS} cluster, the token is just the token document Id so this is used directly without decryption
     *
     */
    void decodeToken(String token, ActionListener<UserToken> listener) {
        final byte[] bytes = token.getBytes(StandardCharsets.UTF_8);
        try (StreamInput in = new InputStreamStreamInput(Base64.getDecoder().wrap(new ByteArrayInputStream(bytes)), bytes.length)) {
            final Version version = Version.readVersion(in);
            in.setVersion(version);
            if (version.onOrAfter(VERSION_ACCESS_TOKENS_AS_UUIDS)) {
                // The token was created in a > VERSION_ACCESS_TOKENS_UUIDS cluster
                if (in.available() < MINIMUM_BYTES) {
                    logger.debug("invalid token, smaller than [{}] bytes", MINIMUM_BYTES);
                    listener.onResponse(null);
                    return;
                }
                final String accessToken = in.readString();
                // TODO Remove this conditional after backporting to 7.x
                if (version.onOrAfter(VERSION_HASHED_TOKENS)) {
                    final String userTokenId = hashTokenString(accessToken);
                    getUserTokenFromId(userTokenId, version, listener);
                } else {
                    getUserTokenFromId(accessToken, version, listener);
                }
            } else {
                // The token was created in a < VERSION_ACCESS_TOKENS_UUIDS cluster so we need to decrypt it to get the tokenId
                if (in.available() < LEGACY_MINIMUM_BYTES) {
                    logger.debug("invalid token, smaller than [{}] bytes", LEGACY_MINIMUM_BYTES);
                    listener.onResponse(null);
                    return;
                }
                final BytesKey decodedSalt = new BytesKey(in.readByteArray());
                final BytesKey passphraseHash = new BytesKey(in.readByteArray());
                final byte[] iv = in.readByteArray();
                final BytesStreamOutput out = new BytesStreamOutput();
                Streams.copy(in, out);
                final byte[] encryptedTokenId = BytesReference.toBytes(out.bytes());
                final KeyAndCache keyAndCache = keyCache.get(passphraseHash);
                if (keyAndCache != null) {
                    getKeyAsync(decodedSalt, keyAndCache, ActionListener.wrap(decodeKey -> {
                        if (decodeKey != null) {
                            try {
                                final Cipher cipher = getDecryptionCipher(iv, decodeKey, version, decodedSalt);
                                final String tokenId = decryptTokenId(encryptedTokenId, cipher, version);
                                getUserTokenFromId(tokenId, version, listener);
                            } catch (IOException | GeneralSecurityException e) {
                                // could happen with a token that is not ours
                                logger.warn("invalid token", e);
                                listener.onResponse(null);
                            }
                        } else {
                            // could happen with a token that is not ours
                            listener.onResponse(null);
                            return;
                        }
                    }, listener::onFailure));
                } else {
                    logger.debug(() -> format("invalid key %s key: %s", passphraseHash, keyCache.cache.keySet()));
                    listener.onResponse(null);
                }
            }
        } catch (Exception e) {
            // could happen with a token that is not ours
            logger.debug("built in token service unable to decode token", e);
            listener.onResponse(null);
        }
    }

    /**
     * This method performs the steps necessary to invalidate an access token so that it may no longer be
     * used. The process of invalidation involves performing an update to the token document and setting
     * the {@code access_token.invalidated} field to {@code true}
     */
    public void invalidateAccessToken(String accessToken, ActionListener<TokensInvalidationResult> listener) {
        ensureEnabled();
        if (Strings.isNullOrEmpty(accessToken)) {
            listener.onFailure(traceLog("invalidate access token", new IllegalArgumentException("access token must be provided")));
        } else {
            maybeStartTokenRemover();
            final Iterator<TimeValue> backoff = DEFAULT_BACKOFF.iterator();
            decodeToken(accessToken, ActionListener.wrap(userToken -> {
                if (userToken == null) {
                    // The chances of a random token string decoding to something that we can read is minimal, so
                    // we assume that this was a token we have created but is now expired/revoked and deleted
                    logger.trace("The access token [{}] is expired and already deleted", accessToken);
                    listener.onResponse(TokensInvalidationResult.emptyResult(RestStatus.NOT_FOUND));
                } else {
                    indexInvalidation(Collections.singleton(userToken), backoff, "access_token", null, listener);
                }
            }, e -> {
                if (e instanceof IndexNotFoundException || e instanceof IndexClosedException) {
                    listener.onFailure(new ElasticsearchSecurityException("failed to invalidate token", RestStatus.BAD_REQUEST));
                } else {
                    listener.onFailure(unableToPerformAction(e));
                }
            }));
        }
    }

    /**
     * This method performs the steps necessary to invalidate a token so that it may no longer be used.
     */
    public void invalidateAccessToken(UserToken userToken, ActionListener<TokensInvalidationResult> listener) {
        ensureEnabled();
        if (userToken == null) {
            logger.trace("No access token provided");
            listener.onFailure(new IllegalArgumentException("access token must be provided"));
        } else {
            maybeStartTokenRemover();
            final Iterator<TimeValue> backoff = DEFAULT_BACKOFF.iterator();
            indexInvalidation(Collections.singleton(userToken), backoff, "access_token", null, listener);
        }
    }

    /**
     * This method invalidates a refresh token so that it may no longer be used. Invalidation involves performing an update to the token
     * document and setting the <code>refresh_token.invalidated</code> field to <code>true</code>
     *
     * @param refreshToken The string representation of the refresh token
     * @param listener  the listener to notify upon completion
     */
    public void invalidateRefreshToken(String refreshToken, ActionListener<TokensInvalidationResult> listener) {
        ensureEnabled();
        if (Strings.isNullOrEmpty(refreshToken)) {
            logger.trace("No refresh token provided");
            listener.onFailure(new IllegalArgumentException("refresh token must be provided"));
        } else {
            maybeStartTokenRemover();
            final Iterator<TimeValue> backoff = DEFAULT_BACKOFF.iterator();
            findTokenFromRefreshToken(refreshToken, backoff, ActionListener.wrap(searchHits -> {
                if (searchHits.getHits().length < 1) {
                    logger.debug("could not find token document for refresh token");
                    listener.onResponse(TokensInvalidationResult.emptyResult(RestStatus.NOT_FOUND));
                } else if (searchHits.getHits().length > 1) {
                    listener.onFailure(new IllegalStateException("multiple tokens share the same refresh token"));
                } else {
                    final Tuple<UserToken, RefreshTokenStatus> parsedTokens = parseTokenAndRefreshStatus(
                        searchHits.getAt(0).getSourceAsMap()
                    );
                    final UserToken userToken = parsedTokens.v1();
                    final RefreshTokenStatus refresh = parsedTokens.v2();
                    if (refresh.isInvalidated()) {
                        listener.onResponse(new TokensInvalidationResult(List.of(), List.of(userToken.getId()), null, RestStatus.OK));
                    } else {
                        indexInvalidation(Collections.singletonList(userToken), backoff, "refresh_token", null, listener);
                    }
                }
            }, e -> {
                if (e instanceof IndexNotFoundException || e instanceof IndexClosedException) {
                    listener.onFailure(new ElasticsearchSecurityException("failed to invalidate token", RestStatus.BAD_REQUEST));
                } else {
                    listener.onFailure(unableToPerformAction(e));
                }
            }));
        }
    }

    /**
     * Invalidates all access tokens and all refresh tokens of a given {@code realmName} and/or of a given
     * {@code username} so that they may no longer be used
     *
     * @param realmName the realm of which the tokens should be invalidated
     * @param username the username for which the tokens should be invalidated
     * @param listener  the listener to notify upon completion
     */
    public void invalidateActiveTokensForRealmAndUser(
        @Nullable String realmName,
        @Nullable String username,
        ActionListener<TokensInvalidationResult> listener
    ) {
        ensureEnabled();
        if (Strings.isNullOrEmpty(realmName) && Strings.isNullOrEmpty(username)) {
            logger.trace("No realm name or username provided");
            listener.onFailure(new IllegalArgumentException("realm name or username must be provided"));
        } else {
            if (Strings.isNullOrEmpty(realmName)) {
                findActiveTokensForUser(username, ActionListener.wrap(tokenTuples -> {
                    if (tokenTuples.isEmpty()) {
                        logger.warn("No tokens to invalidate for realm [{}] and username [{}]", realmName, username);
                        listener.onResponse(TokensInvalidationResult.emptyResult(RestStatus.OK));
                    } else {
                        invalidateAllTokens(tokenTuples, listener);
                    }
                }, listener::onFailure));
            } else {
                Predicate<Map<String, Object>> filter = null;
                if (Strings.hasText(username)) {
                    filter = isOfUser(username);
                }
                findActiveTokensForRealm(realmName, filter, ActionListener.wrap(tokenTuples -> {
                    if (tokenTuples.isEmpty()) {
                        logger.warn("No tokens to invalidate for realm [{}] and username [{}]", realmName, username);
                        listener.onResponse(TokensInvalidationResult.emptyResult(RestStatus.OK));
                    } else {
                        invalidateAllTokens(tokenTuples, listener);
                    }
                }, listener::onFailure));
            }
        }
    }

    /**
     * Invalidates a collection of access_token and refresh_token that were retrieved by
     * {@link TokenService#invalidateActiveTokensForRealmAndUser}
     *
     * @param tokenTuples The user token tuples for which access and refresh tokens (if exist) should be invalidated
     * @param listener  the listener to notify upon completion
     */
    private void invalidateAllTokens(Collection<Tuple<UserToken, String>> tokenTuples, ActionListener<TokensInvalidationResult> listener) {
        maybeStartTokenRemover();

        // Invalidate the refresh tokens first so that they cannot be used to get new
        // access tokens while we invalidate the access tokens we currently know about
        final Iterator<TimeValue> backoff = DEFAULT_BACKOFF.iterator();

        final List<UserToken> userTokens = new ArrayList<>();
        final List<UserToken> tokensWithRefresh = new ArrayList<>();

        tokenTuples.forEach(t -> {
            userTokens.add(t.v1());
            if (t.v2() != null) {
                tokensWithRefresh.add(t.v1());
            }
        });

        if (false == tokensWithRefresh.isEmpty()) {
            indexInvalidation(
                tokensWithRefresh,
                backoff,
                "refresh_token",
                null,
                ActionListener.wrap(result -> indexInvalidation(userTokens, backoff, "access_token", result, listener), listener::onFailure)
            );
        } else {
            indexInvalidation(userTokens, backoff, "access_token", null, listener);
        }
    }

    /**
     * Invalidates access and/or refresh tokens associated to a user token (coexisting in the same token document)
     */
    private void indexInvalidation(
        Collection<UserToken> userTokens,
        Iterator<TimeValue> backoff,
        String srcPrefix,
        @Nullable TokensInvalidationResult previousResult,
        ActionListener<TokensInvalidationResult> listener
    ) {
        final Set<String> idsOfRecentTokens = new HashSet<>();
        final Set<String> idsOfOlderTokens = new HashSet<>();
        for (UserToken userToken : userTokens) {
            if (userToken.getVersion().onOrAfter(VERSION_TOKENS_INDEX_INTRODUCED)) {
                idsOfRecentTokens.add(userToken.getId());
            } else {
                idsOfOlderTokens.add(userToken.getId());
            }
        }
        if (false == idsOfOlderTokens.isEmpty()) {
            indexInvalidation(idsOfOlderTokens, securityMainIndex, backoff, srcPrefix, previousResult, ActionListener.wrap(newResult -> {
                if (false == idsOfRecentTokens.isEmpty()) {
                    // carry-over result of the invalidation for the tokens security index
                    indexInvalidation(idsOfRecentTokens, securityTokensIndex, backoff, srcPrefix, newResult, listener);
                } else {
                    listener.onResponse(newResult);
                }
            }, listener::onFailure));
        } else {
            indexInvalidation(idsOfRecentTokens, securityTokensIndex, backoff, srcPrefix, previousResult, listener);
        }
    }

    /**
     * Performs the actual invalidation of a collection of tokens. In case of recoverable errors ( see
     * {@link TransportActions#isShardNotAvailableException} ) the UpdateRequests to mark the tokens as invalidated are retried using
     * an exponential backoff policy.
     *
     * @param tokenIds              the tokens to invalidate
     * @param tokensIndexManager    the manager for the index where the tokens are stored
     * @param backoff               the amount of time to delay between attempts
     * @param srcPrefix             the prefix to use when constructing the doc to update, either refresh_token or access_token depending on
     *                              what type of tokens should be invalidated
     * @param previousResult        if this not the initial attempt for invalidation, it contains the result of invalidating
     *                              tokens up to the point of the retry. This result is added to the result of the current attempt
     * @param listener              the listener to notify upon completion
     */
    private void indexInvalidation(
        Collection<String> tokenIds,
        SecurityIndexManager tokensIndexManager,
        Iterator<TimeValue> backoff,
        String srcPrefix,
        @Nullable TokensInvalidationResult previousResult,
        ActionListener<TokensInvalidationResult> listener
    ) {
        if (tokenIds.isEmpty()) {
            logger.warn("No [{}] tokens provided for invalidation", srcPrefix);
            listener.onFailure(invalidGrantException("No tokens provided for invalidation"));
        } else {
            BulkRequestBuilder bulkRequestBuilder = client.prepareBulk();
            for (String tokenId : tokenIds) {
                UpdateRequest request = client.prepareUpdate(tokensIndexManager.aliasName(), getTokenDocumentId(tokenId))
                    .setDoc(srcPrefix, Collections.singletonMap("invalidated", true))
                    .setFetchSource(srcPrefix, null)
                    .request();
                bulkRequestBuilder.add(request);
            }
            bulkRequestBuilder.setRefreshPolicy(RefreshPolicy.WAIT_UNTIL);
            tokensIndexManager.prepareIndexIfNeededThenExecute(
                ex -> listener.onFailure(traceLog("prepare index [" + tokensIndexManager.aliasName() + "]", ex)),
                () -> executeAsyncWithOrigin(
                    client.threadPool().getThreadContext(),
                    SECURITY_ORIGIN,
                    bulkRequestBuilder.request(),
                    ActionListener.<BulkResponse>wrap(bulkResponse -> {
                        ArrayList<String> retryTokenDocIds = new ArrayList<>();
                        ArrayList<ElasticsearchException> failedRequestResponses = new ArrayList<>();
                        ArrayList<String> previouslyInvalidated = new ArrayList<>();
                        ArrayList<String> invalidated = new ArrayList<>();
                        if (null != previousResult) {
                            failedRequestResponses.addAll((previousResult.getErrors()));
                            previouslyInvalidated.addAll(previousResult.getPreviouslyInvalidatedTokens());
                            invalidated.addAll(previousResult.getInvalidatedTokens());
                        }
                        for (BulkItemResponse bulkItemResponse : bulkResponse.getItems()) {
                            if (bulkItemResponse.isFailed()) {
                                Throwable cause = bulkItemResponse.getFailure().getCause();
                                final String failedTokenDocId = getTokenIdFromDocumentId(bulkItemResponse.getFailure().getId());
                                if (isShardNotAvailableException(cause)) {
                                    retryTokenDocIds.add(failedTokenDocId);
                                } else {
                                    traceLog("invalidate access token", failedTokenDocId, cause);
                                    failedRequestResponses.add(new ElasticsearchException("Error invalidating " + srcPrefix + ": ", cause));
                                }
                            } else {
                                UpdateResponse updateResponse = bulkItemResponse.getResponse();
                                if (updateResponse.getResult() == DocWriteResponse.Result.UPDATED) {
                                    logger.debug(
                                        () -> format("Invalidated [%s] for doc [%s]", srcPrefix, updateResponse.getGetResult().getId())
                                    );
                                    invalidated.add(updateResponse.getGetResult().getId());
                                } else if (updateResponse.getResult() == DocWriteResponse.Result.NOOP) {
                                    previouslyInvalidated.add(updateResponse.getGetResult().getId());
                                }
                            }
                        }
                        if (retryTokenDocIds.isEmpty() == false && backoff.hasNext()) {
                            logger.debug(
                                "failed to invalidate [{}] tokens out of [{}], retrying to invalidate these too",
                                retryTokenDocIds.size(),
                                tokenIds.size()
                            );
                            final TokensInvalidationResult incompleteResult = new TokensInvalidationResult(
                                invalidated,
                                previouslyInvalidated,
                                failedRequestResponses,
                                RestStatus.OK
                            );
                            client.threadPool()
                                .schedule(
                                    () -> indexInvalidation(
                                        retryTokenDocIds,
                                        tokensIndexManager,
                                        backoff,
                                        srcPrefix,
                                        incompleteResult,
                                        listener
                                    ),
                                    backoff.next(),
                                    GENERIC
                                );
                        } else {
                            if (retryTokenDocIds.isEmpty() == false) {
                                logger.warn(
                                    "failed to invalidate [{}] tokens out of [{}] after all retries",
                                    retryTokenDocIds.size(),
                                    tokenIds.size()
                                );
                                for (String retryTokenDocId : retryTokenDocIds) {
                                    failedRequestResponses.add(
                                        new ElasticsearchException(
                                            "Error invalidating [{}] with doc id [{}] after retries exhausted",
                                            srcPrefix,
                                            retryTokenDocId
                                        )
                                    );
                                }
                            }
                            final TokensInvalidationResult result = new TokensInvalidationResult(
                                invalidated,
                                previouslyInvalidated,
                                failedRequestResponses,
                                RestStatus.OK
                            );
                            listener.onResponse(result);
                        }
                    }, e -> {
                        Throwable cause = ExceptionsHelper.unwrapCause(e);
                        traceLog("invalidate tokens", cause);
                        if (isShardNotAvailableException(cause) && backoff.hasNext()) {
                            logger.debug("failed to invalidate tokens, retrying ");
                            client.threadPool()
                                .schedule(
                                    () -> indexInvalidation(tokenIds, tokensIndexManager, backoff, srcPrefix, previousResult, listener),
                                    backoff.next(),
                                    GENERIC
                                );
                        } else {
                            listener.onFailure(e);
                        }
                    }),
                    client::bulk
                )
            );
        }
    }

    /**
     * Called by the transport action in order to start the process of refreshing a token.
     *
     * @param refreshToken The refresh token as provided by the client
     * @param listener The listener to call upon completion with a {@link CreateTokenResult} containing the
     *                 serialized access token, serialized refresh token and authentication for which the token is created
     *                 as these will be returned to the client
     */
    public void refreshToken(String refreshToken, ActionListener<CreateTokenResult> listener) {
        ensureEnabled();
        final Instant refreshRequested = clock.instant();
        final Iterator<TimeValue> backoff = DEFAULT_BACKOFF.iterator();
        final Consumer<Exception> onFailure = ex -> listener.onFailure(traceLog("find token by refresh token", refreshToken, ex));
        findTokenFromRefreshToken(refreshToken, backoff, ActionListener.wrap(searchHits -> {
            if (searchHits.getHits().length < 1) {
                logger.warn("could not find token document for refresh token");
                onFailure.accept(invalidGrantException("could not refresh the requested token"));
            } else if (searchHits.getHits().length > 1) {
                onFailure.accept(new IllegalStateException("multiple tokens share the same refresh token"));
            } else {
                final SearchHit tokenDocHit = searchHits.getAt(0);
                final Authentication clientAuth = securityContext.getAuthentication();
                innerRefresh(
                    refreshToken,
                    tokenDocHit.getId(),
                    tokenDocHit.getSourceAsMap(),
                    tokenDocHit.getSeqNo(),
                    tokenDocHit.getPrimaryTerm(),
                    clientAuth,
                    backoff,
                    refreshRequested,
                    listener
                );
            }
        }, e -> listener.onFailure(invalidGrantException("could not refresh the requested token"))));
    }

    /**
     * Infers the format and version of the passed in {@code refreshToken}. Delegates the actual search of the token document to
     * {@code #findTokenFromRefreshToken(String, SecurityIndexManager, Iterator, ActionListener)} .
     */
    private void findTokenFromRefreshToken(String refreshToken, Iterator<TimeValue> backoff, ActionListener<SearchHits> listener) {
        if (refreshToken.length() == TOKEN_LENGTH) {
            // first check if token has the old format before the new version-prepended one
            logger.debug(
                "Assuming an unversioned refresh token [{}], generated for node versions"
                    + " prior to the introduction of the version-header format.",
                refreshToken
            );
            findTokenFromRefreshToken(refreshToken, securityMainIndex, backoff, listener);
        } else {
            if (refreshToken.length() == HASHED_TOKEN_LENGTH) {
                logger.debug("Assuming a hashed refresh token [{}] retrieved from the tokens index", refreshToken);
                findTokenFromRefreshToken(refreshToken, securityTokensIndex, backoff, listener);
            } else {
                logger.debug("Assuming a refresh token [{}] provided from a client", refreshToken);
                final Version refreshTokenVersion;
                final String unencodedRefreshToken;
                final Tuple<Version, String> versionAndRefreshTokenTuple;
                try {
                    versionAndRefreshTokenTuple = unpackVersionAndPayload(refreshToken);
                    refreshTokenVersion = versionAndRefreshTokenTuple.v1();
                    unencodedRefreshToken = versionAndRefreshTokenTuple.v2();
                } catch (IOException e) {
                    logger.debug(() -> "Could not decode refresh token [" + refreshToken + "].", e);
                    listener.onResponse(SearchHits.EMPTY_WITH_TOTAL_HITS);
                    return;
                }
                if (refreshTokenVersion.before(VERSION_TOKENS_INDEX_INTRODUCED) || unencodedRefreshToken.length() != TOKEN_LENGTH) {
                    logger.debug("Decoded refresh token [{}] with version [{}] is invalid.", unencodedRefreshToken, refreshTokenVersion);
                    listener.onResponse(SearchHits.EMPTY_WITH_TOTAL_HITS);
                } else {
                    // TODO Remove this conditional after backporting to 7.x
                    if (refreshTokenVersion.onOrAfter(VERSION_HASHED_TOKENS)) {
                        final String hashedRefreshToken = hashTokenString(unencodedRefreshToken);
                        findTokenFromRefreshToken(hashedRefreshToken, securityTokensIndex, backoff, listener);
                    } else {
                        findTokenFromRefreshToken(unencodedRefreshToken, securityTokensIndex, backoff, listener);
                    }
                }
            }
        }
    }

    /**
     * Performs an asynchronous search request for the token document that contains the {@code refreshToken} and calls the {@code listener}
     * with the resulting {@link SearchResponse}. In case of recoverable errors the {@code SearchRequest} is retried using an exponential
     * backoff policy. This method requires the tokens index where the token document, pointed to by the refresh token, resides.
     */
    private void findTokenFromRefreshToken(
        String refreshToken,
        SecurityIndexManager tokensIndexManager,
        Iterator<TimeValue> backoff,
        ActionListener<SearchHits> listener
    ) {
        final Consumer<Exception> onFailure = ex -> listener.onFailure(traceLog("find token by refresh token", refreshToken, ex));
        final Consumer<Exception> maybeRetryOnFailure = ex -> {
            if (backoff.hasNext()) {
                final TimeValue backofTimeValue = backoff.next();
                logger.debug("retrying after [{}] back off", backofTimeValue);
                client.threadPool()
                    .schedule(
                        () -> findTokenFromRefreshToken(refreshToken, tokensIndexManager, backoff, listener),
                        backofTimeValue,
                        GENERIC
                    );
            } else {
                logger.warn("failed to find token from refresh token after all retries");
                onFailure.accept(ex);
            }
        };
        final SecurityIndexManager frozenTokensIndex = tokensIndexManager.freeze();
        if (frozenTokensIndex.indexExists() == false) {
            logger.warn("index [{}] does not exist so we can't find token from refresh token", frozenTokensIndex.aliasName());
            listener.onFailure(frozenTokensIndex.getUnavailableReason());
        } else if (frozenTokensIndex.isAvailable() == false) {
            logger.debug("index [{}] is not available to find token from refresh token, retrying", frozenTokensIndex.aliasName());
            maybeRetryOnFailure.accept(frozenTokensIndex.getUnavailableReason());
        } else {
            final SearchRequest request = client.prepareSearch(tokensIndexManager.aliasName())
                .setQuery(
                    QueryBuilders.boolQuery()
                        .filter(QueryBuilders.termQuery("doc_type", TOKEN_DOC_TYPE))
                        .filter(QueryBuilders.termQuery("refresh_token.token", refreshToken))
                )
                .seqNoAndPrimaryTerm(true)
                .request();
            tokensIndexManager.checkIndexVersionThenExecute(
                listener::onFailure,
                () -> executeAsyncWithOrigin(
                    client.threadPool().getThreadContext(),
                    SECURITY_ORIGIN,
                    request,
                    ActionListener.<SearchResponse>wrap(searchResponse -> {
                        if (searchResponse.isTimedOut()) {
                            logger.debug("find token from refresh token response timed out, retrying");
                            maybeRetryOnFailure.accept(invalidGrantException("could not refresh the requested token"));
                        } else {
                            listener.onResponse(searchResponse.getHits());
                        }
                    }, e -> {
                        if (isShardNotAvailableException(e)) {
                            logger.debug("find token from refresh token request failed because of unavailable shards, retrying");
                            maybeRetryOnFailure.accept(invalidGrantException("could not refresh the requested token"));
                        } else {
                            onFailure.accept(e);
                        }
                    }),
                    client::search
                )
            );
        }
    }

    /**
     * Performs the actual refresh of the token with retries in case of certain exceptions that may be recoverable. The refresh involves two
     * steps: First, we check if the token document is still valid for refresh. Then, in the case that the token has been refreshed within
     * the previous 30 seconds, we do not create a new token document but instead retrieve the one that was created by the original refresh
     * and return an access token and refresh token based on that. Otherwise this token document gets its refresh_token marked as refreshed,
     * while also storing the Instant when it was refreshed along with a pointer to the new token document that holds the refresh_token that
     * supersedes this one. The new document that contains the new access token and refresh token is created and finally the new access
     * token and refresh token are returned to the listener.
     */
    private void innerRefresh(
        String refreshToken,
        String tokenDocId,
        Map<String, Object> source,
        long seqNo,
        long primaryTerm,
        Authentication clientAuth,
        Iterator<TimeValue> backoff,
        Instant refreshRequested,
        ActionListener<CreateTokenResult> listener
    ) {
        logger.debug("Attempting to refresh token stored in token document [{}]", tokenDocId);
        final Consumer<Exception> onFailure = ex -> listener.onFailure(traceLog("refresh token", tokenDocId, ex));
        final Tuple<RefreshTokenStatus, Optional<ElasticsearchSecurityException>> checkRefreshResult;
        try {
            checkRefreshResult = checkTokenDocumentForRefresh(refreshRequested, clientAuth, source);
        } catch (DateTimeException | IllegalStateException e) {
            onFailure.accept(new ElasticsearchSecurityException("invalid token document", e));
            return;
        }
        if (checkRefreshResult.v2().isPresent()) {
            onFailure.accept(checkRefreshResult.v2().get());
            return;
        }
        final RefreshTokenStatus refreshTokenStatus = checkRefreshResult.v1();
        final SecurityIndexManager refreshedTokenIndex = getTokensIndexForVersion(refreshTokenStatus.getVersion());
        if (refreshTokenStatus.isRefreshed()) {
            logger.debug(
                "Token document [{}] was recently refreshed, when a new token document was generated. Reusing that result.",
                tokenDocId
            );
            final Tuple<UserToken, String> parsedTokens = parseTokensFromDocument(source, null);
            Authentication authentication = parsedTokens.v1().getAuthentication();
            decryptAndReturnSupersedingTokens(refreshToken, refreshTokenStatus, refreshedTokenIndex, authentication, listener);
        } else {
            final String newAccessTokenString = UUIDs.randomBase64UUID();
            final String newRefreshTokenString = UUIDs.randomBase64UUID();
            final Version newTokenVersion = getTokenVersionCompatibility();
            final Map<String, Object> updateMap = new HashMap<>();
            updateMap.put("refreshed", true);
            if (newTokenVersion.onOrAfter(VERSION_MULTIPLE_CONCURRENT_REFRESHES)) {
                updateMap.put("refresh_time", clock.instant().toEpochMilli());
                try {
                    final byte[] iv = getRandomBytes(IV_BYTES);
                    final byte[] salt = getRandomBytes(SALT_BYTES);
                    String encryptedAccessAndRefreshToken = encryptSupersedingTokens(
                        newAccessTokenString,
                        newRefreshTokenString,
                        refreshToken,
                        iv,
                        salt
                    );
                    updateMap.put("superseding.encrypted_tokens", encryptedAccessAndRefreshToken);
                    updateMap.put("superseding.encryption_iv", Base64.getEncoder().encodeToString(iv));
                    updateMap.put("superseding.encryption_salt", Base64.getEncoder().encodeToString(salt));
                } catch (GeneralSecurityException e) {
                    logger.warn("could not encrypt access token and refresh token string", e);
                    onFailure.accept(invalidGrantException("could not refresh the requested token"));
                }
            }
            assert seqNo != SequenceNumbers.UNASSIGNED_SEQ_NO : "expected an assigned sequence number";
            assert primaryTerm != SequenceNumbers.UNASSIGNED_PRIMARY_TERM : "expected an assigned primary term";
            final UpdateRequestBuilder updateRequest = client.prepareUpdate(refreshedTokenIndex.aliasName(), tokenDocId)
                .setDoc("refresh_token", updateMap)
                .setFetchSource(true)
                .setRefreshPolicy(RefreshPolicy.IMMEDIATE)
                .setIfSeqNo(seqNo)
                .setIfPrimaryTerm(primaryTerm);
            refreshedTokenIndex.prepareIndexIfNeededThenExecute(
                ex -> listener.onFailure(traceLog("prepare index [" + refreshedTokenIndex.aliasName() + "]", ex)),
                () -> executeAsyncWithOrigin(
                    client.threadPool().getThreadContext(),
                    SECURITY_ORIGIN,
                    updateRequest.request(),
                    ActionListener.<UpdateResponse>wrap(updateResponse -> {
                        if (updateResponse.getResult() == DocWriteResponse.Result.UPDATED) {
                            logger.debug(
                                () -> format("updated the original token document to %s", updateResponse.getGetResult().sourceAsMap())
                            );
                            final Tuple<UserToken, String> parsedTokens = parseTokensFromDocument(source, null);
                            final UserToken toRefreshUserToken = parsedTokens.v1();
                            createOAuth2Tokens(
                                newAccessTokenString,
                                newRefreshTokenString,
                                newTokenVersion,
                                getTokensIndexForVersion(newTokenVersion),
                                toRefreshUserToken.getAuthentication(),
                                clientAuth,
                                toRefreshUserToken.getMetadata(),
                                listener
                            );
                        } else if (backoff.hasNext()) {
                            logger.info(
                                "failed to update the original token document [{}], the update result was [{}]. Retrying",
                                tokenDocId,
                                updateResponse.getResult()
                            );
                            client.threadPool()
                                .schedule(
                                    () -> innerRefresh(
                                        refreshToken,
                                        tokenDocId,
                                        source,
                                        seqNo,
                                        primaryTerm,
                                        clientAuth,
                                        backoff,
                                        refreshRequested,
                                        listener
                                    ),
                                    backoff.next(),
                                    GENERIC
                                );
                        } else {
                            logger.info(
                                "failed to update the original token document [{}] after all retries, the update result was [{}]. ",
                                tokenDocId,
                                updateResponse.getResult()
                            );
                            listener.onFailure(invalidGrantException("could not refresh the requested token"));
                        }
                    }, e -> {
                        Throwable cause = ExceptionsHelper.unwrapCause(e);
                        if (cause instanceof VersionConflictEngineException) {
                            // The document has been updated by another thread, get it again.
                            logger.debug("version conflict while updating document [{}], attempting to get it again", tokenDocId);
                            getTokenDocAsync(tokenDocId, refreshedTokenIndex, true, new ActionListener<>() {
                                @Override
                                public void onResponse(GetResponse response) {
                                    if (response.isExists()) {
                                        innerRefresh(
                                            refreshToken,
                                            tokenDocId,
                                            response.getSource(),
                                            response.getSeqNo(),
                                            response.getPrimaryTerm(),
                                            clientAuth,
                                            backoff,
                                            refreshRequested,
                                            listener
                                        );
                                    } else {
                                        logger.warn("could not find token document [{}] for refresh", tokenDocId);
                                        onFailure.accept(invalidGrantException("could not refresh the requested token"));
                                    }
                                }

                                @Override
                                public void onFailure(Exception e) {
                                    if (isShardNotAvailableException(e)) {
                                        if (backoff.hasNext()) {
                                            logger.info("could not get token document [{}] for refresh, retrying", tokenDocId);
                                            client.threadPool()
                                                .schedule(
                                                    () -> getTokenDocAsync(tokenDocId, refreshedTokenIndex, true, this),
                                                    backoff.next(),
                                                    GENERIC
                                                );
                                        } else {
                                            logger.warn("could not get token document [{}] for refresh after all retries", tokenDocId);
                                            onFailure.accept(invalidGrantException("could not refresh the requested token"));
                                        }
                                    } else {
                                        onFailure.accept(e);
                                    }
                                }
                            });
                        } else if (isShardNotAvailableException(e)) {
                            if (backoff.hasNext()) {
                                logger.debug("failed to update the original token document [{}], retrying", tokenDocId);
                                client.threadPool()
                                    .schedule(
                                        () -> innerRefresh(
                                            refreshToken,
                                            tokenDocId,
                                            source,
                                            seqNo,
                                            primaryTerm,
                                            clientAuth,
                                            backoff,
                                            refreshRequested,
                                            listener
                                        ),
                                        backoff.next(),
                                        GENERIC
                                    );
                            } else {
                                logger.warn("failed to update the original token document [{}], after all retries", tokenDocId);
                                onFailure.accept(invalidGrantException("could not refresh the requested token"));
                            }
                        } else {
                            onFailure.accept(e);
                        }
                    }),
                    client::update
                )
            );
        }
    }

    /**
     * Decrypts the values of the superseding access token and the refresh token, using a key derived from the superseded refresh token.
     * It verifies that the token document for the access token it decrypted exists first, before calling the listener.  It
     * encodes the version and serializes the tokens before calling the listener, in the same manner as {@link #createOAuth2Tokens } does.
     *
     * @param refreshToken       The refresh token that the user sent in the request, used to derive the decryption key
     * @param refreshTokenStatus The {@link RefreshTokenStatus} containing information about the superseding tokens as retrieved from the
     *                           index
     * @param tokensIndex        the manager for the index where the tokens are stored
     * @param authentication     The authentication object representing the user for which the tokens are created
     * @param listener The listener to call upon completion with a {@link CreateTokenResult} containing the
     *                 serialized access token, serialized refresh token and authentication for which the token is created
     *                 as these will be returned to the client
     */
    void decryptAndReturnSupersedingTokens(
        String refreshToken,
        RefreshTokenStatus refreshTokenStatus,
        SecurityIndexManager tokensIndex,
        Authentication authentication,
        ActionListener<CreateTokenResult> listener
    ) {

        final byte[] iv = Base64.getDecoder().decode(refreshTokenStatus.getIv());
        final byte[] salt = Base64.getDecoder().decode(refreshTokenStatus.getSalt());
        final byte[] encryptedSupersedingTokens = Base64.getDecoder().decode(refreshTokenStatus.getSupersedingTokens());
        try {
            Cipher cipher = getDecryptionCipher(iv, refreshToken, salt);
            final String supersedingTokens = new String(cipher.doFinal(encryptedSupersedingTokens), StandardCharsets.UTF_8);
            final String[] decryptedTokens = supersedingTokens.split("\\|");
            if (decryptedTokens.length != 2) {
                logger.warn("Decrypted tokens string is not correctly formatted");
                listener.onFailure(invalidGrantException("could not refresh the requested token"));
            } else {
                // We expect this to protect against race conditions that manifest within few ms
                final Iterator<TimeValue> backoff = BackoffPolicy.exponentialBackoff(TimeValue.timeValueMillis(10), 8).iterator();
                final String tokenDocId = getTokenDocumentId(hashTokenString(decryptedTokens[0]));
                final Consumer<Exception> onFailure = ex -> listener.onFailure(
                    traceLog("decrypt and get superseding token", tokenDocId, ex)
                );
                final Consumer<ActionListener<GetResponse>> maybeRetryGet = actionListener -> {
                    if (backoff.hasNext()) {
                        logger.info("could not get token document [{}] that should have been created, retrying", tokenDocId);
                        client.threadPool()
                            .schedule(() -> getTokenDocAsync(tokenDocId, tokensIndex, false, actionListener), backoff.next(), GENERIC);
                    } else {
                        logger.warn("could not get token document [{}] that should have been created after all retries", tokenDocId);
                        onFailure.accept(invalidGrantException("could not refresh the requested token"));
                    }
                };
                getTokenDocAsync(tokenDocId, tokensIndex, false, new ActionListener<>() {
                    @Override
                    public void onResponse(GetResponse response) {
                        if (response.isExists()) {
                            try {
                                logger.debug(
                                    "Found superseding document: index=[{}] id=[{}] primTerm=[{}] seqNo=[{}]",
                                    response.getIndex(),
                                    response.getId(),
                                    response.getPrimaryTerm(),
                                    response.getSeqNo()
                                );
                                listener.onResponse(
                                    new CreateTokenResult(
                                        prependVersionAndEncodeAccessToken(refreshTokenStatus.getVersion(), decryptedTokens[0]),
                                        prependVersionAndEncodeRefreshToken(refreshTokenStatus.getVersion(), decryptedTokens[1]),
                                        authentication
                                    )
                                );
                            } catch (GeneralSecurityException | IOException e) {
                                logger.warn("Could not format stored superseding token values", e);
                                onFailure.accept(invalidGrantException("could not refresh the requested token"));
                            }
                        } else {
                            maybeRetryGet.accept(this);
                        }
                    }

                    @Override
                    public void onFailure(Exception e) {
                        if (isShardNotAvailableException(e)) {
                            maybeRetryGet.accept(this);
                        } else {
                            onFailure.accept(e);
                        }
                    }
                });
            }
        } catch (GeneralSecurityException e) {
            logger.warn("Could not get stored superseding token values", e);
            listener.onFailure(invalidGrantException("could not refresh the requested token"));
        }
    }

    /*
     * Encrypts the values of the superseding access token and the refresh token, using a key derived from the superseded refresh token.
     * The tokens are concatenated to a string separated with `|` before encryption so that we only perform one encryption operation
     * and that we only need to store one field
     */
    String encryptSupersedingTokens(
        String supersedingAccessToken,
        String supersedingRefreshToken,
        String refreshToken,
        byte[] iv,
        byte[] salt
    ) throws GeneralSecurityException {
        Cipher cipher = getEncryptionCipher(iv, refreshToken, salt);
        final String supersedingTokens = supersedingAccessToken + "|" + supersedingRefreshToken;
        return Base64.getEncoder().encodeToString(cipher.doFinal(supersedingTokens.getBytes(StandardCharsets.UTF_8)));
    }

    private void getTokenDocAsync(
        String tokenDocId,
        SecurityIndexManager tokensIndex,
        boolean fetchSource,
        ActionListener<GetResponse> listener
    ) {
        final GetRequest getRequest = client.prepareGet(tokensIndex.aliasName(), tokenDocId).setFetchSource(fetchSource).request();
        tokensIndex.checkIndexVersionThenExecute(
            ex -> listener.onFailure(traceLog("prepare tokens index [" + tokensIndex.aliasName() + "]", tokenDocId, ex)),
            () -> executeAsyncWithOrigin(client.threadPool().getThreadContext(), SECURITY_ORIGIN, getRequest, listener, client::get)
        );
    }

    Version getTokenVersionCompatibility() {
        // newly minted tokens are compatible with the min node version in the cluster
        return clusterService.state().nodes().getMinNodeVersion();
    }

    public static Boolean isTokenServiceEnabled(Settings settings) {
        return XPackSettings.TOKEN_SERVICE_ENABLED_SETTING.get(settings);
    }

    /**
     * A refresh token has a fixed maximum lifetime of {@code ExpiredTokenRemover#MAXIMUM_TOKEN_LIFETIME_HOURS} hours. This checks if the
     * token document represents a valid token wrt this time interval.
     */
    private static Optional<ElasticsearchSecurityException> checkTokenDocumentExpired(Instant refreshRequested, Map<String, Object> src) {
        final Long creationEpochMilli = (Long) src.get("creation_time");
        if (creationEpochMilli == null) {
            throw new IllegalStateException("token document is missing creation time value");
        } else {
            final Instant creationTime = Instant.ofEpochMilli(creationEpochMilli);
            if (refreshRequested.isAfter(creationTime.plus(ExpiredTokenRemover.MAXIMUM_TOKEN_LIFETIME_HOURS, ChronoUnit.HOURS))) {
                return Optional.of(invalidGrantException("token document has expired"));
            } else {
                return Optional.empty();
            }
        }
    }

    /**
     * Parses the {@code RefreshTokenStatus} from the token document and throws an exception if the document is malformed. Returns the
     * parsed {@code RefreshTokenStatus} together with an {@code Optional} validation exception that encapsulates the various logic about
     * when and by who a token can be refreshed.
     */
    private static Tuple<RefreshTokenStatus, Optional<ElasticsearchSecurityException>> checkTokenDocumentForRefresh(
        Instant refreshRequested,
        Authentication clientAuth,
        Map<String, Object> source
    ) throws IllegalStateException, DateTimeException {
        final RefreshTokenStatus refreshTokenStatus = parseTokenAndRefreshStatus(source).v2();
        final ElasticsearchSecurityException validationException = checkTokenDocumentExpired(refreshRequested, source).orElseGet(() -> {
            if (refreshTokenStatus.isInvalidated()) {
                return invalidGrantException("token has been invalidated");
            } else {
                return checkClientCanRefresh(refreshTokenStatus, clientAuth).orElse(
                    checkMultipleRefreshes(refreshRequested, refreshTokenStatus).orElse(null)
                );
            }
        });
        return new Tuple<>(refreshTokenStatus, Optional.ofNullable(validationException));
    }

    private static Tuple<UserToken, RefreshTokenStatus> parseTokenAndRefreshStatus(Map<String, Object> source) {
        final RefreshTokenStatus refreshTokenStatus = RefreshTokenStatus.fromSourceMap(getRefreshTokenSourceMap(source));
        final UserToken userToken = UserToken.fromSourceMap(getUserTokenSourceMap(source));
        refreshTokenStatus.setVersion(userToken.getVersion());
        return new Tuple<>(userToken, refreshTokenStatus);
    }

    /**
     * Refresh tokens are bound to be used only by the client that originally created them. This check validates this condition, given the
     * {@code Authentication} of the client that attempted the refresh operation.
     */
    private static Optional<ElasticsearchSecurityException> checkClientCanRefresh(
        RefreshTokenStatus refreshToken,
        Authentication clientAuthentication
    ) {
        if (refreshToken.getAssociatedAuthentication() != null) {
            // this is the newer method to validate that the client refreshing the token indeed owns the token
            if (clientAuthentication.canAccessResourcesOf(refreshToken.getAssociatedAuthentication())) {
                return Optional.empty();
            } else {
                logger.warn(
                    "Token was originally created by [{}] but [{}] attempted to refresh it",
                    refreshToken.getAssociatedAuthentication(),
                    clientAuthentication
                );
                return Optional.of(invalidGrantException("tokens must be refreshed by the creating client"));
            }
        } else {
            // falback to the previous method
            if (clientAuthentication.getUser().principal().equals(refreshToken.getAssociatedUser()) == false) {
                logger.warn(
                    "Token was originally created by [{}] but [{}] attempted to refresh it",
                    refreshToken.getAssociatedUser(),
                    clientAuthentication.getUser().principal()
                );
                return Optional.of(invalidGrantException("tokens must be refreshed by the creating client"));
            } else if (clientAuthentication.getAuthenticatedBy().getName().equals(refreshToken.getAssociatedRealm()) == false) {
                logger.warn(
                    "[{}] created the refresh token while authenticated by [{}] but is now authenticated by [{}]",
                    refreshToken.getAssociatedUser(),
                    refreshToken.getAssociatedRealm(),
                    clientAuthentication.getAuthenticatedBy().getName()
                );
                return Optional.of(invalidGrantException("tokens must be refreshed by the creating client"));
            } else {
                return Optional.empty();
            }
        }
    }

    private static Map<String, Object> getRefreshTokenSourceMap(Map<String, Object> source) {
        @SuppressWarnings("unchecked")
        final Map<String, Object> refreshTokenSource = (Map<String, Object>) source.get("refresh_token");
        if (refreshTokenSource == null || refreshTokenSource.isEmpty()) {
            throw new IllegalStateException("token document is missing the refresh_token object");
        }
        return refreshTokenSource;
    }

    private static Map<String, Object> getUserTokenSourceMap(Map<String, Object> source) {
        @SuppressWarnings("unchecked")
        final Map<String, Object> accessTokenSource = (Map<String, Object>) source.get("access_token");
        if (accessTokenSource == null || accessTokenSource.isEmpty()) {
            throw new IllegalStateException("token document is missing the access_token object");
        }
        @SuppressWarnings("unchecked")
        final Map<String, Object> userTokenSource = (Map<String, Object>) accessTokenSource.get("user_token");
        if (userTokenSource == null || userTokenSource.isEmpty()) {
            throw new IllegalStateException("token document is missing the user token info");
        }
        return userTokenSource;
    }

    /**
     * Checks if the token can be refreshed once more. If a token has previously been refreshed, it can only by refreshed again inside a
     * short span of time (30 s).
     *
     * @return An {@code Optional} containing the exception in case this refresh token cannot be reused, or an empty <b>Optional</b> if
     *         refreshing is allowed.
     */
    private static Optional<ElasticsearchSecurityException> checkMultipleRefreshes(
        Instant refreshRequested,
        RefreshTokenStatus refreshTokenStatus
    ) {
        if (refreshTokenStatus.isRefreshed()) {
            if (refreshTokenStatus.getVersion().onOrAfter(VERSION_MULTIPLE_CONCURRENT_REFRESHES)) {
                if (refreshRequested.isAfter(refreshTokenStatus.getRefreshInstant().plus(30L, ChronoUnit.SECONDS))) {
                    return Optional.of(invalidGrantException("token has already been refreshed more than 30 seconds in the past"));
                }
                if (refreshRequested.isBefore(refreshTokenStatus.getRefreshInstant().minus(30L, ChronoUnit.SECONDS))) {
                    return Optional.of(
                        invalidGrantException("token has been refreshed more than 30 seconds in the future, clock skew too great")
                    );
                }
            } else {
                return Optional.of(invalidGrantException("token has already been refreshed"));
            }
        }
        return Optional.empty();
    }

    /**
     * Find stored refresh and access tokens that have not been invalidated or expired, and were issued against
     * the specified realm.
     *
     * @param realmName The name of the realm for which to get the tokens
     * @param filter    an optional Predicate to test the source of the found documents against
     * @param listener  The listener to notify upon completion
     */
    public void findActiveTokensForRealm(
        String realmName,
        @Nullable Predicate<Map<String, Object>> filter,
        ActionListener<Collection<Tuple<UserToken, String>>> listener
    ) {
        ensureEnabled();
        if (Strings.isNullOrEmpty(realmName)) {
            listener.onFailure(new IllegalArgumentException("realm name is required"));
            return;
        }
        sourceIndicesWithTokensAndRun(ActionListener.wrap(indicesWithTokens -> {
            if (indicesWithTokens.isEmpty()) {
                listener.onResponse(Collections.emptyList());
            } else {
                final Instant now = clock.instant();
                final BoolQueryBuilder boolQuery = QueryBuilders.boolQuery()
                    .filter(QueryBuilders.termQuery("doc_type", TOKEN_DOC_TYPE))
                    .filter(QueryBuilders.termQuery("access_token.realm", realmName))
                    .filter(
                        QueryBuilders.boolQuery()
                            .should(
                                QueryBuilders.boolQuery()
                                    .must(QueryBuilders.termQuery("access_token.invalidated", false))
                                    .must(QueryBuilders.rangeQuery("access_token.user_token.expiration_time").gte(now.toEpochMilli()))
                            )
                            .should(
                                QueryBuilders.boolQuery()
                                    .must(QueryBuilders.termQuery("refresh_token.invalidated", false))
                                    .must(
                                        QueryBuilders.rangeQuery("creation_time")
                                            .gte(
                                                now.toEpochMilli() - TimeValue.timeValueHours(
                                                    ExpiredTokenRemover.MAXIMUM_TOKEN_LIFETIME_HOURS
                                                ).millis()
                                            )
                                    )
                            )
                    );
                final Supplier<ThreadContext.StoredContext> supplier = client.threadPool().getThreadContext().newRestorableContext(false);
                try (ThreadContext.StoredContext ignore = client.threadPool().getThreadContext().stashWithOrigin(SECURITY_ORIGIN)) {
                    final SearchRequest request = client.prepareSearch(indicesWithTokens.toArray(new String[0]))
                        .setScroll(DEFAULT_KEEPALIVE_SETTING.get(settings))
                        .setQuery(boolQuery)
                        .setVersion(false)
                        .setSize(1000)
                        .setFetchSource(true)
                        .request();
                    ScrollHelper.fetchAllByEntity(
                        client,
                        request,
                        new ContextPreservingActionListener<>(supplier, listener),
                        (SearchHit hit) -> filterAndParseHit(hit, filter)
                    );
                }
            }
        }, listener::onFailure));
    }

    /**
     * Find stored refresh and access tokens that have not been invalidated or expired, and were issued for
     * the specified user.
     *
     * @param username The user for which to get the tokens
     * @param listener The listener to notify upon completion
     */
    public void findActiveTokensForUser(String username, ActionListener<Collection<Tuple<UserToken, String>>> listener) {
        ensureEnabled();
        if (Strings.isNullOrEmpty(username)) {
            listener.onFailure(new IllegalArgumentException("username is required"));
            return;
        }
        sourceIndicesWithTokensAndRun(ActionListener.wrap(indicesWithTokens -> {
            if (indicesWithTokens.isEmpty()) {
                listener.onResponse(Collections.emptyList());
            } else {
                final Instant now = clock.instant();
                final BoolQueryBuilder boolQuery = QueryBuilders.boolQuery()
                    .filter(QueryBuilders.termQuery("doc_type", TOKEN_DOC_TYPE))
                    .filter(
                        QueryBuilders.boolQuery()
                            .should(
                                QueryBuilders.boolQuery()
                                    .must(QueryBuilders.termQuery("access_token.invalidated", false))
                                    .must(QueryBuilders.rangeQuery("access_token.user_token.expiration_time").gte(now.toEpochMilli()))
                            )
                            .should(
                                QueryBuilders.boolQuery()
                                    .must(QueryBuilders.termQuery("refresh_token.invalidated", false))
                                    .must(
                                        QueryBuilders.rangeQuery("creation_time")
                                            .gte(
                                                now.toEpochMilli() - TimeValue.timeValueHours(
                                                    ExpiredTokenRemover.MAXIMUM_TOKEN_LIFETIME_HOURS
                                                ).millis()
                                            )
                                    )
                            )
                    );
                final Supplier<ThreadContext.StoredContext> supplier = client.threadPool().getThreadContext().newRestorableContext(false);
                try (ThreadContext.StoredContext ignore = client.threadPool().getThreadContext().stashWithOrigin(SECURITY_ORIGIN)) {
                    final SearchRequest request = client.prepareSearch(indicesWithTokens.toArray(new String[0]))
                        .setScroll(DEFAULT_KEEPALIVE_SETTING.get(settings))
                        .setQuery(boolQuery)
                        .setVersion(false)
                        .setSize(1000)
                        .setFetchSource(true)
                        .request();
                    ScrollHelper.fetchAllByEntity(
                        client,
                        request,
                        new ContextPreservingActionListener<>(supplier, listener),
                        (SearchHit hit) -> filterAndParseHit(hit, isOfUser(username))
                    );
                }
            }
        }, listener::onFailure));
    }

    /**
     * Security tokens were traditionally stored on the main security index but after version {@code #VERSION_TOKENS_INDEX_INTRODUCED} they
     * have been stored on a dedicated separate index. This move has been implemented without requiring user intervention, so the newly
     * created tokens started to be created in the new index, while the old tokens were still usable out of the main security index, subject
     * to their maximum lifetime of {@code ExpiredTokenRemover#MAXIMUM_TOKEN_LIFETIME_HOURS} hours. Once the dedicated tokens index has been
     * automatically created, all the onwards created tokens will be stored inside it. This function returns the list of the indices names
     * that might contain tokens. Unless there are availability or version issues, the dedicated tokens index always contains tokens. The
     * main security index <i>might</i> contain tokens if the tokens index has not been created yet, or if it has been created recently so
     * that there might still be tokens that have not yet exceeded their maximum lifetime.
     */
    private void sourceIndicesWithTokensAndRun(ActionListener<List<String>> listener) {
        final List<String> indicesWithTokens = new ArrayList<>(2);
        final SecurityIndexManager frozenTokensIndex = securityTokensIndex.freeze();
        if (frozenTokensIndex.indexExists()) {
            // an existing tokens index always contains tokens (if available and version allows)
            if (false == frozenTokensIndex.isAvailable()) {
                listener.onFailure(frozenTokensIndex.getUnavailableReason());
                return;
            }
            if (false == frozenTokensIndex.isIndexUpToDate()) {
                listener.onFailure(
                    new IllegalStateException(
                        "Index ["
                            + frozenTokensIndex.aliasName()
                            + "] is not on the current version. Features relying on the index"
                            + " will not be available until the upgrade API is run on the index"
                    )
                );
                return;
            }
            indicesWithTokens.add(frozenTokensIndex.aliasName());
        }
        final SecurityIndexManager frozenMainIndex = securityMainIndex.freeze();
        if (frozenMainIndex.indexExists()) {
            // main security index _might_ contain tokens if the tokens index has been created recently
            if (false == frozenTokensIndex.indexExists()
                || frozenTokensIndex.getCreationTime()
                    .isAfter(clock.instant().minus(ExpiredTokenRemover.MAXIMUM_TOKEN_LIFETIME_HOURS, ChronoUnit.HOURS))) {
                if (false == frozenMainIndex.isAvailable()) {
                    listener.onFailure(frozenMainIndex.getUnavailableReason());
                    return;
                }
                if (false == frozenMainIndex.isIndexUpToDate()) {
                    listener.onFailure(
                        new IllegalStateException(
                            "Index ["
                                + frozenMainIndex.aliasName()
                                + "] is not on the current version. Features relying on the index"
                                + " will not be available until the upgrade API is run on the index"
                        )
                    );
                    return;
                }
                indicesWithTokens.add(frozenMainIndex.aliasName());
            }
        }
        listener.onResponse(indicesWithTokens);
    }

    private BytesReference createTokenDocument(
        UserToken userToken,
        @Nullable String refreshToken,
        @Nullable Authentication originatingClientAuth
    ) {
        final Instant creationTime = getCreationTime(userToken.getExpirationTime());
        return createTokenDocument(userToken, refreshToken, originatingClientAuth, creationTime);
    }

    static BytesReference createTokenDocument(
        UserToken userToken,
        String refreshToken,
        Authentication originatingClientAuth,
        Instant creationTime
    ) {
        assert refreshToken == null || originatingClientAuth != null
            : "non-null refresh token " + refreshToken + " requires non-null client authn " + originatingClientAuth;
        try (XContentBuilder builder = XContentFactory.jsonBuilder()) {
            builder.startObject();
            builder.field("doc_type", TOKEN_DOC_TYPE);
            builder.field("creation_time", creationTime.toEpochMilli());
            if (refreshToken != null) {
                builder.startObject("refresh_token")
                    .field("token", refreshToken)
                    .field("invalidated", false)
                    .field("refreshed", false)
                    .startObject("client")
                    .field("type", "unassociated_client");
                if (userToken.getVersion().onOrAfter(VERSION_CLIENT_AUTH_FOR_REFRESH)) {
                    builder.field("authentication", originatingClientAuth.maybeRewriteForOlderVersion(userToken.getVersion()).encode());
                } else {
                    builder.field("user", originatingClientAuth.getUser().principal())
                        .field("realm", originatingClientAuth.getAuthenticatedBy().getName());
                    if (originatingClientAuth.getAuthenticatedBy().getDomain() != null) {
                        builder.field("realm_domain", originatingClientAuth.getAuthenticatedBy().getDomain());
                    }
                }
                builder.endObject().endObject();
            }
            builder.startObject("access_token")
                .field("invalidated", false)
                .field("user_token", userToken)
                .field("realm", userToken.getAuthentication().getSourceRealm().getName());
            if (userToken.getAuthentication().getSourceRealm().getDomain() != null) {
                builder.field("realm_domain", userToken.getAuthentication().getSourceRealm().getDomain());
            }
            builder.endObject().endObject();
            return BytesReference.bytes(builder);
        } catch (IOException e) {
            throw new RuntimeException("Unexpected exception when constructing a JSON document.", e);
        }
    }

    private static Predicate<Map<String, Object>> isOfUser(String username) {
        return source -> {
            String auth = (String) source.get("authentication");
            Integer version = (Integer) source.get("version");
            Version authVersion = Version.fromId(version);
            try (StreamInput in = StreamInput.wrap(Base64.getDecoder().decode(auth))) {
                in.setVersion(authVersion);
                Authentication authentication = new Authentication(in);
                return authentication.getUser().principal().equals(username);
            } catch (IOException e) {
                throw new UncheckedIOException(e);
            }
        };
    }

    private static Tuple<UserToken, String> filterAndParseHit(SearchHit hit, @Nullable Predicate<Map<String, Object>> filter)
        throws IllegalStateException, DateTimeException {
        final Map<String, Object> source = hit.getSourceAsMap();
        if (source == null) {
            throw new IllegalStateException("token document did not have source but source should have been fetched");
        }
        return parseTokensFromDocument(source, filter);
    }

    /**
     * Parses a token document into a Tuple of a {@link UserToken} and a String representing the corresponding refresh_token
     *
     * @param source The token document source as retrieved
     * @param filter an optional Predicate to test the source of the UserToken against
     * @return A {@link Tuple} of access-token and refresh-token-id or null if a Predicate is defined and the userToken source doesn't
     * satisfy it
     */
    private static Tuple<UserToken, String> parseTokensFromDocument(
        Map<String, Object> source,
        @Nullable Predicate<Map<String, Object>> filter
    ) throws IllegalStateException, DateTimeException {
        @SuppressWarnings("unchecked")
        final Map<String, Object> refreshTokenMap = (Map<String, Object>) source.get("refresh_token");
        final String hashedRefreshToken = refreshTokenMap != null ? (String) refreshTokenMap.get("token") : null;
        @SuppressWarnings("unchecked")
        final Map<String, Object> userTokenSource = (Map<String, Object>) ((Map<String, Object>) source.get("access_token")).get(
            "user_token"
        );
        if (null != filter && filter.test(userTokenSource) == false) {
            return null;
        }
        final UserToken userToken = UserToken.fromSourceMap(userTokenSource);
        return new Tuple<>(userToken, hashedRefreshToken);
    }

    private static String getTokenDocumentId(UserToken userToken) {
        return getTokenDocumentId(userToken.getId());
    }

    private static String getTokenDocumentId(String id) {
        return TOKEN_DOC_ID_PREFIX + id;
    }

    private static String getTokenIdFromDocumentId(String docId) {
        if (docId.startsWith(TOKEN_DOC_ID_PREFIX) == false) {
            throw new IllegalStateException("TokenDocument ID [" + docId + "] has unexpected value");
        } else {
            return docId.substring(TOKEN_DOC_ID_PREFIX.length());
        }
    }

    private boolean isEnabled() {
        return enabled && Security.TOKEN_SERVICE_FEATURE.check(licenseState);
    }

    private void ensureEnabled() {
        if (Security.TOKEN_SERVICE_FEATURE.check(licenseState) == false) {
            throw LicenseUtils.newComplianceException("security tokens");
        }
        if (enabled == false) {
            throw new FeatureNotEnabledException(Feature.TOKEN_SERVICE, "security tokens are not enabled");
        }
    }

    /**
     * In version {@code #VERSION_TOKENS_INDEX_INTRODUCED} security tokens were moved into a separate index, away from the other entities in
     * the main security index, due to their ephemeral nature. They moved "seamlessly" - without manual user intervention. In this way, new
     * tokens are created in the new index, while the existing ones were left in place - to be accessed from the old index - and due to be
     * removed automatically by the {@code ExpiredTokenRemover} periodic job. Therefore, in general, when searching for a token we need to
     * consider both the new and the old indices.
     */
    private SecurityIndexManager getTokensIndexForVersion(Version version) {
        if (version.onOrAfter(VERSION_TOKENS_INDEX_INTRODUCED)) {
            return securityTokensIndex;
        } else {
            return securityMainIndex;
        }
    }

    /**
     * Checks if the access token has been explicitly invalidated
     */
    private void checkIfTokenIsValid(UserToken userToken, ActionListener<UserToken> listener) {
        if (clock.instant().isAfter(userToken.getExpirationTime())) {
            listener.onFailure(traceLog("validate token", userToken.getId(), expiredTokenException()));
            return;
        }
        final SecurityIndexManager tokensIndex = getTokensIndexForVersion(userToken.getVersion());
        if (tokensIndex.indexExists() == false) {
            // index doesn't exist so the token is considered invalid as we cannot verify its validity
            logger.warn("failed to validate access token because the index [" + tokensIndex.aliasName() + "] doesn't exist");
            listener.onResponse(null);
        } else {
            final GetRequest getRequest = client.prepareGet(tokensIndex.aliasName(), getTokenDocumentId(userToken)).request();
            Consumer<Exception> onFailure = ex -> listener.onFailure(traceLog("check token state", userToken.getId(), ex));
            tokensIndex.checkIndexVersionThenExecute(
                listener::onFailure,
                () -> executeAsyncWithOrigin(
                    client.threadPool().getThreadContext(),
                    SECURITY_ORIGIN,
                    getRequest,
                    ActionListener.<GetResponse>wrap(response -> {
                        if (response.isExists()) {
                            Map<String, Object> source = response.getSource();
                            @SuppressWarnings("unchecked")
                            Map<String, Object> accessTokenSource = (Map<String, Object>) source.get("access_token");
                            if (accessTokenSource == null) {
                                onFailure.accept(new IllegalStateException("token document is missing access_token field"));
                            } else {
                                Boolean invalidated = (Boolean) accessTokenSource.get("invalidated");
                                if (invalidated == null) {
                                    onFailure.accept(new IllegalStateException("token document is missing invalidated field"));
                                } else if (invalidated) {
                                    onFailure.accept(expiredTokenException());
                                } else {
                                    listener.onResponse(userToken);
                                }
                            }
                        } else {
                            // This shouldn't happen (if we have a valid `UserToken` object, then should mean that we loaded it from the
                            // index in a prior operation (e.g. #getUserTokenFromId), however this error can happen if either:
                            // 1. The document was deleted just after we read it
                            // 2. This Get used a different replica to the previous one, and they were out of sync.
                            logger.warn(
                                "Could not find token document (index=[{}] id=[{}]) in order to validate user token [{}] for [{}]",
                                response.getIndex(),
                                response.getId(),
                                userToken.getId(),
                                userToken.getAuthentication().getUser().principal()
                            );
                            onFailure.accept(
                                traceLog(
                                    "validate token",
                                    userToken.getId(),
                                    new IllegalStateException("token document is missing and must be present")
                                )
                            );
                        }
                    }, e -> {
                        // if the index or the shard is not there / available we assume that
                        // the token is not valid
                        if (isShardNotAvailableException(e)) {
                            logger.warn("failed to get access token because index is not available");
                            listener.onResponse(null);
                        } else {
                            logger.error(() -> "failed to get token [" + userToken.getId() + "]", e);
                            listener.onFailure(e);
                        }
                    }),
                    client::get
                )
            );
        }
    }

    public TimeValue getExpirationDelay() {
        return expirationDelay;
    }

    Instant getExpirationTime() {
        return clock.instant().plusSeconds(expirationDelay.getSeconds());
    }

    private Instant getCreationTime(Instant expire) {
        return expire.minusSeconds(expirationDelay.getSeconds());
    }

    private void maybeStartTokenRemover() {
        if (client.threadPool().relativeTimeInMillis() - lastExpirationRunMs > deleteInterval.getMillis()) {
            expiredTokenRemover.submit(client.threadPool());
            lastExpirationRunMs = client.threadPool().relativeTimeInMillis();
        }
    }

    String prependVersionAndEncodeAccessToken(Version version, String accessToken) throws IOException, GeneralSecurityException {
        if (version.onOrAfter(VERSION_ACCESS_TOKENS_AS_UUIDS)) {
            try (BytesStreamOutput out = new BytesStreamOutput(MINIMUM_BASE64_BYTES)) {
                out.setVersion(version);
                Version.writeVersion(version, out);
                out.writeString(accessToken);
                return Base64.getEncoder().encodeToString(out.bytes().toBytesRef().bytes);
            }
        } else {
            // we know that the minimum length is larger than the default of the ByteArrayOutputStream so set the size to this explicitly
            try (
                ByteArrayOutputStream os = new ByteArrayOutputStream(LEGACY_MINIMUM_BASE64_BYTES);
                OutputStream base64 = Base64.getEncoder().wrap(os);
                StreamOutput out = new OutputStreamStreamOutput(base64)
            ) {
                out.setVersion(version);
                KeyAndCache keyAndCache = keyCache.activeKeyCache;
                Version.writeVersion(version, out);
                out.writeByteArray(keyAndCache.getSalt().bytes);
                out.writeByteArray(keyAndCache.getKeyHash().bytes);
                final byte[] initializationVector = getRandomBytes(IV_BYTES);
                out.writeByteArray(initializationVector);
                try (
                    CipherOutputStream encryptedOutput = new CipherOutputStream(
                        out,
                        getEncryptionCipher(initializationVector, keyAndCache, version)
                    );
                    StreamOutput encryptedStreamOutput = new OutputStreamStreamOutput(encryptedOutput)
                ) {
                    encryptedStreamOutput.setVersion(version);
                    encryptedStreamOutput.writeString(accessToken);
                    // StreamOutput needs to be closed explicitly because it wraps CipherOutputStream
                    encryptedStreamOutput.close();
                    return new String(os.toByteArray(), StandardCharsets.UTF_8);
                }
            }
        }
    }

    public static String prependVersionAndEncodeRefreshToken(Version version, String payload) {
        try (BytesStreamOutput out = new BytesStreamOutput()) {
            out.setVersion(version);
            Version.writeVersion(version, out);
            out.writeString(payload);
            return Base64.getEncoder().encodeToString(out.bytes().toBytesRef().bytes);

        } catch (IOException e) {
            throw new RuntimeException("Unexpected exception when working with small in-memory streams", e);
        }
    }

    // public for testing
    /**
     * Unpacks a base64 encoded pair of a version tag and String payload.
     */
    public static Tuple<Version, String> unpackVersionAndPayload(String encodedPack) throws IOException {
        final byte[] bytes = encodedPack.getBytes(StandardCharsets.UTF_8);
        try (StreamInput in = new InputStreamStreamInput(Base64.getDecoder().wrap(new ByteArrayInputStream(bytes)), bytes.length)) {
            final Version version = Version.readVersion(in);
            in.setVersion(version);
            final String payload = in.readString();
            return new Tuple<>(version, payload);
        }
    }

    private static void ensureEncryptionCiphersSupported() throws NoSuchPaddingException, NoSuchAlgorithmException {
        Cipher.getInstance(ENCRYPTION_CIPHER);
        SecretKeyFactory.getInstance(KDF_ALGORITHM);
    }

    // Package private for testing
    Cipher getEncryptionCipher(byte[] iv, KeyAndCache keyAndCache, Version version) throws GeneralSecurityException {
        Cipher cipher = Cipher.getInstance(ENCRYPTION_CIPHER);
        BytesKey salt = keyAndCache.getSalt();
        try {
            cipher.init(Cipher.ENCRYPT_MODE, keyAndCache.getOrComputeKey(salt), new GCMParameterSpec(128, iv), secureRandom);
        } catch (ExecutionException e) {
            throw new ElasticsearchSecurityException("Failed to compute secret key for active salt", e);
        }
        cipher.updateAAD(ByteBuffer.allocate(4).putInt(version.id).array());
        cipher.updateAAD(salt.bytes);
        return cipher;
    }

    /**
     * Initialize the encryption cipher using the provided password to derive the encryption key.
     */
    Cipher getEncryptionCipher(byte[] iv, String password, byte[] salt) throws GeneralSecurityException {
        SecretKey key = computeSecretKey(password.toCharArray(), salt, TOKENS_ENCRYPTION_KEY_ITERATIONS);
        Cipher cipher = Cipher.getInstance(ENCRYPTION_CIPHER);
        cipher.init(Cipher.ENCRYPT_MODE, key, new GCMParameterSpec(128, iv), secureRandom);
        cipher.updateAAD(salt);
        return cipher;
    }

    private void getKeyAsync(BytesKey decodedSalt, KeyAndCache keyAndCache, ActionListener<SecretKey> listener) {
        final SecretKey decodeKey = keyAndCache.getKey(decodedSalt);
        if (decodeKey != null) {
            listener.onResponse(decodeKey);
        } else {
            /* As a measure of protected against DOS, we can pass requests requiring a key
             * computation off to a single thread executor. For normal usage, the initial
             * request(s) that require a key computation will be delayed and there will be
             * some additional latency.
             */
            client.threadPool().executor(THREAD_POOL_NAME).submit(new KeyComputingRunnable(decodedSalt, keyAndCache, listener));
        }
    }

    private static String decryptTokenId(byte[] encryptedTokenId, Cipher cipher, Version version) throws IOException {
        try (
            ByteArrayInputStream bais = new ByteArrayInputStream(encryptedTokenId);
            CipherInputStream cis = new CipherInputStream(bais, cipher);
            StreamInput decryptedInput = new InputStreamStreamInput(cis)
        ) {
            decryptedInput.setVersion(version);
            return decryptedInput.readString();
        }
    }

    private Cipher getDecryptionCipher(byte[] iv, SecretKey key, Version version, BytesKey salt) throws GeneralSecurityException {
        Cipher cipher = Cipher.getInstance(ENCRYPTION_CIPHER);
        cipher.init(Cipher.DECRYPT_MODE, key, new GCMParameterSpec(128, iv), secureRandom);
        cipher.updateAAD(ByteBuffer.allocate(4).putInt(version.id).array());
        cipher.updateAAD(salt.bytes);
        return cipher;
    }

    /**
     * Initialize the decryption cipher using the provided password to derive the decryption key.
     */
    private Cipher getDecryptionCipher(byte[] iv, String password, byte[] salt) throws GeneralSecurityException {
        SecretKey key = computeSecretKey(password.toCharArray(), salt, TOKENS_ENCRYPTION_KEY_ITERATIONS);
        Cipher cipher = Cipher.getInstance(ENCRYPTION_CIPHER);
        cipher.init(Cipher.DECRYPT_MODE, key, new GCMParameterSpec(128, iv), secureRandom);
        cipher.updateAAD(salt);
        return cipher;
    }

    byte[] getRandomBytes(int length) {
        final byte[] bytes = new byte[length];
        secureRandom.nextBytes(bytes);
        return bytes;
    }

    /**
     * Generates a secret key based off of the provided password and salt.
     * This method can be computationally expensive.
     */
    static SecretKey computeSecretKey(char[] rawPassword, byte[] salt, int iterations) throws NoSuchAlgorithmException,
        InvalidKeySpecException {
        SecretKeyFactory secretKeyFactory = SecretKeyFactory.getInstance(KDF_ALGORITHM);
        PBEKeySpec keySpec = new PBEKeySpec(rawPassword, salt, iterations, 128);
        SecretKey tmp = secretKeyFactory.generateSecret(keySpec);
        return new SecretKeySpec(tmp.getEncoded(), "AES");
    }

    /**
     * Creates an {@link ElasticsearchSecurityException} that indicates the token was expired. It
     * is up to the client to re-authenticate and obtain a new token. The format for this response
     * is defined in <a href="https://tools.ietf.org/html/rfc6750#section-3.1"></a>
     */
    private static ElasticsearchSecurityException expiredTokenException() {
        ElasticsearchSecurityException e = new ElasticsearchSecurityException("token expired", RestStatus.UNAUTHORIZED);
        e.addHeader("WWW-Authenticate", EXPIRED_TOKEN_WWW_AUTH_VALUE);
        return e;
    }

    /**
     * Creates an {@link ElasticsearchSecurityException} that indicates the request contained an invalid grant
     */
    private static ElasticsearchSecurityException invalidGrantException(String detail) {
        ElasticsearchSecurityException e = new ElasticsearchSecurityException("invalid_grant", RestStatus.BAD_REQUEST);
        e.addHeader("error_description", detail);
        return e;
    }

    private static ElasticsearchSecurityException unableToPerformAction(@Nullable Throwable cause) {
        return new ElasticsearchSecurityException("unable to perform requested action", RestStatus.SERVICE_UNAVAILABLE, cause);
    }

    /**
     * Logs an exception concerning a specific Token at TRACE level (if enabled)
     */
    private static <E extends Throwable> E traceLog(String action, String identifier, E exception) {
        if (logger.isTraceEnabled()) {
            if (exception instanceof final ElasticsearchException esEx) {
                final Object detail = esEx.getHeader("error_description");
                if (detail != null) {
                    logger.trace(() -> format("Failure in [%s] for id [%s] - [%s]", action, identifier, detail), esEx);
                } else {
                    logger.trace(() -> format("Failure in [%s] for id [%s]", action, identifier), esEx);
                }
            } else {
                logger.trace(() -> format("Failure in [%s] for id [%s]", action, identifier), exception);
            }
        }
        return exception;
    }

    /**
     * Logs an exception at TRACE level (if enabled)
     */
    private static <E extends Throwable> E traceLog(String action, E exception) {
        if (logger.isTraceEnabled()) {
            if (exception instanceof final ElasticsearchException esEx) {
                final Object detail = esEx.getHeader("error_description");
                if (detail != null) {
                    logger.trace(() -> format("Failure in [%s] - [%s]", action, detail), esEx);
                } else {
                    logger.trace(() -> "Failure in [" + action + "]", esEx);
                }
            } else {
                logger.trace(() -> "Failure in [" + action + "]", exception);
            }
        }
        return exception;
    }

    static boolean isExpiredTokenException(ElasticsearchSecurityException e) {
        final List<String> headers = e.getHeader("WWW-Authenticate");
        return headers != null && headers.stream().anyMatch(EXPIRED_TOKEN_WWW_AUTH_VALUE::equals);
    }

    boolean isExpirationInProgress() {
        return expiredTokenRemover.isExpirationInProgress();
    }

    public static final class CreateTokenResult {
        private final String accessToken;
        private final String refreshToken;
        private final Authentication authentication;

        public CreateTokenResult(String accessToken, String refreshToken, Authentication authentication) {
            this.accessToken = accessToken;
            this.refreshToken = refreshToken;
            this.authentication = authentication;
        }

        public String getAccessToken() {
            return accessToken;
        }

        public String getRefreshToken() {
            return refreshToken;
        }

        public Authentication getAuthentication() {
            return authentication;
        }
    }

    private static class KeyComputingRunnable extends AbstractRunnable {

        private final BytesKey decodedSalt;
        private final KeyAndCache keyAndCache;
        private final ActionListener<SecretKey> listener;

        KeyComputingRunnable(BytesKey decodedSalt, KeyAndCache keyAndCache, ActionListener<SecretKey> listener) {
            this.decodedSalt = decodedSalt;
            this.keyAndCache = keyAndCache;
            this.listener = listener;
        }

        @Override
        protected void doRun() {
            try {
                final SecretKey computedKey = keyAndCache.getOrComputeKey(decodedSalt);
                listener.onResponse(computedKey);
            } catch (ExecutionException e) {
                if (e.getCause() != null
                    && (e.getCause() instanceof GeneralSecurityException
                        || e.getCause() instanceof IOException
                        || e.getCause() instanceof IllegalArgumentException)) {
                    // this could happen if another realm supports the Bearer token so we should
                    // see if another realm can use this token!
                    logger.debug("unable to decode bearer token", e);
                    listener.onResponse(null);
                } else {
                    listener.onFailure(e);
                }
            }
        }

        @Override
        public void onFailure(Exception e) {
            listener.onFailure(e);
        }
    }

    /**
<<<<<<< HEAD
     * Creates a new key unless present that is newer than the current active key and returns the corresponding metadata. Note:
     * this method doesn't modify the metadata used in this token service. See {@link #refreshMetadata(TokenMetadata)}
     */
    synchronized TokenMetadata generateSpareKey() {
        KeyAndCache maxKey = keyCache.cache.values().stream().max(Comparator.comparingLong(v -> v.keyAndTimestamp.getTimestamp())).get();
        KeyAndCache currentKey = keyCache.activeKeyCache;
        if (currentKey == maxKey) {
            long timestamp = createdTimeStamps.incrementAndGet();
            while (true) {
                byte[] saltArr = new byte[SALT_BYTES];
                secureRandom.nextBytes(saltArr);
                SecureString tokenKey = generateTokenKey();
                KeyAndCache keyAndCache = new KeyAndCache(new KeyAndTimestamp(tokenKey, timestamp), new BytesKey(saltArr));
                if (keyCache.cache.containsKey(keyAndCache.getKeyHash())) {
                    continue; // collision -- generate a new key
                }
                return newTokenMetadata(keyCache.currentTokenKeyHash, CollectionUtils.appendToCopy(keyCache.cache.values(), keyAndCache));
            }
        }
        return newTokenMetadata(keyCache.currentTokenKeyHash, keyCache.cache.values());
    }

    /**
     * Rotate the current active key to the spare key created in the previous {@link #generateSpareKey()} call.
     */
    synchronized TokenMetadata rotateToSpareKey() {
        KeyAndCache maxKey = keyCache.cache.values().stream().max(Comparator.comparingLong(v -> v.keyAndTimestamp.getTimestamp())).get();
        if (maxKey == keyCache.activeKeyCache) {
            throw new IllegalStateException("call generateSpareKey first");
        }
        return newTokenMetadata(maxKey.getKeyHash(), keyCache.cache.values());
    }

    /**
     * Prunes the keys and keeps up to the latest N keys around
     *
     * @param numKeysToKeep the number of keys to keep.
     */
    synchronized TokenMetadata pruneKeys(int numKeysToKeep) {
        if (keyCache.cache.size() <= numKeysToKeep) {
            return getTokenMetadata(); // nothing to do
        }
        Map<BytesKey, KeyAndCache> map = Maps.newMapWithExpectedSize(keyCache.cache.size() + 1);
        KeyAndCache currentKey = keyCache.get(keyCache.currentTokenKeyHash);
        ArrayList<KeyAndCache> entries = new ArrayList<>(keyCache.cache.values());
        Collections.sort(entries, (left, right) -> Long.compare(right.keyAndTimestamp.getTimestamp(), left.keyAndTimestamp.getTimestamp()));
        for (KeyAndCache value : entries) {
            if (map.size() < numKeysToKeep || value.keyAndTimestamp.getTimestamp() >= currentKey.keyAndTimestamp.getTimestamp()) {
                logger.debug("keeping key {} ", value.getKeyHash());
                map.put(value.getKeyHash(), value);
            } else {
                logger.debug("prune key {} ", value.getKeyHash());
            }
        }
        assert map.isEmpty() == false;
        assert map.containsKey(keyCache.currentTokenKeyHash);
        return newTokenMetadata(keyCache.currentTokenKeyHash, map.values());
    }

    /**
=======
>>>>>>> 2d782f28
     * Returns the current in-use metdata of this {@link TokenService}
     */
    public synchronized TokenMetadata getTokenMetadata() {
        return newTokenMetadata(keyCache.currentTokenKeyHash, keyCache.cache.values());
    }

    private static TokenMetadata newTokenMetadata(BytesKey activeTokenKey, Iterable<KeyAndCache> iterable) {
        List<KeyAndTimestamp> list = new ArrayList<>();
        for (KeyAndCache v : iterable) {
            list.add(v.keyAndTimestamp);
        }
        return new TokenMetadata(list, activeTokenKey.bytes);
    }

    /**
     * Refreshes the current in-use metadata.
     */
    synchronized void refreshMetadata(TokenMetadata metadata) {
        BytesKey currentUsedKeyHash = new BytesKey(metadata.getCurrentKeyHash());
        byte[] saltArr = new byte[SALT_BYTES];
        Map<BytesKey, KeyAndCache> map = Maps.newMapWithExpectedSize(metadata.getKeys().size());
        long maxTimestamp = createdTimeStamps.get();
        for (KeyAndTimestamp key : metadata.getKeys()) {
            secureRandom.nextBytes(saltArr);
            KeyAndCache keyAndCache = new KeyAndCache(key, new BytesKey(saltArr));
            maxTimestamp = Math.max(keyAndCache.keyAndTimestamp.getTimestamp(), maxTimestamp);
            if (keyCache.cache.containsKey(keyAndCache.getKeyHash()) == false) {
                map.put(keyAndCache.getKeyHash(), keyAndCache);
            } else {
                map.put(keyAndCache.getKeyHash(), keyCache.get(keyAndCache.getKeyHash())); // maintain the cache we already have
            }
        }
        if (map.containsKey(currentUsedKeyHash) == false) {
            // this won't leak any secrets it's only exposing the current set of hashes
            throw new IllegalStateException("Current key is not in the map: " + map.keySet() + " key: " + currentUsedKeyHash);
        }
        createdTimeStamps.set(maxTimestamp);
        keyCache = new TokenKeys(Collections.unmodifiableMap(map), currentUsedKeyHash);
        logger.debug(() -> format("refreshed keys current: %s, keys: %s", currentUsedKeyHash, keyCache.cache.keySet()));
    }

    private SecureString generateTokenKey() {
        byte[] keyBytes = new byte[KEY_BYTES];
        byte[] encode = new byte[0];
        char[] ref = new char[0];
        try {
            secureRandom.nextBytes(keyBytes);
            encode = Base64.getUrlEncoder().withoutPadding().encode(keyBytes);
            ref = new char[encode.length];
            int len = UnicodeUtil.UTF8toUTF16(encode, 0, encode.length, ref);
            return new SecureString(Arrays.copyOfRange(ref, 0, len));
        } finally {
            Arrays.fill(keyBytes, (byte) 0x00);
            Arrays.fill(encode, (byte) 0x00);
            Arrays.fill(ref, (char) 0x00);
        }
    }

    @SuppressForbidden(reason = "legacy usage of unbatched task") // TODO add support for batching here
    private void submitUnbatchedTask(@SuppressWarnings("SameParameterValue") String source, ClusterStateUpdateTask task) {
        clusterService.submitUnbatchedStateUpdateTask(source, task);
    }

<<<<<<< HEAD
    void rotateKeysOnMaster(ActionListener<AcknowledgedResponse> listener) {
        logger.info("rotate keys on master");
        TokenMetadata tokenMetadata = generateSpareKey();
        submitUnbatchedTask(
            "publish next key to prepare key rotation",
            new TokenMetadataPublishAction(tokenMetadata, ActionListener.wrap((res) -> {
                if (res.isAcknowledged()) {
                    TokenMetadata metadata = rotateToSpareKey();
                    submitUnbatchedTask("publish next key to prepare key rotation", new TokenMetadataPublishAction(metadata, listener));
                } else {
                    listener.onFailure(new IllegalStateException("not acked"));
                }
            }, listener::onFailure))
        );
    }

    private static final class TokenMetadataPublishAction extends AckedClusterStateUpdateTask {

        private final TokenMetadata tokenMetadata;

        protected TokenMetadataPublishAction(TokenMetadata tokenMetadata, ActionListener<AcknowledgedResponse> listener) {
            super(new AckedRequest() {
                @Override
                public TimeValue ackTimeout() {
                    return AcknowledgedRequest.DEFAULT_ACK_TIMEOUT;
                }

                @Override
                public TimeValue masterNodeTimeout() {
                    return AcknowledgedRequest.DEFAULT_MASTER_NODE_TIMEOUT;
                }
            }, listener);
            this.tokenMetadata = tokenMetadata;
        }

        @Override
        public ClusterState execute(ClusterState currentState) {
            XPackPlugin.checkReadyForXPackCustomMetadata(currentState);

            if (tokenMetadata.equals(currentState.custom(TokenMetadata.TYPE))) {
                return currentState;
            }
            return ClusterState.builder(currentState).putCustom(TokenMetadata.TYPE, tokenMetadata).build();
        }
    }

=======
>>>>>>> 2d782f28
    private void initialize(ClusterService clusterService) {
        clusterService.addListener(event -> {
            ClusterState state = event.state();
            if (state.getBlocks().hasGlobalBlock(STATE_NOT_RECOVERED_BLOCK)) {
                return;
            }

            if (state.nodes().isLocalNodeElectedMaster()) {
                if (XPackPlugin.isReadyForXPackCustomMetadata(state)) {
                    installTokenMetadata(state);
                } else {
                    logger.debug(
                        "cannot add token metadata to cluster as the following nodes might not understand the metadata: {}",
                        () -> XPackPlugin.nodesNotReadyForXPackCustomMetadata(state)
                    );
                }
            }

            TokenMetadata custom = event.state().custom(TokenMetadata.TYPE);
            if (custom != null && custom.equals(getTokenMetadata()) == false) {
                logger.info("refresh keys");
                try {
                    refreshMetadata(custom);
                } catch (Exception e) {
                    logger.warn("refreshing metadata failed", e);
                }
                logger.info("refreshed keys");
            }
        });
    }

    // to prevent too many cluster state update tasks to be queued for doing the same update
    private final AtomicBoolean installTokenMetadataInProgress = new AtomicBoolean(false);

    private void installTokenMetadata(ClusterState state) {
        if (state.custom(TokenMetadata.TYPE) == null) {
            if (installTokenMetadataInProgress.compareAndSet(false, true)) {
                submitUnbatchedTask("install-token-metadata", new ClusterStateUpdateTask(Priority.URGENT) {
                    @Override
                    public ClusterState execute(ClusterState currentState) {
                        XPackPlugin.checkReadyForXPackCustomMetadata(currentState);

                        if (currentState.custom(TokenMetadata.TYPE) == null) {
                            return ClusterState.builder(currentState).putCustom(TokenMetadata.TYPE, getTokenMetadata()).build();
                        } else {
                            return currentState;
                        }
                    }

                    @Override
                    public void onFailure(Exception e) {
                        installTokenMetadataInProgress.set(false);
                        logger.error("unable to install token metadata", e);
                    }

                    @Override
                    public void clusterStateProcessed(ClusterState oldState, ClusterState newState) {
                        installTokenMetadataInProgress.set(false);
                    }
                });
            }
        }
    }

    /**
     * Package private for testing
     */
    void clearActiveKeyCache() {
        this.keyCache.activeKeyCache.keyCache.invalidateAll();
    }

    static final class KeyAndCache implements Closeable {
        private final KeyAndTimestamp keyAndTimestamp;
        private final Cache<BytesKey, SecretKey> keyCache;
        private final BytesKey salt;
        private final BytesKey keyHash;

        private KeyAndCache(KeyAndTimestamp keyAndTimestamp, BytesKey salt) {
            this.keyAndTimestamp = keyAndTimestamp;
            keyCache = CacheBuilder.<BytesKey, SecretKey>builder()
                .setExpireAfterAccess(TimeValue.timeValueMinutes(60L))
                .setMaximumWeight(500L)
                .build();
            try {
                SecretKey secretKey = computeSecretKey(keyAndTimestamp.getKey().getChars(), salt.bytes, TOKEN_SERVICE_KEY_ITERATIONS);
                keyCache.put(salt, secretKey);
            } catch (Exception e) {
                throw new IllegalStateException(e);
            }
            this.salt = salt;
            this.keyHash = calculateKeyHash(keyAndTimestamp.getKey());
        }

        private SecretKey getKey(BytesKey salt) {
            return keyCache.get(salt);
        }

        public SecretKey getOrComputeKey(BytesKey decodedSalt) throws ExecutionException {
            return keyCache.computeIfAbsent(decodedSalt, (salt) -> {
                try (SecureString closeableChars = keyAndTimestamp.getKey().clone()) {
                    return computeSecretKey(closeableChars.getChars(), salt.bytes, TOKEN_SERVICE_KEY_ITERATIONS);
                }
            });
        }

        @Override
        public void close() {
            keyAndTimestamp.getKey().close();
        }

        BytesKey getKeyHash() {
            return keyHash;
        }

        private static BytesKey calculateKeyHash(SecureString key) {
            MessageDigest messageDigest = MessageDigests.sha256();
            BytesRefBuilder b = new BytesRefBuilder();
            try {
                b.copyChars(key);
                BytesRef bytesRef = b.toBytesRef();
                try {
                    messageDigest.update(bytesRef.bytes, bytesRef.offset, bytesRef.length);
                    return new BytesKey(Arrays.copyOfRange(messageDigest.digest(), 0, 8));
                } finally {
                    Arrays.fill(bytesRef.bytes, (byte) 0x00);
                }
            } finally {
                Arrays.fill(b.bytes(), (byte) 0x00);
            }
        }

        BytesKey getSalt() {
            return salt;
        }
    }

    private static final class TokenKeys {
        final Map<BytesKey, KeyAndCache> cache;
        final BytesKey currentTokenKeyHash;
        final KeyAndCache activeKeyCache;

        private TokenKeys(Map<BytesKey, KeyAndCache> cache, BytesKey currentTokenKeyHash) {
            this.cache = cache;
            this.currentTokenKeyHash = currentTokenKeyHash;
            this.activeKeyCache = cache.get(currentTokenKeyHash);
        }

        KeyAndCache get(BytesKey passphraseHash) {
            return cache.get(passphraseHash);
        }
    }

    /**
     * Contains metadata associated with the refresh token that is used for validity checks, but does not contain the proper token string.
     */
    static final class RefreshTokenStatus {

        private final boolean invalidated;
        private final String associatedUser;
        private final String associatedRealm;
        @Nullable
        private final Authentication associatedAuthentication;
        private final boolean refreshed;
        @Nullable
        private final Instant refreshInstant;
        @Nullable
        private final String supersedingTokens;
        @Nullable
        private final String iv;
        @Nullable
        private final String salt;
        private Version version;

        // pkg-private for testing
        RefreshTokenStatus(
            boolean invalidated,
            Authentication associatedAuthentication,
            boolean refreshed,
            Instant refreshInstant,
            String supersedingTokens,
            String iv,
            String salt
        ) {
            assert associatedAuthentication.getVersion().onOrAfter(VERSION_CLIENT_AUTH_FOR_REFRESH);
            this.invalidated = invalidated;
            // not used, filled-in for consistency's sake
            this.associatedUser = associatedAuthentication.getUser().principal();
            this.associatedRealm = associatedAuthentication.getAuthenticatedBy().getName();
            this.associatedAuthentication = associatedAuthentication;
            this.refreshed = refreshed;
            this.refreshInstant = refreshInstant;
            this.supersedingTokens = supersedingTokens;
            this.iv = iv;
            this.salt = salt;
        }

        @Deprecated
        RefreshTokenStatus(
            boolean invalidated,
            String associatedUser,
            String associatedRealm,
            boolean refreshed,
            Instant refreshInstant,
            String supersedingTokens,
            String iv,
            String salt
        ) {
            this.invalidated = invalidated;
            this.associatedUser = associatedUser;
            this.associatedRealm = associatedRealm;
            this.associatedAuthentication = null;
            this.refreshed = refreshed;
            this.refreshInstant = refreshInstant;
            this.supersedingTokens = supersedingTokens;
            this.iv = iv;
            this.salt = salt;
        }

        boolean isInvalidated() {
            return invalidated;
        }

        String getAssociatedUser() {
            return associatedUser;
        }

        String getAssociatedRealm() {
            return associatedRealm;
        }

        Authentication getAssociatedAuthentication() {
            return associatedAuthentication;
        }

        boolean isRefreshed() {
            return refreshed;
        }

        @Nullable
        Instant getRefreshInstant() {
            return refreshInstant;
        }

        @Nullable
        String getSupersedingTokens() {
            return supersedingTokens;
        }

        @Nullable
        String getIv() {
            return iv;
        }

        @Nullable
        String getSalt() {
            return salt;
        }

        Version getVersion() {
            return version;
        }

        void setVersion(Version version) {
            this.version = version;
        }

        static RefreshTokenStatus fromSourceMap(Map<String, Object> refreshTokenSource) {
            final Boolean invalidated = (Boolean) refreshTokenSource.get("invalidated");
            if (invalidated == null) {
                throw new IllegalStateException("token document is missing the \"invalidated\" field");
            }
            @SuppressWarnings("unchecked")
            final Map<String, Object> clientInfo = (Map<String, Object>) refreshTokenSource.get("client");
            if (clientInfo == null) {
                throw new IllegalStateException("token document is missing the \"client\" field");
            }
            final Boolean refreshed = (Boolean) refreshTokenSource.get("refreshed");
            if (refreshed == null) {
                throw new IllegalStateException("token document is missing the \"refreshed\" field");
            }
            final Long refreshEpochMilli = (Long) refreshTokenSource.get("refresh_time");
            final Instant refreshInstant = refreshEpochMilli == null ? null : Instant.ofEpochMilli(refreshEpochMilli);
            final String supersedingTokens = (String) refreshTokenSource.get("superseding.encrypted_tokens");
            final String iv = (String) refreshTokenSource.get("superseding.encryption_iv");
            final String salt = (String) refreshTokenSource.get("superseding.encryption_salt");
            if (clientInfo.containsKey("authentication")) {
                // newer refresh token that contains the full authentication of the client that created it
                final Authentication associatedAuthentication;
                try {
                    associatedAuthentication = AuthenticationContextSerializer.decode((String) clientInfo.get("authentication"));
                } catch (IOException e) {
                    throw new IllegalStateException("invalid client authentication for refresh", e);
                }
                if (clientInfo.containsKey("user") || clientInfo.containsKey("realm")) {
                    throw new IllegalStateException("user and/or associated realm must not be present when associated authentication is");
                }
                return new RefreshTokenStatus(
                    invalidated,
                    associatedAuthentication,
                    refreshed,
                    refreshInstant,
                    supersedingTokens,
                    iv,
                    salt
                );
            } else {
                final String associatedUser;
                final String associatedRealm;
                // the previous way that only recorded selected fields of the creator client's authentication
                if (false == clientInfo.containsKey("user")) {
                    throw new IllegalStateException(
                        "token document must contain the \"client.user\" field if the associated "
                            + "\"authentication\" field does not exist"
                    );
                }
                associatedUser = (String) clientInfo.get("user");
                if (false == clientInfo.containsKey("realm")) {
                    throw new IllegalStateException(
                        "token document must contain the \"client.realm\" field if the associated "
                            + "\"authentication\" field does not exist"
                    );
                }
                associatedRealm = (String) clientInfo.get("realm");
                return new RefreshTokenStatus(
                    invalidated,
                    associatedUser,
                    associatedRealm,
                    refreshed,
                    refreshInstant,
                    supersedingTokens,
                    iv,
                    salt
                );
            }
        }
    }

}<|MERGE_RESOLUTION|>--- conflicted
+++ resolved
@@ -2296,69 +2296,6 @@
     }
 
     /**
-<<<<<<< HEAD
-     * Creates a new key unless present that is newer than the current active key and returns the corresponding metadata. Note:
-     * this method doesn't modify the metadata used in this token service. See {@link #refreshMetadata(TokenMetadata)}
-     */
-    synchronized TokenMetadata generateSpareKey() {
-        KeyAndCache maxKey = keyCache.cache.values().stream().max(Comparator.comparingLong(v -> v.keyAndTimestamp.getTimestamp())).get();
-        KeyAndCache currentKey = keyCache.activeKeyCache;
-        if (currentKey == maxKey) {
-            long timestamp = createdTimeStamps.incrementAndGet();
-            while (true) {
-                byte[] saltArr = new byte[SALT_BYTES];
-                secureRandom.nextBytes(saltArr);
-                SecureString tokenKey = generateTokenKey();
-                KeyAndCache keyAndCache = new KeyAndCache(new KeyAndTimestamp(tokenKey, timestamp), new BytesKey(saltArr));
-                if (keyCache.cache.containsKey(keyAndCache.getKeyHash())) {
-                    continue; // collision -- generate a new key
-                }
-                return newTokenMetadata(keyCache.currentTokenKeyHash, CollectionUtils.appendToCopy(keyCache.cache.values(), keyAndCache));
-            }
-        }
-        return newTokenMetadata(keyCache.currentTokenKeyHash, keyCache.cache.values());
-    }
-
-    /**
-     * Rotate the current active key to the spare key created in the previous {@link #generateSpareKey()} call.
-     */
-    synchronized TokenMetadata rotateToSpareKey() {
-        KeyAndCache maxKey = keyCache.cache.values().stream().max(Comparator.comparingLong(v -> v.keyAndTimestamp.getTimestamp())).get();
-        if (maxKey == keyCache.activeKeyCache) {
-            throw new IllegalStateException("call generateSpareKey first");
-        }
-        return newTokenMetadata(maxKey.getKeyHash(), keyCache.cache.values());
-    }
-
-    /**
-     * Prunes the keys and keeps up to the latest N keys around
-     *
-     * @param numKeysToKeep the number of keys to keep.
-     */
-    synchronized TokenMetadata pruneKeys(int numKeysToKeep) {
-        if (keyCache.cache.size() <= numKeysToKeep) {
-            return getTokenMetadata(); // nothing to do
-        }
-        Map<BytesKey, KeyAndCache> map = Maps.newMapWithExpectedSize(keyCache.cache.size() + 1);
-        KeyAndCache currentKey = keyCache.get(keyCache.currentTokenKeyHash);
-        ArrayList<KeyAndCache> entries = new ArrayList<>(keyCache.cache.values());
-        Collections.sort(entries, (left, right) -> Long.compare(right.keyAndTimestamp.getTimestamp(), left.keyAndTimestamp.getTimestamp()));
-        for (KeyAndCache value : entries) {
-            if (map.size() < numKeysToKeep || value.keyAndTimestamp.getTimestamp() >= currentKey.keyAndTimestamp.getTimestamp()) {
-                logger.debug("keeping key {} ", value.getKeyHash());
-                map.put(value.getKeyHash(), value);
-            } else {
-                logger.debug("prune key {} ", value.getKeyHash());
-            }
-        }
-        assert map.isEmpty() == false;
-        assert map.containsKey(keyCache.currentTokenKeyHash);
-        return newTokenMetadata(keyCache.currentTokenKeyHash, map.values());
-    }
-
-    /**
-=======
->>>>>>> 2d782f28
      * Returns the current in-use metdata of this {@link TokenService}
      */
     public synchronized TokenMetadata getTokenMetadata() {
@@ -2422,55 +2359,6 @@
         clusterService.submitUnbatchedStateUpdateTask(source, task);
     }
 
-<<<<<<< HEAD
-    void rotateKeysOnMaster(ActionListener<AcknowledgedResponse> listener) {
-        logger.info("rotate keys on master");
-        TokenMetadata tokenMetadata = generateSpareKey();
-        submitUnbatchedTask(
-            "publish next key to prepare key rotation",
-            new TokenMetadataPublishAction(tokenMetadata, ActionListener.wrap((res) -> {
-                if (res.isAcknowledged()) {
-                    TokenMetadata metadata = rotateToSpareKey();
-                    submitUnbatchedTask("publish next key to prepare key rotation", new TokenMetadataPublishAction(metadata, listener));
-                } else {
-                    listener.onFailure(new IllegalStateException("not acked"));
-                }
-            }, listener::onFailure))
-        );
-    }
-
-    private static final class TokenMetadataPublishAction extends AckedClusterStateUpdateTask {
-
-        private final TokenMetadata tokenMetadata;
-
-        protected TokenMetadataPublishAction(TokenMetadata tokenMetadata, ActionListener<AcknowledgedResponse> listener) {
-            super(new AckedRequest() {
-                @Override
-                public TimeValue ackTimeout() {
-                    return AcknowledgedRequest.DEFAULT_ACK_TIMEOUT;
-                }
-
-                @Override
-                public TimeValue masterNodeTimeout() {
-                    return AcknowledgedRequest.DEFAULT_MASTER_NODE_TIMEOUT;
-                }
-            }, listener);
-            this.tokenMetadata = tokenMetadata;
-        }
-
-        @Override
-        public ClusterState execute(ClusterState currentState) {
-            XPackPlugin.checkReadyForXPackCustomMetadata(currentState);
-
-            if (tokenMetadata.equals(currentState.custom(TokenMetadata.TYPE))) {
-                return currentState;
-            }
-            return ClusterState.builder(currentState).putCustom(TokenMetadata.TYPE, tokenMetadata).build();
-        }
-    }
-
-=======
->>>>>>> 2d782f28
     private void initialize(ClusterService clusterService) {
         clusterService.addListener(event -> {
             ClusterState state = event.state();
