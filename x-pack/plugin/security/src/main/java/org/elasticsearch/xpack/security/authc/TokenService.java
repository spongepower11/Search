/*
 * Copyright Elasticsearch B.V. and/or licensed to Elasticsearch B.V. under one
 * or more contributor license agreements. Licensed under the Elastic License;
 * you may not use this file except in compliance with the Elastic License.
 */
package org.elasticsearch.xpack.security.authc;

import org.apache.logging.log4j.LogManager;
import org.apache.logging.log4j.Logger;
import org.apache.logging.log4j.message.ParameterizedMessage;
import org.apache.lucene.util.BytesRef;
import org.apache.lucene.util.BytesRefBuilder;
import org.apache.lucene.util.UnicodeUtil;
import org.elasticsearch.ElasticsearchException;
import org.elasticsearch.ElasticsearchSecurityException;
import org.elasticsearch.ExceptionsHelper;
import org.elasticsearch.Version;
import org.elasticsearch.action.ActionListener;
import org.elasticsearch.action.DocWriteRequest.OpType;
import org.elasticsearch.action.DocWriteResponse;
import org.elasticsearch.action.bulk.BulkItemResponse;
import org.elasticsearch.action.bulk.BulkRequestBuilder;
import org.elasticsearch.action.bulk.BulkResponse;
import org.elasticsearch.action.get.GetRequest;
import org.elasticsearch.action.get.GetResponse;
import org.elasticsearch.action.index.IndexAction;
import org.elasticsearch.action.index.IndexRequest;
import org.elasticsearch.action.search.SearchRequest;
import org.elasticsearch.action.search.SearchResponse;
import org.elasticsearch.action.support.WriteRequest.RefreshPolicy;
import org.elasticsearch.action.support.master.AcknowledgedRequest;
import org.elasticsearch.action.update.UpdateRequest;
import org.elasticsearch.action.update.UpdateRequestBuilder;
import org.elasticsearch.action.update.UpdateResponse;
import org.elasticsearch.client.Client;
import org.elasticsearch.cluster.AckedClusterStateUpdateTask;
import org.elasticsearch.cluster.ClusterState;
import org.elasticsearch.cluster.ClusterStateUpdateTask;
import org.elasticsearch.cluster.ack.AckedRequest;
import org.elasticsearch.cluster.ack.ClusterStateUpdateResponse;
import org.elasticsearch.cluster.metadata.MetaData;
import org.elasticsearch.cluster.service.ClusterService;
import org.elasticsearch.common.Nullable;
import org.elasticsearch.common.Priority;
import org.elasticsearch.common.Strings;
import org.elasticsearch.common.UUIDs;
import org.elasticsearch.common.cache.Cache;
import org.elasticsearch.common.cache.CacheBuilder;
import org.elasticsearch.common.collect.Tuple;
import org.elasticsearch.common.hash.MessageDigests;
import org.elasticsearch.common.io.stream.InputStreamStreamInput;
import org.elasticsearch.common.io.stream.OutputStreamStreamOutput;
import org.elasticsearch.common.io.stream.StreamInput;
import org.elasticsearch.common.io.stream.StreamOutput;
import org.elasticsearch.common.settings.SecureString;
import org.elasticsearch.common.settings.Setting;
import org.elasticsearch.common.settings.Setting.Property;
import org.elasticsearch.common.settings.Settings;
import org.elasticsearch.common.unit.TimeValue;
import org.elasticsearch.common.util.concurrent.AbstractRunnable;
import org.elasticsearch.common.util.concurrent.ThreadContext;
import org.elasticsearch.common.util.iterable.Iterables;
import org.elasticsearch.common.xcontent.XContentBuilder;
import org.elasticsearch.common.xcontent.XContentFactory;
import org.elasticsearch.core.internal.io.IOUtils;
import org.elasticsearch.index.engine.VersionConflictEngineException;
import org.elasticsearch.index.query.BoolQueryBuilder;
import org.elasticsearch.index.query.QueryBuilders;
import org.elasticsearch.rest.RestStatus;
import org.elasticsearch.search.SearchHit;
import org.elasticsearch.xpack.core.XPackField;
import org.elasticsearch.xpack.core.XPackPlugin;
import org.elasticsearch.xpack.core.XPackSettings;
import org.elasticsearch.xpack.core.security.ScrollHelper;
import org.elasticsearch.xpack.core.security.authc.Authentication;
import org.elasticsearch.xpack.core.security.authc.KeyAndTimestamp;
import org.elasticsearch.xpack.core.security.authc.TokenMetaData;
import org.elasticsearch.xpack.core.security.authc.support.TokensInvalidationResult;
import org.elasticsearch.xpack.security.support.SecurityIndexManager;

import javax.crypto.Cipher;
import javax.crypto.CipherInputStream;
import javax.crypto.CipherOutputStream;
import javax.crypto.NoSuchPaddingException;
import javax.crypto.SecretKey;
import javax.crypto.SecretKeyFactory;
import javax.crypto.spec.GCMParameterSpec;
import javax.crypto.spec.PBEKeySpec;
import javax.crypto.spec.SecretKeySpec;
import java.io.ByteArrayInputStream;
import java.io.ByteArrayOutputStream;
import java.io.Closeable;
import java.io.IOException;
import java.io.OutputStream;
import java.io.UncheckedIOException;
import java.nio.ByteBuffer;
import java.nio.charset.StandardCharsets;
import java.security.GeneralSecurityException;
import java.security.MessageDigest;
import java.security.NoSuchAlgorithmException;
import java.security.SecureRandom;
import java.security.spec.InvalidKeySpecException;
import java.time.Clock;
import java.time.Instant;
import java.time.ZoneOffset;
import java.time.temporal.ChronoUnit;
import java.util.ArrayList;
import java.util.Arrays;
import java.util.Base64;
import java.util.Collection;
import java.util.Collections;
import java.util.Comparator;
import java.util.HashMap;
import java.util.List;
import java.util.Map;
import java.util.Optional;
import java.util.concurrent.ExecutionException;
import java.util.concurrent.atomic.AtomicBoolean;
import java.util.concurrent.atomic.AtomicInteger;
import java.util.concurrent.atomic.AtomicLong;
import java.util.function.Consumer;
import java.util.function.Predicate;
import java.util.stream.Collectors;

import static org.elasticsearch.action.support.TransportActions.isShardNotAvailableException;
import static org.elasticsearch.gateway.GatewayService.STATE_NOT_RECOVERED_BLOCK;
import static org.elasticsearch.search.SearchService.DEFAULT_KEEPALIVE_SETTING;
import static org.elasticsearch.xpack.core.ClientHelper.SECURITY_ORIGIN;
import static org.elasticsearch.xpack.core.ClientHelper.executeAsyncWithOrigin;

/**
 * Service responsible for the creation, validation, and other management of {@link UserToken}
 * objects for authentication
 */
public final class TokenService {

    /**
     * The parameters below are used to generate the cryptographic key that is used to encrypt the
     * values returned by this service. These parameters are based off of the
     * <a href="https://www.owasp.org/index.php/Password_Storage_Cheat_Sheet">OWASP Password Storage
     * Cheat Sheet</a> and the <a href="https://pages.nist.gov/800-63-3/sp800-63b.html#sec5">
     * NIST Digital Identity Guidelines</a>
     */
    private static final int ITERATIONS = 100000;
    private static final String KDF_ALGORITHM = "PBKDF2withHMACSHA512";
    private static final int SALT_BYTES = 32;
    private static final int KEY_BYTES = 64;
    private static final int IV_BYTES = 12;
    private static final int VERSION_BYTES = 4;
    private static final String ENCRYPTION_CIPHER = "AES/GCM/NoPadding";
    private static final String EXPIRED_TOKEN_WWW_AUTH_VALUE = "Bearer realm=\"" + XPackField.SECURITY +
            "\", error=\"invalid_token\", error_description=\"The access token expired\"";
    private static final String MALFORMED_TOKEN_WWW_AUTH_VALUE = "Bearer realm=\"" + XPackField.SECURITY +
            "\", error=\"invalid_token\", error_description=\"The access token is malformed\"";
    private static final String TYPE = "doc";

    public static final String THREAD_POOL_NAME = XPackField.SECURITY + "-token-key";
    public static final Setting<TimeValue> TOKEN_EXPIRATION = Setting.timeSetting("xpack.security.authc.token.timeout",
            TimeValue.timeValueMinutes(20L), TimeValue.timeValueSeconds(1L), Property.NodeScope);
    public static final Setting<TimeValue> DELETE_INTERVAL = Setting.timeSetting("xpack.security.authc.token.delete.interval",
            TimeValue.timeValueMinutes(30L), Property.NodeScope);
    public static final Setting<TimeValue> DELETE_TIMEOUT = Setting.timeSetting("xpack.security.authc.token.delete.timeout",
            TimeValue.MINUS_ONE, Property.NodeScope);

    private static final String TOKEN_DOC_TYPE = "token";
    private static final String TOKEN_DOC_ID_PREFIX = TOKEN_DOC_TYPE + "_";
    static final int MINIMUM_BYTES = VERSION_BYTES + SALT_BYTES + IV_BYTES + 1;
    private static final int MINIMUM_BASE64_BYTES = Double.valueOf(Math.ceil((4 * MINIMUM_BYTES) / 3)).intValue();
    private static final int MAX_RETRY_ATTEMPTS = 5;
    private static final Logger logger = LogManager.getLogger(TokenService.class);

    private final SecureRandom secureRandom = new SecureRandom();
    private final Settings settings;
    private final ClusterService clusterService;
    private final Clock clock;
    private final TimeValue expirationDelay;
    private final TimeValue deleteInterval;
    private final Client client;
    private final SecurityIndexManager securityIndex;
    private final ExpiredTokenRemover expiredTokenRemover;
    private final boolean enabled;
    private volatile TokenKeys keyCache;
    private volatile long lastExpirationRunMs;
    private final AtomicLong createdTimeStamps = new AtomicLong(-1);

    /**
     * Creates a new token service
     *
     * @param settings the node settings
     * @param clock    the clock that will be used for comparing timestamps
     * @param client   the client to use when checking for revocations
     */
    public TokenService(Settings settings, Clock clock, Client client,
                        SecurityIndexManager securityIndex, ClusterService clusterService) throws GeneralSecurityException {
        byte[] saltArr = new byte[SALT_BYTES];
        secureRandom.nextBytes(saltArr);

        final SecureString tokenPassphrase = generateTokenKey();
        this.settings = settings;
        this.clock = clock.withZone(ZoneOffset.UTC);
        this.expirationDelay = TOKEN_EXPIRATION.get(settings);
        this.client = client;
        this.securityIndex = securityIndex;
        this.lastExpirationRunMs = client.threadPool().relativeTimeInMillis();
        this.deleteInterval = DELETE_INTERVAL.get(settings);
        this.enabled = isTokenServiceEnabled(settings);
        this.expiredTokenRemover = new ExpiredTokenRemover(settings, client);
        ensureEncryptionCiphersSupported();
        KeyAndCache keyAndCache = new KeyAndCache(new KeyAndTimestamp(tokenPassphrase, createdTimeStamps.incrementAndGet()),
                new BytesKey(saltArr));
        keyCache = new TokenKeys(Collections.singletonMap(keyAndCache.getKeyHash(), keyAndCache), keyAndCache.getKeyHash());
        this.clusterService = clusterService;
        initialize(clusterService);
        getTokenMetaData();
    }

    public static Boolean isTokenServiceEnabled(Settings settings) {
        return XPackSettings.TOKEN_SERVICE_ENABLED_SETTING.get(settings);
    }

    /**
     * Create a token based on the provided authentication and metadata.
     * The created token will be stored in the security index.
     */
    public void createUserToken(Authentication authentication, Authentication originatingClientAuth,
                                ActionListener<Tuple<UserToken, String>> listener, Map<String, Object> metadata,
                                boolean includeRefreshToken) throws IOException {
        createUserToken(UUIDs.randomBase64UUID(), authentication, originatingClientAuth, listener, metadata, includeRefreshToken);
    }
    /**
     * Create a token based on the provided authentication and metadata with the given token id.
     * The created token will be stored in the security index.
     */
    private void createUserToken(String userTokenId, Authentication authentication, Authentication originatingClientAuth,
                                 ActionListener<Tuple<UserToken, String>> listener, Map<String, Object> metadata,
                                 boolean includeRefreshToken) throws IOException {
        ensureEnabled();
        if (authentication == null) {
            listener.onFailure(traceLog("create token", new IllegalArgumentException("authentication must be provided")));
        } else if (originatingClientAuth == null) {
            listener.onFailure(traceLog("create token",
                new IllegalArgumentException("originating client authentication must be provided")));
        } else {
            final Instant created = clock.instant();
            final Instant expiration = getExpirationTime(created);
            final Version version = clusterService.state().nodes().getMinNodeVersion();
            final Authentication matchingVersionAuth = version.equals(authentication.getVersion()) ? authentication :
                    new Authentication(authentication.getUser(), authentication.getAuthenticatedBy(), authentication.getLookedUpBy(),
                            version);
            final UserToken userToken = new UserToken(userTokenId, version, matchingVersionAuth, expiration, metadata);
            final String refreshToken = includeRefreshToken ? UUIDs.randomBase64UUID() : null;

            try (XContentBuilder builder = XContentFactory.jsonBuilder()) {
                builder.startObject();
                builder.field("doc_type", TOKEN_DOC_TYPE);
                builder.field("creation_time", created.toEpochMilli());
                if (includeRefreshToken) {
                    builder.startObject("refresh_token")
                        .field("token", refreshToken)
                        .field("invalidated", false)
                        .field("refreshed", false)
                        .startObject("client")
                            .field("type", "unassociated_client")
                            .field("user", originatingClientAuth.getUser().principal())
                            .field("realm", originatingClientAuth.getAuthenticatedBy().getName())
                        .endObject()
                        .endObject();
                }
                builder.startObject("access_token")
                        .field("invalidated", false)
                        .field("user_token", userToken)
                        .field("realm", authentication.getAuthenticatedBy().getName())
                        .endObject();
                builder.endObject();
                final String documentId = getTokenDocumentId(userToken);
                IndexRequest request =
                        client.prepareIndex(SecurityIndexManager.SECURITY_INDEX_NAME, TYPE, documentId)
                                .setOpType(OpType.CREATE)
                                .setSource(builder)
                                .setRefreshPolicy(RefreshPolicy.WAIT_UNTIL)
                                .request();
                securityIndex.prepareIndexIfNeededThenExecute(ex -> listener.onFailure(traceLog("prepare security index", documentId, ex)),
                    () -> executeAsyncWithOrigin(client, SECURITY_ORIGIN, IndexAction.INSTANCE, request,
                        ActionListener.wrap(indexResponse -> listener.onResponse(new Tuple<>(userToken, refreshToken)),
                            listener::onFailure))
                );
            }
        }
    }

    private void reIssueTokens(Map<String, Object> userTokenSource,
                               String refreshToken, ActionListener<Tuple<UserToken, String>> listener) {
        final String authString = (String) userTokenSource.get("authentication");
        final Integer version = (Integer) userTokenSource.get("version");
        final Map<String, Object> metadata = (Map<String, Object>) userTokenSource.get("metadata");
        final String id = (String) userTokenSource.get("id");
        final Long expiration = (Long) userTokenSource.get("expiration_time");

        Version authVersion = Version.fromId(version);
        try (StreamInput in = StreamInput.wrap(Base64.getDecoder().decode(authString))) {
            in.setVersion(authVersion);
            Authentication authentication = new Authentication(in);
            UserToken userToken = new UserToken(id, Version.fromId(version), authentication, Instant.ofEpochMilli(expiration), metadata);
            listener.onResponse(new Tuple<>(userToken, refreshToken));
        } catch (IOException e) {
            logger.debug("Unable to decode existing user token", e);
            listener.onFailure(invalidGrantException("could not refresh the requested token"));
        }
    }

    /**
     * Looks in the context to see if the request provided a header with a user token and if so the
     * token is validated, which includes authenticated decryption and verification that the token
     * has not been revoked or is expired.
     */
    void getAndValidateToken(ThreadContext ctx, ActionListener<UserToken> listener) {
        if (enabled) {
            final String token = getFromHeader(ctx);
            if (token == null) {
                listener.onResponse(null);
            } else {
                try {
                    decodeToken(token, ActionListener.wrap(userToken -> {
                        if (userToken != null) {
                            checkIfTokenIsValid(userToken, listener);
                        } else {
                            listener.onResponse(null);
                        }
                    }, listener::onFailure));
                } catch (IOException e) {
                    // could happen with a token that is not ours
                    logger.debug("invalid token", e);
                    listener.onResponse(null);
                }
            }
        } else {
            listener.onResponse(null);
        }
    }

    /**
     * Reads the authentication and metadata from the given token.
     * This method does not validate whether the token is expired or not.
     */
    public void getAuthenticationAndMetaData(String token, ActionListener<Tuple<Authentication, Map<String, Object>>> listener)
            throws IOException {
        decodeToken(token, ActionListener.wrap(
                userToken -> {
                    if (userToken == null) {
                        listener.onFailure(new ElasticsearchSecurityException("supplied token is not valid"));
                    } else {
                        listener.onResponse(new Tuple<>(userToken.getAuthentication(), userToken.getMetadata()));
                    }
                },
                listener::onFailure
        ));
    }

    /**
     * Gets the UserToken with given id by fetching the the corresponding token document
     */
    void getUserTokenFromId(String userTokenId, ActionListener<UserToken> listener) {
        if (securityIndex.isAvailable() == false) {
            logger.warn("failed to get token [{}] since index is not available", userTokenId);
            listener.onResponse(null);
        } else {
            securityIndex.checkIndexVersionThenExecute(
                ex -> listener.onFailure(traceLog("prepare security index", userTokenId, ex)),
                () -> {
                    final GetRequest getRequest = client.prepareGet(SecurityIndexManager.SECURITY_INDEX_NAME, TYPE,
                        getTokenDocumentId(userTokenId)).request();
                    Consumer<Exception> onFailure = ex -> listener.onFailure(traceLog("decode token", userTokenId, ex));
                    executeAsyncWithOrigin(client.threadPool().getThreadContext(), SECURITY_ORIGIN, getRequest,
                        ActionListener.<GetResponse>wrap(response -> {
                            if (response.isExists()) {
                                Map<String, Object> accessTokenSource =
                                    (Map<String, Object>) response.getSource().get("access_token");
                                if (accessTokenSource == null) {
                                    onFailure.accept(new IllegalStateException(
                                        "token document is missing the access_token field"));
                                } else if (accessTokenSource.containsKey("user_token") == false) {
                                    onFailure.accept(new IllegalStateException(
                                        "token document is missing the user_token field"));
                                } else {
                                    Map<String, Object> userTokenSource =
                                        (Map<String, Object>) accessTokenSource.get("user_token");
                                    listener.onResponse(UserToken.fromSourceMap(userTokenSource));
                                }
                            } else {
                                onFailure.accept(
                                    new IllegalStateException("token document is missing and must be present"));
                            }
                        }, e -> {
                            // if the index or the shard is not there / available we assume that
                            // the token is not valid
                            if (isShardNotAvailableException(e)) {
                                logger.warn("failed to get token [{}] since index is not available", userTokenId);
                                listener.onResponse(null);
                            } else {
                                logger.error(new ParameterizedMessage("failed to get token [{}]", userTokenId), e);
                                listener.onFailure(e);
                            }
                        }), client::get);
                });
        }
    }

    /*
     * If needed, for tokens that were created in pre 7.0.0 cluster, it asynchronously decodes the string representation of a {@link
     * UserToken}. The process for this is asynchronous as we may need to compute a key, which can be computationally expensive
     * so this should not block the current thread, which is typically a network thread. A second reason for being asynchronous is that
     * we can restrain the amount of resources consumed by the key computation to a single thread.
     */
    void decodeToken(String token, ActionListener<UserToken> listener) throws IOException {
        // We intentionally do not use try-with resources since we need to keep the stream open if we need to compute a key!
        byte[] bytes = token.getBytes(StandardCharsets.UTF_8);
        StreamInput in = new InputStreamStreamInput(Base64.getDecoder().wrap(new ByteArrayInputStream(bytes)), bytes.length);
        // the token exists and the value is at least as long as we'd expect
        final Version version = Version.readVersion(in);
        if (version.onOrAfter(Version.V_7_0_0)) {
            // The token was created in a > 7.0.0 cluster so it contains the tokenId as a String
            if (clusterService.state().nodes().getMinNodeVersion().before(Version.V_7_0_0)) {
                logger.debug("Invalid token with unencrypted format in a cluster that is pre v7.0.0");
            }
            String usedTokenId = in.readString();
            getUserTokenFromId(usedTokenId, listener);
        } else {
            // The token was created in a < 7.0.0 cluster so we need to decrypt it to get the tokenId
            in.setVersion(version);
            if (in.available() < MINIMUM_BASE64_BYTES) {
                logger.debug("invalid token, smaller than [{}] bytes", MINIMUM_BASE64_BYTES);
                listener.onResponse(null);
                return;
            }
            final BytesKey decodedSalt = new BytesKey(in.readByteArray());
            final BytesKey passphraseHash = new BytesKey(in.readByteArray());
            KeyAndCache keyAndCache = keyCache.get(passphraseHash);
            if (keyAndCache != null) {
                getKeyAsync(decodedSalt, keyAndCache, ActionListener.wrap(decodeKey -> {
                    try {
                        final byte[] iv = in.readByteArray();
                        final Cipher cipher = getDecryptionCipher(iv, decodeKey, version, decodedSalt);
                        decryptTokenId(in, cipher, version, ActionListener.wrap(tokenId -> getUserTokenFromId(tokenId, listener),
                            listener::onFailure));
                    } catch (GeneralSecurityException e) {
                        // could happen with a token that is not ours o
                        logger.warn("invalid token", e);
                        listener.onResponse(null);
                    } finally {
                        in.close();
                    }
                }, e -> {
                    IOUtils.closeWhileHandlingException(in);
                    listener.onFailure(e);
                }));
            } else {
                IOUtils.closeWhileHandlingException(in);
                logger.debug("invalid key {} key: {}", passphraseHash, keyCache.cache.keySet());
                listener.onResponse(null);
            }
        }
    }

    private void getKeyAsync(BytesKey decodedSalt, KeyAndCache keyAndCache, ActionListener<SecretKey> listener) {
        final SecretKey decodeKey = keyAndCache.getKey(decodedSalt);
        if (decodeKey != null) {
            listener.onResponse(decodeKey);
        } else {
            /* As a measure of protected against DOS, we can pass requests requiring a key
             * computation off to a single thread executor. For normal usage, the initial
             * request(s) that require a key computation will be delayed and there will be
             * some additional latency.
             */
            client.threadPool().executor(THREAD_POOL_NAME)
                    .submit(new KeyComputingRunnable(decodedSalt, listener, keyAndCache));
        }
    }

    private static void decryptTokenId(StreamInput in, Cipher cipher, Version version, ActionListener<String> listener) throws IOException {
        try (CipherInputStream cis = new CipherInputStream(in, cipher); StreamInput decryptedInput = new InputStreamStreamInput(cis)) {
            decryptedInput.setVersion(version);
            listener.onResponse(decryptedInput.readString());
        }
    }

    /**
     * This method performs the steps necessary to invalidate a token so that it may no longer be
     * used. The process of invalidation involves performing an update to
     * the token document and setting the <code>invalidated</code> field to <code>true</code>
     */
    public void invalidateAccessToken(String tokenString, ActionListener<TokensInvalidationResult> listener) {
        ensureEnabled();
        if (Strings.isNullOrEmpty(tokenString)) {
            logger.trace("No token-string provided");
            listener.onFailure(new IllegalArgumentException("token must be provided"));
        } else {
            maybeStartTokenRemover();
            try {
                decodeToken(tokenString, ActionListener.wrap(userToken -> {
                    if (userToken == null) {
                        listener.onFailure(traceLog("invalidate token", tokenString, malformedTokenException()));
                    } else {
                        indexInvalidation(Collections.singleton(userToken.getId()), listener, new AtomicInteger(0),
                            "access_token", null);
                    }
                }, listener::onFailure));
            } catch (IOException e) {
                logger.error("received a malformed token as part of a invalidation request", e);
                listener.onFailure(malformedTokenException());
            }
        }
    }

    /**
     * This method performs the steps necessary to invalidate a token so that it may no longer be used.
     *
     * @see #invalidateAccessToken(String, ActionListener)
     */
    public void invalidateAccessToken(UserToken userToken, ActionListener<TokensInvalidationResult> listener) {
        ensureEnabled();
        if (userToken == null) {
            logger.trace("No access token provided");
            listener.onFailure(new IllegalArgumentException("token must be provided"));
        } else {
            maybeStartTokenRemover();
            indexInvalidation(Collections.singleton(userToken.getId()), listener, new AtomicInteger(0), "access_token", null);
        }
    }

    /**
     * This method performs the steps necessary to invalidate a refresh token so that it may no longer be used.
     *
     * @param refreshToken The string representation of the refresh token
     * @param listener  the listener to notify upon completion
     */
    public void invalidateRefreshToken(String refreshToken, ActionListener<TokensInvalidationResult> listener) {
        ensureEnabled();
        if (Strings.isNullOrEmpty(refreshToken)) {
            logger.trace("No refresh token provided");
            listener.onFailure(new IllegalArgumentException("refresh token must be provided"));
        } else {
            maybeStartTokenRemover();
            findTokenFromRefreshToken(refreshToken,
                    ActionListener.wrap(tuple -> {
                        final String docId = getTokenIdFromDocumentId(tuple.v1().getHits().getAt(0).getId());
                        indexInvalidation(Collections.singletonList(docId), listener, tuple.v2(), "refresh_token", null);
                    }, listener::onFailure), new AtomicInteger(0));
        }
    }

    /**
     * Invalidate all access tokens and all refresh tokens of a given {@code realmName} and/or of a given
     * {@code username} so that they may no longer be used
     *
     * @param realmName the realm of which the tokens should be invalidated
     * @param username the username for which the tokens should be invalidated
     * @param listener  the listener to notify upon completion
     */
    public void invalidateActiveTokensForRealmAndUser(@Nullable String realmName, @Nullable String username,
                                                      ActionListener<TokensInvalidationResult> listener) {
        ensureEnabled();
        if (Strings.isNullOrEmpty(realmName) && Strings.isNullOrEmpty(username)) {
            logger.trace("No realm name or username provided");
            listener.onFailure(new IllegalArgumentException("realm name or username must be provided"));
        } else {
            if (Strings.isNullOrEmpty(realmName)) {
                findActiveTokensForUser(username, ActionListener.wrap(tokenTuples -> {
                    if (tokenTuples.isEmpty()) {
                        logger.warn("No tokens to invalidate for realm [{}] and username [{}]", realmName, username);
                        listener.onResponse(TokensInvalidationResult.emptyResult());
                    } else {
                        invalidateAllTokens(tokenTuples.stream().map(t -> t.v1().getId()).collect(Collectors.toList()), listener);
                    }
                }, listener::onFailure));
            } else {
                Predicate filter = null;
                if (Strings.hasText(username)) {
                    filter = isOfUser(username);
                }
                findActiveTokensForRealm(realmName, ActionListener.wrap(tokenTuples -> {
                    if (tokenTuples.isEmpty()) {
                        logger.warn("No tokens to invalidate for realm [{}] and username [{}]", realmName, username);
                        listener.onResponse(TokensInvalidationResult.emptyResult());
                    } else {
                        invalidateAllTokens(tokenTuples.stream().map(t -> t.v1().getId()).collect(Collectors.toList()), listener);
                    }
                }, listener::onFailure), filter);
            }
        }
    }

    /**
     * Invalidates a collection of access_token and refresh_token that were retrieved by
     * {@link TokenService#invalidateActiveTokensForRealmAndUser}
     *
     * @param accessTokenIds The ids of the access tokens which should be invalidated (along with the respective refresh_token)
     * @param listener  the listener to notify upon completion
     */
    private void invalidateAllTokens(Collection<String> accessTokenIds, ActionListener<TokensInvalidationResult> listener) {
        maybeStartTokenRemover();
        // Invalidate the refresh tokens first so that they cannot be used to get new
        // access tokens while we invalidate the access tokens we currently know about
        indexInvalidation(accessTokenIds, ActionListener.wrap(result ->
                indexInvalidation(accessTokenIds, listener, new AtomicInteger(result.getAttemptCount()),
                    "access_token", result),
            listener::onFailure), new AtomicInteger(0), "refresh_token", null);
    }

    /**
     * Performs the actual invalidation of a collection of tokens
     *
     * @param tokenIds        the tokens to invalidate
     * @param listener        the listener to notify upon completion
     * @param attemptCount    the number of attempts to invalidate that have already been tried
     * @param srcPrefix       the prefix to use when constructing the doc to update, either refresh_token or access_token depending on
     *                        what type of tokens should be invalidated
     * @param previousResult  if this not the initial attempt for invalidation, it contains the result of invalidating
     *                        tokens up to the point of the retry. This result is added to the result of the current attempt
     */
    private void indexInvalidation(Collection<String> tokenIds, ActionListener<TokensInvalidationResult> listener,
                                   AtomicInteger attemptCount, String srcPrefix, @Nullable TokensInvalidationResult previousResult) {
        if (tokenIds.isEmpty()) {
            logger.warn("No [{}] tokens provided for invalidation", srcPrefix);
            listener.onFailure(invalidGrantException("No tokens provided for invalidation"));
        } else if (attemptCount.get() > MAX_RETRY_ATTEMPTS) {
            logger.warn("Failed to invalidate [{}] tokens after [{}] attempts", tokenIds.size(),
                attemptCount.get());
            listener.onFailure(invalidGrantException("failed to invalidate tokens"));
        } else {
            BulkRequestBuilder bulkRequestBuilder = client.prepareBulk();
            for (String tokenId : tokenIds) {
                UpdateRequest request = client.prepareUpdate(SecurityIndexManager.SECURITY_INDEX_NAME, TYPE, getTokenDocumentId(tokenId))
                    .setDoc(srcPrefix, Collections.singletonMap("invalidated", true))
                    .setFetchSource(srcPrefix, null)
                    .request();
                bulkRequestBuilder.add(request);
            }
            bulkRequestBuilder.setRefreshPolicy(RefreshPolicy.WAIT_UNTIL);
            securityIndex.prepareIndexIfNeededThenExecute(ex -> listener.onFailure(traceLog("prepare security index", ex)),
                () -> executeAsyncWithOrigin(client.threadPool().getThreadContext(), SECURITY_ORIGIN, bulkRequestBuilder.request(),
                    ActionListener.<BulkResponse>wrap(bulkResponse -> {
                        ArrayList<String> retryTokenDocIds = new ArrayList<>();
                        ArrayList<ElasticsearchException> failedRequestResponses = new ArrayList<>();
                        ArrayList<String> previouslyInvalidated = new ArrayList<>();
                        ArrayList<String> invalidated = new ArrayList<>();
                        if (null != previousResult) {
                            failedRequestResponses.addAll((previousResult.getErrors()));
                            previouslyInvalidated.addAll(previousResult.getPreviouslyInvalidatedTokens());
                            invalidated.addAll(previousResult.getInvalidatedTokens());
                        }
                        for (BulkItemResponse bulkItemResponse : bulkResponse.getItems()) {
                            if (bulkItemResponse.isFailed()) {
                                Throwable cause = bulkItemResponse.getFailure().getCause();
                                final String failedTokenDocId = getTokenIdFromDocumentId(bulkItemResponse.getFailure().getId());
                                if (isShardNotAvailableException(cause)) {
                                    retryTokenDocIds.add(failedTokenDocId);
                                }
                                else {
                                    traceLog("invalidate access token", failedTokenDocId, cause);
                                    failedRequestResponses.add(new ElasticsearchException("Error invalidating " + srcPrefix + ": ", cause));
                                }
                            } else {
                                UpdateResponse updateResponse = bulkItemResponse.getResponse();
                                if (updateResponse.getResult() == DocWriteResponse.Result.UPDATED) {
                                    logger.debug("Invalidated [{}] for doc [{}]", srcPrefix, updateResponse.getGetResult().getId());
                                    invalidated.add(updateResponse.getGetResult().getId());
                                } else if (updateResponse.getResult() == DocWriteResponse.Result.NOOP) {
                                    previouslyInvalidated.add(updateResponse.getGetResult().getId());
                                }
                            }
                        }
                        if (retryTokenDocIds.isEmpty() == false) {
                            TokensInvalidationResult incompleteResult = new TokensInvalidationResult(invalidated, previouslyInvalidated,
                                failedRequestResponses, attemptCount.get());
                            attemptCount.incrementAndGet();
                            indexInvalidation(retryTokenDocIds, listener, attemptCount, srcPrefix, incompleteResult);
                        }
                        TokensInvalidationResult result = new TokensInvalidationResult(invalidated, previouslyInvalidated,
                            failedRequestResponses, attemptCount.get());
                        listener.onResponse(result);
                    }, e -> {
                        Throwable cause = ExceptionsHelper.unwrapCause(e);
                        traceLog("invalidate tokens", cause);
                        if (isShardNotAvailableException(cause)) {
                            attemptCount.incrementAndGet();
                            indexInvalidation(tokenIds, listener, attemptCount, srcPrefix, previousResult);
                        } else {
                            listener.onFailure(e);
                        }
                    }), client::bulk));
        }
    }

    /**
     * Uses the refresh token to refresh its associated token and returns the new token with an
     * updated expiration date to the listener
     */
    public void refreshToken(String refreshToken, ActionListener<Tuple<UserToken, String>> listener) {
        ensureEnabled();
        findTokenFromRefreshToken(refreshToken,
            ActionListener.wrap(tuple -> {
                final Authentication userAuth = Authentication.readFromContext(client.threadPool().getThreadContext());
                final String tokenDocId = tuple.v1().getHits().getHits()[0].getId();
                innerRefresh(tokenDocId, userAuth, listener, tuple.v2());
            }, listener::onFailure),
            new AtomicInteger(0));
    }

    private void findTokenFromRefreshToken(String refreshToken, ActionListener<Tuple<SearchResponse, AtomicInteger>> listener,
                                           AtomicInteger attemptCount) {
        if (attemptCount.get() > MAX_RETRY_ATTEMPTS) {
            logger.warn("Failed to find token for refresh token [{}] after [{}] attempts", refreshToken, attemptCount.get());
            listener.onFailure(invalidGrantException("could not refresh the requested token"));
        } else {
            SearchRequest request = client.prepareSearch(SecurityIndexManager.SECURITY_INDEX_NAME)
                .setQuery(QueryBuilders.boolQuery()
                    .filter(QueryBuilders.termQuery("doc_type", TOKEN_DOC_TYPE))
                    .filter(QueryBuilders.termQuery("refresh_token.token", refreshToken)))
                .setVersion(true)
                .request();

            final SecurityIndexManager frozenSecurityIndex = securityIndex.freeze();
            if (frozenSecurityIndex.indexExists() == false) {
                logger.warn("security index does not exist therefore refresh token [{}] cannot be validated", refreshToken);
                listener.onFailure(invalidGrantException("could not refresh the requested token"));
            } else if (frozenSecurityIndex.isAvailable() == false) {
                logger.debug("security index is not available to find token from refresh token, retrying");
                attemptCount.incrementAndGet();
                findTokenFromRefreshToken(refreshToken, listener, attemptCount);
            } else {
                Consumer<Exception> onFailure = ex -> listener.onFailure(traceLog("find by refresh token", refreshToken, ex));
                securityIndex.checkIndexVersionThenExecute(listener::onFailure, () ->
                    executeAsyncWithOrigin(client.threadPool().getThreadContext(), SECURITY_ORIGIN, request,
                        ActionListener.<SearchResponse>wrap(searchResponse -> {
                            if (searchResponse.isTimedOut()) {
                                attemptCount.incrementAndGet();
                                findTokenFromRefreshToken(refreshToken, listener, attemptCount);
                            } else if (searchResponse.getHits().getHits().length < 1) {
                                logger.info("could not find token document with refresh_token [{}]", refreshToken);
                                onFailure.accept(invalidGrantException("could not refresh the requested token"));
                            } else if (searchResponse.getHits().getHits().length > 1) {
                                onFailure.accept(new IllegalStateException("multiple tokens share the same refresh token"));
                            } else {
                                listener.onResponse(new Tuple<>(searchResponse, attemptCount));
                            }
                        }, e -> {
                            if (isShardNotAvailableException(e)) {
                                logger.debug("failed to search for token document, retrying", e);
                                attemptCount.incrementAndGet();
                                findTokenFromRefreshToken(refreshToken, listener, attemptCount);
                            } else {
                                onFailure.accept(e);
                            }
                        }),
                        client::search));
            }
        }
    }

    /**
     * Performs the actual refresh of the token with retries in case of certain exceptions that
     * may be recoverable. The refresh involves retrieval of the token document and then
     * updating the token document to indicate that the document has been refreshed and to add a pointer to the token doc
     * of the newly created token doc that supersedes this one.
     * In the case that the token has been refreshed within the previous 4 seconds, we do not create a new token document
     * but instead retrieve the one that was created by the original refresh and return a user token and
     * refresh token based on that. See also {@link TokenService#lenientIsAlreadyRefreshed(Map, Authentication)}
     */
    private void innerRefresh(String tokenDocId, Authentication userAuth, ActionListener<Tuple<UserToken, String>> listener,
                              AtomicInteger attemptCount) {
        if (attemptCount.getAndIncrement() > MAX_RETRY_ATTEMPTS) {
            logger.warn("Failed to refresh token for doc [{}] after [{}] attempts", tokenDocId, attemptCount.get());
            listener.onFailure(invalidGrantException("could not refresh the requested token"));
        } else {
            Consumer<Exception> onFailure = ex -> listener.onFailure(traceLog("refresh token", tokenDocId, ex));
            GetRequest getRequest = client.prepareGet(SecurityIndexManager.SECURITY_INDEX_NAME, TYPE, tokenDocId).request();
            executeAsyncWithOrigin(client.threadPool().getThreadContext(), SECURITY_ORIGIN, getRequest,
                ActionListener.<GetResponse>wrap(response -> {
                    if (response.isExists()) {
                        final Map<String, Object> source = response.getSource();
                        final Optional<ElasticsearchSecurityException> invalidSource = checkTokenDocForRefresh(source, userAuth);

                        if (invalidSource.isPresent()) {
                            onFailure.accept(invalidSource.get());
                        } else {
<<<<<<< HEAD
                            if (eligibleForMultiRefresh(source)) {
                                final Map<String, Object> refreshTokenSrc = (Map<String, Object>) source.get("refresh_token");
                                final String supersedingTokenDocId = (String) refreshTokenSrc.get("superseded_by");
                                logger.debug("Token document [{}] was recently refreshed, attempting to reuse [{}] for returning an " +
                                    "access token and refresh token", tokenDocId, supersedingTokenDocId);
                                GetRequest supersedingTokenGetRequest =
                                    client.prepareGet(SecurityIndexManager.SECURITY_INDEX_NAME, TYPE, supersedingTokenDocId).request();
                                executeAsyncWithOrigin(client.threadPool().getThreadContext(), SECURITY_ORIGIN, supersedingTokenGetRequest,
                                    ActionListener.<GetResponse>wrap(supersedingTokenResponse -> {
                                        if (supersedingTokenResponse.isExists()) {
                                            final Map<String, Object> supersedingTokenSource = supersedingTokenResponse.getSource();
                                            final Map<String, Object> supersedingUserTokenSource = (Map<String, Object>)
                                                ((Map<String, Object>) supersedingTokenSource.get("access_token")).get("user_token");
                                            final Map<String, Object> supersedingRefreshTokenSrc =
                                                (Map<String, Object>) supersedingTokenSource.get("refresh_token");
                                            final String supersedingRefreshTokenValue = (String) supersedingRefreshTokenSrc.get("token");
                                            reIssueTokens(supersedingUserTokenSource, supersedingRefreshTokenValue, listener);
                                        } else {
                                            logger.info("could not find token document [{}] for refresh", supersedingTokenGetRequest);
                                            onFailure.accept(invalidGrantException("could not refresh the requested token"));
                                        }
                                    }, e -> {
                                        logger.info("could not find token document [{}] for refresh", supersedingTokenGetRequest);
                                        onFailure.accept(invalidGrantException("could not refresh the requested token"));
                                    }), client::get);
                            } else {
                                final Map<String, Object> userTokenSource = (Map<String, Object>)
                                    ((Map<String, Object>) source.get("access_token")).get("user_token");
                                final String authString = (String) userTokenSource.get("authentication");
                                final Integer version = (Integer) userTokenSource.get("version");
                                final Map<String, Object> metadata = (Map<String, Object>) userTokenSource.get("metadata");

                                Version authVersion = Version.fromId(version);
                                try (StreamInput in = StreamInput.wrap(Base64.getDecoder().decode(authString))) {
                                    in.setVersion(authVersion);
                                    Authentication authentication = new Authentication(in);
                                    final String newUserTokenId = UUIDs.randomBase64UUID();
                                    final Instant refreshTime = clock.instant();
                                    Map<String, Object> updateMap = new HashMap<>();
                                    updateMap.put("refreshed", true);
                                    updateMap.put("refresh_time", refreshTime.toEpochMilli());
                                    updateMap.put("superseded_by", getTokenDocumentId(newUserTokenId));
                                    UpdateRequest updateRequest =
                                        client.prepareUpdate(SecurityIndexManager.SECURITY_INDEX_NAME, TYPE, tokenDocId)
                                            .setVersion(response.getVersion())
                                            .setDoc("refresh_token", updateMap)
                                            .setRefreshPolicy(RefreshPolicy.WAIT_UNTIL)
                                            .request();
                                    executeAsyncWithOrigin(client.threadPool().getThreadContext(), SECURITY_ORIGIN, updateRequest,
                                        ActionListener.<UpdateResponse>wrap(
                                            updateResponse -> createUserToken(newUserTokenId, authentication, userAuth, listener, metadata,
                                                true),
                                            e -> {
                                                Throwable cause = ExceptionsHelper.unwrapCause(e);
                                                if (cause instanceof VersionConflictEngineException ||
                                                    isShardNotAvailableException(e)) {
                                                    innerRefresh(tokenDocId, userAuth,
                                                        listener, attemptCount);
                                                } else {
                                                    onFailure.accept(e);
                                                }
                                            }),
                                        client::update);
                                }
=======
                            final Map<String, Object> userTokenSource = (Map<String, Object>)
                                ((Map<String, Object>) source.get("access_token")).get("user_token");
                            final String authString = (String) userTokenSource.get("authentication");
                            final Integer version = (Integer) userTokenSource.get("version");
                            final Map<String, Object> metadata = (Map<String, Object>) userTokenSource.get("metadata");

                            Version authVersion = Version.fromId(version);
                            try (StreamInput in = StreamInput.wrap(Base64.getDecoder().decode(authString))) {
                                in.setVersion(authVersion);
                                Authentication authentication = new Authentication(in);
                                UpdateRequestBuilder updateRequest =
                                    client.prepareUpdate(SecurityIndexManager.SECURITY_INDEX_NAME, TYPE, tokenDocId)
                                        .setDoc("refresh_token", Collections.singletonMap("refreshed", true))
                                        .setRefreshPolicy(RefreshPolicy.WAIT_UNTIL);
                                if (clusterService.state().nodes().getMinNodeVersion().onOrAfter(Version.V_6_7_0)) {
                                    updateRequest.setIfSeqNo(response.getSeqNo());
                                    updateRequest.setIfPrimaryTerm(response.getPrimaryTerm());
                                } else {
                                    updateRequest.setVersion(response.getVersion());
                                }
                                executeAsyncWithOrigin(client.threadPool().getThreadContext(), SECURITY_ORIGIN, updateRequest.request(),
                                    ActionListener.<UpdateResponse>wrap(
                                        updateResponse -> createUserToken(authentication, userAuth, listener, metadata, true),
                                        e -> {
                                            Throwable cause = ExceptionsHelper.unwrapCause(e);
                                            if (cause instanceof VersionConflictEngineException ||
                                                isShardNotAvailableException(e)) {
                                                innerRefresh(tokenDocId, userAuth,
                                                    listener, attemptCount);
                                            } else {
                                                onFailure.accept(e);
                                            }
                                        }),
                                    client::update);
>>>>>>> cecfa5bd
                            }
                        }
                    } else {
                        logger.info("could not find token document [{}] for refresh", tokenDocId);
                        onFailure.accept(invalidGrantException("could not refresh the requested token"));
                    }
                }, e -> {
                    if (isShardNotAvailableException(e)) {
                        innerRefresh(tokenDocId, userAuth, listener, attemptCount);
                    } else {
                        listener.onFailure(e);
                    }
                }), client::get);
        }
    }

    /**
     * Performs checks on the retrieved source and returns an {@link Optional} with the exception
     * if there is an issue
     */
    private Optional<ElasticsearchSecurityException> checkTokenDocForRefresh(Map<String, Object> source, Authentication userAuth) {
        final Map<String, Object> refreshTokenSrc = (Map<String, Object>) source.get("refresh_token");
        final Map<String, Object> accessTokenSrc = (Map<String, Object>) source.get("access_token");
        if (refreshTokenSrc == null || refreshTokenSrc.isEmpty()) {
            return Optional.of(invalidGrantException("token document is missing the refresh_token object"));
        } else if (accessTokenSrc == null || accessTokenSrc.isEmpty()) {
            return Optional.of(invalidGrantException("token document is missing the access_token object"));
        } else {
            final Boolean refreshed = (Boolean) refreshTokenSrc.get("refreshed");
            final Boolean invalidated = (Boolean) refreshTokenSrc.get("invalidated");
            final Long creationEpochMilli = (Long) source.get("creation_time");
            final Instant creationTime = creationEpochMilli == null ? null : Instant.ofEpochMilli(creationEpochMilli);
            final Map<String, Object> userTokenSrc = (Map<String, Object>) accessTokenSrc.get("user_token");
            if (refreshed == null) {
                return Optional.of(invalidGrantException("token document is missing refreshed value"));
            } else if (invalidated == null) {
                return Optional.of(invalidGrantException("token document is missing invalidated value"));
            } else if (creationEpochMilli == null) {
                return Optional.of(invalidGrantException("token document is missing creation time value"));
            } else if (invalidated) {
                return Optional.of(invalidGrantException("token has been invalidated"));
            } else if (clock.instant().isAfter(creationTime.plus(24L, ChronoUnit.HOURS))) {
                return Optional.of(invalidGrantException("refresh token is expired"));
            } else if (userTokenSrc == null || userTokenSrc.isEmpty()) {
                return Optional.of(invalidGrantException("token document is missing the user token info"));
            } else if (userTokenSrc.get("authentication") == null) {
                return Optional.of(invalidGrantException("token is missing authentication info"));
            } else if (userTokenSrc.get("version") == null) {
                return Optional.of(invalidGrantException("token is missing version value"));
            } else if (userTokenSrc.get("metadata") == null) {
                return Optional.of(invalidGrantException("token is missing metadata"));
            } else {
                return lenientIsAlreadyRefreshed(source, userAuth);
            }
        }
    }

    private Optional<ElasticsearchSecurityException> checkClient(Map<String, Object> refreshTokenSource, Authentication userAuth) {
        Map<String, Object> clientInfo = (Map<String, Object>) refreshTokenSource.get("client");
        if (clientInfo == null) {
            return Optional.of(invalidGrantException("token is missing client information"));
        } else if (userAuth.getUser().principal().equals(clientInfo.get("user")) == false) {
            return Optional.of(invalidGrantException("tokens must be refreshed by the creating client"));
        } else if (userAuth.getAuthenticatedBy().getName().equals(clientInfo.get("realm")) == false) {
            return Optional.of(invalidGrantException("tokens must be refreshed by the creating client"));
        } else {
            return Optional.empty();
        }
    }

    /**
     * Checks if the retrieved refresh token is already refreshed taking into consideration that we allow refresh tokens
     * to be refreshed multiple times for a very small time window in order to gracefully handle multiple concurrent requests
     * from clients
     */
    @SuppressWarnings("unchecked")
    private Optional<ElasticsearchSecurityException> lenientIsAlreadyRefreshed(Map<String, Object> source, Authentication userAuth) {
        final Map<String, Object> refreshTokenSrc = (Map<String, Object>) source.get("refresh_token");
        final Map<String, Object> userTokenSource = (Map<String, Object>)
            ((Map<String, Object>) source.get("access_token")).get("user_token");
        final Integer version = (Integer) userTokenSource.get("version");
        Version authVersion = Version.fromId(version);
        final Boolean refreshed = (Boolean) refreshTokenSrc.get("refreshed");
        if (refreshed) {
            if (authVersion.onOrAfter(Version.V_7_0_0)) {
                final Long refreshedEpochMilli = (Long) refreshTokenSrc.get("refresh_time");
                final Instant refreshTime = refreshedEpochMilli == null ? null : Instant.ofEpochMilli(refreshedEpochMilli);
                final String supersededBy = (String) refreshTokenSrc.get("superseded_by");
                if (supersededBy == null) {
                    return Optional.of(invalidGrantException("token document is missing superseded by value"));
                } else if (refreshTime == null) {
                    return Optional.of(invalidGrantException("token document is missing refresh time value"));
                } else if (clock.instant().isAfter(refreshTime.plus(4L, ChronoUnit.SECONDS))) {
                    return Optional.of(invalidGrantException("token has already been refreshed"));
                }
            } else {
                return Optional.of(invalidGrantException("token has already been refreshed"));
            }
        }
        return checkClient(refreshTokenSrc, userAuth);
    }

    /**
     * Checks if a refreshed token is eligible to be refreshed again. This is only allowed for versions after 7.0.0 and
     * when the refresh_token contains the refresh_time and superseded_by fields and it has been refreshed in the
     * previous 4 seconds
     */
    private boolean eligibleForMultiRefresh(Map<String, Object> source) {
        final Map<String, Object> refreshTokenSrc = (Map<String, Object>) source.get("refresh_token");
        final Map<String, Object> userTokenSource = (Map<String, Object>)
            ((Map<String, Object>) source.get("access_token")).get("user_token");
        final Integer version = (Integer) userTokenSource.get("version");
        Version authVersion = Version.fromId(version);
        final Long refreshedEpochMilli = (Long) refreshTokenSrc.get("refresh_time");
        final Instant refreshTime = refreshedEpochMilli == null ? null : Instant.ofEpochMilli(refreshedEpochMilli);
        final String supersededBy = (String) refreshTokenSrc.get("superseded_by");
        return authVersion.onOrAfter(Version.V_7_0_0) && supersededBy != null && refreshTime != null
            && clock.instant().isAfter(refreshTime.plus(4L, ChronoUnit.SECONDS)) == false;

    }

    /**
     * Find stored refresh and access tokens that have not been invalidated or expired, and were issued against
     * the specified realm.
     *
     * @param realmName The name of the realm for which to get the tokens
     * @param listener  The listener to notify upon completion
     * @param filter    an optional Predicate to test the source of the found documents against
     */
    public void findActiveTokensForRealm(String realmName, ActionListener<Collection<Tuple<UserToken, String>>> listener,
                                         @Nullable Predicate<Map<String, Object>> filter) {
        ensureEnabled();
        final SecurityIndexManager frozenSecurityIndex = securityIndex.freeze();
        if (Strings.isNullOrEmpty(realmName)) {
            listener.onFailure(new IllegalArgumentException("Realm name is required"));
        } else if (frozenSecurityIndex.indexExists() == false) {
            listener.onResponse(Collections.emptyList());
        } else if (frozenSecurityIndex.isAvailable() == false) {
            listener.onFailure(frozenSecurityIndex.getUnavailableReason());
        } else {
            final Instant now = clock.instant();
            final BoolQueryBuilder boolQuery = QueryBuilders.boolQuery()
                .filter(QueryBuilders.termQuery("doc_type", TOKEN_DOC_TYPE))
                .filter(QueryBuilders.termQuery("access_token.realm", realmName))
                .filter(QueryBuilders.boolQuery()
                    .should(QueryBuilders.boolQuery()
                        .must(QueryBuilders.termQuery("access_token.invalidated", false))
                        .must(QueryBuilders.rangeQuery("access_token.user_token.expiration_time").gte(now.toEpochMilli()))
                    )
                    .should(QueryBuilders.boolQuery()
                        .must(QueryBuilders.termQuery("refresh_token.invalidated", false))
                        .must(QueryBuilders.rangeQuery("creation_time").gte(now.toEpochMilli() - TimeValue.timeValueHours(24).millis()))
                    )
                );

            final SearchRequest request = client.prepareSearch(SecurityIndexManager.SECURITY_INDEX_NAME)
                .setScroll(DEFAULT_KEEPALIVE_SETTING.get(settings))
                .setQuery(boolQuery)
                .setVersion(false)
                .setSize(1000)
                .setFetchSource(true)
                .request();
            securityIndex.checkIndexVersionThenExecute(listener::onFailure,
                () -> ScrollHelper.fetchAllByEntity(client, request, listener, (SearchHit hit) -> filterAndParseHit(hit, filter)));
        }
    }

    /**
     * Find stored refresh and access tokens that have not been invalidated or expired, and were issued for
     * the specified user.
     *
     * @param username The user for which to get the tokens
     * @param listener The listener to notify upon completion
     */
    public void findActiveTokensForUser(String username, ActionListener<Collection<Tuple<UserToken, String>>> listener) {
        ensureEnabled();

        final SecurityIndexManager frozenSecurityIndex = securityIndex.freeze();
        if (Strings.isNullOrEmpty(username)) {
            listener.onFailure(new IllegalArgumentException("username is required"));
        } else if (frozenSecurityIndex.indexExists() == false) {
            listener.onResponse(Collections.emptyList());
        } else if (frozenSecurityIndex.isAvailable() == false) {
            listener.onFailure(frozenSecurityIndex.getUnavailableReason());
        } else {
            final Instant now = clock.instant();
            final BoolQueryBuilder boolQuery = QueryBuilders.boolQuery()
                .filter(QueryBuilders.termQuery("doc_type", TOKEN_DOC_TYPE))
                .filter(QueryBuilders.boolQuery()
                    .should(QueryBuilders.boolQuery()
                        .must(QueryBuilders.termQuery("access_token.invalidated", false))
                        .must(QueryBuilders.rangeQuery("access_token.user_token.expiration_time").gte(now.toEpochMilli()))
                    )
                    .should(QueryBuilders.boolQuery()
                        .must(QueryBuilders.termQuery("refresh_token.invalidated", false))
                        .must(QueryBuilders.rangeQuery("creation_time").gte(now.toEpochMilli() - TimeValue.timeValueHours(24).millis()))
                    )
                );

            final SearchRequest request = client.prepareSearch(SecurityIndexManager.SECURITY_INDEX_NAME)
                .setScroll(DEFAULT_KEEPALIVE_SETTING.get(settings))
                .setQuery(boolQuery)
                .setVersion(false)
                .setSize(1000)
                .setFetchSource(true)
                .request();
            securityIndex.checkIndexVersionThenExecute(listener::onFailure,
                () -> ScrollHelper.fetchAllByEntity(client, request, listener,
                    (SearchHit hit) -> filterAndParseHit(hit, isOfUser(username))));
        }
    }

    private static Predicate<Map<String, Object>> isOfUser(String username) {
        return source -> {
            String auth = (String) source.get("authentication");
            Integer version = (Integer) source.get("version");
            Version authVersion = Version.fromId(version);
            try (StreamInput in = StreamInput.wrap(Base64.getDecoder().decode(auth))) {
                in.setVersion(authVersion);
                Authentication authentication = new Authentication(in);
                return authentication.getUser().principal().equals(username);
            } catch (IOException e) {
                throw new UncheckedIOException(e);
            }
        };
    }


    private Tuple<UserToken, String> filterAndParseHit(SearchHit hit, @Nullable Predicate<Map<String, Object>> filter) {
        final Map<String, Object> source = hit.getSourceAsMap();
        if (source == null) {
            throw new IllegalStateException("token document did not have source but source should have been fetched");
        }
        try {
            return parseTokensFromDocument(source, filter);
        } catch (IOException e) {
            throw invalidGrantException("cannot read token from document");
        }
    }

    /**
     * Parses a token document into a Tuple of a {@link UserToken} and a String representing the corresponding refresh_token
     *
     * @param source The token document source as retrieved
     * @param filter an optional Predicate to test the source of the UserToken against
     * @return A {@link Tuple} of access-token and refresh-token-id or null if a Predicate is defined and the userToken source doesn't
     * satisfy it
     */
    private Tuple<UserToken, String> parseTokensFromDocument
    (Map<String, Object> source, @Nullable Predicate<Map<String, Object>> filter)
        throws IOException {

        final String refreshToken = (String) ((Map<String, Object>) source.get("refresh_token")).get("token");
        final Map<String, Object> userTokenSource = (Map<String, Object>)
            ((Map<String, Object>) source.get("access_token")).get("user_token");
        if (null != filter && filter.test(userTokenSource) == false) {
            return null;
        }
        final String id = (String) userTokenSource.get("id");
        final Integer version = (Integer) userTokenSource.get("version");
        final String authString = (String) userTokenSource.get("authentication");
        final Long expiration = (Long) userTokenSource.get("expiration_time");
        final Map<String, Object> metadata = (Map<String, Object>) userTokenSource.get("metadata");

        Version authVersion = Version.fromId(version);
        try (StreamInput in = StreamInput.wrap(Base64.getDecoder().decode(authString))) {
            in.setVersion(authVersion);
            Authentication authentication = new Authentication(in);
            return new Tuple<>(new UserToken(id, Version.fromId(version), authentication, Instant.ofEpochMilli(expiration), metadata),
                refreshToken);
        }
    }

    private static String getTokenDocumentId(UserToken userToken) {
        return getTokenDocumentId(userToken.getId());
    }

    private static String getTokenDocumentId(String id) {
        return TOKEN_DOC_ID_PREFIX + id;
    }

    private static String getTokenIdFromDocumentId(String docId) {
        if (docId.startsWith(TOKEN_DOC_ID_PREFIX) == false) {
            throw new IllegalStateException("TokenDocument ID [" + docId + "] has unexpected value");
        } else {
            return docId.substring(TOKEN_DOC_ID_PREFIX.length());
        }
    }

    private void ensureEnabled() {
        if (enabled == false) {
            throw new IllegalStateException("tokens are not enabled");
        }
    }

    /**
     * Checks if the access token has been explicitly invalidated
     */
    private void checkIfTokenIsValid(UserToken userToken, ActionListener<UserToken> listener) {
        Instant currentTime = clock.instant();
        if (currentTime.isAfter(userToken.getExpirationTime())) {
            listener.onFailure(traceLog("validate token", userToken.getId(), expiredTokenException()));
        } else if (securityIndex.indexExists() == false) {
            // index doesn't exist so the token is considered invalid as we cannot verify its validity
            logger.warn("failed to validate token [{}] since the security index doesn't exist", userToken.getId());
            listener.onResponse(null);
        } else {
            securityIndex.checkIndexVersionThenExecute(listener::onFailure, () -> {
                final GetRequest getRequest = client.prepareGet(SecurityIndexManager.SECURITY_INDEX_NAME, TYPE,
                    getTokenDocumentId(userToken)).request();
                Consumer<Exception> onFailure = ex -> listener.onFailure(traceLog("check token state", userToken.getId(), ex));
                executeAsyncWithOrigin(client.threadPool().getThreadContext(), SECURITY_ORIGIN, getRequest,
                    ActionListener.<GetResponse>wrap(response -> {
                        if (response.isExists()) {
                            Map<String, Object> source = response.getSource();
                            Map<String, Object> accessTokenSource = (Map<String, Object>) source.get("access_token");
                            if (accessTokenSource == null) {
                                onFailure.accept(new IllegalStateException("token document is missing access_token field"));
                            } else {
                                Boolean invalidated = (Boolean) accessTokenSource.get("invalidated");
                                if (invalidated == null) {
                                    onFailure.accept(new IllegalStateException("token document is missing invalidated field"));
                                } else if (invalidated) {
                                    onFailure.accept(expiredTokenException());
                                } else {
                                    listener.onResponse(userToken);
                                }
                            }
                        } else {
                            onFailure.accept(new IllegalStateException("token document is missing and must be present"));
                        }
                    }, e -> {
                        // if the index or the shard is not there / available we assume that
                        // the token is not valid
                        if (isShardNotAvailableException(e)) {
                            logger.warn("failed to get token [{}] since index is not available", userToken.getId());
                            listener.onResponse(null);
                        } else {
                            logger.error(new ParameterizedMessage("failed to get token [{}]", userToken.getId()), e);
                            listener.onFailure(e);
                        }
                    }), client::get);
            });
        }
    }

    public TimeValue getExpirationDelay() {
        return expirationDelay;
    }

    private Instant getExpirationTime(Instant now) {
        return now.plusSeconds(expirationDelay.getSeconds());
    }

    private void maybeStartTokenRemover() {
        if (securityIndex.isAvailable()) {
            if (client.threadPool().relativeTimeInMillis() - lastExpirationRunMs > deleteInterval.getMillis()) {
                expiredTokenRemover.submit(client.threadPool());
                lastExpirationRunMs = client.threadPool().relativeTimeInMillis();
            }
        }
    }

    /**
     * Gets the token from the <code>Authorization</code> header if the header begins with
     * <code>Bearer </code>
     */
    private String getFromHeader(ThreadContext threadContext) {
        String header = threadContext.getHeader("Authorization");
        if (Strings.hasText(header) && header.regionMatches(true, 0, "Bearer ", 0, "Bearer ".length())
            && header.length() > "Bearer ".length()) {
            return header.substring("Bearer ".length());
        }
        return null;
    }

    /**
     * Serializes a token to a String containing the version of the node that created the token and
     * either an encrypted representation of the token id for versions earlier to 7.0.0 or the token ie
     * itself for versions after 7.0.0
     */
    public String getUserTokenString(UserToken userToken) throws IOException, GeneralSecurityException {
        if (clusterService.state().nodes().getMinNodeVersion().onOrAfter(Version.V_7_0_0)) {
            try (ByteArrayOutputStream os = new ByteArrayOutputStream(MINIMUM_BASE64_BYTES);
                 OutputStream base64 = Base64.getEncoder().wrap(os);
                 StreamOutput out = new OutputStreamStreamOutput(base64)) {
                out.setVersion(userToken.getVersion());
                Version.writeVersion(userToken.getVersion(), out);
                out.writeString(userToken.getId());
                return new String(os.toByteArray(), StandardCharsets.UTF_8);
            }
        } else {
            // we know that the minimum length is larger than the default of the ByteArrayOutputStream so set the size to this explicitly
            try (ByteArrayOutputStream os = new ByteArrayOutputStream(MINIMUM_BASE64_BYTES);
                 OutputStream base64 = Base64.getEncoder().wrap(os);
                 StreamOutput out = new OutputStreamStreamOutput(base64)) {
                out.setVersion(userToken.getVersion());
                KeyAndCache keyAndCache = keyCache.activeKeyCache;
                Version.writeVersion(userToken.getVersion(), out);
                out.writeByteArray(keyAndCache.getSalt().bytes);
                out.writeByteArray(keyAndCache.getKeyHash().bytes);
                final byte[] initializationVector = getNewInitializationVector();
                out.writeByteArray(initializationVector);
                try (CipherOutputStream encryptedOutput =
                         new CipherOutputStream(out, getEncryptionCipher(initializationVector, keyAndCache, userToken.getVersion()));
                     StreamOutput encryptedStreamOutput = new OutputStreamStreamOutput(encryptedOutput)) {
                    encryptedStreamOutput.setVersion(userToken.getVersion());
                    encryptedStreamOutput.writeString(userToken.getId());
                    encryptedStreamOutput.close();
                    return new String(os.toByteArray(), StandardCharsets.UTF_8);
                }
            }
        }
    }

    private void ensureEncryptionCiphersSupported() throws NoSuchPaddingException, NoSuchAlgorithmException {
        Cipher.getInstance(ENCRYPTION_CIPHER);
        SecretKeyFactory.getInstance(KDF_ALGORITHM);
    }

    private Cipher getEncryptionCipher(byte[] iv, KeyAndCache keyAndCache, Version version) throws GeneralSecurityException {
        Cipher cipher = Cipher.getInstance(ENCRYPTION_CIPHER);
        BytesKey salt = keyAndCache.getSalt();
        try {
            cipher.init(Cipher.ENCRYPT_MODE, keyAndCache.getOrComputeKey(salt), new GCMParameterSpec(128, iv), secureRandom);
        } catch (ExecutionException e) {
            throw new ElasticsearchSecurityException("Failed to compute secret key for active salt", e);
        }
        cipher.updateAAD(ByteBuffer.allocate(4).putInt(version.id).array());
        cipher.updateAAD(salt.bytes);
        return cipher;
    }

    private Cipher getDecryptionCipher(byte[] iv, SecretKey key, Version version,
                                       BytesKey salt) throws GeneralSecurityException {
        Cipher cipher = Cipher.getInstance(ENCRYPTION_CIPHER);
        cipher.init(Cipher.DECRYPT_MODE, key, new GCMParameterSpec(128, iv), secureRandom);
        cipher.updateAAD(ByteBuffer.allocate(4).putInt(version.id).array());
        cipher.updateAAD(salt.bytes);
        return cipher;
    }

    private byte[] getNewInitializationVector() {
        final byte[] initializationVector = new byte[IV_BYTES];
        secureRandom.nextBytes(initializationVector);
        return initializationVector;
    }

    /**
     * Generates a secret key based off of the provided password and salt.
     * This method is computationally expensive.
     */
    static SecretKey computeSecretKey(char[] rawPassword, byte[] salt)
        throws NoSuchAlgorithmException, InvalidKeySpecException {
        SecretKeyFactory secretKeyFactory = SecretKeyFactory.getInstance(KDF_ALGORITHM);
        PBEKeySpec keySpec = new PBEKeySpec(rawPassword, salt, ITERATIONS, 128);
        SecretKey tmp = secretKeyFactory.generateSecret(keySpec);
        return new SecretKeySpec(tmp.getEncoded(), "AES");
    }

    /**
     * Creates an {@link ElasticsearchSecurityException} that indicates the token was expired. It
     * is up to the client to re-authenticate and obtain a new token. The format for this response
     * is defined in <a href="https://tools.ietf.org/html/rfc6750#section-3.1"></a>
     */
    private static ElasticsearchSecurityException expiredTokenException() {
        ElasticsearchSecurityException e =
            new ElasticsearchSecurityException("token expired", RestStatus.UNAUTHORIZED);
        e.addHeader("WWW-Authenticate", EXPIRED_TOKEN_WWW_AUTH_VALUE);
        return e;
    }

    /**
     * Creates an {@link ElasticsearchSecurityException} that indicates the token was malformed. It
     * is up to the client to re-authenticate and obtain a new token. The format for this response
     * is defined in <a href="https://tools.ietf.org/html/rfc6750#section-3.1"></a>
     */
    private static ElasticsearchSecurityException malformedTokenException() {
        ElasticsearchSecurityException e =
                new ElasticsearchSecurityException("token malformed", RestStatus.UNAUTHORIZED);
        e.addHeader("WWW-Authenticate", MALFORMED_TOKEN_WWW_AUTH_VALUE);
        return e;
    }

    /**
     * Creates an {@link ElasticsearchSecurityException} that indicates the request contained an invalid grant
     */
    private static ElasticsearchSecurityException invalidGrantException(String detail) {
        ElasticsearchSecurityException e =
            new ElasticsearchSecurityException("invalid_grant", RestStatus.BAD_REQUEST);
        e.addHeader("error_description", detail);
        return e;
    }

    /**
     * Logs an exception concerning a specific Token at TRACE level (if enabled)
     */
    private <E extends Throwable> E traceLog(String action, String identifier, E exception) {
        if (logger.isTraceEnabled()) {
            if (exception instanceof ElasticsearchException) {
                final ElasticsearchException esEx = (ElasticsearchException) exception;
                final Object detail = esEx.getHeader("error_description");
                if (detail != null) {
                    logger.trace(() -> new ParameterizedMessage("Failure in [{}] for id [{}] - [{}]", action, identifier, detail),
                        esEx);
                } else {
                    logger.trace(() -> new ParameterizedMessage("Failure in [{}] for id [{}]", action, identifier),
                        esEx);
                }
            } else {
                logger.trace(() -> new ParameterizedMessage("Failure in [{}] for id [{}]", action, identifier), exception);
            }
        }
        return exception;
    }

    /**
     * Logs an exception at TRACE level (if enabled)
     */
    private <E extends Throwable> E traceLog(String action, E exception) {
        if (logger.isTraceEnabled()) {
            if (exception instanceof ElasticsearchException) {
                final ElasticsearchException esEx = (ElasticsearchException) exception;
                final Object detail = esEx.getHeader("error_description");
                if (detail != null) {
                    logger.trace(() -> new ParameterizedMessage("Failure in [{}] - [{}]", action, detail), esEx);
                } else {
                    logger.trace(() -> new ParameterizedMessage("Failure in [{}]", action), esEx);
                }
            } else {
                logger.trace(() -> new ParameterizedMessage("Failure in [{}]", action), exception);
            }
        }
        return exception;
    }

    boolean isExpiredTokenException(ElasticsearchSecurityException e) {
        final List<String> headers = e.getHeader("WWW-Authenticate");
        return headers != null && headers.stream().anyMatch(EXPIRED_TOKEN_WWW_AUTH_VALUE::equals);
    }

    boolean isExpirationInProgress() {
        return expiredTokenRemover.isExpirationInProgress();
    }

    private class KeyComputingRunnable extends AbstractRunnable {

        private final BytesKey decodedSalt;
        private final ActionListener<SecretKey> listener;
        private final KeyAndCache keyAndCache;

        KeyComputingRunnable(BytesKey decodedSalt, ActionListener<SecretKey> listener, KeyAndCache keyAndCache) {
            this.decodedSalt = decodedSalt;
            this.listener = listener;
            this.keyAndCache = keyAndCache;
        }

        @Override
        protected void doRun() {
            try {
                final SecretKey computedKey = keyAndCache.getOrComputeKey(decodedSalt);
                listener.onResponse(computedKey);
            } catch (ExecutionException e) {
                if (e.getCause() != null &&
                    (e.getCause() instanceof GeneralSecurityException || e.getCause() instanceof IOException
                        || e.getCause() instanceof IllegalArgumentException)) {
                    // this could happen if another realm supports the Bearer token so we should
                    // see if another realm can use this token!
                    logger.debug("unable to decode bearer token", e);
                    listener.onResponse(null);
                } else {
                    listener.onFailure(e);
                }
            }
        }

        @Override
        public void onFailure(Exception e) {
            listener.onFailure(e);
        }
    }

    /**
     * Creates a new key unless present that is newer than the current active key and returns the corresponding metadata. Note:
     * this method doesn't modify the metadata used in this token service. See {@link #refreshMetaData(TokenMetaData)}
     */
    synchronized TokenMetaData generateSpareKey() {
        KeyAndCache maxKey = keyCache.cache.values().stream().max(Comparator.comparingLong(v -> v.keyAndTimestamp.getTimestamp())).get();
        KeyAndCache currentKey = keyCache.activeKeyCache;
        if (currentKey == maxKey) {
            long timestamp = createdTimeStamps.incrementAndGet();
            while (true) {
                byte[] saltArr = new byte[SALT_BYTES];
                secureRandom.nextBytes(saltArr);
                SecureString tokenKey = generateTokenKey();
                KeyAndCache keyAndCache = new KeyAndCache(new KeyAndTimestamp(tokenKey, timestamp), new BytesKey(saltArr));
                if (keyCache.cache.containsKey(keyAndCache.getKeyHash())) {
                    continue; // collision -- generate a new key
                }
                return newTokenMetaData(keyCache.currentTokenKeyHash, Iterables.concat(keyCache.cache.values(),
                    Collections.singletonList(keyAndCache)));
            }
        }
        return newTokenMetaData(keyCache.currentTokenKeyHash, keyCache.cache.values());
    }

    /**
     * Rotate the current active key to the spare key created in the previous {@link #generateSpareKey()} call.
     */
    synchronized TokenMetaData rotateToSpareKey() {
        KeyAndCache maxKey = keyCache.cache.values().stream().max(Comparator.comparingLong(v -> v.keyAndTimestamp.getTimestamp())).get();
        if (maxKey == keyCache.activeKeyCache) {
            throw new IllegalStateException("call generateSpareKey first");
        }
        return newTokenMetaData(maxKey.getKeyHash(), keyCache.cache.values());
    }

    /**
     * Prunes the keys and keeps up to the latest N keys around
     *
     * @param numKeysToKeep the number of keys to keep.
     */
    synchronized TokenMetaData pruneKeys(int numKeysToKeep) {
        if (keyCache.cache.size() <= numKeysToKeep) {
            return getTokenMetaData(); // nothing to do
        }
        Map<BytesKey, KeyAndCache> map = new HashMap<>(keyCache.cache.size() + 1);
        KeyAndCache currentKey = keyCache.get(keyCache.currentTokenKeyHash);
        ArrayList<KeyAndCache> entries = new ArrayList<>(keyCache.cache.values());
        Collections.sort(entries,
            (left, right) -> Long.compare(right.keyAndTimestamp.getTimestamp(), left.keyAndTimestamp.getTimestamp()));
        for (KeyAndCache value : entries) {
            if (map.size() < numKeysToKeep || value.keyAndTimestamp.getTimestamp() >= currentKey
                .keyAndTimestamp.getTimestamp()) {
                logger.debug("keeping key {} ", value.getKeyHash());
                map.put(value.getKeyHash(), value);
            } else {
                logger.debug("prune key {} ", value.getKeyHash());
            }
        }
        assert map.isEmpty() == false;
        assert map.containsKey(keyCache.currentTokenKeyHash);
        return newTokenMetaData(keyCache.currentTokenKeyHash, map.values());
    }

    /**
     * Returns the current in-use metdata of this {@link TokenService}
     */
    public synchronized TokenMetaData getTokenMetaData() {
        return newTokenMetaData(keyCache.currentTokenKeyHash, keyCache.cache.values());
    }

    private TokenMetaData newTokenMetaData(BytesKey activeTokenKey, Iterable<KeyAndCache> iterable) {
        List<KeyAndTimestamp> list = new ArrayList<>();
        for (KeyAndCache v : iterable) {
            list.add(v.keyAndTimestamp);
        }
        return new TokenMetaData(list, activeTokenKey.bytes);
    }

    /**
     * Refreshes the current in-use metadata.
     */
    synchronized void refreshMetaData(TokenMetaData metaData) {
        BytesKey currentUsedKeyHash = new BytesKey(metaData.getCurrentKeyHash());
        byte[] saltArr = new byte[SALT_BYTES];
        Map<BytesKey, KeyAndCache> map = new HashMap<>(metaData.getKeys().size());
        long maxTimestamp = createdTimeStamps.get();
        for (KeyAndTimestamp key : metaData.getKeys()) {
            secureRandom.nextBytes(saltArr);
            KeyAndCache keyAndCache = new KeyAndCache(key, new BytesKey(saltArr));
            maxTimestamp = Math.max(keyAndCache.keyAndTimestamp.getTimestamp(), maxTimestamp);
            if (keyCache.cache.containsKey(keyAndCache.getKeyHash()) == false) {
                map.put(keyAndCache.getKeyHash(), keyAndCache);
            } else {
                map.put(keyAndCache.getKeyHash(), keyCache.get(keyAndCache.getKeyHash())); // maintain the cache we already have
            }
        }
        if (map.containsKey(currentUsedKeyHash) == false) {
            // this won't leak any secrets it's only exposing the current set of hashes
            throw new IllegalStateException("Current key is not in the map: " + map.keySet() + " key: " + currentUsedKeyHash);
        }
        createdTimeStamps.set(maxTimestamp);
        keyCache = new TokenKeys(Collections.unmodifiableMap(map), currentUsedKeyHash);
        logger.debug("refreshed keys current: {}, keys: {}", currentUsedKeyHash, keyCache.cache.keySet());
    }

    private SecureString generateTokenKey() {
        byte[] keyBytes = new byte[KEY_BYTES];
        byte[] encode = new byte[0];
        char[] ref = new char[0];
        try {
            secureRandom.nextBytes(keyBytes);
            encode = Base64.getUrlEncoder().withoutPadding().encode(keyBytes);
            ref = new char[encode.length];
            int len = UnicodeUtil.UTF8toUTF16(encode, 0, encode.length, ref);
            return new SecureString(Arrays.copyOfRange(ref, 0, len));
        } finally {
            Arrays.fill(keyBytes, (byte) 0x00);
            Arrays.fill(encode, (byte) 0x00);
            Arrays.fill(ref, (char) 0x00);
        }
    }

    synchronized String getActiveKeyHash() {
        return new BytesRef(Base64.getUrlEncoder().withoutPadding().encode(this.keyCache.currentTokenKeyHash.bytes)).utf8ToString();
    }

    void rotateKeysOnMaster(ActionListener<ClusterStateUpdateResponse> listener) {
        logger.info("rotate keys on master");
        TokenMetaData tokenMetaData = generateSpareKey();
        clusterService.submitStateUpdateTask("publish next key to prepare key rotation",
            new TokenMetadataPublishAction(
                ActionListener.wrap((res) -> {
                    if (res.isAcknowledged()) {
                        TokenMetaData metaData = rotateToSpareKey();
                        clusterService.submitStateUpdateTask("publish next key to prepare key rotation",
                            new TokenMetadataPublishAction(listener, metaData));
                    } else {
                        listener.onFailure(new IllegalStateException("not acked"));
                    }
                }, listener::onFailure), tokenMetaData));
    }

    private final class TokenMetadataPublishAction extends AckedClusterStateUpdateTask<ClusterStateUpdateResponse> {

        private final TokenMetaData tokenMetaData;

        protected TokenMetadataPublishAction(ActionListener<ClusterStateUpdateResponse> listener, TokenMetaData tokenMetaData) {
            super(new AckedRequest() {
                @Override
                public TimeValue ackTimeout() {
                    return AcknowledgedRequest.DEFAULT_ACK_TIMEOUT;
                }

                @Override
                public TimeValue masterNodeTimeout() {
                    return AcknowledgedRequest.DEFAULT_MASTER_NODE_TIMEOUT;
                }
            }, listener);
            this.tokenMetaData = tokenMetaData;
        }

        @Override
        public ClusterState execute(ClusterState currentState) throws Exception {
            XPackPlugin.checkReadyForXPackCustomMetadata(currentState);

            if (tokenMetaData.equals(currentState.custom(TokenMetaData.TYPE))) {
                return currentState;
            }
            return ClusterState.builder(currentState).putCustom(TokenMetaData.TYPE, tokenMetaData).build();
        }

        @Override
        protected ClusterStateUpdateResponse newResponse(boolean acknowledged) {
            return new ClusterStateUpdateResponse(acknowledged);
        }

    }

    private void initialize(ClusterService clusterService) {
        clusterService.addListener(event -> {
            ClusterState state = event.state();
            if (state.getBlocks().hasGlobalBlock(STATE_NOT_RECOVERED_BLOCK)) {
                return;
            }

            if (state.nodes().isLocalNodeElectedMaster()) {
                if (XPackPlugin.isReadyForXPackCustomMetadata(state)) {
                    installTokenMetadata(state.metaData());
                } else {
                    logger.debug("cannot add token metadata to cluster as the following nodes might not understand the metadata: {}",
                        () -> XPackPlugin.nodesNotReadyForXPackCustomMetadata(state));
                }
            }

            TokenMetaData custom = event.state().custom(TokenMetaData.TYPE);
            if (custom != null && custom.equals(getTokenMetaData()) == false) {
                logger.info("refresh keys");
                try {
                    refreshMetaData(custom);
                } catch (Exception e) {
                    logger.warn("refreshing metadata failed", e);
                }
                logger.info("refreshed keys");
            }
        });
    }

    // to prevent too many cluster state update tasks to be queued for doing the same update
    private final AtomicBoolean installTokenMetadataInProgress = new AtomicBoolean(false);

    private void installTokenMetadata(MetaData metaData) {
        if (metaData.custom(TokenMetaData.TYPE) == null) {
            if (installTokenMetadataInProgress.compareAndSet(false, true)) {
                clusterService.submitStateUpdateTask("install-token-metadata", new ClusterStateUpdateTask(Priority.URGENT) {
                    @Override
                    public ClusterState execute(ClusterState currentState) {
                        XPackPlugin.checkReadyForXPackCustomMetadata(currentState);

                        if (currentState.custom(TokenMetaData.TYPE) == null) {
                            return ClusterState.builder(currentState).putCustom(TokenMetaData.TYPE, getTokenMetaData()).build();
                        } else {
                            return currentState;
                        }
                    }

                    @Override
                    public void onFailure(String source, Exception e) {
                        installTokenMetadataInProgress.set(false);
                        logger.error("unable to install token metadata", e);
                    }

                    @Override
                    public void clusterStateProcessed(String source, ClusterState oldState, ClusterState newState) {
                        installTokenMetadataInProgress.set(false);
                    }
                });
            }
        }
    }

    /**
     * For testing
     */
    void clearActiveKeyCache() {
        this.keyCache.activeKeyCache.keyCache.invalidateAll();
    }

    static final class KeyAndCache implements Closeable {
        private final KeyAndTimestamp keyAndTimestamp;
        private final Cache<BytesKey, SecretKey> keyCache;
        private final BytesKey salt;
        private final BytesKey keyHash;

        private KeyAndCache(KeyAndTimestamp keyAndTimestamp, BytesKey salt) {
            this.keyAndTimestamp = keyAndTimestamp;
            keyCache = CacheBuilder.<BytesKey, SecretKey>builder()
                .setExpireAfterAccess(TimeValue.timeValueMinutes(60L))
                .setMaximumWeight(500L)
                .build();
            try {
                SecretKey secretKey = computeSecretKey(keyAndTimestamp.getKey().getChars(), salt.bytes);
                keyCache.put(salt, secretKey);
            } catch (Exception e) {
                throw new IllegalStateException(e);
            }
            this.salt = salt;
            this.keyHash = calculateKeyHash(keyAndTimestamp.getKey());
        }

        private SecretKey getKey(BytesKey salt) {
            return keyCache.get(salt);
        }

        public SecretKey getOrComputeKey(BytesKey decodedSalt) throws ExecutionException {
            return keyCache.computeIfAbsent(decodedSalt, (salt) -> {
                try (SecureString closeableChars = keyAndTimestamp.getKey().clone()) {
                    return computeSecretKey(closeableChars.getChars(), salt.bytes);
                }
            });
        }

        @Override
        public void close() throws IOException {
            keyAndTimestamp.getKey().close();
        }

        BytesKey getKeyHash() {
            return keyHash;
        }

        private static BytesKey calculateKeyHash(SecureString key) {
            MessageDigest messageDigest = MessageDigests.sha256();
            BytesRefBuilder b = new BytesRefBuilder();
            try {
                b.copyChars(key);
                BytesRef bytesRef = b.toBytesRef();
                try {
                    messageDigest.update(bytesRef.bytes, bytesRef.offset, bytesRef.length);
                    return new BytesKey(Arrays.copyOfRange(messageDigest.digest(), 0, 8));
                } finally {
                    Arrays.fill(bytesRef.bytes, (byte) 0x00);
                }
            } finally {
                Arrays.fill(b.bytes(), (byte) 0x00);
            }
        }

        BytesKey getSalt() {
            return salt;
        }
    }


    private static final class TokenKeys {
        final Map<BytesKey, KeyAndCache> cache;
        final BytesKey currentTokenKeyHash;
        final KeyAndCache activeKeyCache;

        private TokenKeys(Map<BytesKey, KeyAndCache> cache, BytesKey currentTokenKeyHash) {
            this.cache = cache;
            this.currentTokenKeyHash = currentTokenKeyHash;
            this.activeKeyCache = cache.get(currentTokenKeyHash);
        }

        KeyAndCache get(BytesKey passphraseHash) {
            return cache.get(passphraseHash);
        }
    }

}<|MERGE_RESOLUTION|>--- conflicted
+++ resolved
@@ -30,6 +30,7 @@
 import org.elasticsearch.action.support.WriteRequest.RefreshPolicy;
 import org.elasticsearch.action.support.master.AcknowledgedRequest;
 import org.elasticsearch.action.update.UpdateRequest;
+import org.elasticsearch.action.update.UpdateRequestBuilder;
 import org.elasticsearch.action.update.UpdateRequestBuilder;
 import org.elasticsearch.action.update.UpdateResponse;
 import org.elasticsearch.client.Client;
@@ -443,7 +444,7 @@
                         decryptTokenId(in, cipher, version, ActionListener.wrap(tokenId -> getUserTokenFromId(tokenId, listener),
                             listener::onFailure));
                     } catch (GeneralSecurityException e) {
-                        // could happen with a token that is not ours o
+                        // could happen with a token that is not ours
                         logger.warn("invalid token", e);
                         listener.onResponse(null);
                     } finally {
@@ -783,7 +784,6 @@
                         if (invalidSource.isPresent()) {
                             onFailure.accept(invalidSource.get());
                         } else {
-<<<<<<< HEAD
                             if (eligibleForMultiRefresh(source)) {
                                 final Map<String, Object> refreshTokenSrc = (Map<String, Object>) source.get("refresh_token");
                                 final String supersedingTokenDocId = (String) refreshTokenSrc.get("superseded_by");
@@ -826,16 +826,19 @@
                                     updateMap.put("refreshed", true);
                                     updateMap.put("refresh_time", refreshTime.toEpochMilli());
                                     updateMap.put("superseded_by", getTokenDocumentId(newUserTokenId));
-                                    UpdateRequest updateRequest =
+                                    UpdateRequestBuilder updateRequest =
                                         client.prepareUpdate(SecurityIndexManager.SECURITY_INDEX_NAME, TYPE, tokenDocId)
-                                            .setVersion(response.getVersion())
-                                            .setDoc("refresh_token", updateMap)
-                                            .setRefreshPolicy(RefreshPolicy.WAIT_UNTIL)
-                                            .request();
-                                    executeAsyncWithOrigin(client.threadPool().getThreadContext(), SECURITY_ORIGIN, updateRequest,
+                                            .setDoc("refresh_token", Collections.singletonMap("refreshed", true))
+                                            .setRefreshPolicy(RefreshPolicy.WAIT_UNTIL);
+                                    if (clusterService.state().nodes().getMinNodeVersion().onOrAfter(Version.V_6_7_0)) {
+                                        updateRequest.setIfSeqNo(response.getSeqNo());
+                                        updateRequest.setIfPrimaryTerm(response.getPrimaryTerm());
+                                    } else {
+                                        updateRequest.setVersion(response.getVersion());
+                                    }
+                                    executeAsyncWithOrigin(client.threadPool().getThreadContext(), SECURITY_ORIGIN, updateRequest.request(),
                                         ActionListener.<UpdateResponse>wrap(
-                                            updateResponse -> createUserToken(newUserTokenId, authentication, userAuth, listener, metadata,
-                                                true),
+                                            updateResponse -> createUserToken(newUserTokenId, authentication, userAuth, listener, metadata, true),
                                             e -> {
                                                 Throwable cause = ExceptionsHelper.unwrapCause(e);
                                                 if (cause instanceof VersionConflictEngineException ||
@@ -848,42 +851,6 @@
                                             }),
                                         client::update);
                                 }
-=======
-                            final Map<String, Object> userTokenSource = (Map<String, Object>)
-                                ((Map<String, Object>) source.get("access_token")).get("user_token");
-                            final String authString = (String) userTokenSource.get("authentication");
-                            final Integer version = (Integer) userTokenSource.get("version");
-                            final Map<String, Object> metadata = (Map<String, Object>) userTokenSource.get("metadata");
-
-                            Version authVersion = Version.fromId(version);
-                            try (StreamInput in = StreamInput.wrap(Base64.getDecoder().decode(authString))) {
-                                in.setVersion(authVersion);
-                                Authentication authentication = new Authentication(in);
-                                UpdateRequestBuilder updateRequest =
-                                    client.prepareUpdate(SecurityIndexManager.SECURITY_INDEX_NAME, TYPE, tokenDocId)
-                                        .setDoc("refresh_token", Collections.singletonMap("refreshed", true))
-                                        .setRefreshPolicy(RefreshPolicy.WAIT_UNTIL);
-                                if (clusterService.state().nodes().getMinNodeVersion().onOrAfter(Version.V_6_7_0)) {
-                                    updateRequest.setIfSeqNo(response.getSeqNo());
-                                    updateRequest.setIfPrimaryTerm(response.getPrimaryTerm());
-                                } else {
-                                    updateRequest.setVersion(response.getVersion());
-                                }
-                                executeAsyncWithOrigin(client.threadPool().getThreadContext(), SECURITY_ORIGIN, updateRequest.request(),
-                                    ActionListener.<UpdateResponse>wrap(
-                                        updateResponse -> createUserToken(authentication, userAuth, listener, metadata, true),
-                                        e -> {
-                                            Throwable cause = ExceptionsHelper.unwrapCause(e);
-                                            if (cause instanceof VersionConflictEngineException ||
-                                                isShardNotAvailableException(e)) {
-                                                innerRefresh(tokenDocId, userAuth,
-                                                    listener, attemptCount);
-                                            } else {
-                                                onFailure.accept(e);
-                                            }
-                                        }),
-                                    client::update);
->>>>>>> cecfa5bd
                             }
                         }
                     } else {
