--- conflicted
+++ resolved
@@ -95,15 +95,11 @@
 
     // TODO: remove
     ResolvedIndices resolve(String action, TransportRequest request, Metadata metadata, Set<String> authorizedIndices) {
-<<<<<<< HEAD
         return resolve(action, request, metadata, new AvailableIndices(authorizedIndices));
     }
 
     ResolvedIndices resolve(String action, TransportRequest request, Metadata metadata, AvailableIndices availableIndices) {
-        if (request instanceof IndicesAliasesRequest) {
-=======
         if (request instanceof IndicesAliasesRequest indicesAliasesRequest) {
->>>>>>> d32467ac
             ResolvedIndices.Builder resolvedIndicesBuilder = new ResolvedIndices.Builder();
             for (IndicesRequest indicesRequest : indicesAliasesRequest.getAliasActions()) {
                 final ResolvedIndices resolved = resolveIndicesAndAliases(action, indicesRequest, metadata, availableIndices);
