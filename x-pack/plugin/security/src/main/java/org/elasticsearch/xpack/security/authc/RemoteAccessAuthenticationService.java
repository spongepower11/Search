/*
 * Copyright Elasticsearch B.V. and/or licensed to Elasticsearch B.V. under one
 * or more contributor license agreements. Licensed under the Elastic License
 * 2.0; you may not use this file except in compliance with the Elastic License
 * 2.0.
 */

package org.elasticsearch.xpack.security.authc;

import org.apache.logging.log4j.LogManager;
import org.apache.logging.log4j.Logger;
import org.elasticsearch.ElasticsearchSecurityException;
import org.elasticsearch.Version;
import org.elasticsearch.action.ActionListener;
import org.elasticsearch.action.support.ContextPreservingActionListener;
import org.elasticsearch.cluster.service.ClusterService;
import org.elasticsearch.common.util.concurrent.ThreadContext;
import org.elasticsearch.transport.TransportRequest;
import org.elasticsearch.xpack.core.ClientHelper;
import org.elasticsearch.xpack.core.security.authc.Authentication;
import org.elasticsearch.xpack.core.security.authc.RemoteAccessAuthentication;
import org.elasticsearch.xpack.core.security.authc.Subject;
import org.elasticsearch.xpack.core.security.authz.RoleDescriptor;
import org.elasticsearch.xpack.core.security.authz.RoleDescriptorsIntersection;
import org.elasticsearch.xpack.core.security.user.SystemUser;
import org.elasticsearch.xpack.core.security.user.User;

import java.io.IOException;
import java.util.Collections;
import java.util.List;
import java.util.Set;
import java.util.function.Supplier;

import static org.elasticsearch.core.Strings.format;
import static org.elasticsearch.xpack.core.security.authc.RemoteAccessAuthentication.REMOTE_ACCESS_AUTHENTICATION_HEADER_KEY;
import static org.elasticsearch.xpack.security.authc.RemoteAccessHeaders.REMOTE_CLUSTER_AUTHORIZATION_HEADER_KEY;

public class RemoteAccessAuthenticationService {

    public static final Version VERSION_REMOTE_ACCESS_AUTHENTICATION = Version.V_8_8_0;

    public static final RoleDescriptor CROSS_CLUSTER_INTERNAL_ROLE = new RoleDescriptor(
        "_cross_cluster_internal",
        new String[] { "cross_cluster_access" },
        null,
        null,
        null,
        null,
        null,
        null,
        null
    );
    private static final Logger logger = LogManager.getLogger(RemoteAccessAuthenticationService.class);

    private final ClusterService clusterService;
    private final ApiKeyService apiKeyService;
    private final AuthenticationService authenticationService;

    public RemoteAccessAuthenticationService(
        ClusterService clusterService,
        ApiKeyService apiKeyService,
        AuthenticationService authenticationService
    ) {
        this.clusterService = clusterService;
        this.apiKeyService = apiKeyService;
        this.authenticationService = authenticationService;
    }

    public void authenticate(final String action, final TransportRequest request, final ActionListener<Authentication> listener) {
        final Authenticator.Context authcContext = authenticationService.newContext(action, request, false);
        final ThreadContext threadContext = authcContext.getThreadContext();

        final RemoteAccessHeaders remoteAccessHeaders;
        try {
            // parse and add as authentication token as early as possible so that failure events in audit log include API key ID
            remoteAccessHeaders = RemoteAccessHeaders.readFromContext(threadContext);
            authcContext.addAuthenticationToken(remoteAccessHeaders.clusterCredentials());
            apiKeyService.ensureEnabled();
        } catch (Exception ex) {
            withRequestProcessingFailure(authcContext, ex, listener);
            return;
        }

        if (getMinNodeVersion().before(VERSION_REMOTE_ACCESS_AUTHENTICATION)) {
            withRequestProcessingFailure(
                authcContext,
                new IllegalArgumentException(
                    "all nodes must have version ["
                        + VERSION_REMOTE_ACCESS_AUTHENTICATION
                        + "] or higher to support cross cluster requests through the dedicated remote cluster port"
                ),
                listener
            );
            return;
        }

        // This is ensured by the RemoteAccessServerTransportFilter -- validating the internal consistency here
        assert threadContext.getHeaders().keySet().stream().noneMatch(ClientHelper.SECURITY_HEADER_FILTERS::contains);
        try (
            ThreadContext.StoredContext ignored = threadContext.newStoredContext(
                Collections.emptyList(),
                // drop remote access authentication headers since we've read their values, and we want to maintain the invariant that
                // either the remote access authentication header is in the context, or the authentication header, but not both
                List.of(REMOTE_CLUSTER_AUTHORIZATION_HEADER_KEY, REMOTE_ACCESS_AUTHENTICATION_HEADER_KEY)
            )
        ) {
            final Supplier<ThreadContext.StoredContext> storedContextSupplier = threadContext.newRestorableContext(false);
            authenticationService.authenticate(
                authcContext,
                new ContextPreservingActionListener<>(storedContextSupplier, ActionListener.wrap(authentication -> {
                    assert authentication.isApiKey() : "initial authentication for remote access must be by API key";
                    assert false == authentication.isRunAs() : "initial authentication for remote access cannot be run-as";
                    // try-catch so any failure here is wrapped by `withRequestProcessingFailure`, whereas `authenticate` failures are not
                    // we should _not_ wrap `authenticate` failures since this produces duplicate audit events
                    try {
                        final RemoteAccessAuthentication remoteAccessAuthentication = remoteAccessHeaders.remoteAccessAuthentication();
                        validate(remoteAccessAuthentication);
                        writeAuthToContext(
                            authcContext,
                            authentication.toRemoteAccess(maybeRewriteForSystemUser(remoteAccessAuthentication)),
                            listener
                        );
                    } catch (Exception ex) {
                        withRequestProcessingFailure(authcContext, ex, listener);
                    }
                }, listener::onFailure))
            );
        }
    }

    private static RemoteAccessAuthentication maybeRewriteForSystemUser(final RemoteAccessAuthentication remoteAccessAuthentication)
        throws IOException {
        final Subject receivedEffectiveSubject = remoteAccessAuthentication.getAuthentication().getEffectiveSubject();
        final User user = receivedEffectiveSubject.getUser();
        if (SystemUser.is(user)) {
            return new RemoteAccessAuthentication(
                Authentication.newInternalAuthentication(
                    SystemUser.INSTANCE,
                    receivedEffectiveSubject.getTransportVersion(),
                    receivedEffectiveSubject.getRealm().getNodeName()
                ),
                new RoleDescriptorsIntersection(CROSS_CLUSTER_INTERNAL_ROLE)
            );
        } else if (User.isInternal(user)) {
            throw new IllegalArgumentException(
                "received cross cluster request from an unexpected internal user [" + user.principal() + "]"
            );
        } else {
            return remoteAccessAuthentication;
        }
    }

    public AuthenticationService getAuthenticationService() {
        return authenticationService;
    }

    private void validate(final RemoteAccessAuthentication remoteAccessAuthentication) {
        final Authentication authentication = remoteAccessAuthentication.getAuthentication();
        authentication.checkConsistency();
        final Subject effectiveSubject = authentication.getEffectiveSubject();
        if (false == effectiveSubject.getType().equals(Subject.Type.USER)
            && false == effectiveSubject.getType().equals(Subject.Type.SERVICE_ACCOUNT)) {
            throw new IllegalArgumentException(
                "subject ["
                    + effectiveSubject.getUser().principal()
                    + "] has type ["
                    + effectiveSubject.getType()
                    + "] which is not supported for remote access"
            );
        }

        for (RemoteAccessAuthentication.RoleDescriptorsBytes roleDescriptorsBytes : remoteAccessAuthentication
            .getRoleDescriptorsBytesList()) {
            final Set<RoleDescriptor> roleDescriptors = roleDescriptorsBytes.toRoleDescriptors();
            for (RoleDescriptor roleDescriptor : roleDescriptors) {
                final boolean privilegesOtherThanIndex = roleDescriptor.hasClusterPrivileges()
                    || roleDescriptor.hasConfigurableClusterPrivileges()
                    || roleDescriptor.hasApplicationPrivileges()
                    || roleDescriptor.hasRunAs()
                    || roleDescriptor.hasRemoteIndicesPrivileges();
                if (privilegesOtherThanIndex) {
                    throw new IllegalArgumentException(
                        "role descriptor for remote access can only contain index privileges but other privileges found for subject ["
                            + effectiveSubject.getUser().principal()
                            + "]"
                    );
                }
            }
        }
<<<<<<< HEAD
        if (false == effectiveSubject.getType().equals(Subject.Type.USER)
            && false == effectiveSubject.getType().equals(Subject.Type.API_KEY)) {
            throw new IllegalArgumentException(
                "subject ["
                    + effectiveSubject.getUser().principal()
                    + "] has type ["
                    + effectiveSubject.getType()
                    + "] which is not supported for remote access"
            );
        }
=======
>>>>>>> 43a4e885
    }

    private Version getMinNodeVersion() {
        return clusterService.state().nodes().getMinNodeVersion();
    }

    private static void withRequestProcessingFailure(
        final Authenticator.Context context,
        final Exception ex,
        final ActionListener<Authentication> listener
    ) {
        logger.debug(() -> format("Failed to authenticate remote access for request [%s]", context.getRequest()), ex);
        final ElasticsearchSecurityException ese = context.getRequest()
            .exceptionProcessingRequest(ex, context.getMostRecentAuthenticationToken());
        context.addUnsuccessfulMessageToMetadata(ese);
        listener.onFailure(ese);
    }

    private void writeAuthToContext(
        final Authenticator.Context context,
        final Authentication authentication,
        final ActionListener<Authentication> listener
    ) {
        try {
            authentication.writeToContext(context.getThreadContext());
            context.getRequest().authenticationSuccess(authentication);
        } catch (Exception e) {
            logger.debug(() -> format("Failed to store authentication [%s] for request [%s]", authentication, context.getRequest()), e);
            withRequestProcessingFailure(context, e, listener);
            return;
        }
        logger.trace("Established authentication [{}] for request [{}]", authentication, context.getRequest());
        listener.onResponse(authentication);
    }
}<|MERGE_RESOLUTION|>--- conflicted
+++ resolved
@@ -159,7 +159,8 @@
         authentication.checkConsistency();
         final Subject effectiveSubject = authentication.getEffectiveSubject();
         if (false == effectiveSubject.getType().equals(Subject.Type.USER)
-            && false == effectiveSubject.getType().equals(Subject.Type.SERVICE_ACCOUNT)) {
+            && false == effectiveSubject.getType().equals(Subject.Type.SERVICE_ACCOUNT)
+            && false == effectiveSubject.getType().equals(Subject.Type.API_KEY)) {
             throw new IllegalArgumentException(
                 "subject ["
                     + effectiveSubject.getUser().principal()
@@ -187,19 +188,6 @@
                 }
             }
         }
-<<<<<<< HEAD
-        if (false == effectiveSubject.getType().equals(Subject.Type.USER)
-            && false == effectiveSubject.getType().equals(Subject.Type.API_KEY)) {
-            throw new IllegalArgumentException(
-                "subject ["
-                    + effectiveSubject.getUser().principal()
-                    + "] has type ["
-                    + effectiveSubject.getType()
-                    + "] which is not supported for remote access"
-            );
-        }
-=======
->>>>>>> 43a4e885
     }
 
     private Version getMinNodeVersion() {
