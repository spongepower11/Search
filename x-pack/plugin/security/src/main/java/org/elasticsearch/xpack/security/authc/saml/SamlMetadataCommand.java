--- conflicted
+++ resolved
@@ -90,11 +90,7 @@
     private final CheckedFunction<Environment, KeyStoreWrapper, Exception> keyStoreFunction;
     private KeyStoreWrapper keyStoreWrapper;
 
-<<<<<<< HEAD
-    public SamlMetadataCommand() {
-=======
     SamlMetadataCommand() {
->>>>>>> ef357672
         this((environment) -> {
             KeyStoreWrapper ksWrapper = KeyStoreWrapper.load(environment.configFile());
             return ksWrapper;
