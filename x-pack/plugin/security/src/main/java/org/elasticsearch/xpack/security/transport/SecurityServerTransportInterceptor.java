--- conflicted
+++ resolved
@@ -327,11 +327,8 @@
                 assert authentication != null : "authentication must be present in security context";
 
                 final User user = authentication.getEffectiveSubject().getUser();
-<<<<<<< HEAD
                 if (SystemUser.is(user) || action.equals(ClusterStateAction.NAME)) {
                     // Use system user for cluster state requests (CCR has many calls of cluster state with end-user context)
-=======
-                if (SystemUser.is(user)) {
                     logger.trace(
                         "Request [{}] for action [{}] towards [{}] initiated by the system user. "
                             + "Sending request with internal cross cluster access user headers",
@@ -339,7 +336,6 @@
                         action,
                         remoteClusterAlias
                     );
->>>>>>> 4ae4e3a4
                     final var crossClusterAccessHeaders = new CrossClusterAccessHeaders(
                         remoteClusterCredentials.credentials(),
                         CrossClusterAccessUser.subjectInfoWithEmptyRoleDescriptors(
