--- conflicted
+++ resolved
@@ -346,10 +346,7 @@
                 final TransportRequestOptions options,
                 final TransportResponseHandler<T> handler
             ) {
-<<<<<<< HEAD
                 final String remoteClusterAlias = remoteClusterCredentials.clusterAlias();
-=======
-                final String remoteClusterAlias = remoteAccessCredentials.clusterAlias();
                 if (false == REMOTE_ACCESS_ACTION_ALLOWLIST.contains(action)) {
                     throw new IllegalArgumentException(
                         "action ["
@@ -359,7 +356,6 @@
                             + "] cannot be executed because it is not allowed as a cross cluster operation"
                     );
                 }
->>>>>>> 7f8cf92a
                 if (connection.getTransportVersion().before(VERSION_REMOTE_ACCESS_HEADERS)) {
                     throw new IllegalArgumentException(
                         "Settings for remote cluster ["
