/*
 * Copyright Elasticsearch B.V. and/or licensed to Elasticsearch B.V. under one
 * or more contributor license agreements. Licensed under the Elastic License;
 * you may not use this file except in compliance with the Elastic License.
 */

package org.elasticsearch.xpack.security.authz;

import org.apache.logging.log4j.LogManager;
import org.apache.logging.log4j.Logger;
import org.elasticsearch.ElasticsearchSecurityException;
import org.elasticsearch.action.ActionListener;
import org.elasticsearch.action.DocWriteRequest;
import org.elasticsearch.action.StepListener;
import org.elasticsearch.action.admin.indices.alias.Alias;
import org.elasticsearch.action.admin.indices.alias.IndicesAliasesAction;
import org.elasticsearch.action.admin.indices.create.CreateIndexRequest;
import org.elasticsearch.action.bulk.BulkItemRequest;
import org.elasticsearch.action.bulk.BulkShardRequest;
import org.elasticsearch.action.bulk.TransportShardBulkAction;
import org.elasticsearch.action.delete.DeleteAction;
import org.elasticsearch.action.index.IndexAction;
import org.elasticsearch.action.support.GroupedActionListener;
import org.elasticsearch.action.support.replication.TransportReplicationAction.ConcreteShardRequest;
import org.elasticsearch.action.update.UpdateAction;
import org.elasticsearch.cluster.metadata.IndexNameExpressionResolver;
import org.elasticsearch.cluster.metadata.Metadata;
import org.elasticsearch.cluster.service.ClusterService;
import org.elasticsearch.common.Nullable;
import org.elasticsearch.common.collect.Tuple;
import org.elasticsearch.common.settings.Setting;
import org.elasticsearch.common.settings.Setting.Property;
import org.elasticsearch.common.settings.Settings;
import org.elasticsearch.common.util.concurrent.ThreadContext;
import org.elasticsearch.index.IndexNotFoundException;
import org.elasticsearch.license.XPackLicenseState;
import org.elasticsearch.license.XPackLicenseState.Feature;
import org.elasticsearch.threadpool.ThreadPool;
import org.elasticsearch.transport.TransportActionProxy;
import org.elasticsearch.transport.TransportRequest;
import org.elasticsearch.xpack.core.security.action.user.GetUserPrivilegesRequest;
import org.elasticsearch.xpack.core.security.action.user.GetUserPrivilegesResponse;
import org.elasticsearch.xpack.core.security.action.user.HasPrivilegesRequest;
import org.elasticsearch.xpack.core.security.action.user.HasPrivilegesResponse;
import org.elasticsearch.xpack.core.security.authc.Authentication;
import org.elasticsearch.xpack.core.security.authc.Authentication.AuthenticationType;
import org.elasticsearch.xpack.core.security.authc.AuthenticationFailureHandler;
import org.elasticsearch.xpack.core.security.authc.esnative.ClientReservedRealm;
import org.elasticsearch.xpack.core.security.authz.AuthorizationEngine;
import org.elasticsearch.xpack.core.security.authz.AuthorizationEngine.AsyncSupplier;
import org.elasticsearch.xpack.core.security.authz.AuthorizationEngine.AuthorizationInfo;
import org.elasticsearch.xpack.core.security.authz.AuthorizationEngine.AuthorizationResult;
import org.elasticsearch.xpack.core.security.authz.AuthorizationEngine.EmptyAuthorizationInfo;
import org.elasticsearch.xpack.core.security.authz.AuthorizationEngine.IndexAuthorizationResult;
import org.elasticsearch.xpack.core.security.authz.AuthorizationEngine.RequestInfo;
import org.elasticsearch.xpack.core.security.authz.AuthorizationServiceField;
import org.elasticsearch.xpack.core.security.authz.ResolvedIndices;
import org.elasticsearch.xpack.core.security.authz.accesscontrol.IndicesAccessControl;
import org.elasticsearch.xpack.core.security.authz.privilege.ApplicationPrivilegeDescriptor;
import org.elasticsearch.xpack.core.security.authz.privilege.ClusterPrivilegeResolver;
import org.elasticsearch.xpack.core.security.authz.privilege.IndexPrivilege;
import org.elasticsearch.xpack.core.security.user.AnonymousUser;
import org.elasticsearch.xpack.core.security.user.SystemUser;
import org.elasticsearch.xpack.core.security.user.User;
import org.elasticsearch.xpack.security.audit.AuditLevel;
import org.elasticsearch.xpack.security.audit.AuditTrail;
import org.elasticsearch.xpack.security.audit.AuditTrailService;
import org.elasticsearch.xpack.security.audit.AuditUtil;
import org.elasticsearch.xpack.security.authc.ApiKeyService;
import org.elasticsearch.xpack.security.authz.interceptor.RequestInterceptor;
import org.elasticsearch.xpack.security.authz.store.CompositeRolesStore;

import java.util.ArrayList;
import java.util.Collection;
import java.util.Collections;
import java.util.HashMap;
import java.util.HashSet;
import java.util.Iterator;
import java.util.List;
import java.util.Map;
import java.util.Objects;
import java.util.Set;
import java.util.concurrent.atomic.AtomicBoolean;
import java.util.function.Consumer;

import static org.elasticsearch.action.support.ContextPreservingActionListener.wrapPreservingContext;
import static org.elasticsearch.xpack.core.security.SecurityField.setting;
import static org.elasticsearch.xpack.core.security.support.Exceptions.authorizationError;
import static org.elasticsearch.xpack.security.audit.logfile.LoggingAuditTrail.PRINCIPAL_ROLES_FIELD_NAME;

public class AuthorizationService {
    public static final Setting<Boolean> ANONYMOUS_AUTHORIZATION_EXCEPTION_SETTING =
        Setting.boolSetting(setting("authc.anonymous.authz_exception"), true, Property.NodeScope);
    public static final String ORIGINATING_ACTION_KEY = "_originating_action_name";
    public static final String AUTHORIZATION_INFO_KEY = "_authz_info";
    private static final AuthorizationInfo SYSTEM_AUTHZ_INFO =
        () -> Collections.singletonMap(PRINCIPAL_ROLES_FIELD_NAME, new String[] { SystemUser.ROLE_NAME });
    private static final String IMPLIED_INDEX_ACTION = IndexAction.NAME + ":op_type/index";
    private static final String IMPLIED_CREATE_ACTION = IndexAction.NAME + ":op_type/create";

    private static final Logger logger = LogManager.getLogger(AuthorizationService.class);

    private final Settings settings;
    private final ClusterService clusterService;
    private final AuditTrailService auditTrailService;
    private final IndicesAndAliasesResolver indicesAndAliasesResolver;
    private final AuthenticationFailureHandler authcFailureHandler;
    private final ThreadContext threadContext;
    private final AnonymousUser anonymousUser;
    private final AuthorizationEngine rbacEngine;
    private final AuthorizationEngine authorizationEngine;
    private final Set<RequestInterceptor> requestInterceptors;
    private final XPackLicenseState licenseState;
    private final boolean isAnonymousEnabled;
    private final boolean anonymousAuthzExceptionEnabled;

    public AuthorizationService(Settings settings, CompositeRolesStore rolesStore, ClusterService clusterService,
                                AuditTrailService auditTrailService, AuthenticationFailureHandler authcFailureHandler,
                                ThreadPool threadPool, AnonymousUser anonymousUser, @Nullable AuthorizationEngine authorizationEngine,
                                Set<RequestInterceptor> requestInterceptors, XPackLicenseState licenseState,
                                IndexNameExpressionResolver resolver) {
        this.clusterService = clusterService;
        this.auditTrailService = auditTrailService;
        this.indicesAndAliasesResolver = new IndicesAndAliasesResolver(settings, clusterService, resolver);
        this.authcFailureHandler = authcFailureHandler;
        this.threadContext = threadPool.getThreadContext();
        this.anonymousUser = anonymousUser;
        this.isAnonymousEnabled = AnonymousUser.isAnonymousEnabled(settings);
        this.anonymousAuthzExceptionEnabled = ANONYMOUS_AUTHORIZATION_EXCEPTION_SETTING.get(settings);
        this.rbacEngine = new RBACEngine(settings, rolesStore);
        this.authorizationEngine = authorizationEngine == null ? this.rbacEngine : authorizationEngine;
        this.requestInterceptors = requestInterceptors;
        this.settings = settings;
        this.licenseState = licenseState;
    }

    public void checkPrivileges(Authentication authentication, HasPrivilegesRequest request,
                                Collection<ApplicationPrivilegeDescriptor> applicationPrivilegeDescriptors,
                                ActionListener<HasPrivilegesResponse> listener) {
        getAuthorizationEngine(authentication).checkPrivileges(authentication, getAuthorizationInfoFromContext(), request,
            applicationPrivilegeDescriptors, wrapPreservingContext(listener, threadContext));
    }

    public void retrieveUserPrivileges(Authentication authentication, GetUserPrivilegesRequest request,
                                       ActionListener<GetUserPrivilegesResponse> listener) {
        getAuthorizationEngine(authentication).getUserPrivileges(authentication, getAuthorizationInfoFromContext(), request, listener);
    }

    private AuthorizationInfo getAuthorizationInfoFromContext() {
        return Objects.requireNonNull(threadContext.getTransient(AUTHORIZATION_INFO_KEY), "authorization info is missing from context");
    }

    /**
     * Verifies that the given user can execute the given request (and action). If the user doesn't
     * have the appropriate privileges for this action/request, an {@link ElasticsearchSecurityException}
     * will be thrown.
     *
     * @param authentication  The authentication information
     * @param action          The action
     * @param originalRequest The request
     * @param listener        The listener that gets called. A call to {@link ActionListener#onResponse(Object)} indicates success
     * @throws ElasticsearchSecurityException If the given user is no allowed to execute the given request
     */
    public void authorize(final Authentication authentication, final String action, final TransportRequest originalRequest,
                          final ActionListener<Void> listener) throws ElasticsearchSecurityException {
        // prior to doing any authorization lets set the originating action in the context only
        putTransientIfNonExisting(ORIGINATING_ACTION_KEY, action);

        String auditId = AuditUtil.extractRequestId(threadContext);
        if (auditId == null) {
            // We would like to assert that there is an existing request-id, but if this is a system action, then that might not be
            // true because the request-id is generated during authentication
            if (User.isInternal(authentication.getUser()) != false) {
                auditId = AuditUtil.getOrGenerateRequestId(threadContext);
            } else {
                auditTrailService.get().tamperedRequest(null, authentication.getUser(), action, originalRequest);
                final String message = "Attempt to authorize action [" + action + "] for [" + authentication.getUser().principal()
                    + "] without an existing request-id";
                assert false : message;
                listener.onFailure(new ElasticsearchSecurityException(message));
            }
        }

        // sometimes a request might be wrapped within another, which is the case for proxied
        // requests and concrete shard requests
        final TransportRequest unwrappedRequest = maybeUnwrapRequest(authentication, originalRequest, action, auditId);
        if (SystemUser.is(authentication.getUser())) {
            // this never goes async so no need to wrap the listener
            authorizeSystemUser(authentication, action, auditId, unwrappedRequest, listener);
        } else {
            final String finalAuditId = auditId;
            final RequestInfo requestInfo = new RequestInfo(authentication, unwrappedRequest, action);
            final ActionListener<AuthorizationInfo> authzInfoListener = wrapPreservingContext(ActionListener.wrap(
                authorizationInfo -> {
                    putTransientIfNonExisting(AUTHORIZATION_INFO_KEY, authorizationInfo);
                    maybeAuthorizeRunAs(requestInfo, finalAuditId, authorizationInfo, listener);
                }, listener::onFailure), threadContext);
            getAuthorizationEngine(authentication).resolveAuthorizationInfo(requestInfo, authzInfoListener);
        }
    }

    private void maybeAuthorizeRunAs(final RequestInfo requestInfo, final String requestId, final AuthorizationInfo authzInfo,
                                     final ActionListener<Void> listener) {
        final Authentication authentication = requestInfo.getAuthentication();
        final TransportRequest request = requestInfo.getRequest();
        final String action = requestInfo.getAction();
        final boolean isRunAs = authentication.getUser().isRunAs();
        final AuditTrail auditTrail = auditTrailService.get();
        if (isRunAs) {
            ActionListener<AuthorizationResult> runAsListener = wrapPreservingContext(ActionListener.wrap(result -> {
                if (result.isGranted()) {
                    if (result.isAuditable()) {
                        auditTrail.runAsGranted(requestId, authentication, action, request,
                            authzInfo.getAuthenticatedUserAuthorizationInfo());
                    }
                    authorizeAction(requestInfo, requestId, authzInfo, listener);
                } else {
                    if (result.isAuditable()) {
                        auditTrail.runAsDenied(requestId, authentication, action, request,
                            authzInfo.getAuthenticatedUserAuthorizationInfo());
                    }
                    listener.onFailure(denialException(authentication, action, null));
                }
            }, e -> {
                auditTrail.runAsDenied(requestId, authentication, action, request,
                    authzInfo.getAuthenticatedUserAuthorizationInfo());
                listener.onFailure(denialException(authentication, action, null));
            }), threadContext);
            authorizeRunAs(requestInfo, authzInfo, runAsListener);
        } else {
            authorizeAction(requestInfo, requestId, authzInfo, listener);
        }
    }

    private void authorizeAction(final RequestInfo requestInfo, final String requestId, final AuthorizationInfo authzInfo,
                                 final ActionListener<Void> listener) {
        final Authentication authentication = requestInfo.getAuthentication();
        final TransportRequest request = requestInfo.getRequest();
        final String action = requestInfo.getAction();
        final AuthorizationEngine authzEngine = getAuthorizationEngine(authentication);
        final AuditTrail auditTrail = auditTrailService.get();
        if (ClusterPrivilegeResolver.isClusterAction(action)) {
            final ActionListener<AuthorizationResult> clusterAuthzListener =
                wrapPreservingContext(new AuthorizationResultListener<>(result -> {
                        putTransientIfNonExisting(AuthorizationServiceField.INDICES_PERMISSIONS_KEY, IndicesAccessControl.ALLOW_ALL);
                        listener.onResponse(null);
                    }, listener::onFailure, requestInfo, requestId, authzInfo), threadContext);
            authzEngine.authorizeClusterAction(requestInfo, authzInfo, clusterAuthzListener);
        } else if (IndexPrivilege.ACTION_MATCHER.test(action)) {
            final Metadata metadata = clusterService.state().metadata();
            final AsyncSupplier<List<String>> authorizedIndicesSupplier = new CachingAsyncSupplier<>(authzIndicesListener ->
                authzEngine.loadAuthorizedIndices(requestInfo, authzInfo, metadata.getIndicesLookup(),
                    authzIndicesListener));
            final AsyncSupplier<ResolvedIndices> resolvedIndicesAsyncSupplier = new CachingAsyncSupplier<>((resolvedIndicesListener) -> {
                authorizedIndicesSupplier.getAsync(ActionListener.wrap(authorizedIndices -> {
                    resolveIndexNames(request, metadata, authorizedIndices, resolvedIndicesListener);
                }, e -> {
                    auditTrail.accessDenied(requestId, authentication, action, request, authzInfo);
                    if (e instanceof IndexNotFoundException) {
                        listener.onFailure(e);
                    } else {
                        listener.onFailure(denialException(authentication, action, e));
                    }
                }));
            });
            authzEngine.authorizeIndexAction(requestInfo, authzInfo, resolvedIndicesAsyncSupplier,
                metadata.getIndicesLookup(), wrapPreservingContext(new AuthorizationResultListener<>(result ->
                    handleIndexActionAuthorizationResult(result, requestInfo, requestId, authzInfo, authzEngine, authorizedIndicesSupplier,
                        resolvedIndicesAsyncSupplier, metadata, listener),
                    listener::onFailure, requestInfo, requestId, authzInfo), threadContext));
        } else {
            logger.warn("denying access as action [{}] is not an index or cluster action", action);
            auditTrail.accessDenied(requestId, authentication, action, request, authzInfo);
            listener.onFailure(denialException(authentication, action, null));
        }
    }

    private void handleIndexActionAuthorizationResult(final IndexAuthorizationResult result, final RequestInfo requestInfo,
                                                      final String requestId, final AuthorizationInfo authzInfo,
                                                      final AuthorizationEngine authzEngine,
                                                      final AsyncSupplier<List<String>> authorizedIndicesSupplier,
                                                      final AsyncSupplier<ResolvedIndices> resolvedIndicesAsyncSupplier,
                                                      final Metadata metadata,
                                                      final ActionListener<Void> listener) {
        final Authentication authentication = requestInfo.getAuthentication();
        final TransportRequest request = requestInfo.getRequest();
        final String action = requestInfo.getAction();
        if (result.getIndicesAccessControl() != null) {
            putTransientIfNonExisting(AuthorizationServiceField.INDICES_PERMISSIONS_KEY,
                result.getIndicesAccessControl());
        }
        //if we are creating an index we need to authorize potential aliases created at the same time
        if (IndexPrivilege.CREATE_INDEX_MATCHER.test(action)) {
            assert request instanceof CreateIndexRequest;
            Set<Alias> aliases = ((CreateIndexRequest) request).aliases();
            if (aliases.isEmpty()) {
                runRequestInterceptors(requestInfo, authzInfo, authorizationEngine, listener);
            } else {
                final RequestInfo aliasesRequestInfo = new RequestInfo(authentication, request, IndicesAliasesAction.NAME);
                authzEngine.authorizeIndexAction(aliasesRequestInfo, authzInfo,
                    ril -> {
                        resolvedIndicesAsyncSupplier.getAsync(ActionListener.wrap(resolvedIndices -> {
                            List<String> aliasesAndIndices = new ArrayList<>(resolvedIndices.getLocal());
                            for (Alias alias : aliases) {
                                aliasesAndIndices.add(alias.name());
                            }
                            ResolvedIndices withAliases = new ResolvedIndices(aliasesAndIndices, Collections.emptyList());
                            ril.onResponse(withAliases);
                        }, ril::onFailure));
                    },
                    metadata.getIndicesLookup(),
                    wrapPreservingContext(new AuthorizationResultListener<>(
                        authorizationResult -> runRequestInterceptors(requestInfo, authzInfo, authorizationEngine, listener),
                        listener::onFailure, aliasesRequestInfo, requestId, authzInfo), threadContext));
            }
        } else if (action.equals(TransportShardBulkAction.ACTION_NAME)) {
            // if this is performing multiple actions on the index, then check each of those actions.
            assert request instanceof BulkShardRequest
                : "Action " + action + " requires " + BulkShardRequest.class + " but was " + request.getClass();
            authorizeBulkItems(requestInfo, authzInfo, authzEngine, resolvedIndicesAsyncSupplier, authorizedIndicesSupplier, metadata,
                    requestId,
                    wrapPreservingContext(
                            ActionListener.wrap(ignore -> runRequestInterceptors(requestInfo, authzInfo, authorizationEngine, listener),
                                    listener::onFailure),
                            threadContext));
        } else {
            runRequestInterceptors(requestInfo, authzInfo, authorizationEngine, listener);
        }
    }

    private void runRequestInterceptors(RequestInfo requestInfo, AuthorizationInfo authorizationInfo,
                                        AuthorizationEngine authorizationEngine, ActionListener<Void> listener) {
        if (requestInterceptors.isEmpty()) {
            listener.onResponse(null);
        } else {
            Iterator<RequestInterceptor> requestInterceptorIterator = requestInterceptors.iterator();
            final StepListener<Void> firstStepListener = new StepListener<>();
            final RequestInterceptor first = requestInterceptorIterator.next();

            StepListener<Void> prevListener = firstStepListener;
            while (requestInterceptorIterator.hasNext()) {
                final RequestInterceptor nextInterceptor = requestInterceptorIterator.next();
                final StepListener<Void> current = new StepListener<>();
                prevListener.whenComplete(v -> nextInterceptor.intercept(requestInfo, authorizationEngine, authorizationInfo, current),
                    listener::onFailure);
                prevListener = current;
            }

            prevListener.whenComplete(v -> listener.onResponse(null), listener::onFailure);
            first.intercept(requestInfo, authorizationEngine, authorizationInfo, firstStepListener);
        }
    }


    // pkg-private for testing
    AuthorizationEngine getRunAsAuthorizationEngine(final Authentication authentication) {
        return getAuthorizationEngineForUser(authentication.getUser().authenticatedUser());
    }

    // pkg-private for testing
    AuthorizationEngine getAuthorizationEngine(final Authentication authentication) {
        return getAuthorizationEngineForUser(authentication.getUser());
    }

    private AuthorizationEngine getAuthorizationEngineForUser(final User user) {
<<<<<<< HEAD
        if (rbacEngine != authorizationEngine && licenseState.isSecurityEnabled() && licenseState.isAuthorizationEngineAllowed()) {
            if (ClientReservedRealm.isReserved(user.principal(), settings) || User.isInternal(user)) {
=======
        if (rbacEngine != authorizationEngine && licenseState.isSecurityEnabled() &&
            licenseState.isAllowed(Feature.SECURITY_AUTHORIZATION_ENGINE)) {
            if (ClientReservedRealm.isReserved(user.principal(), settings) || isInternalUser(user)) {
>>>>>>> 3b7ae2d1
                return rbacEngine;
            } else {
                return authorizationEngine;
            }
        } else {
            return rbacEngine;
        }
    }

    private void authorizeSystemUser(final Authentication authentication, final String action, final String requestId,
                                     final TransportRequest request, final ActionListener<Void> listener) {
        final AuditTrail auditTrail = auditTrailService.get();
        if (SystemUser.isAuthorized(action)) {
            putTransientIfNonExisting(AuthorizationServiceField.INDICES_PERMISSIONS_KEY, IndicesAccessControl.ALLOW_ALL);
            putTransientIfNonExisting(AUTHORIZATION_INFO_KEY, SYSTEM_AUTHZ_INFO);
            auditTrail.accessGranted(requestId, authentication, action, request, SYSTEM_AUTHZ_INFO);
            listener.onResponse(null);
        } else {
            auditTrail.accessDenied(requestId, authentication, action, request, SYSTEM_AUTHZ_INFO);
            listener.onFailure(denialException(authentication, action, null));
        }
    }

    private TransportRequest maybeUnwrapRequest(Authentication authentication, TransportRequest originalRequest, String action,
                                                String requestId) {
        final TransportRequest request;
        if (originalRequest instanceof ConcreteShardRequest) {
            request = ((ConcreteShardRequest<?>) originalRequest).getRequest();
            assert TransportActionProxy.isProxyRequest(request) == false : "expected non-proxy request for action: " + action;
        } else {
            request = TransportActionProxy.unwrapRequest(originalRequest);
            final boolean isOriginalRequestProxyRequest = TransportActionProxy.isProxyRequest(originalRequest);
            final boolean isProxyAction = TransportActionProxy.isProxyAction(action);
            final AuditTrail auditTrail = auditTrailService.get();
            if (isProxyAction && isOriginalRequestProxyRequest == false) {
                IllegalStateException cause = new IllegalStateException("originalRequest is not a proxy request: [" + originalRequest +
                    "] but action: [" + action + "] is a proxy action");
                auditTrail.accessDenied(requestId, authentication, action, request, EmptyAuthorizationInfo.INSTANCE);
                throw denialException(authentication, action, cause);
            }
            if (TransportActionProxy.isProxyRequest(originalRequest) && TransportActionProxy.isProxyAction(action) == false) {
                IllegalStateException cause = new IllegalStateException("originalRequest is a proxy request for: [" + request +
                    "] but action: [" + action + "] isn't");
                auditTrail.accessDenied(requestId, authentication, action, request, EmptyAuthorizationInfo.INSTANCE);
                throw denialException(authentication, action, cause);
            }
        }
        return request;
    }

    private void authorizeRunAs(final RequestInfo requestInfo, final AuthorizationInfo authzInfo,
                                final ActionListener<AuthorizationResult> listener) {
        final Authentication authentication = requestInfo.getAuthentication();
        if (authentication.getLookedUpBy() == null) {
            // this user did not really exist
            // TODO(jaymode) find a better way to indicate lookup failed for a user and we need to fail authz
            listener.onResponse(AuthorizationResult.deny());
        } else {
            final AuthorizationEngine runAsAuthzEngine = getRunAsAuthorizationEngine(authentication);
            runAsAuthzEngine.authorizeRunAs(requestInfo, authzInfo, listener);
        }
    }

    /**
     * Performs authorization checks on the items within a {@link BulkShardRequest}.
     * This inspects the {@link BulkItemRequest items} within the request, computes
     * an <em>implied</em> action for each item's {@link DocWriteRequest#opType()},
     * and then checks whether that action is allowed on the targeted index. Items
     * that fail this checks are {@link BulkItemRequest#abort(String, Exception)
     * aborted}, with an
     * {@link #denialException(Authentication, String, Exception) access
     * denied} exception. Because a shard level request is for exactly 1 index, and
     * there are a small number of possible item {@link DocWriteRequest.OpType
     * types}, the number of distinct authorization checks that need to be performed
     * is very small, but the results must be cached, to avoid adding a high
     * overhead to each bulk request.
     */
    private void authorizeBulkItems(RequestInfo requestInfo, AuthorizationInfo authzInfo,
                                    AuthorizationEngine authzEngine, AsyncSupplier<ResolvedIndices> resolvedIndicesAsyncSupplier,
                                    AsyncSupplier<List<String>> authorizedIndicesSupplier,
                                    Metadata metadata, String requestId, ActionListener<Void> listener) {
        final Authentication authentication = requestInfo.getAuthentication();
        final BulkShardRequest request = (BulkShardRequest) requestInfo.getRequest();
        // Maps original-index -> expanded-index-name (expands date-math, but not aliases)
        final Map<String, String> resolvedIndexNames = new HashMap<>();
        // Maps action -> resolved indices set
        final Map<String, Set<String>> actionToIndicesMap = new HashMap<>();
        final AuditTrail auditTrail = auditTrailService.get();

        authorizedIndicesSupplier.getAsync(ActionListener.wrap(authorizedIndices -> {
            resolvedIndicesAsyncSupplier.getAsync(ActionListener.wrap(overallResolvedIndices -> {
                final Set<String> localIndices = new HashSet<>(overallResolvedIndices.getLocal());
                for (BulkItemRequest item : request.items()) {
                    String resolvedIndex = resolvedIndexNames.computeIfAbsent(item.index(), key -> {
                        final ResolvedIndices resolvedIndices =
                            indicesAndAliasesResolver.resolveIndicesAndAliases(item.request(), metadata, authorizedIndices);
                        if (resolvedIndices.getRemote().size() != 0) {
                            throw illegalArgument("Bulk item should not write to remote indices, but request writes to "
                                + String.join(",", resolvedIndices.getRemote()));
                        }
                        if (resolvedIndices.getLocal().size() != 1) {
                            throw illegalArgument("Bulk item should write to exactly 1 index, but request writes to "
                                + String.join(",", resolvedIndices.getLocal()));
                        }
                        final String resolved = resolvedIndices.getLocal().get(0);
                        if (localIndices.contains(resolved) == false) {
                            throw illegalArgument("Found bulk item that writes to index " + resolved + " but the request writes to " +
                                localIndices);
                        }
                        return resolved;
                    });

                    final String itemAction = getAction(item);
                    actionToIndicesMap.compute(itemAction, (key, resolvedIndicesSet) -> {
                        final Set<String> localSet = resolvedIndicesSet != null ? resolvedIndicesSet : new HashSet<>();
                        localSet.add(resolvedIndex);
                        return localSet;
                    });
                }

                final ActionListener<Collection<Tuple<String, IndexAuthorizationResult>>> bulkAuthzListener =
                    ActionListener.wrap(collection -> {
                        final Map<String, IndicesAccessControl> actionToIndicesAccessControl = new HashMap<>();
                        final AtomicBoolean audit = new AtomicBoolean(false);
                        collection.forEach(tuple -> {
                            final IndicesAccessControl existing =
                                actionToIndicesAccessControl.putIfAbsent(tuple.v1(), tuple.v2().getIndicesAccessControl());
                            if (existing != null) {
                                throw new IllegalStateException("a value already exists for action " + tuple.v1());
                            }
                            if (tuple.v2().isAuditable()) {
                                audit.set(true);
                            }
                        });

                        for (BulkItemRequest item : request.items()) {
                            final String resolvedIndex = resolvedIndexNames.get(item.index());
                            final String itemAction = getAction(item);
                            final IndicesAccessControl indicesAccessControl = actionToIndicesAccessControl.get(itemAction);
                            final IndicesAccessControl.IndexAccessControl indexAccessControl
                                = indicesAccessControl.getIndexPermissions(resolvedIndex);
                            if (indexAccessControl == null || indexAccessControl.isGranted() == false) {
                                auditTrail.explicitIndexAccessEvent(requestId, AuditLevel.ACCESS_DENIED, authentication, itemAction,
                                        resolvedIndex, item.getClass().getSimpleName(), request.remoteAddress(), authzInfo);
                                item.abort(resolvedIndex, denialException(authentication, itemAction, null));
                            } else if (audit.get()) {
                                auditTrail.explicitIndexAccessEvent(requestId, AuditLevel.ACCESS_GRANTED, authentication, itemAction,
                                        resolvedIndex, item.getClass().getSimpleName(), request.remoteAddress(), authzInfo);
                            }
                        }
                        listener.onResponse(null);
                    }, listener::onFailure);
                final ActionListener<Tuple<String, IndexAuthorizationResult>> groupedActionListener = wrapPreservingContext(
                    new GroupedActionListener<>(bulkAuthzListener, actionToIndicesMap.size()), threadContext);

                actionToIndicesMap.forEach((bulkItemAction, indices) -> {
                    final RequestInfo bulkItemInfo =
                        new RequestInfo(requestInfo.getAuthentication(), requestInfo.getRequest(), bulkItemAction);
                    authzEngine.authorizeIndexAction(bulkItemInfo, authzInfo,
                        ril -> ril.onResponse(new ResolvedIndices(new ArrayList<>(indices), Collections.emptyList())),
                        metadata.getIndicesLookup(), ActionListener.wrap(indexAuthorizationResult ->
                                groupedActionListener.onResponse(new Tuple<>(bulkItemAction, indexAuthorizationResult)),
                            groupedActionListener::onFailure));
                });
                }, listener::onFailure));
            }, listener::onFailure));
    }

    private static IllegalArgumentException illegalArgument(String message) {
        assert false : message;
        return new IllegalArgumentException(message);
    }

    private static String getAction(BulkItemRequest item) {
        final DocWriteRequest<?> docWriteRequest = item.request();
        switch (docWriteRequest.opType()) {
            case INDEX:
                return IMPLIED_INDEX_ACTION;
            case CREATE:
                return IMPLIED_CREATE_ACTION;
            case UPDATE:
                return UpdateAction.NAME;
            case DELETE:
                return DeleteAction.NAME;
        }
        throw new IllegalArgumentException("No equivalent action for opType [" + docWriteRequest.opType() + "]");
    }

    private void resolveIndexNames(TransportRequest request, Metadata metadata, List<String> authorizedIndices,
                                   ActionListener<ResolvedIndices> listener) {
        listener.onResponse(indicesAndAliasesResolver.resolve(request, metadata, authorizedIndices));
    }

    private void putTransientIfNonExisting(String key, Object value) {
        Object existing = threadContext.getTransient(key);
        if (existing == null) {
            threadContext.putTransient(key, value);
        }
    }

    private ElasticsearchSecurityException denialException(Authentication authentication, String action, Exception cause) {
        final User authUser = authentication.getUser().authenticatedUser();
        // Special case for anonymous user
        if (isAnonymousEnabled && anonymousUser.equals(authUser)) {
            if (anonymousAuthzExceptionEnabled == false) {
                return authcFailureHandler.authenticationRequired(action, threadContext);
            }
        }
        // check for run as
        if (authentication.getUser().isRunAs()) {
            logger.debug("action [{}] is unauthorized for user [{}] run as [{}]", action, authUser.principal(),
                    authentication.getUser().principal());
            return authorizationError("action [{}] is unauthorized for user [{}] run as [{}]", cause, action, authUser.principal(),
                    authentication.getUser().principal());
        }
        // check for authentication by API key
        if (AuthenticationType.API_KEY == authentication.getAuthenticationType()) {
            final String apiKeyId = (String) authentication.getMetadata().get(ApiKeyService.API_KEY_ID_KEY);
            assert apiKeyId != null : "api key id must be present in the metadata";
            logger.debug("action [{}] is unauthorized for API key id [{}] of user [{}]", action, apiKeyId, authUser.principal());
            return authorizationError("action [{}] is unauthorized for API key id [{}] of user [{}]", cause, action, apiKeyId,
                authUser.principal());
        }
        logger.debug("action [{}] is unauthorized for user [{}]", action, authUser.principal());
        return authorizationError("action [{}] is unauthorized for user [{}]", cause, action, authUser.principal());
    }

    private class AuthorizationResultListener<T extends AuthorizationResult> implements ActionListener<T> {

        private final Consumer<T> responseConsumer;
        private final Consumer<Exception> failureConsumer;
        private final RequestInfo requestInfo;
        private final String requestId;
        private final AuthorizationInfo authzInfo;

        private AuthorizationResultListener(Consumer<T> responseConsumer, Consumer<Exception> failureConsumer, RequestInfo requestInfo,
                                            String requestId, AuthorizationInfo authzInfo) {
            this.responseConsumer = responseConsumer;
            this.failureConsumer = failureConsumer;
            this.requestInfo = requestInfo;
            this.requestId = requestId;
            this.authzInfo = authzInfo;
        }

        @Override
        public void onResponse(T result) {
            if (result.isGranted()) {
                if (result.isAuditable()) {
                    auditTrailService.get().accessGranted(requestId, requestInfo.getAuthentication(),
                        requestInfo.getAction(), requestInfo.getRequest(), authzInfo);
                }
                try {
                    responseConsumer.accept(result);
                } catch (Exception e) {
                    failureConsumer.accept(e);
                }
            } else {
                handleFailure(result.isAuditable(), null);
            }
        }

        @Override
        public void onFailure(Exception e) {
            handleFailure(true, e);
        }

        private void handleFailure(boolean audit, @Nullable Exception e) {
            if (audit) {
                auditTrailService.get().accessDenied(requestId, requestInfo.getAuthentication(), requestInfo.getAction(),
                    requestInfo.getRequest(), authzInfo);
            }
            failureConsumer.accept(denialException(requestInfo.getAuthentication(), requestInfo.getAction(), e));
        }
    }

    private static class CachingAsyncSupplier<V> implements AsyncSupplier<V> {

        private final AsyncSupplier<V> asyncSupplier;
        private V value = null;

        private CachingAsyncSupplier(AsyncSupplier<V> supplier) {
            this.asyncSupplier = supplier;
        }

        @Override
        public synchronized void getAsync(ActionListener<V> listener) {
            if (value == null) {
                asyncSupplier.getAsync(ActionListener.wrap(loaded -> {
                    value = loaded;
                    listener.onResponse(value);
                }, listener::onFailure));
            } else {
                listener.onResponse(value);
            }
        }
    }

    public static void addSettings(List<Setting<?>> settings) {
        settings.add(ANONYMOUS_AUTHORIZATION_EXCEPTION_SETTING);
    }
}<|MERGE_RESOLUTION|>--- conflicted
+++ resolved
@@ -363,14 +363,9 @@
     }
 
     private AuthorizationEngine getAuthorizationEngineForUser(final User user) {
-<<<<<<< HEAD
-        if (rbacEngine != authorizationEngine && licenseState.isSecurityEnabled() && licenseState.isAuthorizationEngineAllowed()) {
-            if (ClientReservedRealm.isReserved(user.principal(), settings) || User.isInternal(user)) {
-=======
         if (rbacEngine != authorizationEngine && licenseState.isSecurityEnabled() &&
             licenseState.isAllowed(Feature.SECURITY_AUTHORIZATION_ENGINE)) {
-            if (ClientReservedRealm.isReserved(user.principal(), settings) || isInternalUser(user)) {
->>>>>>> 3b7ae2d1
+            if (ClientReservedRealm.isReserved(user.principal(), settings) || User.isInternal(user)) {
                 return rbacEngine;
             } else {
                 return authorizationEngine;
