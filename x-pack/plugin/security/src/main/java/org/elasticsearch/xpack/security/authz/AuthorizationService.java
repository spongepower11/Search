--- conflicted
+++ resolved
@@ -581,11 +581,7 @@
 
     // pkg-private for testing
     AuthorizationEngine getRunAsAuthorizationEngine(final Authentication authentication) {
-<<<<<<< HEAD
         return getAuthorizationEngineForSubject(authentication.getAuthenticatingSubject());
-=======
-        return getAuthorizationEngineForUser(authentication.getAuthenticatingSubject().getUser());
->>>>>>> 9e54198f
     }
 
     // pkg-private for testing
