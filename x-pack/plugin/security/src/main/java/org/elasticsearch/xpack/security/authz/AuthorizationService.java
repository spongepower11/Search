--- conflicted
+++ resolved
@@ -28,7 +28,6 @@
 import org.elasticsearch.action.update.UpdateAction;
 import org.elasticsearch.cluster.metadata.MetaData;
 import org.elasticsearch.cluster.service.ClusterService;
-import org.elasticsearch.common.Strings;
 import org.elasticsearch.common.collect.Tuple;
 import org.elasticsearch.common.settings.Setting;
 import org.elasticsearch.common.settings.Setting.Property;
@@ -53,11 +52,7 @@
 import org.elasticsearch.xpack.core.security.user.XPackSecurityUser;
 import org.elasticsearch.xpack.core.security.user.XPackUser;
 import org.elasticsearch.xpack.security.audit.AuditTrailService;
-<<<<<<< HEAD
-=======
 import org.elasticsearch.xpack.security.audit.AuditUtil;
-import org.elasticsearch.xpack.security.authc.esnative.ReservedRealm;
->>>>>>> 9ca3a064
 import org.elasticsearch.xpack.security.authz.IndicesAndAliasesResolver.ResolvedIndices;
 import org.elasticsearch.xpack.security.authz.store.CompositeRolesStore;
 
@@ -80,15 +75,7 @@
     public static final Setting<Boolean> ANONYMOUS_AUTHORIZATION_EXCEPTION_SETTING =
         Setting.boolSetting(setting("authc.anonymous.authz_exception"), true, Property.NodeScope);
     public static final String ORIGINATING_ACTION_KEY = "_originating_action_name";
-<<<<<<< HEAD
     static final String ROLE_NAMES_KEY = "_effective_role_names";
-=======
-    public static final String ROLE_NAMES_KEY = "_effective_role_names";
-
-    private static final Predicate<String> MONITOR_INDEX_PREDICATE = IndexPrivilege.MONITOR.predicate();
-    private static final Predicate<String> SAME_USER_PRIVILEGE = Automatons.predicate(
-        ChangePasswordAction.NAME, AuthenticateAction.NAME, HasPrivilegesAction.NAME, GetUserPrivilegesAction.NAME);
->>>>>>> 9ca3a064
 
     private static final Logger logger = LogManager.getLogger(AuthorizationService.class);
 
@@ -133,13 +120,10 @@
      * @param listener        The listener that gets called. A call to {@link ActionListener#onResponse(Object)} indicates success
      * @throws ElasticsearchSecurityException If the given user is no allowed to execute the given request
      */
-<<<<<<< HEAD
     public void authorize(final Authentication authentication, final String action, final TransportRequest originalRequest,
                           final ActionListener<Void> listener) throws ElasticsearchSecurityException {
-=======
-    public void authorize(Authentication authentication, String action, TransportRequest request, Role userRole,
-                          Role runAsRole) throws ElasticsearchSecurityException {
-        final TransportRequest originalRequest = request;
+        // prior to doing any authorization lets set the originating action in the context only
+        putTransientIfNonExisting(ORIGINATING_ACTION_KEY, action);
 
         String auditId = AuditUtil.extractRequestId(threadContext);
         if (auditId == null) {
@@ -148,113 +132,76 @@
             if (isInternalUser(authentication.getUser()) != false) {
                 auditId = AuditUtil.getOrGenerateRequestId(threadContext);
             } else {
-                auditTrail.tamperedRequest(null, authentication.getUser(), action, request);
+                auditTrail.tamperedRequest(null, authentication.getUser(), action, originalRequest);
                 final String message = "Attempt to authorize action [" + action + "] for [" + authentication.getUser().principal()
                     + "] without an existing request-id";
                 assert false : message;
-                throw new ElasticsearchSecurityException(message);
-            }
-        }
-
-        if (request instanceof ConcreteShardRequest) {
-            request = ((ConcreteShardRequest<?>) request).getRequest();
-            assert TransportActionProxy.isProxyRequest(request) == false : "expected non-proxy request for action: " + action;
-        } else {
-            request = TransportActionProxy.unwrapRequest(request);
-            if (TransportActionProxy.isProxyRequest(originalRequest) && TransportActionProxy.isProxyAction(action) == false) {
-                throw new IllegalStateException("originalRequest is a proxy request for: [" + request + "] but action: ["
-                    + action + "] isn't");
-            }
-        }
->>>>>>> 9ca3a064
-        // prior to doing any authorization lets set the originating action in the context only
-        putTransientIfNonExisting(ORIGINATING_ACTION_KEY, action);
+                listener.onFailure(new ElasticsearchSecurityException(message));
+            }
+        }
 
         // sometimes a request might be wrapped within another, which is the case for proxied
         // requests and concrete shard requests
-        final TransportRequest unwrappedRequest = maybeUnwrapRequest(authentication, originalRequest, action);
+        final TransportRequest unwrappedRequest = maybeUnwrapRequest(authentication, originalRequest, action, auditId);
         if (SystemUser.is(authentication.getUser())) {
-<<<<<<< HEAD
             // this never goes async so no need to wrap the listener
-            authorizeSystemUser(authentication, action, unwrappedRequest, listener);
+            authorizeSystemUser(authentication, action, auditId, unwrappedRequest, listener);
         } else {
+            final String finalAuditId = auditId;
             final ActionListener<AuthorizationInfo> authzInfoListener = wrapPreservingContext(ActionListener.wrap(
-                authorizationInfo -> maybeAuthorizeRunAs(authentication, action, unwrappedRequest, authorizationInfo, listener),
+                authorizationInfo ->
+                    maybeAuthorizeRunAs(authentication, action, unwrappedRequest, finalAuditId, authorizationInfo, listener),
                 listener::onFailure), threadContext);
             getAuthorizationEngine(authentication).resolveAuthorizationInfo(authentication, unwrappedRequest, action, authzInfoListener);
-=======
-            if (SystemUser.isAuthorized(action)) {
-                putTransientIfNonExisting(AuthorizationServiceField.INDICES_PERMISSIONS_KEY, IndicesAccessControl.ALLOW_ALL);
-                putTransientIfNonExisting(ROLE_NAMES_KEY, new String[] { SystemUser.ROLE_NAME });
-                auditTrail.accessGranted(auditId, authentication, action, request, new String[] { SystemUser.ROLE_NAME });
-                return;
-            }
-            throw denial(auditId, authentication, action, request, new String[] { SystemUser.ROLE_NAME });
->>>>>>> 9ca3a064
         }
     }
 
     private void maybeAuthorizeRunAs(final Authentication authentication, final String action, final TransportRequest unwrappedRequest,
-                                     final AuthorizationInfo authzInfo, final ActionListener<Void> listener) {
+                                     final String requestId, final AuthorizationInfo authzInfo, final ActionListener<Void> listener) {
         final boolean isRunAs = authentication.getUser().isRunAs();
         if (isRunAs) {
-<<<<<<< HEAD
             ActionListener<AuthorizationResult> runAsListener = wrapPreservingContext(ActionListener.wrap(result -> {
                 if (result.isGranted()) {
                     if (result.isAuditable()) {
                         // TODO get roles from result as AuthzInfo?
-                        auditTrail.runAsGranted(authentication, action, unwrappedRequest,
+                        auditTrail.runAsGranted(requestId, authentication, action, unwrappedRequest,
                             authentication.getUser().authenticatedUser().roles());
                     }
-                    authorizePostRunAs(authentication, action, unwrappedRequest, authzInfo, listener);
+                    authorizePostRunAs(authentication, action, requestId, unwrappedRequest, authzInfo, listener);
                 } else {
-                    listener.onFailure(denyRunAs(authentication, action, unwrappedRequest,
+                    listener.onFailure(denyRunAs(requestId, authentication, action, unwrappedRequest,
                         authentication.getUser().authenticatedUser().roles()));
                 }
             }, e -> {
                 // TODO need a failure handler better than this!
-                listener.onFailure(denyRunAs(authentication, action, unwrappedRequest,
+                listener.onFailure(denyRunAs(requestId, authentication, action, unwrappedRequest,
                     authentication.getUser().authenticatedUser().roles(), e));
             }), threadContext);
-            authorizeRunAs(authentication, unwrappedRequest, action, authzInfo, runAsListener);
+            authorizeRunAs(authentication, unwrappedRequest, action, requestId, authzInfo, runAsListener);
         } else {
-            authorizePostRunAs(authentication, action, unwrappedRequest, authzInfo, listener);
-=======
-            // if we are running as a user we looked up then the authentication must contain a lookedUpBy. If it doesn't then this user
-            // doesn't really exist but the authc service allowed it through to avoid leaking users that exist in the system
-            if (authentication.getLookedUpBy() == null) {
-                throw denyRunAs(auditId, authentication, action, request, permission.names());
-            } else if (permission.runAs().check(authentication.getUser().principal())) {
-                auditTrail.runAsGranted(auditId, authentication, action, request, permission.names());
-                permission = runAsRole;
-            } else {
-                throw denyRunAs(auditId, authentication, action, request, permission.names());
-            }
->>>>>>> 9ca3a064
-        }
-    }
-
-    private void authorizePostRunAs(final Authentication authentication, final String action,
+            authorizePostRunAs(authentication, action, requestId, unwrappedRequest, authzInfo, listener);
+        }
+    }
+
+    private void authorizePostRunAs(final Authentication authentication, final String action, final String requestId,
                                     final TransportRequest unwrappedRequest, final AuthorizationInfo authzInfo,
                                     final ActionListener<Void> listener) {
         final AuthorizationEngine authzEngine = getAuthorizationEngine(authentication);
         if (ClusterPrivilege.ACTION_MATCHER.test(action)) {
-<<<<<<< HEAD
             final ActionListener<AuthorizationResult> clusterAuthzListener = wrapPreservingContext(ActionListener.wrap(result -> {
                 if (result.isGranted()) {
                     if (result.isAuditable()) {
                         // TODO authzInfo
-                        auditTrail.accessGranted(authentication, action, unwrappedRequest, authentication.getUser().roles());
+                        auditTrail.accessGranted(requestId, authentication, action, unwrappedRequest, authentication.getUser().roles());
                     }
                     putTransientIfNonExisting(AuthorizationServiceField.INDICES_PERMISSIONS_KEY, IndicesAccessControl.ALLOW_ALL);
                     listener.onResponse(null);
                 } else {
-                    listener.onFailure(denial(authentication, action, unwrappedRequest, authentication.getUser().roles()));
+                    listener.onFailure(denial(requestId, authentication, action, unwrappedRequest, authentication.getUser().roles()));
                 }
             }, e -> {
                 // TODO need a failure handler better than this!
-                listener.onFailure(denial(authentication, action, unwrappedRequest,
-                    authentication.getUser().roles(), e));
+                listener.onFailure(denial(requestId, authentication, action, unwrappedRequest, authentication.getUser().roles(), e));
             }), threadContext);
             authzEngine.authorizeClusterAction(authentication, unwrappedRequest, action, authzInfo, clusterAuthzListener);
         } else if (IndexPrivilege.ACTION_MATCHER.test(action)) {
@@ -274,26 +221,26 @@
                     // index and if they cannot, we can fail the request early before we allow the execution of the action and in
                     // turn the shard actions
                     if (SearchScrollAction.NAME.equals(action)) {
-                        authorizeIndexActionName(authentication, action, unwrappedRequest, authzInfo, authzEngine, listener);
+                        authorizeIndexActionName(authentication, action, requestId, unwrappedRequest, authzInfo, authzEngine, listener);
                     } else {
                         // we store the request as a transient in the ThreadContext in case of a authorization failure at the shard
                         // level. If authorization fails we will audit a access_denied message and will use the request to retrieve
                         // information such as the index and the incoming address of the request
-                        auditTrail.accessGranted(authentication, action, unwrappedRequest, authentication.getUser().roles());
+                        auditTrail.accessGranted(requestId, authentication, action, unwrappedRequest, authentication.getUser().roles());
                         listener.onResponse(null);
                     }
                 } else {
                     assert false :
                         "only scroll related requests are known indices api that don't support retrieving the indices they relate to";
-                    listener.onFailure(denial(authentication, action, unwrappedRequest, authentication.getUser().roles()));
+                    listener.onFailure(denial(requestId, authentication, action, unwrappedRequest, authentication.getUser().roles()));
                 }
             } else if (authzEngine.shouldAuthorizeIndexActionNameOnly(action)) {
-                authorizeIndexActionName(authentication, action, unwrappedRequest, authzInfo, authzEngine, listener);
+                authorizeIndexActionName(authentication, action, requestId, unwrappedRequest, authzInfo, authzEngine, listener);
             } else {
                 final MetaData metaData = clusterService.state().metaData();
                 final AuthorizedIndices authorizedIndices = new AuthorizedIndices(() -> authzEngine.loadAuthorizedIndices(authentication,
                     unwrappedRequest, action, authzInfo, metaData.getAliasAndIndexLookup()));
-                final ResolvedIndices resolvedIndices = resolveIndexNames(authentication, action, unwrappedRequest,
+                final ResolvedIndices resolvedIndices = resolveIndexNames(authentication, action, requestId, unwrappedRequest,
                     metaData, authorizedIndices, authzInfo);
                 assert !resolvedIndices.isEmpty()
                     : "every indices request needs to have its indices set thus the resolved indices must not be empty";
@@ -301,99 +248,44 @@
                 //all wildcard expressions have been resolved and only the security plugin could have set '-*' here.
                 //'-*' matches no indices so we allow the request to go through, which will yield an empty response
                 if (resolvedIndices.isNoIndicesPlaceholder()) {
-                    authorizeIndexActionName(authentication, action, unwrappedRequest, authzInfo, authzEngine,
+                    authorizeIndexActionName(authentication, action, requestId, unwrappedRequest, authzInfo, authzEngine,
                         ActionListener.wrap(ignore -> {
                             putTransientIfNonExisting(AuthorizationServiceField.INDICES_PERMISSIONS_KEY,
                                 IndicesAccessControl.ALLOW_NO_INDICES);
-                            auditTrail.accessGranted(authentication, action, unwrappedRequest, authentication.getUser().roles());
+                            auditTrail.accessGranted(requestId, authentication, action, unwrappedRequest, authentication.getUser().roles());
                             listener.onResponse(null);
                         }, listener::onFailure));
                 } else {
-                    authorizeIndexAction(authentication, action, unwrappedRequest, authzInfo, authzEngine, resolvedIndices,
+                    authorizeIndexAction(authentication, action, requestId, unwrappedRequest, authzInfo, authzEngine, resolvedIndices,
                         metaData, authorizedIndices, listener);
                 }
             }
         } else {
-            listener.onFailure(denial(authentication, action, unwrappedRequest, authentication.getUser().roles()));
-=======
-            final ClusterPermission cluster = permission.cluster();
-            if (cluster.check(action, request) || checkSameUserPermissions(action, request, authentication)) {
-                putTransientIfNonExisting(AuthorizationServiceField.INDICES_PERMISSIONS_KEY, IndicesAccessControl.ALLOW_ALL);
-                auditTrail.accessGranted(auditId, authentication, action, request, permission.names());
-                return;
-            }
-            throw denial(auditId, authentication, action, request, permission.names());
-        }
-
-        // ok... this is not a cluster action, let's verify it's an indices action
-        if (!IndexPrivilege.ACTION_MATCHER.test(action)) {
-            throw denial(auditId, authentication, action, request, permission.names());
->>>>>>> 9ca3a064
-        }
-    }
-
-<<<<<<< HEAD
-    private void authorizeIndexActionName(final Authentication authentication, final String action,
+            listener.onFailure(denial(requestId, authentication, action, unwrappedRequest, authentication.getUser().roles()));
+        }
+    }
+
+    private void authorizeIndexActionName(final Authentication authentication, final String action, final String requestId,
                                           final TransportRequest unwrappedRequest, final AuthorizationInfo authzInfo,
                                           final AuthorizationEngine authzEngine, final ActionListener<Void> listener) {
         final ActionListener<AuthorizationResult> indexActionListener = wrapPreservingContext(ActionListener.wrap(result -> {
             if (result.isGranted()) {
                 if (result.isAuditable()) {
                     // TODO authzInfo
-                    auditTrail.accessGranted(authentication, action, unwrappedRequest, authentication.getUser().roles());
+                    auditTrail.accessGranted(requestId, authentication, action, unwrappedRequest, authentication.getUser().roles());
                 }
                 listener.onResponse(null);
             } else {
-                listener.onFailure(denial(authentication, action, unwrappedRequest, authentication.getUser().roles()));
-=======
-        //composite actions are explicitly listed and will be authorized at the sub-request / shard level
-        if (isCompositeAction(action)) {
-            if (request instanceof CompositeIndicesRequest == false) {
-                throw new IllegalStateException("Composite actions must implement " + CompositeIndicesRequest.class.getSimpleName()
-                    + ", " + request.getClass().getSimpleName() + " doesn't");
-            }
-            // we check if the user can execute the action, without looking at indices, which will be authorized at the shard level
-            if (permission.indices().check(action)) {
-                auditTrail.accessGranted(auditId, authentication, action, request, permission.names());
-                return;
-            }
-            throw denial(auditId, authentication, action, request, permission.names());
-        } else if (isTranslatedToBulkAction(action)) {
-            if (request instanceof CompositeIndicesRequest == false) {
-                throw new IllegalStateException("Bulk translated actions must implement " + CompositeIndicesRequest.class.getSimpleName()
-                    + ", " + request.getClass().getSimpleName() + " doesn't");
-            }
-            // we check if the user can execute the action, without looking at indices, which will be authorized at the shard level
-            if (permission.indices().check(action)) {
-                auditTrail.accessGranted(auditId, authentication, action, request, permission.names());
-                return;
-            }
-            throw denial(auditId, authentication, action, request, permission.names());
-        } else if (TransportActionProxy.isProxyAction(action)) {
-            // we authorize proxied actions once they are "unwrapped" on the next node
-            if (TransportActionProxy.isProxyRequest(originalRequest) == false) {
-                throw new IllegalStateException("originalRequest is not a proxy request: [" + originalRequest + "] but action: ["
-                    + action + "] is a proxy action");
-            }
-            if (permission.indices().check(action)) {
-                auditTrail.accessGranted(auditId, authentication, action, request, permission.names());
-                return;
-            } else {
-                // we do this here in addition to the denial below since we might run into an assertion on scroll request below if we
-                // don't have permission to read cross cluster but wrap a scroll request.
-                throw denial(auditId, authentication, action, request, permission.names());
->>>>>>> 9ca3a064
+                listener.onFailure(denial(requestId, authentication, action, unwrappedRequest, authentication.getUser().roles()));
             }
         }, e -> {
             // TODO need a failure handler better than this!
-            listener.onFailure(denial(authentication, action, unwrappedRequest,
-                authentication.getUser().roles(), e));
+            listener.onFailure(denial(requestId, authentication, action, unwrappedRequest, authentication.getUser().roles(), e));
         }), threadContext);
         authzEngine.authorizeIndexActionName(authentication, unwrappedRequest, action, authzInfo, indexActionListener);
     }
 
-<<<<<<< HEAD
-    private void authorizeIndexAction(final Authentication authentication, final String action,
+    private void authorizeIndexAction(final Authentication authentication, final String action, final String requestId,
                                       final TransportRequest unwrappedRequest, final AuthorizationInfo authzInfo,
                                       final AuthorizationEngine authzEngine, final ResolvedIndices resolvedIndices,
                                       final MetaData metaData, final AuthorizedIndices authorizedIndices,
@@ -413,10 +305,10 @@
                             aliasesAndIndices.add(alias.name());
                         }
                         ResolvedIndices withAliases = new ResolvedIndices(aliasesAndIndices, Collections.emptyList());
-                        authorizeIndexAction(authentication, "indices:admin/aliases", unwrappedRequest, authzInfo, authzEngine,
+                        authorizeIndexAction(authentication, "indices:admin/aliases", requestId, unwrappedRequest, authzInfo, authzEngine,
                             withAliases, metaData, authorizedIndices, ActionListener.wrap(ignore -> {
                                 if (indexAuthorizationResult.isAuditable()) {
-                                    auditTrail.accessGranted(authentication, action, unwrappedRequest,
+                                    auditTrail.accessGranted(requestId, authentication, action, unwrappedRequest,
                                         authentication.getUser().roles());
                                 }
                                 listener.onResponse(null);
@@ -428,57 +320,27 @@
                         : "Action " + action + " requires " + BulkShardRequest.class + " but was " + unwrappedRequest.getClass();
 
                     authorizeBulkItems(authentication, (BulkShardRequest) unwrappedRequest, authzInfo, authzEngine, localIndices,
-                        authorizedIndices, metaData, ActionListener.wrap(ignore -> {
+                        authorizedIndices, metaData, requestId, ActionListener.wrap(ignore -> {
                             if (indexAuthorizationResult.isAuditable()) {
-                                auditTrail.accessGranted(authentication, action, unwrappedRequest, authentication.getUser().roles());
+                                auditTrail.accessGranted(requestId, authentication, action, unwrappedRequest, authentication.getUser().roles());
                             }
                             listener.onResponse(null);
                         }, listener::onFailure));
                 } else {
                     if (indexAuthorizationResult.isAuditable()) {
-                        auditTrail.accessGranted(authentication, action, unwrappedRequest, authentication.getUser().roles());
+                        auditTrail.accessGranted(requestId, authentication, action, unwrappedRequest, authentication.getUser().roles());
                     }
                     listener.onResponse(null);
                 }
             } else {
-                listener.onFailure(denial(authentication, action, unwrappedRequest, authentication.getUser().roles()));
-=======
-        // some APIs are indices requests that are not actually associated with indices. For example,
-        // search scroll request, is categorized under the indices context, but doesn't hold indices names
-        // (in this case, the security check on the indices was done on the search request that initialized
-        // the scroll. Given that scroll is implemented using a context on the node holding the shard, we
-        // piggyback on it and enhance the context with the original authentication. This serves as our method
-        // to validate the scroll id only stays with the same user!
-        if (request instanceof IndicesRequest == false && request instanceof IndicesAliasesRequest == false) {
-            //note that clear scroll shard level actions can originate from a clear scroll all, which doesn't require any
-            //indices permission as it's categorized under cluster. This is why the scroll check is performed
-            //even before checking if the user has any indices permission.
-            if (isScrollRelatedAction(action)) {
-                // if the action is a search scroll action, we first authorize that the user can execute the action for some
-                // index and if they cannot, we can fail the request early before we allow the execution of the action and in
-                // turn the shard actions
-                if (SearchScrollAction.NAME.equals(action) && permission.indices().check(action) == false) {
-                    throw denial(auditId, authentication, action, request, permission.names());
-                } else {
-                    // we store the request as a transient in the ThreadContext in case of a authorization failure at the shard
-                    // level. If authorization fails we will audit a access_denied message and will use the request to retrieve
-                    // information such as the index and the incoming address of the request
-                    auditTrail.accessGranted(auditId, authentication, action, request, permission.names());
-                    return;
-                }
-            } else {
-                assert false :
-                    "only scroll related requests are known indices api that don't support retrieving the indices they relate to";
-                throw denial(auditId, authentication, action, request, permission.names());
->>>>>>> 9ca3a064
+                listener.onFailure(denial(requestId, authentication, action, unwrappedRequest, authentication.getUser().roles()));
             }
         }, e -> {
             // TODO need a failure handler better than this!
-            listener.onFailure(denial(authentication, action, unwrappedRequest,
+            listener.onFailure(denial(requestId, authentication, action, unwrappedRequest,
                 authentication.getUser().roles(), e));
         }), threadContext);
 
-<<<<<<< HEAD
         authzEngine.buildIndicesAccessControl(authentication, unwrappedRequest, action, authzInfo, localIndices,
             metaData.getAliasAndIndexLookup(), indexActionListener);
 
@@ -494,84 +356,20 @@
             rbacEngine : rbacEngine;
     }
 
-    private void authorizeSystemUser(final Authentication authentication, final String action, final TransportRequest request,
-                                     final ActionListener<Void> listener) {
+    private void authorizeSystemUser(final Authentication authentication, final String action, final String requestId,
+                                     final TransportRequest request, final ActionListener<Void> listener) {
         if (SystemUser.isAuthorized(action)) {
             putTransientIfNonExisting(AuthorizationServiceField.INDICES_PERMISSIONS_KEY, IndicesAccessControl.ALLOW_ALL);
             putTransientIfNonExisting(ROLE_NAMES_KEY, new String[]{SystemUser.ROLE_NAME});
-            auditTrail.accessGranted(authentication, action, request, new String[]{SystemUser.ROLE_NAME});
+            auditTrail.accessGranted(requestId, authentication, action, request, new String[]{SystemUser.ROLE_NAME});
             listener.onResponse(null);
         } else {
-            listener.onFailure(denial(authentication, action, request, new String[] { SystemUser.ROLE_NAME }));
-=======
-        final boolean allowsRemoteIndices = request instanceof IndicesRequest
-            && IndicesAndAliasesResolver.allowsRemoteIndices((IndicesRequest) request);
-
-        // If this request does not allow remote indices
-        // then the user must have permission to perform this action on at least 1 local index
-        if (allowsRemoteIndices == false && permission.indices().check(action) == false) {
-            throw denial(auditId, authentication, action, request, permission.names());
-        }
-
-        final MetaData metaData = clusterService.state().metaData();
-        final AuthorizedIndices authorizedIndices = new AuthorizedIndices(authentication.getUser(), permission, action, metaData);
-        final ResolvedIndices resolvedIndices = resolveIndexNames(auditId, authentication, action, request, metaData,
-            authorizedIndices, permission);
-        assert !resolvedIndices.isEmpty()
-            : "every indices request needs to have its indices set thus the resolved indices must not be empty";
-
-        // If this request does reference any remote indices
-        // then the user must have permission to perform this action on at least 1 local index
-        if (resolvedIndices.getRemote().isEmpty() && permission.indices().check(action) == false) {
-            throw denial(auditId, authentication, action, request, permission.names());
-        }
-
-        //all wildcard expressions have been resolved and only the security plugin could have set '-*' here.
-        //'-*' matches no indices so we allow the request to go through, which will yield an empty response
-        if (resolvedIndices.isNoIndicesPlaceholder()) {
-            putTransientIfNonExisting(AuthorizationServiceField.INDICES_PERMISSIONS_KEY, IndicesAccessControl.ALLOW_NO_INDICES);
-            auditTrail.accessGranted(auditId, authentication, action, request, permission.names());
-            return;
-        }
-
-        final Set<String> localIndices = new HashSet<>(resolvedIndices.getLocal());
-        IndicesAccessControl indicesAccessControl = permission.authorize(action, localIndices, metaData, fieldPermissionsCache);
-        if (!indicesAccessControl.isGranted()) {
-            throw denial(auditId, authentication, action, request, permission.names());
-        } else if (hasSecurityIndexAccess(indicesAccessControl)
-            && MONITOR_INDEX_PREDICATE.test(action) == false
-            && isSuperuser(authentication.getUser()) == false) {
-            // only the XPackUser is allowed to work with this index, but we should allow indices monitoring actions through for debugging
-            // purposes. These monitor requests also sometimes resolve indices concretely and then requests them
-            logger.debug("user [{}] attempted to directly perform [{}] against the security index [{}]",
-                authentication.getUser().principal(), action, SecurityIndexManager.SECURITY_INDEX_NAME);
-            throw denial(auditId, authentication, action, request, permission.names());
-        } else {
-            putTransientIfNonExisting(AuthorizationServiceField.INDICES_PERMISSIONS_KEY, indicesAccessControl);
-        }
-
-        //if we are creating an index we need to authorize potential aliases created at the same time
-        if (IndexPrivilege.CREATE_INDEX_MATCHER.test(action)) {
-            assert request instanceof CreateIndexRequest;
-            Set<Alias> aliases = ((CreateIndexRequest) request).aliases();
-            if (!aliases.isEmpty()) {
-                Set<String> aliasesAndIndices = Sets.newHashSet(localIndices);
-                for (Alias alias : aliases) {
-                    aliasesAndIndices.add(alias.name());
-                }
-                indicesAccessControl = permission.authorize("indices:admin/aliases", aliasesAndIndices, metaData, fieldPermissionsCache);
-                if (!indicesAccessControl.isGranted()) {
-                    throw denial(auditId, authentication, "indices:admin/aliases", request, permission.names());
-                }
-                // no need to re-add the indicesAccessControl in the context,
-                // because the create index call doesn't do anything FLS or DLS
-            }
->>>>>>> 9ca3a064
-        }
-    }
-
-<<<<<<< HEAD
-    private TransportRequest maybeUnwrapRequest(Authentication authentication, TransportRequest originalRequest, String action) {
+            listener.onFailure(denial(requestId, authentication, action, request, new String[] { SystemUser.ROLE_NAME }));
+        }
+    }
+
+    private TransportRequest maybeUnwrapRequest(Authentication authentication, TransportRequest originalRequest, String action,
+                                                String requestId) {
         final TransportRequest request;
 
         if (originalRequest instanceof ConcreteShardRequest) {
@@ -584,38 +382,28 @@
             if (isProxyAction && isOriginalRequestProxyRequest == false) {
                 IllegalStateException cause = new IllegalStateException("originalRequest is not a proxy request: [" + originalRequest +
                     "] but action: [" + action + "] is a proxy action");
-                throw denial(authentication, action, request, authentication.getUser().roles(), cause);
+                throw denial(requestId, authentication, action, request, authentication.getUser().roles(), cause);
             }
             if (TransportActionProxy.isProxyRequest(originalRequest) && TransportActionProxy.isProxyAction(action) == false) {
                 IllegalStateException cause = new IllegalStateException("originalRequest is a proxy request for: [" + request +
                     "] but action: [" + action + "] isn't");
-                throw denial(authentication, action, request, authentication.getUser().roles(), cause);
+                throw denial(requestId, authentication, action, request, authentication.getUser().roles(), cause);
             }
         }
         return request;
-=======
-        if (action.equals(TransportShardBulkAction.ACTION_NAME)) {
-            // is this is performing multiple actions on the index, then check each of those actions.
-            assert request instanceof BulkShardRequest
-                : "Action " + action + " requires " + BulkShardRequest.class + " but was " + request.getClass();
-
-            authorizeBulkItems(auditId, authentication, (BulkShardRequest) request, permission, metaData, localIndices, authorizedIndices);
-        }
-
-        auditTrail.accessGranted(auditId, authentication, action, request, permission.names());
     }
 
     private boolean isInternalUser(User user) {
         return SystemUser.is(user) || XPackUser.is(user) || XPackSecurityUser.is(user);
->>>>>>> 9ca3a064
     }
 
     private void authorizeRunAs(final Authentication authentication, final TransportRequest request, final String action,
-                                final AuthorizationInfo authzInfo, final ActionListener<AuthorizationResult> listener) {
+                                final String requestId, final AuthorizationInfo authzInfo,
+                                final ActionListener<AuthorizationResult> listener) {
         if (authentication.getLookedUpBy() == null) {
             // this user did not really exist
             // TODO(jaymode) find a better way to indicate lookup failed for a user and we need to fail authz
-            throw denyRunAs(authentication, action, request, authentication.getUser().authenticatedUser().roles());
+            throw denyRunAs(requestId, authentication, action, request, authentication.getUser().authenticatedUser().roles());
         } else {
             final AuthorizationEngine runAsAuthzEngine = getRunAsAuthorizationEngine(authentication);
             runAsAuthzEngine.authorizeRunAs(authentication, request, action, authzInfo, listener);
@@ -636,14 +424,9 @@
      * is very small, but the results must be cached, to avoid adding a high
      * overhead to each bulk request.
      */
-<<<<<<< HEAD
     private void authorizeBulkItems(Authentication authentication, BulkShardRequest request, AuthorizationInfo authzInfo,
                                     AuthorizationEngine authzEngine, Set<String> localIndices, AuthorizedIndices authorizedIndices,
-                                    MetaData metaData, ActionListener<Void> listener) {
-=======
-    private void authorizeBulkItems(String auditRequestId, Authentication authentication, BulkShardRequest request, Role permission,
-                                    MetaData metaData, Set<String> indices, AuthorizedIndices authorizedIndices) {
->>>>>>> 9ca3a064
+                                    MetaData metaData, String requestId, ActionListener<Void> listener) {
         // Maps original-index -> expanded-index-name (expands date-math, but not aliases)
         final Map<String, String> resolvedIndexNames = new HashMap<>();
         // Maps action -> resolved indices set
@@ -651,13 +434,8 @@
 
         for (BulkItemRequest item : request.items()) {
             String resolvedIndex = resolvedIndexNames.computeIfAbsent(item.index(), key -> {
-<<<<<<< HEAD
                 final ResolvedIndices resolvedIndices =
                     indicesAndAliasesResolver.resolveIndicesAndAliases(item.request(), metaData, authorizedIndices);
-=======
-                final ResolvedIndices resolvedIndices = indicesAndAliasesResolver.resolveIndicesAndAliases(item.request(), metaData,
-                    authorizedIndices);
->>>>>>> 9ca3a064
                 if (resolvedIndices.getRemote().size() != 0) {
                     throw illegalArgument("Bulk item should not write to remote indices, but request writes to "
                         + String.join(",", resolvedIndices.getRemote()));
@@ -675,23 +453,11 @@
             });
 
             final String itemAction = getAction(item);
-<<<<<<< HEAD
             actionToIndicesMap.compute(itemAction, (key, resolvedIndicesSet) -> {
                 final Set<String> localSet = resolvedIndicesSet != null ? resolvedIndicesSet : new HashSet<>();
                 localSet.add(resolvedIndex);
                 return localSet;
             });
-=======
-            final Tuple<String, String> indexAndAction = new Tuple<>(resolvedIndex, itemAction);
-            final boolean granted = indexActionAuthority.computeIfAbsent(indexAndAction, key -> {
-                final IndicesAccessControl itemAccessControl = permission.authorize(itemAction, Collections.singleton(resolvedIndex),
-                    metaData, fieldPermissionsCache);
-                return itemAccessControl.isGranted();
-            });
-            if (granted == false) {
-                item.abort(resolvedIndex, denial(auditRequestId, authentication, itemAction, request, permission.names()));
-            }
->>>>>>> 9ca3a064
         }
 
         final ActionListener<Collection<Tuple<String, IndexAuthorizationResult>>> bulkAuthzListener =
@@ -716,9 +482,9 @@
                     final IndicesAccessControl.IndexAccessControl indexAccessControl
                         = indicesAccessControl.getIndexPermissions(resolvedIndex);
                     if (indexAccessControl == null || indexAccessControl.isGranted() == false) {
-                        item.abort(resolvedIndex, denial(authentication, itemAction, request, authentication.getUser().roles()));
+                        item.abort(resolvedIndex, denial(requestId, authentication, itemAction, request, authentication.getUser().roles()));
                     } else if (audit.get()) {
-                        auditTrail.accessGranted(authentication, itemAction, request, authentication.getUser().roles());
+                        auditTrail.accessGranted(requestId, authentication, itemAction, request, authentication.getUser().roles());
                     }
                 }
                 listener.onResponse(null);
@@ -753,21 +519,12 @@
         throw new IllegalArgumentException("No equivalent action for opType [" + docWriteRequest.opType() + "]");
     }
 
-<<<<<<< HEAD
-    private ResolvedIndices resolveIndexNames(Authentication authentication, String action, TransportRequest request,
+    private ResolvedIndices resolveIndexNames(Authentication authentication, String action, String requestId, TransportRequest request,
                                               MetaData metaData, AuthorizedIndices authorizedIndices, AuthorizationInfo info) {
         try {
             return indicesAndAliasesResolver.resolve(request, metaData, authorizedIndices);
         } catch (Exception e) {
-            auditTrail.accessDenied(authentication, action, request, authentication.getUser().roles()); // nocommit
-=======
-    private ResolvedIndices resolveIndexNames(String auditRequestId, Authentication authentication, String action, TransportRequest request,
-                                              MetaData metaData, AuthorizedIndices authorizedIndices, Role permission) {
-        try {
-            return indicesAndAliasesResolver.resolve(request, metaData, authorizedIndices);
-        } catch (Exception e) {
-            auditTrail.accessDenied(auditRequestId, authentication, action, request, permission.names());
->>>>>>> 9ca3a064
+            auditTrail.accessDenied(requestId, authentication, action, request, authentication.getUser().roles()); // nocommit
             throw e;
         }
     }
@@ -816,30 +573,45 @@
         }
     }
 
-<<<<<<< HEAD
-    ElasticsearchSecurityException denial(Authentication authentication, String action, TransportRequest request, String[] roleNames) {
-        return denial(authentication, action, request, roleNames, null);
-=======
-    private static boolean isCompositeAction(String action) {
-        return action.equals(BulkAction.NAME) ||
-            action.equals(MultiGetAction.NAME) ||
-            action.equals(MultiTermVectorsAction.NAME) ||
-            action.equals(MultiSearchAction.NAME) ||
-            action.equals("indices:data/read/mpercolate") ||
-            action.equals("indices:data/read/msearch/template") ||
-            action.equals("indices:data/read/search/template") ||
-            action.equals("indices:data/write/reindex") ||
-            action.equals("indices:data/read/sql") ||
-            action.equals("indices:data/read/sql/translate");
-    }
-
-    private static boolean isTranslatedToBulkAction(String action) {
-        return action.equals(IndexAction.NAME) ||
-            action.equals(DeleteAction.NAME) ||
-            action.equals(INDEX_SUB_REQUEST_PRIMARY) ||
-            action.equals(INDEX_SUB_REQUEST_REPLICA) ||
-            action.equals(DELETE_SUB_REQUEST_PRIMARY) ||
-            action.equals(DELETE_SUB_REQUEST_REPLICA);
+    ElasticsearchSecurityException denial(String auditRequestId, Authentication authentication, String action, TransportRequest request,
+                                          String[] roleNames) {
+        return denial(auditRequestId, authentication, action, request, roleNames, null);
+    }
+
+    ElasticsearchSecurityException denial(String auditRequestId, Authentication authentication, String action, TransportRequest request,
+                                          String[] roleNames, Exception cause) {
+        auditTrail.accessDenied(auditRequestId, authentication, action, request, roleNames);
+        return denialException(authentication, action, cause);
+    }
+
+    private ElasticsearchSecurityException denyRunAs(String auditRequestId, Authentication authentication, String action,
+                                                     TransportRequest request, String[] roleNames, Exception cause) {
+        auditTrail.runAsDenied(auditRequestId, authentication, action, request, roleNames);
+        return denialException(authentication, action, cause);
+    }
+
+    private ElasticsearchSecurityException denyRunAs(String auditRequestId, Authentication authentication, String action,
+                                                     TransportRequest request, String[] roleNames) {
+        return denyRunAs(auditRequestId, authentication, action, request, roleNames, null);
+    }
+
+    private ElasticsearchSecurityException denialException(Authentication authentication, String action, Exception cause) {
+        final User authUser = authentication.getUser().authenticatedUser();
+        // Special case for anonymous user
+        if (isAnonymousEnabled && anonymousUser.equals(authUser)) {
+            if (anonymousAuthzExceptionEnabled == false) {
+                return authcFailureHandler.authenticationRequired(action, threadContext);
+            }
+        }
+        // check for run as
+        if (authentication.getUser().isRunAs()) {
+            logger.debug("action [{}] is unauthorized for user [{}] run as [{}]", action, authUser.principal(),
+                    authentication.getUser().principal());
+            return authorizationError("action [{}] is unauthorized for user [{}] run as [{}]", cause, action, authUser.principal(),
+                    authentication.getUser().principal());
+        }
+        logger.debug("action [{}] is unauthorized for user [{}]", action, authUser.principal());
+        return authorizationError("action [{}] is unauthorized for user [{}]", cause, action, authUser.principal());
     }
 
     private static boolean isScrollRelatedAction(String action) {
@@ -853,106 +625,6 @@
             action.equals(SearchTransportService.CLEAR_SCROLL_CONTEXTS_ACTION_NAME);
     }
 
-    static boolean checkSameUserPermissions(String action, TransportRequest request, Authentication authentication) {
-        final boolean actionAllowed = SAME_USER_PRIVILEGE.test(action);
-        if (actionAllowed) {
-            if (request instanceof UserRequest == false) {
-                assert false : "right now only a user request should be allowed";
-                return false;
-            }
-            UserRequest userRequest = (UserRequest) request;
-            String[] usernames = userRequest.usernames();
-            if (usernames == null || usernames.length != 1 || usernames[0] == null) {
-                assert false : "this role should only be used for actions to apply to a single user";
-                return false;
-            }
-            final String username = usernames[0];
-            final boolean sameUsername = authentication.getUser().principal().equals(username);
-            if (sameUsername && ChangePasswordAction.NAME.equals(action)) {
-                return checkChangePasswordAction(authentication);
-            }
-
-            assert AuthenticateAction.NAME.equals(action) || HasPrivilegesAction.NAME.equals(action)
-                || GetUserPrivilegesAction.NAME.equals(action) || sameUsername == false
-                : "Action '" + action + "' should not be possible when sameUsername=" + sameUsername;
-            return sameUsername;
-        }
-        return false;
->>>>>>> 9ca3a064
-    }
-
-    ElasticsearchSecurityException denial(Authentication authentication, String action, TransportRequest request, String[] roleNames,
-                                          Exception cause) {
-        auditTrail.accessDenied(authentication, action, request, roleNames);
-        return denialException(authentication, action, cause);
-    }
-
-<<<<<<< HEAD
-    private ElasticsearchSecurityException denyRunAs(Authentication authentication, String action, TransportRequest request,
-                                                     String[] roleNames, Exception cause) {
-        auditTrail.runAsDenied(authentication, action, request, roleNames);
-        return denialException(authentication, action, cause);
-    }
-
-    private ElasticsearchSecurityException denyRunAs(Authentication authentication, String action, TransportRequest request,
-                                                     String[] roleNames) {
-        return denyRunAs(authentication, action, request, roleNames, null);
-=======
-    ElasticsearchSecurityException denial(String auditRequestId, Authentication authentication, String action, TransportRequest request,
-                                          String[] roleNames) {
-        auditTrail.accessDenied(auditRequestId, authentication, action, request, roleNames);
-        return denialException(authentication, action);
-    }
-
-    private ElasticsearchSecurityException denyRunAs(String auditRequestId, Authentication authentication, String action,
-                                                     TransportRequest request, String[] roleNames) {
-        auditTrail.runAsDenied(auditRequestId, authentication, action, request, roleNames);
-        return denialException(authentication, action);
->>>>>>> 9ca3a064
-    }
-
-    private ElasticsearchSecurityException denialException(Authentication authentication, String action, Exception cause) {
-        final User authUser = authentication.getUser().authenticatedUser();
-        // Special case for anonymous user
-        if (isAnonymousEnabled && anonymousUser.equals(authUser)) {
-            if (anonymousAuthzExceptionEnabled == false) {
-                return authcFailureHandler.authenticationRequired(action, threadContext);
-            }
-        }
-        // check for run as
-        if (authentication.getUser().isRunAs()) {
-            logger.debug("action [{}] is unauthorized for user [{}] run as [{}]", action, authUser.principal(),
-<<<<<<< HEAD
-                    authentication.getUser().principal());
-            return authorizationError("action [{}] is unauthorized for user [{}] run as [{}]", cause, action, authUser.principal(),
-                    authentication.getUser().principal());
-=======
-                authentication.getUser().principal());
-            return authorizationError("action [{}] is unauthorized for user [{}] run as [{}]", action, authUser.principal(),
-                authentication.getUser().principal());
->>>>>>> 9ca3a064
-        }
-        logger.debug("action [{}] is unauthorized for user [{}]", action, authUser.principal());
-        return authorizationError("action [{}] is unauthorized for user [{}]", cause, action, authUser.principal());
-    }
-
-<<<<<<< HEAD
-    private static boolean isScrollRelatedAction(String action) {
-        return action.equals(SearchScrollAction.NAME) ||
-            action.equals(SearchTransportService.FETCH_ID_SCROLL_ACTION_NAME) ||
-            action.equals(SearchTransportService.QUERY_FETCH_SCROLL_ACTION_NAME) ||
-            action.equals(SearchTransportService.QUERY_SCROLL_ACTION_NAME) ||
-            action.equals(SearchTransportService.FREE_CONTEXT_SCROLL_ACTION_NAME) ||
-            action.equals(ClearScrollAction.NAME) ||
-            action.equals("indices:data/read/sql/close_cursor") ||
-            action.equals(SearchTransportService.CLEAR_SCROLL_CONTEXTS_ACTION_NAME);
-=======
-    static boolean isSuperuser(User user) {
-        return Arrays.stream(user.roles())
-            .anyMatch(ReservedRolesStore.SUPERUSER_ROLE_DESCRIPTOR.getName()::equals);
->>>>>>> 9ca3a064
-    }
-
     public static void addSettings(List<Setting<?>> settings) {
         settings.add(ANONYMOUS_AUTHORIZATION_EXCEPTION_SETTING);
     }
