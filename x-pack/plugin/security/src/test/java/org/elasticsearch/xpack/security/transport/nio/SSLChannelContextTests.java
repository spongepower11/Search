/*
 * Copyright Elasticsearch B.V. and/or licensed to Elasticsearch B.V. under one
 * or more contributor license agreements. Licensed under the Elastic License;
 * you may not use this file except in compliance with the Elastic License.
 */
package org.elasticsearch.xpack.security.transport.nio;

import org.elasticsearch.common.CheckedFunction;
import org.elasticsearch.common.util.PageCacheRecycler;
import org.elasticsearch.nio.BytesWriteHandler;
import org.elasticsearch.nio.FlushOperation;
import org.elasticsearch.nio.FlushReadyWrite;
import org.elasticsearch.nio.InboundChannelBuffer;
import org.elasticsearch.nio.NioSelector;
import org.elasticsearch.nio.NioSocketChannel;
import org.elasticsearch.nio.Page;
import org.elasticsearch.nio.Config;
import org.elasticsearch.nio.TaskScheduler;
import org.elasticsearch.nio.WriteOperation;
import org.elasticsearch.test.ESTestCase;
import org.junit.Before;
import org.mockito.ArgumentCaptor;
import org.mockito.stubbing.Answer;

import javax.net.ssl.SSLException;
import java.io.IOException;
import java.net.InetSocketAddress;
import java.nio.ByteBuffer;
import java.nio.channels.SelectionKey;
import java.nio.channels.Selector;
import java.nio.channels.SocketChannel;
import java.util.function.BiConsumer;
import java.util.function.Consumer;

import static org.mockito.Matchers.any;
import static org.mockito.Matchers.anyLong;
import static org.mockito.Matchers.eq;
import static org.mockito.Matchers.same;
import static org.mockito.Mockito.doAnswer;
import static org.mockito.Mockito.mock;
import static org.mockito.Mockito.never;
import static org.mockito.Mockito.times;
import static org.mockito.Mockito.verify;
import static org.mockito.Mockito.when;

public class SSLChannelContextTests extends ESTestCase {

    private CheckedFunction<InboundChannelBuffer, Integer, IOException> readConsumer;
    private NioSocketChannel channel;
    private SocketChannel rawChannel;
    private SSLChannelContext context;
    private InboundChannelBuffer channelBuffer;
    private SSLOutboundBuffer outboundBuffer;
    private NioSelector selector;
    private TaskScheduler nioTimer;
    private BiConsumer<Void, Exception> listener;
    private Consumer exceptionHandler;
    private SSLDriver sslDriver;
    private int messageLength;
    private Config.Socket socketConfig;

    @Before
    @SuppressWarnings("unchecked")
    public void init() {
        readConsumer = mock(CheckedFunction.class);
        TestReadWriteHandler readWriteHandler = new TestReadWriteHandler(readConsumer);

        messageLength = randomInt(96) + 20;
        selector = mock(NioSelector.class);
        nioTimer = mock(TaskScheduler.class);
        listener = mock(BiConsumer.class);
        channel = mock(NioSocketChannel.class);
        rawChannel = mock(SocketChannel.class);
        sslDriver = mock(SSLDriver.class);
        channelBuffer = InboundChannelBuffer.allocatingInstance();
        outboundBuffer = new SSLOutboundBuffer((n) -> new Page(ByteBuffer.allocate(n), () -> {}));
        when(channel.getRawChannel()).thenReturn(rawChannel);
        exceptionHandler = mock(Consumer.class);
<<<<<<< HEAD
        socketConfig = new Config.Socket(randomBoolean(), randomBoolean(), randomBoolean(), -1, -1, mock(InetSocketAddress.class), false);
=======
        socketConfig = new Config.Socket(randomBoolean(), randomBoolean(), -1, -1, -1, randomBoolean(), -1, -1,
            mock(InetSocketAddress.class), false);
>>>>>>> b78053c3
        context = new SSLChannelContext(channel, selector, socketConfig, exceptionHandler, sslDriver, readWriteHandler, channelBuffer);
        context.setSelectionKey(mock(SelectionKey.class));

        when(selector.isOnCurrentThread()).thenReturn(true);
        when(selector.getTaskScheduler()).thenReturn(nioTimer);
        when(sslDriver.getOutboundBuffer()).thenReturn(outboundBuffer);
        ByteBuffer buffer = ByteBuffer.allocate(1 << 14);
        when(selector.getIoBuffer()).thenAnswer(invocationOnMock -> {
            buffer.clear();
            return buffer;
        });
    }

    public void testSuccessfulRead() throws IOException {
        byte[] bytes = createMessage(messageLength);

        when(rawChannel.read(any(ByteBuffer.class))).thenAnswer(invocationOnMock -> {
            ByteBuffer buffer = (ByteBuffer) invocationOnMock.getArguments()[0];
            buffer.put(bytes);
            return bytes.length;
        });
        doAnswer(getReadAnswerForBytes(bytes)).when(sslDriver).read(any(InboundChannelBuffer.class), eq(channelBuffer));

        when(readConsumer.apply(channelBuffer)).thenReturn(messageLength, 0);

        assertEquals(messageLength, context.read());

        assertEquals(0, channelBuffer.getIndex());
        assertEquals(PageCacheRecycler.BYTE_PAGE_SIZE - bytes.length, channelBuffer.getCapacity());
        verify(readConsumer, times(1)).apply(channelBuffer);
    }

    public void testMultipleReadsConsumed() throws IOException {
        byte[] bytes = createMessage(messageLength * 2);

        when(rawChannel.read(any(ByteBuffer.class))).thenAnswer(invocationOnMock -> {
            ByteBuffer buffer = (ByteBuffer) invocationOnMock.getArguments()[0];
            buffer.put(bytes);
            return bytes.length;
        });
        doAnswer(getReadAnswerForBytes(bytes)).when(sslDriver).read(any(InboundChannelBuffer.class), eq(channelBuffer));

        when(readConsumer.apply(channelBuffer)).thenReturn(messageLength, messageLength, 0);

        assertEquals(bytes.length, context.read());

        assertEquals(0, channelBuffer.getIndex());
        assertEquals(PageCacheRecycler.BYTE_PAGE_SIZE - bytes.length, channelBuffer.getCapacity());
        verify(readConsumer, times(2)).apply(channelBuffer);
    }

    public void testPartialRead() throws IOException {
        byte[] bytes = createMessage(messageLength);

        when(rawChannel.read(any(ByteBuffer.class))).thenAnswer(invocationOnMock -> {
            ByteBuffer buffer = (ByteBuffer) invocationOnMock.getArguments()[0];
            buffer.put(bytes);
            return bytes.length;
        });
        doAnswer(getReadAnswerForBytes(bytes)).when(sslDriver).read(any(InboundChannelBuffer.class), eq(channelBuffer));


        when(readConsumer.apply(channelBuffer)).thenReturn(0);

        assertEquals(messageLength, context.read());

        assertEquals(bytes.length, channelBuffer.getIndex());
        verify(readConsumer, times(1)).apply(channelBuffer);

        when(readConsumer.apply(channelBuffer)).thenReturn(messageLength * 2, 0);

        assertEquals(messageLength, context.read());

        assertEquals(0, channelBuffer.getIndex());
        assertEquals(PageCacheRecycler.BYTE_PAGE_SIZE - (bytes.length * 2), channelBuffer.getCapacity());
        verify(readConsumer, times(2)).apply(channelBuffer);
    }

    public void testReadThrowsIOException() throws IOException {
        IOException ioException = new IOException();
        when(rawChannel.read(any(ByteBuffer.class))).thenThrow(ioException);

        IOException ex = expectThrows(IOException.class, () -> context.read());
        assertSame(ioException, ex);
    }

    public void testReadThrowsIOExceptionMeansReadyForClose() throws IOException {
        when(rawChannel.read(any(ByteBuffer.class))).thenThrow(new IOException());

        assertFalse(context.selectorShouldClose());
        expectThrows(IOException.class, () -> context.read());
        assertTrue(context.selectorShouldClose());
    }

    public void testReadLessThanZeroMeansReadyForClose() throws IOException {
        when(rawChannel.read(any(ByteBuffer.class))).thenReturn(-1);

        assertEquals(0, context.read());

        assertTrue(context.selectorShouldClose());
    }

    @SuppressWarnings("unchecked")
    public void testSSLDriverClosedOnClose() throws IOException {
        try (SocketChannel realChannel = SocketChannel.open()) {
            when(channel.getRawChannel()).thenReturn(realChannel);
            TestReadWriteHandler readWriteHandler = new TestReadWriteHandler(readConsumer);
            context = new SSLChannelContext(channel, selector, socketConfig, exceptionHandler, sslDriver, readWriteHandler, channelBuffer);
            when(channel.isOpen()).thenReturn(true);
            context.closeFromSelector();

            verify(sslDriver).close();
        }
    }

    public void testQueuedWritesAreIgnoredWhenNotReadyForAppWrites() {
        when(sslDriver.readyForApplicationData()).thenReturn(false);

        context.queueWriteOperation(mock(FlushReadyWrite.class));

        assertFalse(context.readyForFlush());
    }

    public void testPendingEncryptedFlushMeansWriteInterested() throws Exception {
        context.queueWriteOperation(mock(FlushReadyWrite.class));
        when(sslDriver.readyForApplicationData()).thenReturn(true);
        doAnswer(getWriteAnswer(1, false)).when(sslDriver).write(any(FlushOperation.class));

        // Call will put bytes in buffer to flush
        context.flushChannel();
        assertTrue(context.readyForFlush());
    }

    public void testFirstFlushMustFinishForWriteToContinue() throws Exception {
        context.queueWriteOperation(mock(FlushReadyWrite.class));
        context.queueWriteOperation(mock(FlushReadyWrite.class));
        when(sslDriver.readyForApplicationData()).thenReturn(true);
        doAnswer(getWriteAnswer(1, false)).when(sslDriver).write(any(FlushOperation.class));

        // First call will put bytes in buffer to flush
        context.flushChannel();
        assertTrue(context.readyForFlush());
        // Second call will will not continue generating non-app bytes because they still need to be flushed
        context.flushChannel();
        assertTrue(context.readyForFlush());

        verify(sslDriver, times(1)).write(any(FlushOperation.class));
    }

    public void testQueuedWriteIsFlushedInFlushCall() throws Exception {
        ByteBuffer[] buffers = {ByteBuffer.allocate(10)};
        FlushReadyWrite flushOperation = new FlushReadyWrite(context, buffers, listener);
        context.queueWriteOperation(flushOperation);

        when(sslDriver.readyForApplicationData()).thenReturn(true);
        doAnswer(getWriteAnswer(10, true)).when(sslDriver).write(eq(flushOperation));

        when(rawChannel.write(same(selector.getIoBuffer()))).thenReturn(10);
        context.flushChannel();

        verify(rawChannel, times(1)).write(same(selector.getIoBuffer()));
        verify(selector).executeListener(listener, null);
        assertFalse(context.readyForFlush());
    }

    public void testPartialFlush() throws IOException {
        ByteBuffer[] buffers = {ByteBuffer.allocate(5)};
        FlushReadyWrite flushOperation = new FlushReadyWrite(context, buffers, listener);
        context.queueWriteOperation(flushOperation);

        when(sslDriver.readyForApplicationData()).thenReturn(true);
        doAnswer(getWriteAnswer(5, true)).when(sslDriver).write(eq(flushOperation));
        when(rawChannel.write(same(selector.getIoBuffer()))).thenReturn(4);
        context.flushChannel();

        verify(rawChannel, times(1)).write(same(selector.getIoBuffer()));
        verify(selector, times(0)).executeListener(listener, null);
        assertTrue(context.readyForFlush());
    }

    @SuppressWarnings("unchecked")
    public void testMultipleWritesPartialFlushes() throws IOException {
        BiConsumer<Void, Exception> listener2 = mock(BiConsumer.class);
        ByteBuffer[] buffers1 = {ByteBuffer.allocate(10)};
        ByteBuffer[] buffers2 = {ByteBuffer.allocate(5)};
        FlushReadyWrite flushOperation1 = new FlushReadyWrite(context, buffers1, listener);
        FlushReadyWrite flushOperation2 = new FlushReadyWrite(context, buffers2, listener2);
        context.queueWriteOperation(flushOperation1);
        context.queueWriteOperation(flushOperation2);

        when(sslDriver.readyForApplicationData()).thenReturn(true);
        doAnswer(getWriteAnswer(5, true)).when(sslDriver).write(any(FlushOperation.class));
        when(rawChannel.write(same(selector.getIoBuffer()))).thenReturn(5, 5, 2);
        context.flushChannel();

        verify(rawChannel, times(3)).write(same(selector.getIoBuffer()));
        verify(selector).executeListener(listener, null);
        verify(selector, times(0)).executeListener(listener2, null);
        assertTrue(context.readyForFlush());
    }

    public void testWhenIOExceptionThrownListenerIsCalled() throws IOException {
        ByteBuffer[] buffers = {ByteBuffer.allocate(5)};
        FlushReadyWrite flushOperation = new FlushReadyWrite(context, buffers, listener);
        context.queueWriteOperation(flushOperation);

        IOException exception = new IOException();
        when(sslDriver.readyForApplicationData()).thenReturn(true);
        doAnswer(getWriteAnswer(5, true)).when(sslDriver).write(eq(flushOperation));
        when(rawChannel.write(any(ByteBuffer.class))).thenThrow(exception);
        expectThrows(IOException.class, () -> context.flushChannel());

        verify(selector).executeFailedListener(listener, exception);
        assertFalse(context.readyForFlush());
    }

    public void testWriteIOExceptionMeansChannelReadyToClose() throws Exception {
        context.queueWriteOperation(mock(FlushReadyWrite.class));
        when(sslDriver.readyForApplicationData()).thenReturn(true);
        doAnswer(getWriteAnswer(1, false)).when(sslDriver).write(any(FlushOperation.class));

        context.flushChannel();

        when(rawChannel.write(any(ByteBuffer.class))).thenThrow(new IOException());

        assertFalse(context.selectorShouldClose());
        expectThrows(IOException.class, () -> context.flushChannel());
        assertTrue(context.selectorShouldClose());
    }

    public void testReadyToCloseIfDriverIndicateClosed() {
        when(sslDriver.isClosed()).thenReturn(false, true);
        assertFalse(context.selectorShouldClose());
        assertTrue(context.selectorShouldClose());
    }

    public void testCloseTimeout() {
        context.closeChannel();

        ArgumentCaptor<WriteOperation> captor = ArgumentCaptor.forClass(WriteOperation.class);
        verify(selector).queueWrite(captor.capture());

        ArgumentCaptor<Runnable> taskCaptor = ArgumentCaptor.forClass(Runnable.class);
        Runnable cancellable = mock(Runnable.class);
        when(nioTimer.scheduleAtRelativeTime(taskCaptor.capture(), anyLong())).thenReturn(cancellable);
        context.queueWriteOperation(captor.getValue());
        verify(nioTimer).scheduleAtRelativeTime(taskCaptor.capture(), anyLong());
        assertFalse(context.selectorShouldClose());
        taskCaptor.getValue().run();
        assertTrue(context.selectorShouldClose());
        verify(selector).queueChannelClose(channel);
        verify(cancellable, never()).run();
    }

    @SuppressWarnings("unchecked")
    public void testCloseTimeoutIsCancelledOnClose() throws IOException {
        try (SocketChannel realChannel = SocketChannel.open()) {
            when(channel.getRawChannel()).thenReturn(realChannel);
            TestReadWriteHandler readWriteHandler = new TestReadWriteHandler(readConsumer);

            context = new SSLChannelContext(channel, selector, socketConfig, exceptionHandler, sslDriver, readWriteHandler, channelBuffer);
            context.setSelectionKey(mock(SelectionKey.class));

            context.closeChannel();
            ArgumentCaptor<WriteOperation> captor = ArgumentCaptor.forClass(WriteOperation.class);
            verify(selector).queueWrite(captor.capture());
            ArgumentCaptor<Runnable> taskCaptor = ArgumentCaptor.forClass(Runnable.class);
            Runnable cancellable = mock(Runnable.class);
            when(nioTimer.scheduleAtRelativeTime(taskCaptor.capture(), anyLong())).thenReturn(cancellable);
            context.queueWriteOperation(captor.getValue());

            when(channel.isOpen()).thenReturn(true);
            context.closeFromSelector();
            verify(cancellable).run();
        }
    }

    public void testInitiateCloseSchedulesCloseNotify() throws SSLException {
        context.closeChannel();

        ArgumentCaptor<WriteOperation> captor = ArgumentCaptor.forClass(WriteOperation.class);
        verify(selector).queueWrite(captor.capture());

        context.queueWriteOperation(captor.getValue());
        verify(sslDriver).initiateClose();
    }

    public void testInitiateUnregisteredScheduledDirectClose() throws SSLException {
        context.setSelectionKey(null);
        context.closeChannel();

        verify(selector).queueChannelClose(channel);
    }

    @SuppressWarnings("unchecked")
    public void testActiveInitiatesDriver() throws IOException {
        try (Selector realSelector = Selector.open();
             SocketChannel realSocket = SocketChannel.open()) {
            realSocket.configureBlocking(false);
            when(selector.rawSelector()).thenReturn(realSelector);
            when(channel.getRawChannel()).thenReturn(realSocket);
            TestReadWriteHandler readWriteHandler = new TestReadWriteHandler(readConsumer);
            context = new SSLChannelContext(channel, selector, socketConfig, exceptionHandler, sslDriver, readWriteHandler, channelBuffer);
            context.channelActive();
            verify(sslDriver).init();
        }
    }

    private Answer<Integer> getWriteAnswer(int bytesToEncrypt, boolean isApp) {
        return invocationOnMock -> {
            ByteBuffer byteBuffer = outboundBuffer.nextWriteBuffer(bytesToEncrypt + 1);
            for (int i = 0; i < bytesToEncrypt; ++i) {
                byteBuffer.put((byte) i);
            }
            outboundBuffer.incrementEncryptedBytes(bytesToEncrypt);
            if (isApp) {
                ((FlushOperation) invocationOnMock.getArguments()[0]).incrementIndex(bytesToEncrypt);
            }
            return bytesToEncrypt;
        };
    }

    private Answer getReadAnswerForBytes(byte[] bytes) {
        return invocationOnMock -> {
            InboundChannelBuffer appBuffer = (InboundChannelBuffer) invocationOnMock.getArguments()[1];
            appBuffer.ensureCapacity(appBuffer.getIndex() + bytes.length);
            ByteBuffer[] buffers = appBuffer.sliceBuffersFrom(appBuffer.getIndex());
            assert buffers[0].remaining() > bytes.length;
            buffers[0].put(bytes);
            appBuffer.incrementIndex(bytes.length);
            return bytes.length;
        };
    }

    private static byte[] createMessage(int length) {
        byte[] bytes = new byte[length];
        for (int i = 0; i < length; ++i) {
            bytes[i] = randomByte();
        }
        return bytes;
    }

    private static class TestReadWriteHandler extends BytesWriteHandler {

        private final CheckedFunction<InboundChannelBuffer, Integer, IOException> fn;

        private TestReadWriteHandler(CheckedFunction<InboundChannelBuffer, Integer, IOException> fn) {
            this.fn = fn;
        }

        @Override
        public int consumeReads(InboundChannelBuffer channelBuffer) throws IOException {
            return fn.apply(channelBuffer);
        }
    }
}<|MERGE_RESOLUTION|>--- conflicted
+++ resolved
@@ -76,12 +76,8 @@
         outboundBuffer = new SSLOutboundBuffer((n) -> new Page(ByteBuffer.allocate(n), () -> {}));
         when(channel.getRawChannel()).thenReturn(rawChannel);
         exceptionHandler = mock(Consumer.class);
-<<<<<<< HEAD
-        socketConfig = new Config.Socket(randomBoolean(), randomBoolean(), randomBoolean(), -1, -1, mock(InetSocketAddress.class), false);
-=======
         socketConfig = new Config.Socket(randomBoolean(), randomBoolean(), -1, -1, -1, randomBoolean(), -1, -1,
             mock(InetSocketAddress.class), false);
->>>>>>> b78053c3
         context = new SSLChannelContext(channel, selector, socketConfig, exceptionHandler, sslDriver, readWriteHandler, channelBuffer);
         context.setSelectionKey(mock(SelectionKey.class));
 
