/*
 * Copyright Elasticsearch B.V. and/or licensed to Elasticsearch B.V. under one
 * or more contributor license agreements. Licensed under the Elastic License;
 * you may not use this file except in compliance with the Elastic License.
 */
package org.elasticsearch.xpack.security.user;

import org.elasticsearch.action.delete.DeleteAction;
import org.elasticsearch.action.get.GetAction;
import org.elasticsearch.action.index.IndexAction;
import org.elasticsearch.action.search.SearchAction;
import org.elasticsearch.action.update.UpdateAction;
import org.elasticsearch.test.ESTestCase;
import org.elasticsearch.xpack.core.security.index.IndexAuditTrailField;
import org.elasticsearch.xpack.core.security.index.RestrictedIndicesNames;
import org.elasticsearch.xpack.core.security.user.XPackUser;
import org.elasticsearch.xpack.security.audit.index.IndexNameResolver;
import org.hamcrest.Matchers;
import org.joda.time.DateTime;

import java.util.Arrays;
import java.util.function.Predicate;

public class XPackUserTests extends ESTestCase {

    public void testXPackUserCanAccessNonSecurityIndices() {
        for (String action : Arrays.asList(GetAction.NAME, DeleteAction.NAME, SearchAction.NAME, IndexAction.NAME)) {
            Predicate<String> predicate = XPackUser.ROLE.indices().allowedIndicesMatcher(action);
            String index = randomAlphaOfLengthBetween(3, 12);
            if (false == RestrictedIndicesNames.isRestricted(index)) {
                assertThat(predicate.test(index), Matchers.is(true));
            }
            index = "." + randomAlphaOfLengthBetween(3, 12);
            if (false == RestrictedIndicesNames.isRestricted(index)) {
                assertThat(predicate.test(index), Matchers.is(true));
            }
        }
    }

<<<<<<< HEAD
    public void testXPackUserAndRestrictedIndices() {
        final String action = randomFrom(GetAction.NAME, SearchAction.NAME, IndexAction.NAME);
        final Predicate<String> predicate = XPackUser.ROLE.indices().allowedIndicesMatcher(action);
        for (String index : RestrictedIndicesNames.RESTRICTED_NAMES) {
            // access should be authorized for async-search indices only
            boolean authorize = index.startsWith(RestrictedIndicesNames.ASYNC_SEARCH_PREFIX);
            assertThat(predicate.test(index), Matchers.is(authorize));
        }
        assertThat(predicate.test(RestrictedIndicesNames.ASYNC_SEARCH_PREFIX + randomAlphaOfLengthBetween(0, 2)), Matchers.is(true));
=======
    public void testXPackUserCannotAccessRestrictedIndices() {
        for (String action : Arrays.asList(GetAction.NAME, DeleteAction.NAME, SearchAction.NAME, IndexAction.NAME)) {
            Predicate<String> predicate = XPackUser.ROLE.indices().allowedIndicesMatcher(action);
            for (String index : RestrictedIndicesNames.RESTRICTED_NAMES) {
                assertThat(predicate.test(index), Matchers.is(false));
            }
            assertThat(predicate.test(RestrictedIndicesNames.ASYNC_SEARCH_PREFIX + randomAlphaOfLengthBetween(0, 2)), Matchers.is(false));
        }
>>>>>>> dcbc9d3b
    }

    public void testXPackUserCanReadAuditTrail() {
        final String action = randomFrom(GetAction.NAME, SearchAction.NAME);
        final Predicate<String> predicate = XPackUser.ROLE.indices().allowedIndicesMatcher(action);
        assertThat(predicate.test(getAuditLogName()), Matchers.is(true));
    }

    public void testXPackUserCannotWriteToAuditTrail() {
        final String action = randomFrom(IndexAction.NAME, UpdateAction.NAME);
        final Predicate<String> predicate = XPackUser.ROLE.indices().allowedIndicesMatcher(action);
        assertThat(predicate.test(getAuditLogName()), Matchers.is(false));
    }

    private String getAuditLogName() {
        final DateTime date = new DateTime().plusDays(randomIntBetween(1, 360));
        final IndexNameResolver.Rollover rollover = randomFrom(IndexNameResolver.Rollover.values());
        return IndexNameResolver.resolve(IndexAuditTrailField.INDEX_NAME_PREFIX, date, rollover);
    }
}<|MERGE_RESOLUTION|>--- conflicted
+++ resolved
@@ -37,17 +37,6 @@
         }
     }
 
-<<<<<<< HEAD
-    public void testXPackUserAndRestrictedIndices() {
-        final String action = randomFrom(GetAction.NAME, SearchAction.NAME, IndexAction.NAME);
-        final Predicate<String> predicate = XPackUser.ROLE.indices().allowedIndicesMatcher(action);
-        for (String index : RestrictedIndicesNames.RESTRICTED_NAMES) {
-            // access should be authorized for async-search indices only
-            boolean authorize = index.startsWith(RestrictedIndicesNames.ASYNC_SEARCH_PREFIX);
-            assertThat(predicate.test(index), Matchers.is(authorize));
-        }
-        assertThat(predicate.test(RestrictedIndicesNames.ASYNC_SEARCH_PREFIX + randomAlphaOfLengthBetween(0, 2)), Matchers.is(true));
-=======
     public void testXPackUserCannotAccessRestrictedIndices() {
         for (String action : Arrays.asList(GetAction.NAME, DeleteAction.NAME, SearchAction.NAME, IndexAction.NAME)) {
             Predicate<String> predicate = XPackUser.ROLE.indices().allowedIndicesMatcher(action);
@@ -56,7 +45,6 @@
             }
             assertThat(predicate.test(RestrictedIndicesNames.ASYNC_SEARCH_PREFIX + randomAlphaOfLengthBetween(0, 2)), Matchers.is(false));
         }
->>>>>>> dcbc9d3b
     }
 
     public void testXPackUserCanReadAuditTrail() {
