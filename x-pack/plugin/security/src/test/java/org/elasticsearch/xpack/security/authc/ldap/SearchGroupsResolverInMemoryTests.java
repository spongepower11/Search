--- conflicted
+++ resolved
@@ -63,25 +63,6 @@
             options.setResponseTimeoutMillis(5);
             connect(options);
 
-<<<<<<< HEAD
-        final LDAPConnectionOptions options = new LDAPConnectionOptions();
-        options.setConnectTimeoutMillis(1500);
-        options.setResponseTimeoutMillis(5);
-        connect(options);
-
-        final Settings settings = Settings.builder()
-            .put(getFullSettingKey(REALM_IDENTIFIER, SearchGroupsResolverSettings.BASE_DN), "ou=groups,o=sevenSeas")
-            .put(getFullSettingKey(REALM_IDENTIFIER, SearchGroupsResolverSettings.SCOPE), LdapSearchScope.SUB_TREE)
-            .build();
-        final SearchGroupsResolver resolver = new SearchGroupsResolver(getConfig(settings));
-        final PlainActionFuture<List<String>> future = new PlainActionFuture<>();
-        resolver.resolve(connection, WILLIAM_BUSH, TimeValue.timeValueSeconds(30), logger, null, future);
-
-        final ExecutionException exception = expectThrows(ExecutionException.class, future::get);
-        final Throwable cause = exception.getCause();
-        assertThat(cause, instanceOf(LDAPException.class));
-        assertThat(((LDAPException) cause).getResultCode(), is(ResultCode.TIMEOUT));
-=======
             final Settings settings = Settings.builder()
                 .put(getFullSettingKey(REALM_IDENTIFIER, SearchGroupsResolverSettings.BASE_DN), "ou=groups,o=sevenSeas")
                 .put(getFullSettingKey(REALM_IDENTIFIER, SearchGroupsResolverSettings.SCOPE), LdapSearchScope.SUB_TREE)
@@ -97,7 +78,6 @@
         } finally {
             ldapServers[0].setProcessingDelayMillis(0);
         }
->>>>>>> d90fa4eb
     }
 
     /**
@@ -150,21 +130,7 @@
     public void testSearchWithConnectionPoolForOneResult() throws Exception {
         final LDAPURL ldapurl = new LDAPURL(ldapUrls()[0]);
 
-<<<<<<< HEAD
-        try (
-            LDAPConnectionPool pool = LdapUtils.privilegedConnect(
-                () -> new LDAPConnectionPool(
-                    new SingleServerSet(ldapurl.getHost(), ldapurl.getPort()),
-                    new SimpleBindRequest("cn=Horatio Hornblower,ou=people,o=sevenSeas", "pass"),
-                    0,
-                    20
-                )
-            )
-        ) {
-
-=======
         try (LDAPConnectionPool pool = createConnectionPool(ldapurl)) {
->>>>>>> d90fa4eb
             final Settings settings = Settings.builder()
                 .put(
                     getFullSettingKey(REALM_IDENTIFIER, PoolingSessionFactorySettings.BIND_DN),
