--- conflicted
+++ resolved
@@ -215,13 +215,8 @@
         Authentication authentication = new Authentication(new User("_username", "r1"), new RealmRef("_realm", null, null),
                 new RealmRef(null, null, null));
         final String requestId = randomAlphaOfLengthBetween(6, 12);
-<<<<<<< HEAD
         service.get().authenticationSuccess(requestId, authentication, restRequest);
-        verify(licenseState).isAllowed(Feature.SECURITY_AUDITING);
-=======
-        service.get().authenticationSuccess(requestId, realm, user, restRequest);
-        verify(licenseState).checkFeature(Feature.SECURITY_AUDITING);
->>>>>>> 5f4da94d
+        verify(licenseState).checkFeature(Feature.SECURITY_AUDITING);
         if (isAuditingAllowed) {
             for (AuditTrail auditTrail : auditTrails) {
                 verify(auditTrail).authenticationSuccess(requestId, authentication, restRequest);
@@ -235,13 +230,8 @@
         Authentication authentication = new Authentication(new User("_username", "r1"), new RealmRef("_realm", null, null),
                 new RealmRef(null, null, null));
         final String requestId = randomAlphaOfLengthBetween(6, 12);
-<<<<<<< HEAD
         service.get().authenticationSuccess(requestId, authentication, "_action", request);
-        verify(licenseState).isAllowed(Feature.SECURITY_AUDITING);
-=======
-        service.get().authenticationSuccess(requestId, realm, user, "_action", request);
-        verify(licenseState).checkFeature(Feature.SECURITY_AUDITING);
->>>>>>> 5f4da94d
+        verify(licenseState).checkFeature(Feature.SECURITY_AUDITING);
         if (isAuditingAllowed) {
             for (AuditTrail auditTrail : auditTrails) {
                 verify(auditTrail).authenticationSuccess(requestId, authentication, "_action", request);
