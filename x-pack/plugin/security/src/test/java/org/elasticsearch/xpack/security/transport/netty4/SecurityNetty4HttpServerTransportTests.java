--- conflicted
+++ resolved
@@ -30,10 +30,7 @@
 
 import java.nio.file.Path;
 import java.util.Collections;
-<<<<<<< HEAD
-=======
 import javax.net.ssl.SSLEngine;
->>>>>>> 61e56e51
 
 import static org.hamcrest.Matchers.arrayContaining;
 import static org.hamcrest.Matchers.equalTo;
@@ -81,11 +78,7 @@
     }
 
     public void testOptionalClientAuth() throws Exception {
-<<<<<<< HEAD
-        String value = AbstractSimpleSecurityTransportTestCase.randomCapitalisation(SslClientAuthenticationMode.OPTIONAL);;
-=======
         String value = AbstractSimpleSecurityTransportTestCase.randomCapitalization(SslClientAuthenticationMode.OPTIONAL);
->>>>>>> 61e56e51
         Settings settings = Settings.builder()
                 .put(env.settings())
                 .put(XPackSettings.HTTP_SSL_ENABLED.getKey(), true)
@@ -102,11 +95,7 @@
     }
 
     public void testRequiredClientAuth() throws Exception {
-<<<<<<< HEAD
-        String value = AbstractSimpleSecurityTransportTestCase.randomCapitalisation(SslClientAuthenticationMode.REQUIRED);;
-=======
         String value = AbstractSimpleSecurityTransportTestCase.randomCapitalization(SslClientAuthenticationMode.REQUIRED);
->>>>>>> 61e56e51
         Settings settings = Settings.builder()
                 .put(env.settings())
                 .put(XPackSettings.HTTP_SSL_ENABLED.getKey(), true)
@@ -123,11 +112,7 @@
     }
 
     public void testNoClientAuth() throws Exception {
-<<<<<<< HEAD
-        String value = AbstractSimpleSecurityTransportTestCase.randomCapitalisation(SslClientAuthenticationMode.NONE);;
-=======
         String value = AbstractSimpleSecurityTransportTestCase.randomCapitalization(SslClientAuthenticationMode.NONE);
->>>>>>> 61e56e51
         Settings settings = Settings.builder()
                 .put(env.settings())
                 .put(XPackSettings.HTTP_SSL_ENABLED.getKey(), true)
