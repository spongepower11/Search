--- conflicted
+++ resolved
@@ -50,13 +50,9 @@
                 .withContent(new BytesArray(bodyBuilder.toString()), XContentType.JSON)
                 .build();
             final RestChannel channel = new FakeRestChannel(request, true, 1);
-<<<<<<< HEAD
             ElasticsearchSecurityException e = expectThrows(ElasticsearchSecurityException.class, () ->
-                action.handleRequest(request, channel, mock(NodeClient.class)));
+                action.handleRequest(request, channel, client));
             assertThat(e.getMessage(), equalTo("there is no authenticated user"));
-=======
-            action.handleRequest(request, channel, client);
->>>>>>> 33ca5a7e
         }
     }
 
@@ -66,13 +62,8 @@
         when(licenseState.getOperationMode()).thenReturn(License.OperationMode.BASIC);
         final RestHasPrivilegesAction action =
             new RestHasPrivilegesAction(Settings.EMPTY, mock(SecurityContext.class), licenseState);
-<<<<<<< HEAD
         try (XContentBuilder bodyBuilder = JsonXContent.contentBuilder().startObject().endObject()) {
-=======
-        when(licenseState.checkFeature(XPackLicenseState.Feature.SECURITY)).thenReturn(false);
-        try (XContentBuilder bodyBuilder = JsonXContent.contentBuilder().startObject().endObject();
-             NodeClient client = new NoOpNodeClient(this.getTestName())) {
->>>>>>> 33ca5a7e
+            NodeClient client = new NoOpNodeClient(this.getTestName());
             final RestRequest request = new FakeRestRequest.Builder(xContentRegistry())
                 .withPath("/_security/user/_has_privileges/")
                 .withContent(new BytesArray(bodyBuilder.toString()), XContentType.JSON)
