--- conflicted
+++ resolved
@@ -559,11 +559,7 @@
 
         final boolean internalUser = randomBoolean();
         final Authentication authentication = internalUser
-<<<<<<< HEAD
-            ? randomFrom(AuthenticationTestHelper.builder().internal(SystemUser.INSTANCE)).build()
-=======
             ? AuthenticationTestHelper.builder().internal(SystemUser.INSTANCE).build()
->>>>>>> 6f5ca4b4
             : AuthenticationTestHelper.builder().user(new User(randomAlphaOfLengthBetween(3, 10), randomRoles())).realm().build();
         authentication.writeToContext(threadContext);
         final RemoteClusterAuthorizationResolver remoteClusterAuthorizationResolver = mock(RemoteClusterAuthorizationResolver.class);
