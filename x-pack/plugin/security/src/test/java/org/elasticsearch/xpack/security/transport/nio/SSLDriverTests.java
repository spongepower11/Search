--- conflicted
+++ resolved
@@ -30,18 +30,11 @@
 
 public class SSLDriverTests extends ESTestCase {
 
-<<<<<<< HEAD
-    private final IntFunction<InboundChannelBuffer.Page> pageAllocator =
-            (n) -> new InboundChannelBuffer.Page(ByteBuffer.allocate(n), () -> {});
+    private final IntFunction<Page> pageAllocator =
+            (n) -> new Page(ByteBuffer.allocate(n), () -> {});
     private InboundChannelBuffer serverBuffer = new InboundChannelBuffer(pageAllocator, 1 << 14);
     private InboundChannelBuffer clientBuffer = new InboundChannelBuffer(pageAllocator, 1 << 14);
     private InboundChannelBuffer genericBuffer = new InboundChannelBuffer(pageAllocator, 1 << 14);
-=======
-    private final Supplier<Page> pageSupplier = () -> new Page(ByteBuffer.allocate(1 << 14), () -> {});
-    private InboundChannelBuffer serverBuffer = new InboundChannelBuffer(pageSupplier);
-    private InboundChannelBuffer clientBuffer = new InboundChannelBuffer(pageSupplier);
-    private InboundChannelBuffer genericBuffer = new InboundChannelBuffer(pageSupplier);
->>>>>>> 0ca375ed
 
     public void testPingPongAndClose() throws Exception {
         SSLContext sslContext = getSSLContext();
