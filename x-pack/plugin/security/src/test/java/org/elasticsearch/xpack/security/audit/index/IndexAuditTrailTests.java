--- conflicted
+++ resolved
@@ -188,10 +188,7 @@
                         .put(super.nodeSettings(nodeOrdinal))
                         .put(DiscoveryModule.DISCOVERY_HOSTS_PROVIDER_SETTING.getKey(), "file")
                         .putList(SettingsBasedHostsProvider.DISCOVERY_ZEN_PING_UNICAST_HOSTS_SETTING.getKey())
-<<<<<<< HEAD
-=======
                         .put(TestZenDiscovery.USE_ZEN2.getKey(), getUseZen2())
->>>>>>> 7bdc19ad
                         .put("xpack.security.audit.index.settings.index.number_of_shards", numShards)
                         .put("xpack.security.audit.index.settings.index.number_of_replicas", numReplicas)
                         // Disable native ML autodetect_process as the c++ controller won't be available
