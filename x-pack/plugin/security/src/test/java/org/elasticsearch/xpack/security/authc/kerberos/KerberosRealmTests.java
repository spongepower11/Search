/*
 * Copyright Elasticsearch B.V. and/or licensed to Elasticsearch B.V. under one
 * or more contributor license agreements. Licensed under the Elastic License;
 * you may not use this file except in compliance with the Elastic License.
 */

package org.elasticsearch.xpack.security.authc.kerberos;

import org.elasticsearch.ElasticsearchSecurityException;
import org.elasticsearch.action.ActionListener;
import org.elasticsearch.action.support.PlainActionFuture;
import org.elasticsearch.common.collect.Tuple;
import org.elasticsearch.common.settings.SecureString;
<<<<<<< HEAD
import org.elasticsearch.common.settings.Settings;
=======
>>>>>>> f2ede8e5
import org.elasticsearch.common.util.concurrent.ThreadContext;
import org.elasticsearch.env.TestEnvironment;
import org.elasticsearch.rest.RestStatus;
import org.elasticsearch.xpack.core.security.authc.AuthenticationResult;
import org.elasticsearch.xpack.core.security.authc.RealmConfig;
import org.elasticsearch.xpack.core.security.authc.kerberos.KerberosRealmSettings;
import org.elasticsearch.xpack.core.security.authc.support.UsernamePasswordToken;
import org.elasticsearch.xpack.core.security.user.User;
import org.elasticsearch.xpack.security.authc.support.MockLookupRealm;
import org.elasticsearch.xpack.security.authc.support.UserRoleMapper.UserData;
import org.ietf.jgss.GSSException;

import java.io.IOException;
import java.nio.ByteBuffer;
import java.nio.channels.SeekableByteChannel;
import java.nio.charset.StandardCharsets;
import java.nio.file.Files;
import java.nio.file.Path;
import java.nio.file.StandardOpenOption;
import java.nio.file.attribute.FileAttribute;
import java.nio.file.attribute.PosixFilePermission;
import java.nio.file.attribute.PosixFilePermissions;
import java.util.Arrays;
<<<<<<< HEAD
import java.util.Collections;
=======
import java.util.EnumSet;
import java.util.Set;
>>>>>>> f2ede8e5

import javax.security.auth.login.LoginException;

import static org.hamcrest.Matchers.equalTo;
import static org.hamcrest.Matchers.is;
import static org.hamcrest.Matchers.nullValue;
import static org.mockito.AdditionalMatchers.aryEq;
import static org.mockito.Matchers.any;
import static org.mockito.Matchers.eq;
<<<<<<< HEAD
import static org.mockito.Mockito.spy;
=======
import static org.mockito.Mockito.mock;
>>>>>>> f2ede8e5
import static org.mockito.Mockito.times;
import static org.mockito.Mockito.verify;
import static org.mockito.Mockito.verifyNoMoreInteractions;

public class KerberosRealmTests extends KerberosRealmTestCase {

    public void testSupports() {
        final KerberosRealm kerberosRealm = createKerberosRealm("test@REALM");

        final KerberosAuthenticationToken kerberosAuthenticationToken = new KerberosAuthenticationToken(randomByteArrayOfLength(5));
        assertThat(kerberosRealm.supports(kerberosAuthenticationToken), is(true));
        final UsernamePasswordToken usernamePasswordToken =
                new UsernamePasswordToken(randomAlphaOfLength(5), new SecureString(new char[] { 'a', 'b', 'c' }));
        assertThat(kerberosRealm.supports(usernamePasswordToken), is(false));
    }

    public void testAuthenticateWithValidTicketSucessAuthnWithUserDetails() throws LoginException, GSSException {
        final String username = randomPrincipalName();
        final KerberosRealm kerberosRealm = createKerberosRealm(username);
        final String expectedUsername = maybeRemoveRealmName(username);
        final User expectedUser = new User(expectedUsername, roles.toArray(new String[roles.size()]), null, null, null, true);
        final byte[] decodedTicket = "base64encodedticket".getBytes(StandardCharsets.UTF_8);
        final Path keytabPath = config.env().configFile().resolve(KerberosRealmSettings.HTTP_SERVICE_KEYTAB_PATH.get(config.settings()));
        final boolean krbDebug = KerberosRealmSettings.SETTING_KRB_DEBUG_ENABLE.get(config.settings());
        mockKerberosTicketValidator(decodedTicket, keytabPath, krbDebug, new Tuple<>(username, "out-token"), null);
        final KerberosAuthenticationToken kerberosAuthenticationToken = new KerberosAuthenticationToken(decodedTicket);

        final PlainActionFuture<AuthenticationResult> future = new PlainActionFuture<>();
        kerberosRealm.authenticate(kerberosAuthenticationToken, future);
        assertSuccessAuthenticationResult(expectedUser, "out-token", future.actionGet());

        verify(mockKerberosTicketValidator, times(1)).validateTicket(aryEq(decodedTicket), eq(keytabPath), eq(krbDebug),
                any(ActionListener.class));
        verify(mockNativeRoleMappingStore).refreshRealmOnChange(kerberosRealm);
        verify(mockNativeRoleMappingStore).resolveRoles(any(UserData.class), any(ActionListener.class));
        verifyNoMoreInteractions(mockKerberosTicketValidator, mockNativeRoleMappingStore);
    }

    public void testFailedAuthorization() throws LoginException, GSSException {
        final String username = randomPrincipalName();
        final KerberosRealm kerberosRealm = createKerberosRealm(username);
        final byte[] decodedTicket = "base64encodedticket".getBytes(StandardCharsets.UTF_8);
        final Path keytabPath = config.env().configFile().resolve(KerberosRealmSettings.HTTP_SERVICE_KEYTAB_PATH.get(config.settings()));
        final boolean krbDebug = KerberosRealmSettings.SETTING_KRB_DEBUG_ENABLE.get(config.settings());
        mockKerberosTicketValidator(decodedTicket, keytabPath, krbDebug, new Tuple<>("does-not-exist@REALM", "out-token"), null);

        final PlainActionFuture<AuthenticationResult> future = new PlainActionFuture<>();
        kerberosRealm.authenticate(new KerberosAuthenticationToken(decodedTicket), future);

        ElasticsearchSecurityException e = expectThrows(ElasticsearchSecurityException.class, future::actionGet);
        assertThat(e.status(), is(RestStatus.FORBIDDEN));
        assertThat(e.getMessage(), equalTo("Expected UPN '" + Arrays.asList(maybeRemoveRealmName(username)) + "' but was '"
                + maybeRemoveRealmName("does-not-exist@REALM") + "'"));
    }

    public void testLookupUser() {
        final String username = randomPrincipalName();
        final KerberosRealm kerberosRealm = createKerberosRealm(username);
        final PlainActionFuture<User> future = new PlainActionFuture<>();
        kerberosRealm.lookupUser(username, future);
        assertThat(future.actionGet(), is(nullValue()));
    }

<<<<<<< HEAD
    public void testDelegatedAuthorization() throws Exception {
        final String username = randomPrincipalName();
        final String expectedUsername = maybeRemoveRealmName(username);
        final MockLookupRealm otherRealm = spy(new MockLookupRealm(new RealmConfig("other_realm", Settings.EMPTY, globalSettings,
                TestEnvironment.newEnvironment(globalSettings), new ThreadContext(globalSettings))));
        final User lookupUser = new User(expectedUsername, new String[] { "admin-role" }, expectedUsername,
                expectedUsername + "@example.com", Collections.singletonMap("k1", "v1"), true);
        otherRealm.registerUser(lookupUser);

        settings = Settings.builder().put(settings).putList("authorizing_realms", "other_realm").build();
        final KerberosRealm kerberosRealm = createKerberosRealm(Collections.singletonList(otherRealm), username);
        final User expectedUser = lookupUser;
        final byte[] decodedTicket = "base64encodedticket".getBytes(StandardCharsets.UTF_8);
        final Path keytabPath = config.env().configFile().resolve(KerberosRealmSettings.HTTP_SERVICE_KEYTAB_PATH.get(config.settings()));
        final boolean krbDebug = KerberosRealmSettings.SETTING_KRB_DEBUG_ENABLE.get(config.settings());
        mockKerberosTicketValidator(decodedTicket, keytabPath, krbDebug, new Tuple<>(username, "out-token"), null);
        final KerberosAuthenticationToken kerberosAuthenticationToken = new KerberosAuthenticationToken(decodedTicket);

        PlainActionFuture<AuthenticationResult> future = new PlainActionFuture<>();
        kerberosRealm.authenticate(kerberosAuthenticationToken, future);
        assertSuccessAuthenticationResult(expectedUser, "out-token", future.actionGet());

        future = new PlainActionFuture<>();
        kerberosRealm.authenticate(kerberosAuthenticationToken, future);
        assertSuccessAuthenticationResult(expectedUser, "out-token", future.actionGet());

        verify(mockKerberosTicketValidator, times(2)).validateTicket(aryEq(decodedTicket), eq(keytabPath), eq(krbDebug),
                any(ActionListener.class));
        verify(mockNativeRoleMappingStore).refreshRealmOnChange(kerberosRealm);
        verifyNoMoreInteractions(mockKerberosTicketValidator, mockNativeRoleMappingStore);
        verify(otherRealm, times(2)).lookupUser(eq(expectedUsername), any(ActionListener.class));
=======
    public void testKerberosRealmWithInvalidKeytabPathConfigurations() throws IOException {
        final String keytabPathCase = randomFrom("keytabPathAsDirectory", "keytabFileDoesNotExist", "keytabPathWithNoReadPermissions");
        final String expectedErrorMessage;
        final String keytabPath;
        final Set<PosixFilePermission> filePerms;
        switch (keytabPathCase) {
        case "keytabPathAsDirectory":
            final String dirName = randomAlphaOfLength(5);
            Files.createDirectory(dir.resolve(dirName));
            keytabPath = dir.resolve(dirName).toString();
            expectedErrorMessage = "configured service key tab file [" + keytabPath + "] is a directory";
            break;
        case "keytabFileDoesNotExist":
            keytabPath = dir.resolve(randomAlphaOfLength(5) + ".keytab").toString();
            expectedErrorMessage = "configured service key tab file [" + keytabPath + "] does not exist";
            break;
        case "keytabPathWithNoReadPermissions":
            filePerms = PosixFilePermissions.fromString("---------");
            final String keytabFileName = randomAlphaOfLength(5) + ".keytab";
            final FileAttribute<Set<PosixFilePermission>> fileAttributes = PosixFilePermissions.asFileAttribute(filePerms);
            try (SeekableByteChannel byteChannel = Files.newByteChannel(dir.resolve(keytabFileName),
                    EnumSet.of(StandardOpenOption.CREATE_NEW, StandardOpenOption.WRITE), fileAttributes)) {
                byteChannel.write(ByteBuffer.wrap(randomByteArrayOfLength(10)));
            }
            keytabPath = dir.resolve(keytabFileName).toString();
            expectedErrorMessage = "configured service key tab file [" + keytabPath + "] must have read permission";
            break;
        default:
            throw new IllegalArgumentException("Unknown test case :" + keytabPathCase);
        }

        settings = KerberosTestCase.buildKerberosRealmSettings(keytabPath, 100, "10m", true, randomBoolean());
        config = new RealmConfig("test-kerb-realm", settings, globalSettings, TestEnvironment.newEnvironment(globalSettings),
                new ThreadContext(globalSettings));
        mockNativeRoleMappingStore = roleMappingStore(Arrays.asList("user"));
        mockKerberosTicketValidator = mock(KerberosTicketValidator.class);
        final IllegalArgumentException iae = expectThrows(IllegalArgumentException.class,
                () -> new KerberosRealm(config, mockNativeRoleMappingStore, mockKerberosTicketValidator, threadPool, null));
        assertThat(iae.getMessage(), is(equalTo(expectedErrorMessage)));
>>>>>>> f2ede8e5
    }
}<|MERGE_RESOLUTION|>--- conflicted
+++ resolved
@@ -11,10 +11,7 @@
 import org.elasticsearch.action.support.PlainActionFuture;
 import org.elasticsearch.common.collect.Tuple;
 import org.elasticsearch.common.settings.SecureString;
-<<<<<<< HEAD
 import org.elasticsearch.common.settings.Settings;
-=======
->>>>>>> f2ede8e5
 import org.elasticsearch.common.util.concurrent.ThreadContext;
 import org.elasticsearch.env.TestEnvironment;
 import org.elasticsearch.rest.RestStatus;
@@ -38,12 +35,9 @@
 import java.nio.file.attribute.PosixFilePermission;
 import java.nio.file.attribute.PosixFilePermissions;
 import java.util.Arrays;
-<<<<<<< HEAD
 import java.util.Collections;
-=======
 import java.util.EnumSet;
 import java.util.Set;
->>>>>>> f2ede8e5
 
 import javax.security.auth.login.LoginException;
 
@@ -53,11 +47,8 @@
 import static org.mockito.AdditionalMatchers.aryEq;
 import static org.mockito.Matchers.any;
 import static org.mockito.Matchers.eq;
-<<<<<<< HEAD
+import static org.mockito.Mockito.mock;
 import static org.mockito.Mockito.spy;
-=======
-import static org.mockito.Mockito.mock;
->>>>>>> f2ede8e5
 import static org.mockito.Mockito.times;
 import static org.mockito.Mockito.verify;
 import static org.mockito.Mockito.verifyNoMoreInteractions;
@@ -121,39 +112,6 @@
         assertThat(future.actionGet(), is(nullValue()));
     }
 
-<<<<<<< HEAD
-    public void testDelegatedAuthorization() throws Exception {
-        final String username = randomPrincipalName();
-        final String expectedUsername = maybeRemoveRealmName(username);
-        final MockLookupRealm otherRealm = spy(new MockLookupRealm(new RealmConfig("other_realm", Settings.EMPTY, globalSettings,
-                TestEnvironment.newEnvironment(globalSettings), new ThreadContext(globalSettings))));
-        final User lookupUser = new User(expectedUsername, new String[] { "admin-role" }, expectedUsername,
-                expectedUsername + "@example.com", Collections.singletonMap("k1", "v1"), true);
-        otherRealm.registerUser(lookupUser);
-
-        settings = Settings.builder().put(settings).putList("authorizing_realms", "other_realm").build();
-        final KerberosRealm kerberosRealm = createKerberosRealm(Collections.singletonList(otherRealm), username);
-        final User expectedUser = lookupUser;
-        final byte[] decodedTicket = "base64encodedticket".getBytes(StandardCharsets.UTF_8);
-        final Path keytabPath = config.env().configFile().resolve(KerberosRealmSettings.HTTP_SERVICE_KEYTAB_PATH.get(config.settings()));
-        final boolean krbDebug = KerberosRealmSettings.SETTING_KRB_DEBUG_ENABLE.get(config.settings());
-        mockKerberosTicketValidator(decodedTicket, keytabPath, krbDebug, new Tuple<>(username, "out-token"), null);
-        final KerberosAuthenticationToken kerberosAuthenticationToken = new KerberosAuthenticationToken(decodedTicket);
-
-        PlainActionFuture<AuthenticationResult> future = new PlainActionFuture<>();
-        kerberosRealm.authenticate(kerberosAuthenticationToken, future);
-        assertSuccessAuthenticationResult(expectedUser, "out-token", future.actionGet());
-
-        future = new PlainActionFuture<>();
-        kerberosRealm.authenticate(kerberosAuthenticationToken, future);
-        assertSuccessAuthenticationResult(expectedUser, "out-token", future.actionGet());
-
-        verify(mockKerberosTicketValidator, times(2)).validateTicket(aryEq(decodedTicket), eq(keytabPath), eq(krbDebug),
-                any(ActionListener.class));
-        verify(mockNativeRoleMappingStore).refreshRealmOnChange(kerberosRealm);
-        verifyNoMoreInteractions(mockKerberosTicketValidator, mockNativeRoleMappingStore);
-        verify(otherRealm, times(2)).lookupUser(eq(expectedUsername), any(ActionListener.class));
-=======
     public void testKerberosRealmWithInvalidKeytabPathConfigurations() throws IOException {
         final String keytabPathCase = randomFrom("keytabPathAsDirectory", "keytabFileDoesNotExist", "keytabPathWithNoReadPermissions");
         final String expectedErrorMessage;
@@ -193,6 +151,38 @@
         final IllegalArgumentException iae = expectThrows(IllegalArgumentException.class,
                 () -> new KerberosRealm(config, mockNativeRoleMappingStore, mockKerberosTicketValidator, threadPool, null));
         assertThat(iae.getMessage(), is(equalTo(expectedErrorMessage)));
->>>>>>> f2ede8e5
+    }
+
+    public void testDelegatedAuthorization() throws Exception {
+        final String username = randomPrincipalName();
+        final String expectedUsername = maybeRemoveRealmName(username);
+        final MockLookupRealm otherRealm = spy(new MockLookupRealm(new RealmConfig("other_realm", Settings.EMPTY, globalSettings,
+                TestEnvironment.newEnvironment(globalSettings), new ThreadContext(globalSettings))));
+        final User lookupUser = new User(expectedUsername, new String[] { "admin-role" }, expectedUsername,
+                expectedUsername + "@example.com", Collections.singletonMap("k1", "v1"), true);
+        otherRealm.registerUser(lookupUser);
+
+        settings = Settings.builder().put(settings).putList("authorizing_realms", "other_realm").build();
+        final KerberosRealm kerberosRealm = createKerberosRealm(Collections.singletonList(otherRealm), username);
+        final User expectedUser = lookupUser;
+        final byte[] decodedTicket = "base64encodedticket".getBytes(StandardCharsets.UTF_8);
+        final Path keytabPath = config.env().configFile().resolve(KerberosRealmSettings.HTTP_SERVICE_KEYTAB_PATH.get(config.settings()));
+        final boolean krbDebug = KerberosRealmSettings.SETTING_KRB_DEBUG_ENABLE.get(config.settings());
+        mockKerberosTicketValidator(decodedTicket, keytabPath, krbDebug, new Tuple<>(username, "out-token"), null);
+        final KerberosAuthenticationToken kerberosAuthenticationToken = new KerberosAuthenticationToken(decodedTicket);
+
+        PlainActionFuture<AuthenticationResult> future = new PlainActionFuture<>();
+        kerberosRealm.authenticate(kerberosAuthenticationToken, future);
+        assertSuccessAuthenticationResult(expectedUser, "out-token", future.actionGet());
+
+        future = new PlainActionFuture<>();
+        kerberosRealm.authenticate(kerberosAuthenticationToken, future);
+        assertSuccessAuthenticationResult(expectedUser, "out-token", future.actionGet());
+
+        verify(mockKerberosTicketValidator, times(2)).validateTicket(aryEq(decodedTicket), eq(keytabPath), eq(krbDebug),
+                any(ActionListener.class));
+        verify(mockNativeRoleMappingStore).refreshRealmOnChange(kerberosRealm);
+        verifyNoMoreInteractions(mockKerberosTicketValidator, mockNativeRoleMappingStore);
+        verify(otherRealm, times(2)).lookupUser(eq(expectedUsername), any(ActionListener.class));
     }
 }