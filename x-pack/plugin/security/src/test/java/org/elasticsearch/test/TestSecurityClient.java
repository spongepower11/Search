--- conflicted
+++ resolved
@@ -31,11 +31,8 @@
 import org.elasticsearch.xcontent.XContentParser;
 import org.elasticsearch.xcontent.XContentParserConfiguration;
 import org.elasticsearch.xcontent.XContentType;
-<<<<<<< HEAD
 import org.elasticsearch.xpack.core.security.action.apikey.ApiKey;
-=======
 import org.elasticsearch.xpack.core.security.authc.support.UsernamePasswordToken;
->>>>>>> 077a2deb
 import org.elasticsearch.xpack.core.security.authz.RoleDescriptor;
 import org.elasticsearch.xpack.core.security.user.User;
 
@@ -409,11 +406,11 @@
         return bytes.utf8ToString();
     }
 
-<<<<<<< HEAD
     private XContentParser getParser(Response response) throws IOException {
         final byte[] responseBody = EntityUtils.toByteArray(response.getEntity());
         return XContentType.JSON.xContent().createParser(XContentParserConfiguration.EMPTY, responseBody);
-=======
+    }
+
     private ElasticsearchException toException(Map<String, ?> map) {
         try {
             return ElasticsearchException.fromXContent(
@@ -422,7 +419,6 @@
         } catch (IOException e) {
             throw new RuntimeIoException(e);
         }
->>>>>>> 077a2deb
     }
 
     private Response execute(Request request) throws IOException {
