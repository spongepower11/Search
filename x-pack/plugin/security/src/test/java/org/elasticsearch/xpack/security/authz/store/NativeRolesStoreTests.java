/*
 * Copyright Elasticsearch B.V. and/or licensed to Elasticsearch B.V. under one
 * or more contributor license agreements. Licensed under the Elastic License;
 * you may not use this file except in compliance with the Elastic License.
 */
package org.elasticsearch.xpack.security.authz.store;

import org.elasticsearch.ElasticsearchSecurityException;
import org.elasticsearch.Version;
import org.elasticsearch.action.ActionListener;
import org.elasticsearch.action.support.PlainActionFuture;
import org.elasticsearch.client.Client;
import org.elasticsearch.cluster.ClusterChangedEvent;
import org.elasticsearch.cluster.ClusterName;
import org.elasticsearch.cluster.ClusterState;
import org.elasticsearch.cluster.metadata.IndexMetaData;
import org.elasticsearch.cluster.metadata.IndexTemplateMetaData;
import org.elasticsearch.cluster.metadata.MetaData;
import org.elasticsearch.cluster.routing.IndexRoutingTable;
import org.elasticsearch.cluster.routing.IndexShardRoutingTable;
import org.elasticsearch.cluster.routing.RoutingTable;
import org.elasticsearch.cluster.routing.ShardRouting;
import org.elasticsearch.cluster.routing.UnassignedInfo;
import org.elasticsearch.cluster.routing.UnassignedInfo.Reason;
import org.elasticsearch.cluster.service.ClusterService;
import org.elasticsearch.common.bytes.BytesArray;
import org.elasticsearch.common.bytes.BytesReference;
import org.elasticsearch.common.collect.ImmutableOpenMap;
import org.elasticsearch.common.settings.Settings;
import org.elasticsearch.common.xcontent.ToXContent;
import org.elasticsearch.common.xcontent.XContentBuilder;
import org.elasticsearch.common.xcontent.XContentHelper;
import org.elasticsearch.common.xcontent.XContentType;
import org.elasticsearch.index.Index;
import org.elasticsearch.index.query.QueryBuilders;
import org.elasticsearch.index.shard.ShardId;
import org.elasticsearch.license.XPackLicenseState;
import org.elasticsearch.test.ESTestCase;
import org.elasticsearch.threadpool.TestThreadPool;
import org.elasticsearch.threadpool.ThreadPool;
import org.elasticsearch.xpack.core.security.action.role.PutRoleRequest;
import org.elasticsearch.xpack.core.security.authz.RoleDescriptor;
import org.elasticsearch.xpack.core.security.authz.RoleDescriptor.IndicesPrivileges;
import org.elasticsearch.xpack.security.support.SecurityIndexManager;
import org.elasticsearch.xpack.security.test.SecurityTestUtils;
import org.junit.After;
import org.junit.Before;

import java.io.IOException;
import java.nio.charset.Charset;
import java.nio.file.Files;
import java.nio.file.Path;
import java.util.Collections;
import java.util.List;
import java.util.UUID;
import java.util.concurrent.atomic.AtomicBoolean;

import static org.elasticsearch.cluster.routing.RecoverySource.StoreRecoverySource.EXISTING_STORE_INSTANCE;
import static org.elasticsearch.xpack.security.support.SecurityIndexManager.SECURITY_INDEX_NAME;
import static org.hamcrest.Matchers.arrayContaining;
import static org.hamcrest.Matchers.contains;
import static org.hamcrest.Matchers.containsString;
import static org.hamcrest.Matchers.instanceOf;
import static org.mockito.Mockito.mock;
import static org.mockito.Mockito.when;

public class NativeRolesStoreTests extends ESTestCase {

    private ThreadPool threadPool;

    @Before
    public void createThreadPool() {
        threadPool = new TestThreadPool("index audit trail update mapping tests");
    }

    @After
    public void terminateThreadPool() throws Exception {
        terminate(threadPool);
    }

    // test that we can read a role where field permissions are stored in 2.x format (fields:...)
    public void testBWCFieldPermissions() throws IOException {
        Path path = getDataPath("roles2xformat.json");
        byte[] bytes = Files.readAllBytes(path);
        String roleString = new String(bytes, Charset.defaultCharset());
        RoleDescriptor role = NativeRolesStore.transformRole(RoleDescriptor.ROLE_TYPE + "role1",
            new BytesArray(roleString), logger, new XPackLicenseState(Settings.EMPTY));
        assertNotNull(role);
        assertNotNull(role.getIndicesPrivileges());
        RoleDescriptor.IndicesPrivileges indicesPrivileges = role.getIndicesPrivileges()[0];
        assertThat(indicesPrivileges.getGrantedFields(), arrayContaining("foo", "boo"));
        assertNull(indicesPrivileges.getDeniedFields());
    }

    public void testRoleDescriptorWithFlsDlsLicensing() throws IOException {
        XPackLicenseState licenseState = mock(XPackLicenseState.class);
        when(licenseState.isDocumentAndFieldLevelSecurityAllowed()).thenReturn(false);
        RoleDescriptor flsRole = new RoleDescriptor("fls", null,
                new IndicesPrivileges[] { IndicesPrivileges.builder().privileges("READ").indices("*")
                        .grantedFields("*")
                        .deniedFields("foo")
                        .build() },
                null);
        assertFalse(flsRole.getTransientMetadata().containsKey("unlicensed_features"));

        BytesReference matchAllBytes = XContentHelper.toXContent(QueryBuilders.matchAllQuery(), XContentType.JSON, false);

        RoleDescriptor dlsRole = new RoleDescriptor("dls", null,
                new IndicesPrivileges[] { IndicesPrivileges.builder().indices("*").privileges("READ")
                        .query(matchAllBytes)
                        .build() },
                null);
        assertFalse(dlsRole.getTransientMetadata().containsKey("unlicensed_features"));

        RoleDescriptor flsDlsRole = new RoleDescriptor("fls_ dls", null,
                new IndicesPrivileges[] { IndicesPrivileges.builder().indices("*").privileges("READ")
                        .grantedFields("*")
                        .deniedFields("foo")
                        .query(matchAllBytes)
                        .build() },
                null);
        assertFalse(flsDlsRole.getTransientMetadata().containsKey("unlicensed_features"));

        RoleDescriptor noFlsDlsRole = new RoleDescriptor("no_fls_dls", null,
                new IndicesPrivileges[] { IndicesPrivileges.builder().indices("*").privileges("READ").build() },
                null);
        assertFalse(noFlsDlsRole.getTransientMetadata().containsKey("unlicensed_features"));

        XContentBuilder builder = flsRole.toXContent(XContentBuilder.builder(XContentType.JSON.xContent()), ToXContent.EMPTY_PARAMS);
        BytesReference bytes = BytesReference.bytes(builder);
        RoleDescriptor role = NativeRolesStore.transformRole(RoleDescriptor.ROLE_TYPE + "-fls", bytes, logger, licenseState);
        assertNotNull(role);
        assertTrue(role.getTransientMetadata().containsKey("unlicensed_features"));
        assertThat(role.getTransientMetadata().get("unlicensed_features"), instanceOf(List.class));
        assertThat((List<String>) role.getTransientMetadata().get("unlicensed_features"), contains("fls"));

        builder = dlsRole.toXContent(XContentBuilder.builder(XContentType.JSON.xContent()), ToXContent.EMPTY_PARAMS);
        bytes = BytesReference.bytes(builder);
        role = NativeRolesStore.transformRole(RoleDescriptor.ROLE_TYPE + "dls", bytes, logger, licenseState);
        assertNotNull(role);
        assertTrue(role.getTransientMetadata().containsKey("unlicensed_features"));
        assertThat(role.getTransientMetadata().get("unlicensed_features"), instanceOf(List.class));
        assertThat((List<String>) role.getTransientMetadata().get("unlicensed_features"), contains("dls"));

        builder = flsDlsRole.toXContent(XContentBuilder.builder(XContentType.JSON.xContent()), ToXContent.EMPTY_PARAMS);
        bytes = BytesReference.bytes(builder);
        role = NativeRolesStore.transformRole(RoleDescriptor.ROLE_TYPE + "fls_dls", bytes, logger, licenseState);
        assertNotNull(role);
        assertTrue(role.getTransientMetadata().containsKey("unlicensed_features"));
        assertThat(role.getTransientMetadata().get("unlicensed_features"), instanceOf(List.class));
        assertThat((List<String>) role.getTransientMetadata().get("unlicensed_features"), contains("fls", "dls"));

        builder = noFlsDlsRole.toXContent(XContentBuilder.builder(XContentType.JSON.xContent()), ToXContent.EMPTY_PARAMS);
        bytes = BytesReference.bytes(builder);
        role = NativeRolesStore.transformRole(RoleDescriptor.ROLE_TYPE + "no_fls_dls", bytes, logger, licenseState);
        assertNotNull(role);
        assertFalse(role.getTransientMetadata().containsKey("unlicensed_features"));

        when(licenseState.isDocumentAndFieldLevelSecurityAllowed()).thenReturn(true);
        builder = flsRole.toXContent(XContentBuilder.builder(XContentType.JSON.xContent()), ToXContent.EMPTY_PARAMS);
        bytes = BytesReference.bytes(builder);
        role = NativeRolesStore.transformRole(RoleDescriptor.ROLE_TYPE + "fls", bytes, logger, licenseState);
        assertNotNull(role);
        assertFalse(role.getTransientMetadata().containsKey("unlicensed_features"));

        builder = dlsRole.toXContent(XContentBuilder.builder(XContentType.JSON.xContent()), ToXContent.EMPTY_PARAMS);
        bytes = BytesReference.bytes(builder);
        role = NativeRolesStore.transformRole(RoleDescriptor.ROLE_TYPE + "dls", bytes, logger, licenseState);
        assertNotNull(role);
        assertFalse(role.getTransientMetadata().containsKey("unlicensed_features"));

        builder = flsDlsRole.toXContent(XContentBuilder.builder(XContentType.JSON.xContent()), ToXContent.EMPTY_PARAMS);
        bytes = BytesReference.bytes(builder);
        role = NativeRolesStore.transformRole(RoleDescriptor.ROLE_TYPE + "fls_dls", bytes, logger, licenseState);
        assertNotNull(role);
        assertFalse(role.getTransientMetadata().containsKey("unlicensed_features"));

        builder = noFlsDlsRole.toXContent(XContentBuilder.builder(XContentType.JSON.xContent()), ToXContent.EMPTY_PARAMS);
        bytes = BytesReference.bytes(builder);
        role = NativeRolesStore.transformRole(RoleDescriptor.ROLE_TYPE + "no_fls_dls", bytes, logger, licenseState);
        assertNotNull(role);
        assertFalse(role.getTransientMetadata().containsKey("unlicensed_features"));
    }

    public void testPutOfRoleWithFlsDlsUnlicensed() throws IOException {
        final Client client = mock(Client.class);
        final ClusterService clusterService = mock(ClusterService.class);
        final XPackLicenseState licenseState = mock(XPackLicenseState.class);
        final AtomicBoolean methodCalled = new AtomicBoolean(false);
        final SecurityIndexManager securityIndex =
            new SecurityIndexManager(Settings.EMPTY, client, SecurityIndexManager.SECURITY_INDEX_NAME, clusterService);
        final NativeRolesStore rolesStore = new NativeRolesStore(Settings.EMPTY, client, licenseState, securityIndex) {
            @Override
            void innerPutRole(final PutRoleRequest request, final RoleDescriptor role, final ActionListener<Boolean> listener) {
                if (methodCalled.compareAndSet(false, true)) {
                    listener.onResponse(true);
                } else {
                    fail("method called more than once!");
                }
            }
        };
        // setup the roles store so the security index exists
        securityIndex.clusterChanged(new ClusterChangedEvent(
            "fls_dls_license", getClusterStateWithSecurityIndex(), getEmptyClusterState()));

        PutRoleRequest putRoleRequest = new PutRoleRequest();
        RoleDescriptor flsRole = new RoleDescriptor("fls", null,
                new IndicesPrivileges[] { IndicesPrivileges.builder().privileges("READ").indices("*")
                        .grantedFields("*")
                        .deniedFields("foo")
                        .build() },
                null);
        PlainActionFuture<Boolean> future = new PlainActionFuture<>();
        rolesStore.putRole(putRoleRequest, flsRole, future);
        ElasticsearchSecurityException e = expectThrows(ElasticsearchSecurityException.class, future::actionGet);
        assertThat(e.getMessage(), containsString("field and document level security"));
        BytesReference matchAllBytes = XContentHelper.toXContent(QueryBuilders.matchAllQuery(), XContentType.JSON, false);

        RoleDescriptor dlsRole = new RoleDescriptor("dls", null,
                new IndicesPrivileges[] { IndicesPrivileges.builder().indices("*").privileges("READ")
                        .query(matchAllBytes)
                        .build() },
                null);
        future = new PlainActionFuture<>();
        rolesStore.putRole(putRoleRequest, dlsRole, future);
        e = expectThrows(ElasticsearchSecurityException.class, future::actionGet);
        assertThat(e.getMessage(), containsString("field and document level security"));

        RoleDescriptor flsDlsRole = new RoleDescriptor("fls_ dls", null,
                new IndicesPrivileges[] { IndicesPrivileges.builder().indices("*").privileges("READ")
                        .grantedFields("*")
                        .deniedFields("foo")
                        .query(matchAllBytes)
                        .build() },
                null);
        future = new PlainActionFuture<>();
        rolesStore.putRole(putRoleRequest, flsDlsRole, future);
        e = expectThrows(ElasticsearchSecurityException.class, future::actionGet);
        assertThat(e.getMessage(), containsString("field and document level security"));

        RoleDescriptor noFlsDlsRole = new RoleDescriptor("no_fls_dls", null,
                new IndicesPrivileges[] { IndicesPrivileges.builder().indices("*").privileges("READ").build() },
                null);
        future = new PlainActionFuture<>();
        rolesStore.putRole(putRoleRequest, noFlsDlsRole, future);
        assertTrue(future.actionGet());
    }

    private ClusterState getClusterStateWithSecurityIndex() {
        final boolean withAlias = randomBoolean();
        final String securityIndexName = SECURITY_INDEX_NAME + (withAlias ? "-" + randomAlphaOfLength(5) : "");

        Settings settings = Settings.builder()
                .put(IndexMetaData.SETTING_VERSION_CREATED, Version.CURRENT)
                .put(IndexMetaData.SETTING_NUMBER_OF_SHARDS, 1)
                .put(IndexMetaData.SETTING_NUMBER_OF_REPLICAS, 0)
                .build();
        MetaData metaData = MetaData.builder()
                .put(IndexMetaData.builder(securityIndexName).settings(settings))
                .put(new IndexTemplateMetaData(SecurityIndexManager.SECURITY_TEMPLATE_NAME, 0, 0,
                        Collections.singletonList(securityIndexName), Settings.EMPTY, ImmutableOpenMap.of(),
<<<<<<< HEAD
                        ImmutableOpenMap.of(), ImmutableOpenMap.of(), false))
=======
                        ImmutableOpenMap.of()))
>>>>>>> 24d60c7f
                .build();

        if (withAlias) {
            metaData = SecurityTestUtils.addAliasToMetaData(metaData, securityIndexName);
        }

        Index index = new Index(securityIndexName, UUID.randomUUID().toString());
        ShardRouting shardRouting = ShardRouting.newUnassigned(new ShardId(index, 0), true, EXISTING_STORE_INSTANCE,
                new UnassignedInfo(Reason.INDEX_CREATED, ""));
        IndexShardRoutingTable table = new IndexShardRoutingTable.Builder(new ShardId(index, 0))
                .addShard(shardRouting.initialize(randomAlphaOfLength(8), null, shardRouting.getExpectedShardSize()).moveToStarted())
                .build();
        RoutingTable routingTable = RoutingTable.builder()
                .add(IndexRoutingTable
                        .builder(index)
                        .addIndexShard(table)
                        .build())
                .build();

        ClusterState clusterState = ClusterState.builder(new ClusterName(NativeRolesStoreTests.class.getName()))
                .metaData(metaData)
                .routingTable(routingTable)
                .build();

        return clusterState;
    }

    private ClusterState getEmptyClusterState() {
        return ClusterState.builder(new ClusterName(NativeRolesStoreTests.class.getName())).build();
    }
}<|MERGE_RESOLUTION|>--- conflicted
+++ resolved
@@ -259,11 +259,7 @@
                 .put(IndexMetaData.builder(securityIndexName).settings(settings))
                 .put(new IndexTemplateMetaData(SecurityIndexManager.SECURITY_TEMPLATE_NAME, 0, 0,
                         Collections.singletonList(securityIndexName), Settings.EMPTY, ImmutableOpenMap.of(),
-<<<<<<< HEAD
-                        ImmutableOpenMap.of(), ImmutableOpenMap.of(), false))
-=======
-                        ImmutableOpenMap.of()))
->>>>>>> 24d60c7f
+                        ImmutableOpenMap.of(), false))
                 .build();
 
         if (withAlias) {
