/*
 * Copyright Elasticsearch B.V. and/or licensed to Elasticsearch B.V. under one
 * or more contributor license agreements. Licensed under the Elastic License
 * 2.0; you may not use this file except in compliance with the Elastic License
 * 2.0.
 */
package org.elasticsearch.xpack.security.authc;

import org.elasticsearch.ElasticsearchException;
import org.elasticsearch.ElasticsearchSecurityException;
import org.elasticsearch.TransportVersion;
import org.elasticsearch.TransportVersions;
import org.elasticsearch.Version;
import org.elasticsearch.action.ActionListener;
import org.elasticsearch.action.DocWriteRequest;
import org.elasticsearch.action.DocWriteResponse;
import org.elasticsearch.action.NoShardAvailableActionException;
import org.elasticsearch.action.UnavailableShardsException;
import org.elasticsearch.action.bulk.BulkAction;
import org.elasticsearch.action.bulk.BulkItemResponse;
import org.elasticsearch.action.bulk.BulkRequest;
import org.elasticsearch.action.bulk.BulkRequestBuilder;
import org.elasticsearch.action.bulk.BulkResponse;
import org.elasticsearch.action.get.GetAction;
import org.elasticsearch.action.get.GetRequest;
import org.elasticsearch.action.get.GetRequestBuilder;
import org.elasticsearch.action.get.GetResponse;
import org.elasticsearch.action.index.IndexAction;
import org.elasticsearch.action.index.IndexRequest;
import org.elasticsearch.action.index.IndexRequestBuilder;
import org.elasticsearch.action.index.IndexResponse;
import org.elasticsearch.action.search.SearchAction;
import org.elasticsearch.action.search.SearchRequest;
import org.elasticsearch.action.search.SearchRequestBuilder;
import org.elasticsearch.action.search.SearchResponse;
import org.elasticsearch.action.support.PlainActionFuture;
import org.elasticsearch.action.update.UpdateAction;
import org.elasticsearch.action.update.UpdateRequestBuilder;
import org.elasticsearch.action.update.UpdateResponse;
import org.elasticsearch.client.internal.Client;
import org.elasticsearch.cluster.ClusterState;
import org.elasticsearch.cluster.node.DiscoveryNode;
import org.elasticsearch.cluster.node.DiscoveryNodeRole;
import org.elasticsearch.cluster.node.DiscoveryNodeUtils;
import org.elasticsearch.cluster.node.DiscoveryNodes;
import org.elasticsearch.cluster.service.ClusterService;
import org.elasticsearch.common.Strings;
import org.elasticsearch.common.UUIDs;
import org.elasticsearch.common.bytes.BytesReference;
import org.elasticsearch.common.settings.SecureString;
import org.elasticsearch.common.settings.Settings;
import org.elasticsearch.common.util.concurrent.EsExecutors;
import org.elasticsearch.common.util.concurrent.ThreadContext;
import org.elasticsearch.common.xcontent.XContentHelper;
import org.elasticsearch.core.Nullable;
import org.elasticsearch.core.TimeValue;
import org.elasticsearch.core.Tuple;
import org.elasticsearch.index.Index;
import org.elasticsearch.index.get.GetResult;
import org.elasticsearch.index.query.BoolQueryBuilder;
import org.elasticsearch.index.query.TermQueryBuilder;
import org.elasticsearch.index.shard.ShardId;
import org.elasticsearch.license.MockLicenseState;
import org.elasticsearch.node.Node;
import org.elasticsearch.rest.RestStatus;
import org.elasticsearch.search.SearchHit;
import org.elasticsearch.search.SearchHits;
import org.elasticsearch.test.ClusterServiceUtils;
import org.elasticsearch.test.ESTestCase;
import org.elasticsearch.test.EqualsHashCodeTestUtils;
import org.elasticsearch.test.XContentTestUtils;
import org.elasticsearch.threadpool.FixedExecutorBuilder;
import org.elasticsearch.threadpool.ThreadPool;
import org.elasticsearch.xcontent.ToXContent;
import org.elasticsearch.xcontent.XContentBuilder;
import org.elasticsearch.xcontent.XContentType;
import org.elasticsearch.xpack.core.XPackSettings;
import org.elasticsearch.xpack.core.security.SecurityContext;
import org.elasticsearch.xpack.core.security.authc.Authentication;
import org.elasticsearch.xpack.core.security.authc.Authentication.RealmRef;
import org.elasticsearch.xpack.core.security.authc.AuthenticationTestHelper;
import org.elasticsearch.xpack.core.security.authc.AuthenticationTests;
import org.elasticsearch.xpack.core.security.authc.support.TokensInvalidationResult;
import org.elasticsearch.xpack.core.security.user.User;
import org.elasticsearch.xpack.core.watcher.watch.ClockMock;
import org.elasticsearch.xpack.security.Security;
import org.elasticsearch.xpack.security.authc.TokenService.RefreshTokenStatus;
import org.elasticsearch.xpack.security.support.FeatureNotEnabledException;
import org.elasticsearch.xpack.security.support.SecurityIndexManager;
import org.elasticsearch.xpack.security.test.SecurityMocks;
import org.hamcrest.Matchers;
import org.junit.After;
import org.junit.AfterClass;
import org.junit.Before;
import org.junit.BeforeClass;

import java.io.IOException;
import java.security.GeneralSecurityException;
import java.security.MessageDigest;
import java.time.Clock;
import java.time.Instant;
import java.time.temporal.ChronoUnit;
import java.util.Base64;
import java.util.Collections;
import java.util.HashMap;
import java.util.Map;
import java.util.Set;
import java.util.concurrent.ExecutionException;

import javax.crypto.SecretKey;

import static java.time.Clock.systemUTC;
import static org.elasticsearch.common.hash.MessageDigests.sha256;
import static org.elasticsearch.repositories.blobstore.ESBlobStoreRepositoryIntegTestCase.randomBytes;
import static org.elasticsearch.test.ActionListenerUtils.anyActionListener;
import static org.elasticsearch.test.ClusterServiceUtils.setState;
import static org.elasticsearch.test.TestMatchers.throwableWithMessage;
import static org.elasticsearch.xpack.security.authc.TokenService.RAW_TOKEN_BYTES_LENGTH;
import static org.elasticsearch.xpack.security.authc.TokenService.RAW_TOKEN_BYTES_TOTAL_LENGTH;
import static org.elasticsearch.xpack.security.authc.TokenService.RAW_TOKEN_DOC_ID_BYTES_LENGTH;
import static org.elasticsearch.xpack.security.authc.TokenService.VERSION_CLIENT_AUTH_FOR_REFRESH;
import static org.elasticsearch.xpack.security.authc.TokenService.VERSION_GET_TOKEN_DOC_FOR_REFRESH;
import static org.hamcrest.CoreMatchers.is;
import static org.hamcrest.Matchers.contains;
import static org.hamcrest.Matchers.containsString;
import static org.hamcrest.Matchers.empty;
import static org.hamcrest.Matchers.equalTo;
import static org.hamcrest.Matchers.hasSize;
import static org.hamcrest.Matchers.instanceOf;
import static org.hamcrest.Matchers.notNullValue;
import static org.hamcrest.Matchers.nullValue;
import static org.mockito.ArgumentMatchers.any;
import static org.mockito.ArgumentMatchers.anyString;
import static org.mockito.ArgumentMatchers.eq;
import static org.mockito.Mockito.doAnswer;
import static org.mockito.Mockito.mock;
import static org.mockito.Mockito.when;

public class TokenServiceTests extends ESTestCase {

    private static ThreadPool threadPool;
    private static final Settings settings = Settings.builder()
        .put(Node.NODE_NAME_SETTING.getKey(), "TokenServiceTests")
        .put(XPackSettings.TOKEN_SERVICE_ENABLED_SETTING.getKey(), true)
        .build();

    private Client client;
    private SecurityIndexManager securityMainIndex;
    private SecurityIndexManager securityTokensIndex;
    private ClusterService clusterService;
    private DiscoveryNode pre72OldNode;
    private DiscoveryNode pre8500040OldNode;
    private Settings tokenServiceEnabledSettings = Settings.builder()
        .put(XPackSettings.TOKEN_SERVICE_ENABLED_SETTING.getKey(), true)
        .build();
    private MockLicenseState licenseState;
    private SecurityContext securityContext;

    @Before
    public void setupClient() {
        client = mock(Client.class);
        when(client.threadPool()).thenReturn(threadPool);
        when(client.settings()).thenReturn(settings);
        doAnswer(invocationOnMock -> {
            GetRequestBuilder builder = new GetRequestBuilder(client, GetAction.INSTANCE);
            builder.setIndex((String) invocationOnMock.getArguments()[0]).setId((String) invocationOnMock.getArguments()[1]);
            return builder;
        }).when(client).prepareGet(anyString(), anyString());
        when(client.prepareIndex(any(String.class))).thenReturn(new IndexRequestBuilder(client, IndexAction.INSTANCE));
        when(client.prepareBulk()).thenReturn(new BulkRequestBuilder(client, BulkAction.INSTANCE));
        when(client.prepareUpdate(any(String.class), any(String.class))).thenAnswer(inv -> {
            final String index = (String) inv.getArguments()[0];
            final String id = (String) inv.getArguments()[1];
            return new UpdateRequestBuilder(client, UpdateAction.INSTANCE).setIndex(index).setId(id);
        });
        when(client.prepareSearch(any(String.class))).thenReturn(new SearchRequestBuilder(client, SearchAction.INSTANCE));
        doAnswer(invocationOnMock -> {
            @SuppressWarnings("unchecked")
            ActionListener<IndexResponse> responseActionListener = (ActionListener<IndexResponse>) invocationOnMock.getArguments()[2];
            responseActionListener.onResponse(
                new IndexResponse(
                    new ShardId(".security", UUIDs.randomBase64UUID(), randomInt()),
                    randomAlphaOfLength(4),
                    randomNonNegativeLong(),
                    randomNonNegativeLong(),
                    randomNonNegativeLong(),
                    true
                )
            );
            return null;
        }).when(client).execute(eq(IndexAction.INSTANCE), any(IndexRequest.class), anyActionListener());
        doAnswer(invocationOnMock -> {
            BulkRequest request = (BulkRequest) invocationOnMock.getArguments()[0];
            @SuppressWarnings("unchecked")
            ActionListener<BulkResponse> responseActionListener = (ActionListener<BulkResponse>) invocationOnMock.getArguments()[1];
            BulkItemResponse[] responses = new BulkItemResponse[request.requests().size()];
            final String indexUUID = randomAlphaOfLength(22);
            for (int i = 0; i < responses.length; i++) {
                var shardId = new ShardId(securityTokensIndex.aliasName(), indexUUID, 1);
                var docId = request.requests().get(i).id();
                var result = new GetResult(shardId.getIndexName(), docId, 1, 1, 1, true, null, null, null);
                final UpdateResponse response = new UpdateResponse(
                    shardId,
                    result.getId(),
                    result.getSeqNo(),
                    result.getPrimaryTerm(),
                    result.getVersion() + 1,
                    DocWriteResponse.Result.UPDATED
                );
                response.setGetResult(result);
                responses[i] = BulkItemResponse.success(i, DocWriteRequest.OpType.UPDATE, response);
            }
            responseActionListener.onResponse(new BulkResponse(responses, randomLongBetween(1, 500)));
            return null;
        }).when(client).bulk(any(BulkRequest.class), anyActionListener());

        this.securityContext = new SecurityContext(settings, threadPool.getThreadContext());
        // setup lifecycle service
        this.securityMainIndex = SecurityMocks.mockSecurityIndexManager();
        this.securityTokensIndex = SecurityMocks.mockSecurityIndexManager();
        this.clusterService = ClusterServiceUtils.createClusterService(threadPool);

        // License state (enabled by default)
        licenseState = mock(MockLicenseState.class);
        when(licenseState.isAllowed(Security.TOKEN_SERVICE_FEATURE)).thenReturn(true);

        if (randomBoolean()) {
            // version 7.2 was an "inflection" point in the Token Service development (access_tokens as UUIDS, multiple concurrent
            // refreshes,
            // tokens docs on a separate index)
            pre72OldNode = addAnother7071DataNode(this.clusterService);
        }
        if (randomBoolean()) {
            // before refresh tokens used GET, i.e. TokenService#VERSION_GET_TOKEN_DOC_FOR_REFRESH
            pre8500040OldNode = addAnotherPre8500DataNode(this.clusterService);
        }
    }

    private static DiscoveryNode addAnother7071DataNode(ClusterService clusterService) {
        Version version;
        TransportVersion transportVersion;
        if (randomBoolean()) {
            version = Version.V_7_0_0;
            transportVersion = TransportVersions.V_7_0_0;
        } else {
            version = Version.V_7_1_0;
            transportVersion = TransportVersions.V_7_1_0;
        }
        return addAnotherDataNodeWithVersion(clusterService, version, transportVersion);
    }

    private static DiscoveryNode addAnotherPre8500DataNode(ClusterService clusterService) {
        Version version;
        TransportVersion transportVersion;
        if (randomBoolean()) {
            version = Version.V_8_8_1;
            transportVersion = TransportVersions.V_8_8_1;
        } else {
            version = Version.V_8_9_0;
<<<<<<< HEAD
            transportVersion = TransportVersions.V_8_500_015;
=======
            transportVersion = TransportVersion.V_8_500_020;
>>>>>>> 8752d804
        }
        return addAnotherDataNodeWithVersion(clusterService, version, transportVersion);
    }

    @After
    public void tearDown() throws Exception {
        super.tearDown();
        clusterService.close();
    }

    @BeforeClass
    public static void startThreadPool() throws IOException {
        threadPool = new ThreadPool(
            settings,
            new FixedExecutorBuilder(
                settings,
                TokenService.THREAD_POOL_NAME,
                1,
                1000,
                "xpack.security.authc.token.thread_pool",
                EsExecutors.TaskTrackingConfig.DO_NOT_TRACK
            )
        );
        AuthenticationTestHelper.builder()
            .user(new User("foo"))
            .realmRef(new RealmRef("realm", "type", "node"))
            .build(false)
            .writeToContext(threadPool.getThreadContext());
    }

    @AfterClass
    public static void shutdownThreadpool() {
        terminate(threadPool);
        threadPool = null;
    }

    public void testAttachAndGetToken() throws Exception {
        TokenService tokenService = createTokenService(tokenServiceEnabledSettings, systemUTC());
        // This test only makes sense in mixed clusters with pre v7.2.0 nodes where the Token Service Key is used (to encrypt tokens)
        if (null == pre72OldNode) {
            pre72OldNode = addAnother7071DataNode(this.clusterService);
        }
        Authentication authentication = AuthenticationTestHelper.builder()
            .user(new User("joe", "admin"))
            .realmRef(new RealmRef("native_realm", "native", "node1"))
            .build(false);
        PlainActionFuture<TokenService.CreateTokenResult> tokenFuture = new PlainActionFuture<>();
        Tuple<byte[], byte[]> newTokenBytes = tokenService.getRandomTokenBytes(randomBoolean());
        tokenService.createOAuth2Tokens(
            newTokenBytes.v1(),
            newTokenBytes.v2(),
            authentication,
            authentication,
            Collections.emptyMap(),
            tokenFuture
        );
        final String accessToken = tokenFuture.get().getAccessToken();
        assertNotNull(accessToken);
        mockGetTokenFromAccessTokenBytes(tokenService, newTokenBytes.v1(), authentication, false, null);

        ThreadContext requestContext = new ThreadContext(Settings.EMPTY);
        requestContext.putHeader("Authorization", randomFrom("Bearer ", "BEARER ", "bearer ") + accessToken);

        try (ThreadContext.StoredContext ignore = requestContext.newStoredContextPreservingResponseHeaders()) {
            PlainActionFuture<UserToken> future = new PlainActionFuture<>();
            final SecureString bearerToken = Authenticator.extractBearerTokenFromHeader(requestContext);
            tokenService.tryAuthenticateToken(bearerToken, future);
            UserToken serialized = future.get();
            assertAuthentication(authentication, serialized.getAuthentication());
        }

        try (ThreadContext.StoredContext ignore = requestContext.newStoredContextPreservingResponseHeaders()) {
            // verify a second separate token service with its own salt can also verify
            TokenService anotherService = createTokenService(tokenServiceEnabledSettings, systemUTC());
            anotherService.refreshMetadata(tokenService.getTokenMetadata());
            PlainActionFuture<UserToken> future = new PlainActionFuture<>();
            final SecureString bearerToken = Authenticator.extractBearerTokenFromHeader(requestContext);
            anotherService.tryAuthenticateToken(bearerToken, future);
            UserToken fromOtherService = future.get();
            assertAuthentication(authentication, fromOtherService.getAuthentication());
        }
    }

    public void testInvalidAuthorizationHeader() throws Exception {
        TokenService tokenService = createTokenService(tokenServiceEnabledSettings, systemUTC());
        ThreadContext requestContext = new ThreadContext(Settings.EMPTY);
        String token = randomFrom("", "          ");
        String authScheme = randomFrom("Bearer ", "BEARER ", "bearer ", "Basic ");
        requestContext.putHeader("Authorization", authScheme + token);

        try (ThreadContext.StoredContext ignore = requestContext.newStoredContextPreservingResponseHeaders()) {
            PlainActionFuture<UserToken> future = new PlainActionFuture<>();
            final SecureString bearerToken = Authenticator.extractBearerTokenFromHeader(requestContext);
            tokenService.tryAuthenticateToken(bearerToken, future);
            UserToken serialized = future.get();
            assertThat(serialized, nullValue());
        }
    }

    public void testPassphraseWorks() throws Exception {
        TokenService tokenService = createTokenService(tokenServiceEnabledSettings, systemUTC());
        // This test only makes sense in mixed clusters with pre v7.1.0 nodes where the Key is actually used
        if (null == pre72OldNode) {
            pre72OldNode = addAnother7071DataNode(this.clusterService);
        }
        Authentication authentication = AuthenticationTestHelper.builder()
            .user(new User("joe", "admin"))
            .realmRef(new RealmRef("native_realm", "native", "node1"))
            .build(false);
        PlainActionFuture<TokenService.CreateTokenResult> tokenFuture = new PlainActionFuture<>();
        Tuple<byte[], byte[]> newTokenBytes = tokenService.getRandomTokenBytes(randomBoolean());
        tokenService.createOAuth2Tokens(
            newTokenBytes.v1(),
            newTokenBytes.v2(),
            authentication,
            authentication,
            Collections.emptyMap(),
            tokenFuture
        );
        final String accessToken = tokenFuture.get().getAccessToken();
        assertNotNull(accessToken);
        mockGetTokenFromAccessTokenBytes(tokenService, newTokenBytes.v1(), authentication, false, null);

        ThreadContext requestContext = new ThreadContext(Settings.EMPTY);
        storeTokenHeader(requestContext, accessToken);

        try (ThreadContext.StoredContext ignore = requestContext.newStoredContextPreservingResponseHeaders()) {
            PlainActionFuture<UserToken> future = new PlainActionFuture<>();
            final SecureString bearerToken = Authenticator.extractBearerTokenFromHeader(requestContext);
            tokenService.tryAuthenticateToken(bearerToken, future);
            UserToken serialized = future.get();
            assertAuthentication(authentication, serialized.getAuthentication());
        }

        try (ThreadContext.StoredContext ignore = requestContext.newStoredContextPreservingResponseHeaders()) {
            // verify a second separate token service with its own passphrase cannot verify
            TokenService anotherService = createTokenService(tokenServiceEnabledSettings, systemUTC());
            PlainActionFuture<UserToken> future = new PlainActionFuture<>();
            final SecureString bearerToken = Authenticator.extractBearerTokenFromHeader(requestContext);
            anotherService.tryAuthenticateToken(bearerToken, future);
            assertNull(future.get());
        }
    }

    public void testGetTokenWhenKeyCacheHasExpired() throws Exception {
        TokenService tokenService = createTokenService(tokenServiceEnabledSettings, systemUTC());
        // This test only makes sense in mixed clusters with pre v7.1.0 nodes where the Key is actually used
        if (null == pre72OldNode) {
            pre72OldNode = addAnother7071DataNode(this.clusterService);
        }
        Authentication authentication = AuthenticationTestHelper.builder()
            .user(new User("joe", "admin"))
            .realmRef(new RealmRef("native_realm", "native", "node1"))
            .build(false);

        PlainActionFuture<TokenService.CreateTokenResult> tokenFuture = new PlainActionFuture<>();
        Tuple<byte[], byte[]> newTokenBytes = tokenService.getRandomTokenBytes(randomBoolean());
        tokenService.createOAuth2Tokens(
            newTokenBytes.v1(),
            newTokenBytes.v2(),
            authentication,
            authentication,
            Collections.emptyMap(),
            tokenFuture
        );
        String accessToken = tokenFuture.get().getAccessToken();
        assertThat(accessToken, notNullValue());

        tokenService.clearActiveKeyCache();

        tokenService.createOAuth2Tokens(
            newTokenBytes.v1(),
            newTokenBytes.v2(),
            authentication,
            authentication,
            Collections.emptyMap(),
            tokenFuture
        );
        accessToken = tokenFuture.get().getAccessToken();
        assertThat(accessToken, notNullValue());
    }

    public void testAuthnWithInvalidatedToken() throws Exception {
        when(securityMainIndex.indexExists()).thenReturn(true);
        TokenService tokenService = createTokenService(tokenServiceEnabledSettings, systemUTC());
        Authentication authentication = AuthenticationTestHelper.builder()
            .user(new User("joe", "admin"))
            .realmRef(new RealmRef("native_realm", "native", "node1"))
            .build(false);
        PlainActionFuture<TokenService.CreateTokenResult> tokenFuture = new PlainActionFuture<>();
        Tuple<byte[], byte[]> newTokenBytes = tokenService.getRandomTokenBytes(randomBoolean());
        tokenService.createOAuth2Tokens(newTokenBytes.v1(), newTokenBytes.v2(), authentication, authentication, Map.of(), tokenFuture);
        final String accessToken = tokenFuture.get().getAccessToken();
        assertNotNull(accessToken);
        // mock token as invalidated
        mockGetTokenFromAccessTokenBytes(tokenService, newTokenBytes.v1(), authentication, true, null);

        ThreadContext requestContext = new ThreadContext(Settings.EMPTY);
        storeTokenHeader(requestContext, accessToken);

        try (ThreadContext.StoredContext ignore = requestContext.newStoredContextPreservingResponseHeaders()) {
            PlainActionFuture<UserToken> future = new PlainActionFuture<>();
            final SecureString bearerToken = Authenticator.extractBearerTokenFromHeader(requestContext);
            tokenService.tryAuthenticateToken(bearerToken, future);
            ElasticsearchSecurityException e = expectThrows(ElasticsearchSecurityException.class, future::actionGet);
            final String headerValue = e.getHeader("WWW-Authenticate").get(0);
            assertThat(headerValue, containsString("Bearer realm="));
            assertThat(headerValue, containsString("expired"));
        }
    }

    public void testInvalidateRefreshToken() throws Exception {
        when(securityMainIndex.indexExists()).thenReturn(true);
        TokenService tokenService = createTokenService(tokenServiceEnabledSettings, systemUTC());
        Authentication authentication = AuthenticationTestHelper.builder()
            .user(new User("joe", "admin"))
            .realmRef(new RealmRef("native_realm", "native", "node1"))
            .build(false);
        PlainActionFuture<TokenService.CreateTokenResult> tokenFuture = new PlainActionFuture<>();
        Tuple<byte[], byte[]> newTokenBytes = tokenService.getRandomTokenBytes(true);
        tokenService.createOAuth2Tokens(newTokenBytes.v1(), newTokenBytes.v2(), authentication, authentication, Map.of(), tokenFuture);
        final String accessToken = tokenFuture.get().getAccessToken();
        final String clientRefreshToken = tokenFuture.get().getRefreshToken();
        assertNotNull(accessToken);
        assertNotNull(clientRefreshToken);
        mockTokenForRefreshToken(newTokenBytes.v1(), newTokenBytes.v2(), tokenService, authentication, null);

        ThreadContext requestContext = new ThreadContext(Settings.EMPTY);
        storeTokenHeader(requestContext, accessToken);

        try (ThreadContext.StoredContext ignore = requestContext.newStoredContextPreservingResponseHeaders()) {
            PlainActionFuture<TokensInvalidationResult> future = new PlainActionFuture<>();
            tokenService.invalidateRefreshToken(clientRefreshToken, future);
            final TokensInvalidationResult result = future.get();
            assertThat(result.getInvalidatedTokens(), hasSize(1));
            assertThat(result.getPreviouslyInvalidatedTokens(), empty());
            assertThat(result.getErrors(), empty());
            PlainActionFuture<TokenService.CreateTokenResult> refreshTokenFuture = new PlainActionFuture<>();
            tokenService.refreshToken(clientRefreshToken, refreshTokenFuture);
            ExecutionException e = expectThrows(ExecutionException.class, refreshTokenFuture::get);
            assertThat(e.getCause(), instanceOf(ElasticsearchSecurityException.class));
            assertThat(e.getCause().toString(), containsString("invalid_grant"));
        }
    }

    public void testInvalidateRefreshTokenThatIsAlreadyInvalidated() throws Exception {
        when(securityMainIndex.indexExists()).thenReturn(true);
        TokenService tokenService = createTokenService(tokenServiceEnabledSettings, systemUTC());
        Authentication authentication = AuthenticationTests.randomAuthentication(null, null);
        PlainActionFuture<TokenService.CreateTokenResult> tokenFuture = new PlainActionFuture<>();
        Tuple<byte[], byte[]> newTokenBytes = tokenService.getRandomTokenBytes(true);
        tokenService.createOAuth2Tokens(newTokenBytes.v1(), newTokenBytes.v2(), authentication, authentication, Map.of(), tokenFuture);
        final String accessToken = tokenFuture.get().getAccessToken();
        final String clientRefreshToken = tokenFuture.get().getRefreshToken();
        assertNotNull(accessToken);
        assertNotNull(clientRefreshToken);
        mockTokenForRefreshToken(
            newTokenBytes.v1(),
            newTokenBytes.v2(),
            tokenService,
            authentication,
            newRefreshTokenStatus(true, authentication, false, null, null, null, null)
        );

        ThreadContext requestContext = new ThreadContext(Settings.EMPTY);
        storeTokenHeader(requestContext, accessToken);

        try (ThreadContext.StoredContext ignore = requestContext.newStoredContextPreservingResponseHeaders()) {
            PlainActionFuture<TokensInvalidationResult> future = new PlainActionFuture<>();
            tokenService.invalidateRefreshToken(clientRefreshToken, future);
            final TokensInvalidationResult result = future.get();
            assertThat(result.getPreviouslyInvalidatedTokens(), hasSize(1));
            assertThat(result.getInvalidatedTokens(), empty());
            assertThat(result.getErrors(), empty());
        }
    }

    private RefreshTokenStatus newRefreshTokenStatus(
        boolean invalidated,
        Authentication authentication,
        boolean refreshed,
        Instant refreshInstant,
        String supersedingTokens,
        String iv,
        String salt
    ) {
        if (authentication.getEffectiveSubject().getTransportVersion().onOrAfter(VERSION_CLIENT_AUTH_FOR_REFRESH)) {
            return new RefreshTokenStatus(invalidated, authentication, refreshed, refreshInstant, supersedingTokens, iv, salt);
        } else {
            return new RefreshTokenStatus(
                invalidated,
                authentication.getEffectiveSubject().getUser().principal(),
                authentication.getAuthenticatingSubject().getRealm().getName(),
                refreshed,
                refreshInstant,
                supersedingTokens,
                iv,
                salt
            );
        }
    }

    private void storeTokenHeader(ThreadContext requestContext, String tokenString) {
        requestContext.putHeader("Authorization", "Bearer " + tokenString);
    }

    public void testComputeSecretKeyIsConsistent() throws Exception {
        byte[] saltArr = new byte[32];
        random().nextBytes(saltArr);
        SecretKey key = TokenService.computeSecretKey(
            "some random passphrase".toCharArray(),
            saltArr,
            TokenService.TOKEN_SERVICE_KEY_ITERATIONS
        );
        SecretKey key2 = TokenService.computeSecretKey(
            "some random passphrase".toCharArray(),
            saltArr,
            TokenService.TOKEN_SERVICE_KEY_ITERATIONS
        );
        assertArrayEquals(key.getEncoded(), key2.getEncoded());
    }

    public void testTokenExpiryConfig() {
        TimeValue expiration = TokenService.TOKEN_EXPIRATION.get(tokenServiceEnabledSettings);
        assertThat(expiration, equalTo(TimeValue.timeValueMinutes(20L)));
        // Configure Minimum expiration
        tokenServiceEnabledSettings = Settings.builder().put(TokenService.TOKEN_EXPIRATION.getKey(), "1s").build();
        expiration = TokenService.TOKEN_EXPIRATION.get(tokenServiceEnabledSettings);
        assertThat(expiration, equalTo(TimeValue.timeValueSeconds(1L)));
        // Configure Maximum expiration
        tokenServiceEnabledSettings = Settings.builder().put(TokenService.TOKEN_EXPIRATION.getKey(), "60m").build();
        expiration = TokenService.TOKEN_EXPIRATION.get(tokenServiceEnabledSettings);
        assertThat(expiration, equalTo(TimeValue.timeValueHours(1L)));
        // Outside range should fail
        tokenServiceEnabledSettings = Settings.builder().put(TokenService.TOKEN_EXPIRATION.getKey(), "1ms").build();
        IllegalArgumentException ile = expectThrows(
            IllegalArgumentException.class,
            () -> TokenService.TOKEN_EXPIRATION.get(tokenServiceEnabledSettings)
        );
        assertThat(
            ile.getMessage(),
            containsString("failed to parse value [1ms] for setting [xpack.security.authc.token.timeout], must be >= [1s]")
        );
        tokenServiceEnabledSettings = Settings.builder().put(TokenService.TOKEN_EXPIRATION.getKey(), "120m").build();
        ile = expectThrows(IllegalArgumentException.class, () -> TokenService.TOKEN_EXPIRATION.get(tokenServiceEnabledSettings));
        assertThat(
            ile.getMessage(),
            containsString("failed to parse value [120m] for setting [xpack.security.authc.token.timeout], must be <= [1h]")
        );
    }

    public void testTokenExpiry() throws Exception {
        ClockMock clock = ClockMock.frozen();
        TokenService tokenService = createTokenService(tokenServiceEnabledSettings, clock);
        Authentication authentication = AuthenticationTestHelper.builder()
            .user(new User("joe", "admin"))
            .realmRef(new RealmRef("native_realm", "native", "node1"))
            .build(false);
        Tuple<byte[], byte[]> newTokenBytes = tokenService.getRandomTokenBytes(randomBoolean());
        UserToken userToken = mockGetTokenFromAccessTokenBytes(tokenService, newTokenBytes.v1(), authentication, false, null);
        final String accessToken = tokenService.prependVersionAndEncodeAccessToken(
            tokenService.getTokenVersionCompatibility(),
            newTokenBytes.v1()
        );

        ThreadContext requestContext = new ThreadContext(Settings.EMPTY);
        storeTokenHeader(requestContext, accessToken);

        try (ThreadContext.StoredContext ignore = requestContext.newStoredContextPreservingResponseHeaders()) {
            // the clock is still frozen, so the cookie should be valid
            PlainActionFuture<UserToken> future = new PlainActionFuture<>();
            final SecureString bearerToken = Authenticator.extractBearerTokenFromHeader(requestContext);
            tokenService.tryAuthenticateToken(bearerToken, future);
            assertAuthentication(authentication, future.get().getAuthentication());
        }

        final TimeValue defaultExpiration = TokenService.TOKEN_EXPIRATION.get(Settings.EMPTY);
        final int fastForwardAmount = randomIntBetween(1, Math.toIntExact(defaultExpiration.getSeconds()) - 5);
        try (ThreadContext.StoredContext ignore = requestContext.newStoredContextPreservingResponseHeaders()) {
            // move the clock forward but don't go to expiry
            clock.fastForwardSeconds(fastForwardAmount);
            PlainActionFuture<UserToken> future = new PlainActionFuture<>();
            final SecureString bearerToken = Authenticator.extractBearerTokenFromHeader(requestContext);
            tokenService.tryAuthenticateToken(bearerToken, future);
            assertAuthentication(authentication, future.get().getAuthentication());
        }

        try (ThreadContext.StoredContext ignore = requestContext.newStoredContextPreservingResponseHeaders()) {
            // move to expiry, stripping nanoseconds, as we don't store them in the security-tokens index
            clock.setTime(userToken.getExpirationTime().truncatedTo(ChronoUnit.MILLIS).atZone(clock.getZone()));
            PlainActionFuture<UserToken> future = new PlainActionFuture<>();
            final SecureString bearerToken = Authenticator.extractBearerTokenFromHeader(requestContext);
            tokenService.tryAuthenticateToken(bearerToken, future);
            assertAuthentication(authentication, future.get().getAuthentication());
        }

        try (ThreadContext.StoredContext ignore = requestContext.newStoredContextPreservingResponseHeaders()) {
            // move one second past expiry
            clock.fastForwardSeconds(1);
            PlainActionFuture<UserToken> future = new PlainActionFuture<>();
            final SecureString bearerToken = Authenticator.extractBearerTokenFromHeader(requestContext);
            tokenService.tryAuthenticateToken(bearerToken, future);
            ElasticsearchSecurityException e = expectThrows(ElasticsearchSecurityException.class, future::actionGet);
            final String headerValue = e.getHeader("WWW-Authenticate").get(0);
            assertThat(headerValue, containsString("Bearer realm="));
            assertThat(headerValue, containsString("expired"));
        }
    }

    public void testTokenServiceDisabled() throws Exception {
        TokenService tokenService = new TokenService(
            Settings.builder().put(XPackSettings.TOKEN_SERVICE_ENABLED_SETTING.getKey(), false).build(),
            Clock.systemUTC(),
            client,
            licenseState,
            securityContext,
            securityMainIndex,
            securityTokensIndex,
            clusterService
        );
        ElasticsearchException e = expectThrows(
            ElasticsearchException.class,
            () -> tokenService.createOAuth2Tokens(null, null, null, true, null)
        );
        assertThat(e, throwableWithMessage("security tokens are not enabled"));
        assertThat(e, instanceOf(FeatureNotEnabledException.class));
        // Client can check the metadata for this value, and depend on an exact string match:
        assertThat(e.getMetadata(FeatureNotEnabledException.DISABLED_FEATURE_METADATA), contains("security_tokens"));

        PlainActionFuture<UserToken> future = new PlainActionFuture<>();
        tokenService.tryAuthenticateToken(null, future);
        assertNull(future.get());

        PlainActionFuture<TokensInvalidationResult> invalidateFuture = new PlainActionFuture<>();
        e = expectThrows(ElasticsearchException.class, () -> tokenService.invalidateAccessToken((String) null, invalidateFuture));
        assertThat(e, throwableWithMessage("security tokens are not enabled"));
        assertThat(e, instanceOf(FeatureNotEnabledException.class));
        // Client can check the metadata for this value, and depend on an exact string match:
        assertThat(e.getMetadata(FeatureNotEnabledException.DISABLED_FEATURE_METADATA), contains("security_tokens"));
    }

    public void testBytesKeyEqualsHashCode() {
        final int dataLength = randomIntBetween(2, 32);
        final byte[] data = randomBytes(dataLength);
        BytesKey bytesKey = new BytesKey(data);
        EqualsHashCodeTestUtils.checkEqualsAndHashCode(bytesKey, (b) -> new BytesKey(b.bytes.clone()), (b) -> {
            final byte[] copy = b.bytes.clone();
            final int randomlyChangedValue = randomIntBetween(0, copy.length - 1);
            final byte original = copy[randomlyChangedValue];
            boolean loop;
            do {
                byte value = randomByte();
                if (value == original) {
                    loop = true;
                } else {
                    loop = false;
                    copy[randomlyChangedValue] = value;
                }
            } while (loop);
            return new BytesKey(copy);
        });
    }

    public void testMalformedAccessTokens() throws Exception {
        TokenService tokenService = createTokenService(tokenServiceEnabledSettings, systemUTC());
        Authentication authentication = AuthenticationTestHelper.builder()
            .user(new User("joe", "admin"))
            .realmRef(new RealmRef("native_realm", "native", "node1"))
            .build(false);
        byte[] accessTokenBytes = tokenService.getRandomTokenBytes(randomBoolean()).v1();
        mockGetTokenFromAccessTokenBytes(tokenService, accessTokenBytes, authentication, false, null);
        String mockedAccessToken = tokenService.prependVersionAndEncodeAccessToken(
            tokenService.getTokenVersionCompatibility(),
            accessTokenBytes
        );
        ThreadContext requestContext = new ThreadContext(Settings.EMPTY);
        // test some random access tokens
        for (int numBytes = 1; numBytes < TokenService.MINIMUM_BYTES + 32; numBytes++) {
            final byte[] randomBytes = new byte[numBytes];
            random().nextBytes(randomBytes);
            String testAccessToken = Base64.getEncoder().encodeToString(randomBytes);
            assumeFalse("Test token must be different from mock", mockedAccessToken.equals(testAccessToken));
            try (ThreadContext.StoredContext ignore = requestContext.newStoredContextPreservingResponseHeaders()) {
                storeTokenHeader(requestContext, testAccessToken);
                PlainActionFuture<UserToken> future = new PlainActionFuture<>();
                final SecureString bearerToken = Authenticator.extractBearerTokenFromHeader(requestContext);
                tokenService.tryAuthenticateToken(bearerToken, future);
                assertNull(future.get());
            }
        }
        // test garbled mocked access tokens
        for (int garbledByteIdx = 0; garbledByteIdx < accessTokenBytes.length; garbledByteIdx++) {
            final byte[] garbledAccessToken = new byte[accessTokenBytes.length];
            System.arraycopy(accessTokenBytes, 0, garbledAccessToken, 0, accessTokenBytes.length);
            garbledAccessToken[garbledByteIdx] = (byte) (garbledAccessToken[garbledByteIdx] ^ (byte) (random().nextInt(255) + 1));
            String testAccessToken = tokenService.prependVersionAndEncodeAccessToken(
                tokenService.getTokenVersionCompatibility(),
                garbledAccessToken
            );
            try (ThreadContext.StoredContext ignore = requestContext.newStoredContextPreservingResponseHeaders()) {
                storeTokenHeader(requestContext, testAccessToken);
                PlainActionFuture<UserToken> future = new PlainActionFuture<>();
                final SecureString bearerToken = Authenticator.extractBearerTokenFromHeader(requestContext);
                tokenService.tryAuthenticateToken(bearerToken, future);
                assertNull(future.get());
            }
        }
    }

    public void testMalformedRefreshTokens() throws Exception {
        TokenService tokenService = createTokenService(tokenServiceEnabledSettings, systemUTC());
        Authentication authentication = AuthenticationTestHelper.builder()
            .user(new User("joe", "admin"))
            .realmRef(new RealmRef("native_realm", "native", "node1"))
            .build(false);
        PlainActionFuture<TokenService.CreateTokenResult> tokenFuture = new PlainActionFuture<>();
        Tuple<byte[], byte[]> newTokenBytes = tokenService.getRandomTokenBytes(true);
        tokenService.createOAuth2Tokens(newTokenBytes.v1(), newTokenBytes.v2(), authentication, authentication, Map.of(), tokenFuture);
        byte[] mockedRawRefreshToken = newTokenBytes.v2();
        String mockedClientRefreshToken = tokenFuture.get().getRefreshToken();
        assertNotNull(mockedClientRefreshToken);
        mockTokenForRefreshToken(newTokenBytes.v1(), newTokenBytes.v2(), tokenService, authentication, null);
        // test some random access tokens
        for (int numBytes = 1; numBytes < RAW_TOKEN_BYTES_TOTAL_LENGTH + 8; numBytes++) {
            final byte[] randomBytes = new byte[numBytes];
            random().nextBytes(randomBytes);
            String testRefreshToken = Base64.getEncoder().encodeToString(randomBytes);
            assumeFalse("Test token must be different from mock", mockedClientRefreshToken.equals(testRefreshToken));
            PlainActionFuture<TokensInvalidationResult> future = new PlainActionFuture<>();
            tokenService.invalidateRefreshToken(testRefreshToken, future);
            final TokensInvalidationResult result = future.get();
            assertThat(result.getInvalidatedTokens(), hasSize(0));
            assertThat(result.getPreviouslyInvalidatedTokens(), empty());
            assertThat(result.getErrors(), empty());
            assertThat(result.getRestStatus(), is(RestStatus.NOT_FOUND));
        }
        // test garbled mocked refresh tokens
        for (int garbledByteIdx = 0; garbledByteIdx < mockedRawRefreshToken.length; garbledByteIdx++) {
            final byte[] garbledRefreshToken = new byte[mockedRawRefreshToken.length];
            System.arraycopy(mockedRawRefreshToken, 0, garbledRefreshToken, 0, mockedRawRefreshToken.length);
            garbledRefreshToken[garbledByteIdx] = (byte) (garbledRefreshToken[garbledByteIdx] ^ (byte) (random().nextInt(255) + 1));
            String testRefreshToken = TokenService.prependVersionAndEncodeRefreshToken(
                tokenService.getTokenVersionCompatibility(),
                garbledRefreshToken
            );
            PlainActionFuture<TokensInvalidationResult> future = new PlainActionFuture<>();
            tokenService.invalidateRefreshToken(testRefreshToken, future);
            final TokensInvalidationResult result = future.get();
            assertThat(result.getInvalidatedTokens(), hasSize(0));
            assertThat(result.getPreviouslyInvalidatedTokens(), empty());
            assertThat(result.getErrors(), empty());
            assertThat(result.getRestStatus(), is(RestStatus.NOT_FOUND));
        }
    }

    public void testNonExistingPre72Token() throws Exception {
        TokenService tokenService = createTokenService(tokenServiceEnabledSettings, systemUTC());
        // mock another random token so that we don't find a token in TokenService#getUserTokenFromId
        Authentication authentication = AuthenticationTestHelper.builder()
            .user(new User("joe", "admin"))
            .realmRef(new RealmRef("native_realm", "native", "node1"))
            .build(false);
        mockGetTokenFromAccessTokenBytes(tokenService, tokenService.getRandomTokenBytes(randomBoolean()).v1(), authentication, false, null);
        ThreadContext requestContext = new ThreadContext(Settings.EMPTY);
        storeTokenHeader(
            requestContext,
            tokenService.prependVersionAndEncodeAccessToken(
                TransportVersions.V_7_1_0,
                tokenService.getRandomTokenBytes(TransportVersions.V_7_1_0, randomBoolean()).v1()
            )
        );

        try (ThreadContext.StoredContext ignore = requestContext.newStoredContextPreservingResponseHeaders()) {
            PlainActionFuture<UserToken> future = new PlainActionFuture<>();
            final SecureString bearerToken = Authenticator.extractBearerTokenFromHeader(requestContext);
            tokenService.tryAuthenticateToken(bearerToken, future);
            assertNull(future.get());
        }
    }

    public void testNonExistingUUIDToken() throws Exception {
        TokenService tokenService = createTokenService(tokenServiceEnabledSettings, systemUTC());
        // mock another random token so that we don't find a token in TokenService#getUserTokenFromId
        Authentication authentication = AuthenticationTestHelper.builder()
            .user(new User("joe", "admin"))
            .realmRef(new RealmRef("native_realm", "native", "node1"))
            .build(false);
        mockGetTokenFromAccessTokenBytes(tokenService, tokenService.getRandomTokenBytes(randomBoolean()).v1(), authentication, false, null);
        ThreadContext requestContext = new ThreadContext(Settings.EMPTY);
        TransportVersion uuidTokenVersion = randomFrom(TransportVersions.V_7_2_0, TransportVersions.V_7_3_2);
        storeTokenHeader(
            requestContext,
            tokenService.prependVersionAndEncodeAccessToken(
                uuidTokenVersion,
                tokenService.getRandomTokenBytes(uuidTokenVersion, randomBoolean()).v1()
            )
        );

        try (ThreadContext.StoredContext ignore = requestContext.newStoredContextPreservingResponseHeaders()) {
            PlainActionFuture<UserToken> future = new PlainActionFuture<>();
            final SecureString bearerToken = Authenticator.extractBearerTokenFromHeader(requestContext);
            tokenService.tryAuthenticateToken(bearerToken, future);
            assertNull(future.get());
        }
    }

    public void testNonExistingLatestTokenVersion() throws Exception {
        TokenService tokenService = createTokenService(tokenServiceEnabledSettings, systemUTC());
        // mock another random token so that we don't find a token in TokenService#getUserTokenFromId
        Authentication authentication = AuthenticationTestHelper.builder()
            .user(new User("joe", "admin"))
            .realmRef(new RealmRef("native_realm", "native", "node1"))
            .build(false);
        mockGetTokenFromAccessTokenBytes(tokenService, tokenService.getRandomTokenBytes(randomBoolean()).v1(), authentication, false, null);
        ThreadContext requestContext = new ThreadContext(Settings.EMPTY);
        storeTokenHeader(
            requestContext,
            tokenService.prependVersionAndEncodeAccessToken(
                TransportVersion.current(),
                tokenService.getRandomTokenBytes(TransportVersion.current(), randomBoolean()).v1()
            )
        );

        try (ThreadContext.StoredContext ignore = requestContext.newStoredContextPreservingResponseHeaders()) {
            PlainActionFuture<UserToken> future = new PlainActionFuture<>();
            final SecureString bearerToken = Authenticator.extractBearerTokenFromHeader(requestContext);
            tokenService.tryAuthenticateToken(bearerToken, future);
            assertNull(future.get());
        }
    }

    public void testIndexNotAvailable() throws Exception {
        TokenService tokenService = createTokenService(tokenServiceEnabledSettings, systemUTC());
        Authentication authentication = AuthenticationTestHelper.builder()
            .user(new User("joe", "admin"))
            .realmRef(new RealmRef("native_realm", "native", "node1"))
            .build(false);
        PlainActionFuture<TokenService.CreateTokenResult> tokenFuture = new PlainActionFuture<>();
        Tuple<byte[], byte[]> newTokenBytes = tokenService.getRandomTokenBytes(randomBoolean());
        tokenService.createOAuth2Tokens(
            newTokenBytes.v1(),
            newTokenBytes.v2(),
            authentication,
            authentication,
            Collections.emptyMap(),
            tokenFuture
        );
        final String accessToken = tokenFuture.get().getAccessToken();
        assertNotNull(accessToken);

        ThreadContext requestContext = new ThreadContext(Settings.EMPTY);
        storeTokenHeader(requestContext, accessToken);

        doAnswer(invocationOnMock -> {
            @SuppressWarnings("unchecked")
            ActionListener<GetResponse> listener = (ActionListener<GetResponse>) invocationOnMock.getArguments()[1];
            listener.onFailure(new NoShardAvailableActionException(new ShardId(new Index("foo", "uuid"), 0), "shard oh shard"));
            return Void.TYPE;
        }).when(client).get(any(GetRequest.class), anyActionListener());

        final SecurityIndexManager tokensIndex;
        if (pre72OldNode != null) {
            tokensIndex = securityMainIndex;
            when(securityTokensIndex.isAvailable()).thenReturn(false);
            when(securityTokensIndex.indexExists()).thenReturn(false);
            when(securityTokensIndex.freeze()).thenReturn(securityTokensIndex);
        } else {
            tokensIndex = securityTokensIndex;
            when(securityMainIndex.isAvailable()).thenReturn(false);
            when(securityMainIndex.indexExists()).thenReturn(false);
            when(securityMainIndex.freeze()).thenReturn(securityMainIndex);
        }
        try (ThreadContext.StoredContext ignore = requestContext.newStoredContextPreservingResponseHeaders()) {
            PlainActionFuture<UserToken> future = new PlainActionFuture<>();
            final SecureString bearerToken3 = Authenticator.extractBearerTokenFromHeader(requestContext);
            tokenService.tryAuthenticateToken(bearerToken3, future);
            assertNull(future.get());

            when(tokensIndex.isAvailable()).thenReturn(false);
            when(tokensIndex.getUnavailableReason()).thenReturn(new UnavailableShardsException(null, "unavailable"));
            when(tokensIndex.indexExists()).thenReturn(true);
            future = new PlainActionFuture<>();
            final SecureString bearerToken2 = Authenticator.extractBearerTokenFromHeader(requestContext);
            tokenService.tryAuthenticateToken(bearerToken2, future);
            assertNull(future.get());

            when(tokensIndex.indexExists()).thenReturn(false);
            future = new PlainActionFuture<>();
            final SecureString bearerToken1 = Authenticator.extractBearerTokenFromHeader(requestContext);
            tokenService.tryAuthenticateToken(bearerToken1, future);
            assertNull(future.get());

            when(tokensIndex.isAvailable()).thenReturn(true);
            when(tokensIndex.indexExists()).thenReturn(true);
            mockGetTokenFromAccessTokenBytes(tokenService, newTokenBytes.v1(), authentication, false, null);
            future = new PlainActionFuture<>();
            final SecureString bearerToken = Authenticator.extractBearerTokenFromHeader(requestContext);
            tokenService.tryAuthenticateToken(bearerToken, future);
            assertAuthentication(future.get().getAuthentication(), authentication);
        }
    }

    public void testGetAuthenticationWorksWithExpiredUserToken() throws Exception {
        TokenService tokenService = createTokenService(tokenServiceEnabledSettings, Clock.systemUTC());
        Authentication authentication = AuthenticationTestHelper.builder()
            .user(new User("joe", "admin"))
            .realmRef(new RealmRef("native_realm", "native", "node1"))
            .build(false);
        Tuple<byte[], byte[]> newTokenBytes = tokenService.getRandomTokenBytes(randomBoolean());
        mockGetTokenFromAccessTokenBytes(tokenService, newTokenBytes.v1(), authentication, false, Instant.now().minus(3L, ChronoUnit.DAYS));
        final String accessToken = tokenService.prependVersionAndEncodeAccessToken(
            tokenService.getTokenVersionCompatibility(),
            newTokenBytes.v1()
        );
        PlainActionFuture<Tuple<Authentication, Map<String, Object>>> authFuture = new PlainActionFuture<>();
        tokenService.getAuthenticationAndMetadata(accessToken, authFuture);
        Authentication retrievedAuth = authFuture.actionGet().v1();
        assertAuthentication(authentication, retrievedAuth);
    }

    public void testSupersedingTokenEncryption() throws Exception {
        assumeTrue("Superseding tokens are only created in post 7.2 clusters", pre72OldNode == null);
        TokenService tokenService = createTokenService(tokenServiceEnabledSettings, Clock.systemUTC());
        Authentication authentication = AuthenticationTests.randomAuthentication(null, null);
        PlainActionFuture<TokenService.CreateTokenResult> tokenFuture = new PlainActionFuture<>();
        byte[] refreshTokenBytes = new byte[RAW_TOKEN_BYTES_TOTAL_LENGTH];
        random().nextBytes(refreshTokenBytes);
        Tuple<byte[], byte[]> newTokenBytes = tokenService.getRandomTokenBytes(true);
        final byte[] iv = tokenService.getRandomBytes(TokenService.IV_BYTES);
        final byte[] salt = tokenService.getRandomBytes(TokenService.SALT_BYTES);
        final TransportVersion version = tokenService.getTokenVersionCompatibility();
        String encryptedTokens = tokenService.encryptSupersedingTokens(
            newTokenBytes.v1(),
            newTokenBytes.v2(),
            Base64.getUrlEncoder().encodeToString(refreshTokenBytes),
            iv,
            salt
        );
        RefreshTokenStatus refreshTokenStatus = newRefreshTokenStatus(
            false,
            authentication,
            true,
            Instant.now().minusSeconds(5L),
            encryptedTokens,
            Base64.getEncoder().encodeToString(iv),
            Base64.getEncoder().encodeToString(salt)
        );
        refreshTokenStatus.setTransportVersion(version);
        mockGetTokenFromAccessTokenBytes(tokenService, newTokenBytes.v1(), authentication, false, null);
        tokenService.decryptAndReturnSupersedingTokens(
            Base64.getUrlEncoder().encodeToString(refreshTokenBytes),
            refreshTokenStatus,
            securityTokensIndex,
            authentication,
            tokenFuture
        );
        if (version.onOrAfter(TokenService.VERSION_ACCESS_TOKENS_AS_UUIDS)) {
            // previous versions serialized the access token encrypted and the cipher text was different each time (due to different IVs)
            assertThat(
                tokenService.prependVersionAndEncodeAccessToken(version, newTokenBytes.v1()),
                equalTo(tokenFuture.get().getAccessToken())
            );
        }
        assertThat(
            TokenService.prependVersionAndEncodeRefreshToken(version, newTokenBytes.v2()),
            equalTo(tokenFuture.get().getRefreshToken())
        );
    }

    public void testCannotValidateTokenIfLicenseDoesNotAllowTokens() throws Exception {
        when(licenseState.isAllowed(Security.TOKEN_SERVICE_FEATURE)).thenReturn(true);
        TokenService tokenService = createTokenService(tokenServiceEnabledSettings, Clock.systemUTC());
        Authentication authentication = AuthenticationTestHelper.builder()
            .user(new User("joe", "admin"))
            .realmRef(new RealmRef("native_realm", "native", "node1"))
            .build(false);
        Tuple<byte[], byte[]> newTokenBytes = tokenService.getRandomTokenBytes(randomBoolean());
        mockGetTokenFromAccessTokenBytes(tokenService, newTokenBytes.v1(), authentication, false, Instant.now().plusSeconds(180));
        final String accessToken = tokenService.prependVersionAndEncodeAccessToken(
            tokenService.getTokenVersionCompatibility(),
            newTokenBytes.v1()
        );
        final ThreadContext threadContext = new ThreadContext(Settings.EMPTY);
        storeTokenHeader(threadContext, accessToken);

        PlainActionFuture<UserToken> authFuture = new PlainActionFuture<>();
        when(licenseState.isAllowed(Security.TOKEN_SERVICE_FEATURE)).thenReturn(false);
        final SecureString bearerToken = Authenticator.extractBearerTokenFromHeader(threadContext);
        tokenService.tryAuthenticateToken(bearerToken, authFuture);
        UserToken authToken = authFuture.actionGet();
        assertThat(authToken, Matchers.nullValue());
    }

    private TokenService createTokenService(Settings settings, Clock clock) throws GeneralSecurityException {
        return new TokenService(
            settings,
            clock,
            client,
            licenseState,
            securityContext,
            securityMainIndex,
            securityTokensIndex,
            clusterService
        );
    }

    private UserToken mockGetTokenFromAccessTokenBytes(
        TokenService tokenService,
        byte[] accessTokenBytes,
        Authentication authentication,
        boolean isInvalidated,
        @Nullable Instant expirationTime
    ) {
        return mockGetTokenFromAccessTokenBytes(
            tokenService,
            accessTokenBytes,
            authentication,
            Map.of(),
            isInvalidated,
            expirationTime,
            client
        );
    }

    public static UserToken mockGetTokenFromAccessTokenBytes(
        TokenService tokenService,
        byte[] accessTokenBytes,
        Authentication authentication,
        Map<String, Object> metadata,
        boolean isInvalidated,
        @Nullable Instant expirationTime,
        Client client
    ) {
        final UserToken userToken = buildUserToken(tokenService, accessTokenBytes, authentication, expirationTime, metadata);
        doAnswer(invocationOnMock -> {
            GetRequest request = (GetRequest) invocationOnMock.getArguments()[0];
            @SuppressWarnings("unchecked")
            ActionListener<GetResponse> listener = (ActionListener<GetResponse>) invocationOnMock.getArguments()[1];
            GetResponse response = mock(GetResponse.class);
            if (userToken.getId().equals(request.id().replace("token_", ""))) {
                when(response.isExists()).thenReturn(true);
                Map<String, Object> sourceMap = new HashMap<>();
                try (XContentBuilder builder = XContentBuilder.builder(XContentType.JSON.xContent())) {
                    userToken.toXContent(builder, ToXContent.EMPTY_PARAMS);
                    Map<String, Object> accessTokenMap = new HashMap<>();
                    accessTokenMap.put(
                        "user_token",
                        XContentHelper.convertToMap(XContentType.JSON.xContent(), Strings.toString(builder), false)
                    );
                    accessTokenMap.put("invalidated", isInvalidated);
                    if (userToken.getTransportVersion().onOrAfter(VERSION_GET_TOKEN_DOC_FOR_REFRESH)) {
                        accessTokenMap.put(
                            "token",
                            Base64.getUrlEncoder().withoutPadding().encodeToString(sha256().digest(accessTokenBytes))
                        );
                    }
                    sourceMap.put("access_token", accessTokenMap);
                }
                when(response.getSource()).thenReturn(sourceMap);
            }
            listener.onResponse(response);
            return null;
        }).when(client).get(any(GetRequest.class), anyActionListener());
        return userToken;
    }

    protected static UserToken buildUserToken(
        TokenService tokenService,
        byte[] accessTokenBytes,
        Authentication authentication,
        @Nullable Instant expirationTime,
        Map<String, Object> metadata
    ) {
        final TransportVersion tokenVersion = tokenService.getTokenVersionCompatibility();
        final String userTokenId = tokenDocIdFromAccessTokenBytes(accessTokenBytes, tokenVersion);
        final Authentication tokenAuth = authentication.token().maybeRewriteForOlderVersion(tokenVersion);
        return new UserToken(
            userTokenId,
            tokenVersion,
            tokenAuth,
            expirationTime != null ? expirationTime : tokenService.getExpirationTime(),
            metadata
        );
    }

    // public for tests
    public static String tokenDocIdFromAccessTokenBytes(byte[] accessTokenBytes, TransportVersion tokenVersion) {
        if (tokenVersion.onOrAfter(TokenService.VERSION_GET_TOKEN_DOC_FOR_REFRESH)) {
            MessageDigest userTokenIdDigest = sha256();
            userTokenIdDigest.update(accessTokenBytes, RAW_TOKEN_BYTES_LENGTH, RAW_TOKEN_DOC_ID_BYTES_LENGTH);
            return Base64.getUrlEncoder().withoutPadding().encodeToString(userTokenIdDigest.digest());
        } else if (tokenVersion.onOrAfter(TokenService.VERSION_ACCESS_TOKENS_AS_UUIDS)) {
            return TokenService.hashTokenString(Base64.getUrlEncoder().withoutPadding().encodeToString(accessTokenBytes));
        } else {
            return Base64.getUrlEncoder().withoutPadding().encodeToString(accessTokenBytes);
        }
    }

    private void mockTokenForRefreshToken(
        byte[] accessTokenBytes,
        byte[] refreshTokenBytes,
        TokenService tokenService,
        Authentication authentication,
        @Nullable RefreshTokenStatus refreshTokenStatus
    ) throws IOException {
        UserToken userToken = buildUserToken(tokenService, accessTokenBytes, authentication, null, Map.of());
        final String storedAccessToken;
        final String storedRefreshToken;
        if (userToken.getTransportVersion().onOrAfter(VERSION_GET_TOKEN_DOC_FOR_REFRESH)) {
            storedAccessToken = Base64.getUrlEncoder().withoutPadding().encodeToString(sha256().digest(accessTokenBytes));
            storedRefreshToken = Base64.getUrlEncoder().withoutPadding().encodeToString(sha256().digest(refreshTokenBytes));
        } else if (userToken.getTransportVersion().onOrAfter(TokenService.VERSION_HASHED_TOKENS)) {
            storedAccessToken = null;
            storedRefreshToken = TokenService.hashTokenString(Base64.getUrlEncoder().withoutPadding().encodeToString(refreshTokenBytes));
        } else {
            storedAccessToken = null;
            storedRefreshToken = Base64.getUrlEncoder().withoutPadding().encodeToString(refreshTokenBytes);
        }
        final RealmRef realmRef = new RealmRef(
            refreshTokenStatus == null ? randomAlphaOfLength(6) : refreshTokenStatus.getAssociatedRealm(),
            "test",
            randomAlphaOfLength(12)
        );
        final Authentication clientAuthentication = AuthenticationTestHelper.builder()
            .user(new User(refreshTokenStatus == null ? randomAlphaOfLength(8) : refreshTokenStatus.getAssociatedUser()))
            .realmRef(realmRef)
            .build(false);

        BytesReference source = TokenService.createTokenDocument(
            userToken,
            storedAccessToken,
            storedRefreshToken,
            clientAuthentication,
            Instant.now()
        );
        if (refreshTokenStatus != null) {
            var sourceAsMap = XContentHelper.convertToMap(source, false, XContentType.JSON).v2();
            @SuppressWarnings("unchecked")
            var refreshTokenSource = (Map<String, Object>) sourceAsMap.get("refresh_token");
            refreshTokenSource.put("invalidated", refreshTokenStatus.isInvalidated());
            refreshTokenSource.put("refreshed", refreshTokenStatus.isRefreshed());
            source = XContentTestUtils.convertToXContent(sourceAsMap, XContentType.JSON);
        }
        final BytesReference docSource = source;
        if (userToken.getTransportVersion().onOrAfter(VERSION_GET_TOKEN_DOC_FOR_REFRESH)) {
            doAnswer(invocationOnMock -> {
                GetRequest request = (GetRequest) invocationOnMock.getArguments()[0];
                @SuppressWarnings("unchecked")
                ActionListener<GetResponse> listener = (ActionListener<GetResponse>) invocationOnMock.getArguments()[1];
                GetResponse response = mock(GetResponse.class);
                if (userToken.getId().equals(request.id().substring("token_".length()))) {
                    when(response.isExists()).thenReturn(true);
                    when(response.getSource()).thenReturn(XContentHelper.convertToMap(docSource, false, XContentType.JSON).v2());
                }
                listener.onResponse(response);
                return null;
            }).when(client).get(any(GetRequest.class), anyActionListener());
        } else {
            doAnswer(invocationOnMock -> {
                final SearchRequest request = (SearchRequest) invocationOnMock.getArguments()[0];
                @SuppressWarnings("unchecked")
                final ActionListener<SearchResponse> listener = (ActionListener<SearchResponse>) invocationOnMock.getArguments()[1];
                final SearchResponse response = mock(SearchResponse.class);

                assertThat(request.source().query(), instanceOf(BoolQueryBuilder.class));
                BoolQueryBuilder bool = (BoolQueryBuilder) request.source().query();
                assertThat(bool.filter(), hasSize(2));

                assertThat(bool.filter().get(0), instanceOf(TermQueryBuilder.class));
                TermQueryBuilder docType = (TermQueryBuilder) bool.filter().get(0);
                assertThat(docType.fieldName(), is("doc_type"));
                assertThat(docType.value(), is("token"));

                assertThat(bool.filter().get(1), instanceOf(TermQueryBuilder.class));
                TermQueryBuilder refreshFilter = (TermQueryBuilder) bool.filter().get(1);
                assertThat(refreshFilter.fieldName(), is("refresh_token.token"));
                final SearchHits hits;
                if (storedRefreshToken.equals(refreshFilter.value())) {
                    SearchHit hit = new SearchHit(randomInt(), "token_" + userToken.getId());
                    hit.sourceRef(docSource);
                    hits = new SearchHits(new SearchHit[] { hit }, null, 1);
                } else {
                    hits = SearchHits.EMPTY_WITH_TOTAL_HITS;
                }
                when(response.getHits()).thenReturn(hits);
                listener.onResponse(response);
                return Void.TYPE;
            }).when(client).search(any(SearchRequest.class), any());
        }
    }

    public static void assertAuthentication(Authentication result, Authentication expected) {
        assertEquals(expected.getEffectiveSubject().getUser(), result.getEffectiveSubject().getUser());
        assertEquals(expected.getAuthenticatingSubject().getRealm(), result.getAuthenticatingSubject().getRealm());
        assertEquals(expected.isRunAs(), result.isRunAs());
        assertEquals(expected.getEffectiveSubject().getRealm(), result.getEffectiveSubject().getRealm());
        assertEquals(expected.getAuthenticatingSubject().getMetadata(), result.getAuthenticatingSubject().getMetadata());
    }

    private static DiscoveryNode addAnotherDataNodeWithVersion(
        ClusterService clusterService,
        Version version,
        TransportVersion transportVersion
    ) {
        final ClusterState currentState = clusterService.state();
        final DiscoveryNodes.Builder discoBuilder = DiscoveryNodes.builder(currentState.getNodes());
        final DiscoveryNode anotherDataNode = DiscoveryNodeUtils.builder("another_data_node#" + version)
            .roles(Set.of(DiscoveryNodeRole.DATA_ROLE))
            .version(version)
            .build();
        discoBuilder.add(anotherDataNode);
        final ClusterState.Builder newStateBuilder = ClusterState.builder(currentState);
        newStateBuilder.nodes(discoBuilder);
        newStateBuilder.putTransportVersion(anotherDataNode.getId(), transportVersion);
        setState(clusterService, newStateBuilder.build());
        return anotherDataNode;
    }
}<|MERGE_RESOLUTION|>--- conflicted
+++ resolved
@@ -257,11 +257,7 @@
             transportVersion = TransportVersions.V_8_8_1;
         } else {
             version = Version.V_8_9_0;
-<<<<<<< HEAD
-            transportVersion = TransportVersions.V_8_500_015;
-=======
-            transportVersion = TransportVersion.V_8_500_020;
->>>>>>> 8752d804
+            transportVersion = TransportVersions.V_8_500_020;
         }
         return addAnotherDataNodeWithVersion(clusterService, version, transportVersion);
     }
