/*
 * Copyright Elasticsearch B.V. and/or licensed to Elasticsearch B.V. under one
 * or more contributor license agreements. Licensed under the Elastic License;
 * you may not use this file except in compliance with the Elastic License.
 */
package org.elasticsearch.xpack.security.authc;

import org.elasticsearch.ElasticsearchSecurityException;
import org.elasticsearch.action.ActionListener;
import org.elasticsearch.action.NoShardAvailableActionException;
import org.elasticsearch.action.get.GetAction;
import org.elasticsearch.action.get.GetRequest;
import org.elasticsearch.action.get.GetRequestBuilder;
import org.elasticsearch.action.get.GetResponse;
import org.elasticsearch.action.index.IndexAction;
import org.elasticsearch.action.index.IndexRequest;
import org.elasticsearch.action.index.IndexRequestBuilder;
import org.elasticsearch.action.index.IndexResponse;
import org.elasticsearch.action.support.PlainActionFuture;
import org.elasticsearch.action.update.UpdateAction;
import org.elasticsearch.action.update.UpdateRequestBuilder;
import org.elasticsearch.client.Client;
import org.elasticsearch.cluster.service.ClusterService;
import org.elasticsearch.common.Strings;
import org.elasticsearch.common.collect.Tuple;
import org.elasticsearch.common.settings.Settings;
import org.elasticsearch.common.unit.TimeValue;
import org.elasticsearch.common.util.concurrent.ThreadContext;
import org.elasticsearch.common.xcontent.ToXContent;
import org.elasticsearch.common.xcontent.XContentBuilder;
import org.elasticsearch.common.xcontent.XContentHelper;
import org.elasticsearch.common.xcontent.XContentType;
import org.elasticsearch.index.Index;
import org.elasticsearch.index.shard.ShardId;
import org.elasticsearch.node.Node;
import org.elasticsearch.test.ClusterServiceUtils;
import org.elasticsearch.test.ESTestCase;
import org.elasticsearch.test.EqualsHashCodeTestUtils;
import org.elasticsearch.threadpool.FixedExecutorBuilder;
import org.elasticsearch.threadpool.ThreadPool;
import org.elasticsearch.xpack.core.XPackSettings;
import org.elasticsearch.xpack.core.security.authc.Authentication;
import org.elasticsearch.xpack.core.security.authc.Authentication.AuthenticationType;
import org.elasticsearch.xpack.core.security.authc.Authentication.RealmRef;
import org.elasticsearch.xpack.core.security.authc.support.TokensInvalidationResult;
import org.elasticsearch.xpack.core.security.user.User;
import org.elasticsearch.xpack.core.watcher.watch.ClockMock;
import org.elasticsearch.xpack.security.support.SecurityIndexManager;
import org.junit.AfterClass;
import org.junit.Before;
import org.junit.BeforeClass;

import java.io.IOException;
import java.time.Clock;
import java.time.Instant;
import java.time.temporal.ChronoUnit;
import java.util.Base64;
import java.util.Collections;
import java.util.HashMap;
import java.util.Map;
import java.util.function.Consumer;

import javax.crypto.SecretKey;

import static java.time.Clock.systemUTC;
import static org.elasticsearch.repositories.ESBlobStoreTestCase.randomBytes;
import static org.hamcrest.Matchers.containsString;
import static org.hamcrest.Matchers.equalTo;
import static org.hamcrest.Matchers.notNullValue;
import static org.hamcrest.Matchers.nullValue;
import static org.mockito.Matchers.any;
import static org.mockito.Matchers.anyString;
import static org.mockito.Matchers.eq;
import static org.mockito.Mockito.doAnswer;
import static org.mockito.Mockito.mock;
import static org.mockito.Mockito.when;

public class TokenServiceTests extends ESTestCase {

    private static ThreadPool threadPool;
    private static final Settings settings = Settings.builder().put(Node.NODE_NAME_SETTING.getKey(), "TokenServiceTests")
            .put(XPackSettings.TOKEN_SERVICE_ENABLED_SETTING.getKey(), true).build();

    private Client client;
    private SecurityIndexManager securityIndex;
    private ClusterService clusterService;
    private Settings tokenServiceEnabledSettings = Settings.builder()
        .put(XPackSettings.TOKEN_SERVICE_ENABLED_SETTING.getKey(), true).build();

    @Before
    public void setupClient() {
        client = mock(Client.class);
        when(client.threadPool()).thenReturn(threadPool);
        when(client.settings()).thenReturn(settings);
        doAnswer(invocationOnMock -> {
            GetRequestBuilder builder = new GetRequestBuilder(client, GetAction.INSTANCE);
            builder.setIndex((String) invocationOnMock.getArguments()[0])
                    .setType((String) invocationOnMock.getArguments()[1])
                    .setId((String) invocationOnMock.getArguments()[2]);
            return builder;
        }).when(client).prepareGet(anyString(), anyString(), anyString());
        when(client.prepareIndex(any(String.class), any(String.class), any(String.class)))
                .thenReturn(new IndexRequestBuilder(client, IndexAction.INSTANCE));
        when(client.prepareUpdate(any(String.class), any(String.class), any(String.class)))
                .thenReturn(new UpdateRequestBuilder(client, UpdateAction.INSTANCE));
        doAnswer(invocationOnMock -> {
            ActionListener<IndexResponse> responseActionListener = (ActionListener<IndexResponse>) invocationOnMock.getArguments()[2];
            responseActionListener.onResponse(new IndexResponse());
            return null;
        }).when(client).execute(eq(IndexAction.INSTANCE), any(IndexRequest.class), any(ActionListener.class));

        // setup lifecycle service
        securityIndex = mock(SecurityIndexManager.class);
        doAnswer(invocationOnMock -> {
            Runnable runnable = (Runnable) invocationOnMock.getArguments()[1];
            runnable.run();
            return null;
        }).when(securityIndex).prepareIndexIfNeededThenExecute(any(Consumer.class), any(Runnable.class));
        doAnswer(invocationOnMock -> {
            Runnable runnable = (Runnable) invocationOnMock.getArguments()[1];
            runnable.run();
            return null;
        }).when(securityIndex).checkIndexVersionThenExecute(any(Consumer.class), any(Runnable.class));
        when(securityIndex.indexExists()).thenReturn(true);
        when(securityIndex.isAvailable()).thenReturn(true);
        this.clusterService = ClusterServiceUtils.createClusterService(threadPool);
    }

    @BeforeClass
    public static void startThreadPool() throws IOException {
        threadPool = new ThreadPool(settings,
                new FixedExecutorBuilder(settings, TokenService.THREAD_POOL_NAME, 1, 1000, "xpack.security.authc.token.thread_pool"));
        new Authentication(new User("foo"), new RealmRef("realm", "type", "node"), null).writeToContext(threadPool.getThreadContext());
    }

    @AfterClass
    public static void shutdownThreadpool() throws InterruptedException {
        terminate(threadPool);
        threadPool = null;
    }

    public void testAttachAndGetToken() throws Exception {
        TokenService tokenService = new TokenService(tokenServiceEnabledSettings, systemUTC(), client, securityIndex, clusterService);
        Authentication authentication = new Authentication(new User("joe", "admin"), new RealmRef("native_realm", "native", "node1"), null);
        PlainActionFuture<Tuple<UserToken, String>> tokenFuture = new PlainActionFuture<>();
        tokenService.createUserToken(authentication, authentication, tokenFuture, Collections.emptyMap(), true);
        final UserToken token = tokenFuture.get().v1();
        assertNotNull(token);
        mockGetTokenFromId(token, false);
        authentication = token.getAuthentication();

        ThreadContext requestContext = new ThreadContext(Settings.EMPTY);
        requestContext.putHeader("Authorization", randomFrom("Bearer ", "BEARER ", "bearer ") + tokenService.getUserTokenString(token));

        try (ThreadContext.StoredContext ignore = requestContext.newStoredContext(true)) {
            PlainActionFuture<UserToken> future = new PlainActionFuture<>();
            tokenService.getAndValidateToken(requestContext, future);
            UserToken serialized = future.get();
            assertAuthentication(authentication, serialized.getAuthentication());
        }

        try (ThreadContext.StoredContext ignore = requestContext.newStoredContext(true)) {
            // verify a second separate token service with its own salt can also verify
            TokenService anotherService = new TokenService(tokenServiceEnabledSettings, systemUTC(), client, securityIndex
                    , clusterService);
            anotherService.refreshMetaData(tokenService.getTokenMetaData());
            PlainActionFuture<UserToken> future = new PlainActionFuture<>();
            anotherService.getAndValidateToken(requestContext, future);
            UserToken fromOtherService = future.get();
            assertAuthentication(authentication, fromOtherService.getAuthentication());
        }
    }

    public void testInvalidAuthorizationHeader() throws Exception {
        TokenService tokenService = new TokenService(tokenServiceEnabledSettings, systemUTC(), client, securityIndex, clusterService);
        ThreadContext requestContext = new ThreadContext(Settings.EMPTY);
        String token = randomFrom("", "          ");
        String authScheme = randomFrom("Bearer ", "BEARER ", "bearer ", "Basic ");
        requestContext.putHeader("Authorization", authScheme + token);

        try (ThreadContext.StoredContext ignore = requestContext.newStoredContext(true)) {
            PlainActionFuture<UserToken> future = new PlainActionFuture<>();
            tokenService.getAndValidateToken(requestContext, future);
            UserToken serialized = future.get();
            assertThat(serialized, nullValue());
        }
    }

<<<<<<< HEAD
=======
    public void testRotateKey() throws Exception {
        TokenService tokenService = new TokenService(tokenServiceEnabledSettings, systemUTC(), client, securityIndex, clusterService);
        Authentication authentication = new Authentication(new User("joe", "admin"), new RealmRef("native_realm", "native", "node1"), null);
        PlainActionFuture<Tuple<UserToken, String>> tokenFuture = new PlainActionFuture<>();
        tokenService.createUserToken(authentication, authentication, tokenFuture, Collections.emptyMap(), true);
        final UserToken token = tokenFuture.get().v1();
        assertNotNull(token);
        mockGetTokenFromId(token, false);
        authentication = token.getAuthentication();

        ThreadContext requestContext = new ThreadContext(Settings.EMPTY);
        requestContext.putHeader("Authorization", "Bearer " + tokenService.getUserTokenString(token));

        try (ThreadContext.StoredContext ignore = requestContext.newStoredContext(true)) {
            PlainActionFuture<UserToken> future = new PlainActionFuture<>();
            tokenService.getAndValidateToken(requestContext, future);
            UserToken serialized = future.get();
            assertAuthentication(authentication, serialized.getAuthentication());
        }
        rotateKeys(tokenService);

        try (ThreadContext.StoredContext ignore = requestContext.newStoredContext(true)) {
            PlainActionFuture<UserToken> future = new PlainActionFuture<>();
            tokenService.getAndValidateToken(requestContext, future);
            UserToken serialized = future.get();
            assertAuthentication(authentication, serialized.getAuthentication());
        }

        PlainActionFuture<Tuple<UserToken, String>> newTokenFuture = new PlainActionFuture<>();
        tokenService.createUserToken(authentication, authentication, newTokenFuture, Collections.emptyMap(), true);
        final UserToken newToken = newTokenFuture.get().v1();
        assertNotNull(newToken);
        assertNotEquals(tokenService.getUserTokenString(newToken), tokenService.getUserTokenString(token));

        requestContext = new ThreadContext(Settings.EMPTY);
        requestContext.putHeader("Authorization", "Bearer " + tokenService.getUserTokenString(newToken));
        mockGetTokenFromId(newToken, false);

        try (ThreadContext.StoredContext ignore = requestContext.newStoredContext(true)) {
            PlainActionFuture<UserToken> future = new PlainActionFuture<>();
            tokenService.getAndValidateToken(requestContext, future);
            UserToken serialized = future.get();
            assertAuthentication(authentication, serialized.getAuthentication());
        }
    }

    private void rotateKeys(TokenService tokenService) {
        TokenMetaData tokenMetaData = tokenService.generateSpareKey();
        tokenService.refreshMetaData(tokenMetaData);
        tokenMetaData = tokenService.rotateToSpareKey();
        tokenService.refreshMetaData(tokenMetaData);
    }

    public void testKeyExchange() throws Exception {
        TokenService tokenService = new TokenService(tokenServiceEnabledSettings, systemUTC(), client, securityIndex, clusterService);
        int numRotations = randomIntBetween(1, 5);
        for (int i = 0; i < numRotations; i++) {
            rotateKeys(tokenService);
        }
        TokenService otherTokenService = new TokenService(tokenServiceEnabledSettings, systemUTC(), client, securityIndex,
                clusterService);
        otherTokenService.refreshMetaData(tokenService.getTokenMetaData());
        Authentication authentication = new Authentication(new User("joe", "admin"), new RealmRef("native_realm", "native", "node1"), null);
        PlainActionFuture<Tuple<UserToken, String>> tokenFuture = new PlainActionFuture<>();
        tokenService.createUserToken(authentication, authentication, tokenFuture, Collections.emptyMap(), true);
        final UserToken token = tokenFuture.get().v1();
        assertNotNull(token);
        mockGetTokenFromId(token, false);
        authentication = token.getAuthentication();

        ThreadContext requestContext = new ThreadContext(Settings.EMPTY);
        requestContext.putHeader("Authorization", "Bearer " + tokenService.getUserTokenString(token));
        try (ThreadContext.StoredContext ignore = requestContext.newStoredContext(true)) {
            PlainActionFuture<UserToken> future = new PlainActionFuture<>();
            otherTokenService.getAndValidateToken(requestContext, future);
            UserToken serialized = future.get();
            assertAuthentication(authentication, serialized.getAuthentication());
        }

        rotateKeys(tokenService);

        otherTokenService.refreshMetaData(tokenService.getTokenMetaData());

        try (ThreadContext.StoredContext ignore = requestContext.newStoredContext(true)) {
            PlainActionFuture<UserToken> future = new PlainActionFuture<>();
            otherTokenService.getAndValidateToken(requestContext, future);
            UserToken serialized = future.get();
            assertEquals(authentication, serialized.getAuthentication());
        }
    }

    public void testPruneKeys() throws Exception {
        TokenService tokenService = new TokenService(tokenServiceEnabledSettings, systemUTC(), client, securityIndex, clusterService);
        Authentication authentication = new Authentication(new User("joe", "admin"), new RealmRef("native_realm", "native", "node1"), null);
        PlainActionFuture<Tuple<UserToken, String>> tokenFuture = new PlainActionFuture<>();
        tokenService.createUserToken(authentication, authentication, tokenFuture, Collections.emptyMap(), true);
        final UserToken token = tokenFuture.get().v1();
        assertNotNull(token);
        mockGetTokenFromId(token, false);
        authentication = token.getAuthentication();

        ThreadContext requestContext = new ThreadContext(Settings.EMPTY);
        requestContext.putHeader("Authorization", "Bearer " + tokenService.getUserTokenString(token));

        try (ThreadContext.StoredContext ignore = requestContext.newStoredContext(true)) {
            PlainActionFuture<UserToken> future = new PlainActionFuture<>();
            tokenService.getAndValidateToken(requestContext, future);
            UserToken serialized = future.get();
            assertAuthentication(authentication, serialized.getAuthentication());
        }
        TokenMetaData metaData = tokenService.pruneKeys(randomIntBetween(0, 100));
        tokenService.refreshMetaData(metaData);

        int numIterations = scaledRandomIntBetween(1, 5);
        for (int i = 0; i < numIterations; i++) {
            rotateKeys(tokenService);
        }

        try (ThreadContext.StoredContext ignore = requestContext.newStoredContext(true)) {
            PlainActionFuture<UserToken> future = new PlainActionFuture<>();
            tokenService.getAndValidateToken(requestContext, future);
            UserToken serialized = future.get();
            assertAuthentication(authentication, serialized.getAuthentication());
        }

        PlainActionFuture<Tuple<UserToken, String>> newTokenFuture = new PlainActionFuture<>();
        tokenService.createUserToken(authentication, authentication, newTokenFuture, Collections.emptyMap(), true);
        final UserToken newToken = newTokenFuture.get().v1();
        assertNotNull(newToken);
        assertNotEquals(tokenService.getUserTokenString(newToken), tokenService.getUserTokenString(token));

        metaData = tokenService.pruneKeys(1);
        tokenService.refreshMetaData(metaData);

        try (ThreadContext.StoredContext ignore = requestContext.newStoredContext(true)) {
            PlainActionFuture<UserToken> future = new PlainActionFuture<>();
            tokenService.getAndValidateToken(requestContext, future);
            UserToken serialized = future.get();
            assertNull(serialized);
        }

        requestContext = new ThreadContext(Settings.EMPTY);
        requestContext.putHeader("Authorization", "Bearer " + tokenService.getUserTokenString(newToken));
        mockGetTokenFromId(newToken, false);
        try (ThreadContext.StoredContext ignore = requestContext.newStoredContext(true)) {
            PlainActionFuture<UserToken> future = new PlainActionFuture<>();
            tokenService.getAndValidateToken(requestContext, future);
            UserToken serialized = future.get();
            assertAuthentication(authentication, serialized.getAuthentication());
        }

    }

    public void testPassphraseWorks() throws Exception {
        TokenService tokenService = new TokenService(tokenServiceEnabledSettings, systemUTC(), client, securityIndex, clusterService);
        Authentication authentication = new Authentication(new User("joe", "admin"), new RealmRef("native_realm", "native", "node1"), null);
        PlainActionFuture<Tuple<UserToken, String>> tokenFuture = new PlainActionFuture<>();
        tokenService.createUserToken(authentication, authentication, tokenFuture, Collections.emptyMap(), true);
        final UserToken token = tokenFuture.get().v1();
        assertNotNull(token);
        mockGetTokenFromId(token, false);
        authentication = token.getAuthentication();

        ThreadContext requestContext = new ThreadContext(Settings.EMPTY);
        requestContext.putHeader("Authorization", "Bearer " + tokenService.getUserTokenString(token));

        try (ThreadContext.StoredContext ignore = requestContext.newStoredContext(true)) {
            PlainActionFuture<UserToken> future = new PlainActionFuture<>();
            tokenService.getAndValidateToken(requestContext, future);
            UserToken serialized = future.get();
            assertAuthentication(authentication, serialized.getAuthentication());
        }

        try (ThreadContext.StoredContext ignore = requestContext.newStoredContext(true)) {
            // verify a second separate token service with its own passphrase cannot verify
            TokenService anotherService = new TokenService(Settings.EMPTY, systemUTC(), client, securityIndex,
                    clusterService);
            PlainActionFuture<UserToken> future = new PlainActionFuture<>();
            anotherService.getAndValidateToken(requestContext, future);
            assertNull(future.get());
        }
    }

>>>>>>> fe36861a
    public void testGetTokenWhenKeyCacheHasExpired() throws Exception {
        TokenService tokenService = new TokenService(tokenServiceEnabledSettings, systemUTC(), client, securityIndex, clusterService);
        Authentication authentication = new Authentication(new User("joe", "admin"), new RealmRef("native_realm", "native", "node1"), null);

        PlainActionFuture<Tuple<UserToken, String>> tokenFuture = new PlainActionFuture<>();
        tokenService.createUserToken(authentication, authentication, tokenFuture, Collections.emptyMap(), true);
        UserToken token = tokenFuture.get().v1();
        assertThat(tokenService.getUserTokenString(token), notNullValue());

        tokenService.clearActiveKeyCache();
        assertThat(tokenService.getUserTokenString(token), notNullValue());
    }

    public void testInvalidatedToken() throws Exception {
        when(securityIndex.indexExists()).thenReturn(true);
        TokenService tokenService =
            new TokenService(tokenServiceEnabledSettings, systemUTC(), client, securityIndex, clusterService);
        Authentication authentication = new Authentication(new User("joe", "admin"), new RealmRef("native_realm", "native", "node1"), null);
        PlainActionFuture<Tuple<UserToken, String>> tokenFuture = new PlainActionFuture<>();
        tokenService.createUserToken(authentication, authentication, tokenFuture, Collections.emptyMap(), true);
        final UserToken token = tokenFuture.get().v1();
        assertNotNull(token);
        mockGetTokenFromId(token, true);

        ThreadContext requestContext = new ThreadContext(Settings.EMPTY);
        requestContext.putHeader("Authorization", "Bearer " + tokenService.getUserTokenString(token));

        try (ThreadContext.StoredContext ignore = requestContext.newStoredContext(true)) {
            PlainActionFuture<UserToken> future = new PlainActionFuture<>();
            tokenService.getAndValidateToken(requestContext, future);
            ElasticsearchSecurityException e = expectThrows(ElasticsearchSecurityException.class, future::actionGet);
            final String headerValue = e.getHeader("WWW-Authenticate").get(0);
            assertThat(headerValue, containsString("Bearer realm="));
            assertThat(headerValue, containsString("expired"));
        }
    }

    public void testComputeSecretKeyIsConsistent() throws Exception {
        byte[] saltArr = new byte[32];
        random().nextBytes(saltArr);
        SecretKey key = TokenService.computeSecretKey("some random passphrase".toCharArray(), saltArr);
        SecretKey key2 = TokenService.computeSecretKey("some random passphrase".toCharArray(), saltArr);
        assertArrayEquals(key.getEncoded(), key2.getEncoded());
    }

    public void testTokenExpiryConfig() {
        TimeValue expiration =  TokenService.TOKEN_EXPIRATION.get(tokenServiceEnabledSettings);
        assertThat(expiration, equalTo(TimeValue.timeValueMinutes(20L)));
        // Configure Minimum expiration
        tokenServiceEnabledSettings = Settings.builder().put(TokenService.TOKEN_EXPIRATION.getKey(), "1s").build();
        expiration =  TokenService.TOKEN_EXPIRATION.get(tokenServiceEnabledSettings);
        assertThat(expiration, equalTo(TimeValue.timeValueSeconds(1L)));
        // Configure Maximum expiration
        tokenServiceEnabledSettings = Settings.builder().put(TokenService.TOKEN_EXPIRATION.getKey(), "60m").build();
        expiration =  TokenService.TOKEN_EXPIRATION.get(tokenServiceEnabledSettings);
        assertThat(expiration, equalTo(TimeValue.timeValueHours(1L)));
        // Outside range should fail
        tokenServiceEnabledSettings = Settings.builder().put(TokenService.TOKEN_EXPIRATION.getKey(), "1ms").build();
        IllegalArgumentException ile = expectThrows(IllegalArgumentException.class,
                () -> TokenService.TOKEN_EXPIRATION.get(tokenServiceEnabledSettings));
        assertThat(ile.getMessage(),
                containsString("failed to parse value [1ms] for setting [xpack.security.authc.token.timeout], must be >= [1s]"));
        tokenServiceEnabledSettings = Settings.builder().put(TokenService.TOKEN_EXPIRATION.getKey(), "120m").build();
        ile = expectThrows(IllegalArgumentException.class, () -> TokenService.TOKEN_EXPIRATION.get(tokenServiceEnabledSettings));
        assertThat(ile.getMessage(),
                containsString("failed to parse value [120m] for setting [xpack.security.authc.token.timeout], must be <= [1h]"));
    }

    public void testTokenExpiry() throws Exception {
        ClockMock clock = ClockMock.frozen();
        TokenService tokenService = new TokenService(tokenServiceEnabledSettings, clock, client, securityIndex, clusterService);
        Authentication authentication = new Authentication(new User("joe", "admin"), new RealmRef("native_realm", "native", "node1"), null);
        PlainActionFuture<Tuple<UserToken, String>> tokenFuture = new PlainActionFuture<>();
        tokenService.createUserToken(authentication, authentication, tokenFuture, Collections.emptyMap(), true);
        final UserToken token = tokenFuture.get().v1();
        mockGetTokenFromId(token, false);
        authentication = token.getAuthentication();

        ThreadContext requestContext = new ThreadContext(Settings.EMPTY);
        requestContext.putHeader("Authorization", "Bearer " + tokenService.getUserTokenString(token));

        try (ThreadContext.StoredContext ignore = requestContext.newStoredContext(true)) {
            // the clock is still frozen, so the cookie should be valid
            PlainActionFuture<UserToken> future = new PlainActionFuture<>();
            tokenService.getAndValidateToken(requestContext, future);
            assertAuthentication(authentication, future.get().getAuthentication());
        }

        final TimeValue defaultExpiration = TokenService.TOKEN_EXPIRATION.get(Settings.EMPTY);
        final int fastForwardAmount = randomIntBetween(1, Math.toIntExact(defaultExpiration.getSeconds()) - 5);
        try (ThreadContext.StoredContext ignore = requestContext.newStoredContext(true)) {
            // move the clock forward but don't go to expiry
            clock.fastForwardSeconds(fastForwardAmount);
            PlainActionFuture<UserToken> future = new PlainActionFuture<>();
            tokenService.getAndValidateToken(requestContext, future);
            assertAuthentication(authentication, future.get().getAuthentication());
        }

        try (ThreadContext.StoredContext ignore = requestContext.newStoredContext(true)) {
            // move to expiry
            clock.fastForwardSeconds(Math.toIntExact(defaultExpiration.getSeconds()) - fastForwardAmount);
            clock.rewind(TimeValue.timeValueNanos(clock.instant().getNano())); // trim off nanoseconds since don't store them in the index
            PlainActionFuture<UserToken> future = new PlainActionFuture<>();
            tokenService.getAndValidateToken(requestContext, future);
            assertAuthentication(authentication, future.get().getAuthentication());
        }

        try (ThreadContext.StoredContext ignore = requestContext.newStoredContext(true)) {
            // move one second past expiry
            clock.fastForwardSeconds(1);
            PlainActionFuture<UserToken> future = new PlainActionFuture<>();
            tokenService.getAndValidateToken(requestContext, future);
            ElasticsearchSecurityException e = expectThrows(ElasticsearchSecurityException.class, future::actionGet);
            final String headerValue = e.getHeader("WWW-Authenticate").get(0);
            assertThat(headerValue, containsString("Bearer realm="));
            assertThat(headerValue, containsString("expired"));
        }
    }

    public void testTokenServiceDisabled() throws Exception {
        TokenService tokenService = new TokenService(Settings.builder()
                .put(XPackSettings.TOKEN_SERVICE_ENABLED_SETTING.getKey(), false)
                .build(),
                Clock.systemUTC(), client, securityIndex, clusterService);
        IllegalStateException e = expectThrows(IllegalStateException.class,
            () -> tokenService.createUserToken(null, null, null, null, true));
        assertEquals("tokens are not enabled", e.getMessage());

        PlainActionFuture<UserToken> future = new PlainActionFuture<>();
        tokenService.getAndValidateToken(null, future);
        assertNull(future.get());

        e = expectThrows(IllegalStateException.class, () -> {
            PlainActionFuture<TokensInvalidationResult> invalidateFuture = new PlainActionFuture<>();
            tokenService.invalidateAccessToken((String) null, invalidateFuture);
            invalidateFuture.actionGet();
        });
        assertEquals("tokens are not enabled", e.getMessage());
    }

    public void testBytesKeyEqualsHashCode() {
        final int dataLength = randomIntBetween(2, 32);
        final byte[] data = randomBytes(dataLength);
        BytesKey bytesKey = new BytesKey(data);
        EqualsHashCodeTestUtils.checkEqualsAndHashCode(bytesKey, (b) -> new BytesKey(b.bytes.clone()), (b) -> {
            final byte[] copy = b.bytes.clone();
            final int randomlyChangedValue = randomIntBetween(0, copy.length - 1);
            final byte original = copy[randomlyChangedValue];
            boolean loop;
            do {
                byte value = randomByte();
                if (value == original) {
                    loop = true;
                } else {
                    loop = false;
                    copy[randomlyChangedValue] = value;
                }
            } while (loop);
            return new BytesKey(copy);
        });
    }

    public void testMalformedToken() throws Exception {
        final int numBytes = randomIntBetween(1, TokenService.MINIMUM_BYTES + 32);
        final byte[] randomBytes = new byte[numBytes];
        random().nextBytes(randomBytes);
        TokenService tokenService = new TokenService(Settings.EMPTY, systemUTC(), client, securityIndex, clusterService);

        ThreadContext requestContext = new ThreadContext(Settings.EMPTY);
        requestContext.putHeader("Authorization", "Bearer " + Base64.getEncoder().encodeToString(randomBytes));

        try (ThreadContext.StoredContext ignore = requestContext.newStoredContext(true)) {
            PlainActionFuture<UserToken> future = new PlainActionFuture<>();
            tokenService.getAndValidateToken(requestContext, future);
            assertNull(future.get());
        }
    }

    public void testIndexNotAvailable() throws Exception {
        TokenService tokenService =
            new TokenService(tokenServiceEnabledSettings, systemUTC(), client, securityIndex, clusterService);
        Authentication authentication = new Authentication(new User("joe", "admin"), new RealmRef("native_realm", "native", "node1"), null);
        PlainActionFuture<Tuple<UserToken, String>> tokenFuture = new PlainActionFuture<>();
        tokenService.createUserToken(authentication, authentication, tokenFuture, Collections.emptyMap(), true);
        final UserToken token = tokenFuture.get().v1();
        assertNotNull(token);
        //mockGetTokenFromId(token, false);

        ThreadContext requestContext = new ThreadContext(Settings.EMPTY);
        requestContext.putHeader("Authorization", "Bearer " + tokenService.getUserTokenString(token));

        doAnswer(invocationOnMock -> {
            ActionListener<GetResponse> listener = (ActionListener<GetResponse>) invocationOnMock.getArguments()[1];
            listener.onFailure(new NoShardAvailableActionException(new ShardId(new Index("foo", "uuid"), 0), "shard oh shard"));
            return Void.TYPE;
        }).when(client).get(any(GetRequest.class), any(ActionListener.class));

        try (ThreadContext.StoredContext ignore = requestContext.newStoredContext(true)) {
            PlainActionFuture<UserToken> future = new PlainActionFuture<>();
            tokenService.getAndValidateToken(requestContext, future);
            assertNull(future.get());

            when(securityIndex.isAvailable()).thenReturn(false);
            when(securityIndex.indexExists()).thenReturn(true);
            future = new PlainActionFuture<>();
            tokenService.getAndValidateToken(requestContext, future);
            assertNull(future.get());

            when(securityIndex.indexExists()).thenReturn(false);
            future = new PlainActionFuture<>();
            tokenService.getAndValidateToken(requestContext, future);
            assertNull(future.get());

            when(securityIndex.isAvailable()).thenReturn(true);
            when(securityIndex.indexExists()).thenReturn(true);
            mockGetTokenFromId(token, false);
            future = new PlainActionFuture<>();
            tokenService.getAndValidateToken(requestContext, future);
            assertEquals(token.getAuthentication(), future.get().getAuthentication());
        }
    }

    public void testGetAuthenticationWorksWithExpiredUserToken() throws Exception {
        TokenService tokenService =
                new TokenService(tokenServiceEnabledSettings, Clock.systemUTC(), client, securityIndex, clusterService);
        Authentication authentication = new Authentication(new User("joe", "admin"), new RealmRef("native_realm", "native", "node1"), null);
        UserToken expired = new UserToken(authentication, Instant.now().minus(3L, ChronoUnit.DAYS));
        mockGetTokenFromId(expired, false);
        String userTokenString = tokenService.getUserTokenString(expired);
        PlainActionFuture<Tuple<Authentication, Map<String, Object>>> authFuture = new PlainActionFuture<>();
        tokenService.getAuthenticationAndMetaData(userTokenString, authFuture);
        Authentication retrievedAuth = authFuture.actionGet().v1();
        assertEquals(authentication, retrievedAuth);
    }

    private void mockGetTokenFromId(UserToken userToken, boolean isExpired) {
        mockGetTokenFromId(userToken, isExpired, client);
    }

    public static void mockGetTokenFromId(UserToken userToken, boolean isExpired, Client client) {
        doAnswer(invocationOnMock -> {
            GetRequest request = (GetRequest) invocationOnMock.getArguments()[0];
            ActionListener<GetResponse> listener = (ActionListener<GetResponse>) invocationOnMock.getArguments()[1];
            GetResponse response = mock(GetResponse.class);
            if (userToken.getId().equals(request.id().replace("token_", ""))) {
                when(response.isExists()).thenReturn(true);
                Map<String, Object> sourceMap = new HashMap<>();
                try (XContentBuilder builder = XContentBuilder.builder(XContentType.JSON.xContent())) {
                    userToken.toXContent(builder, ToXContent.EMPTY_PARAMS);
                    Map<String, Object> accessTokenMap = new HashMap<>();
                    accessTokenMap.put("user_token",
                        XContentHelper.convertToMap(XContentType.JSON.xContent(), Strings.toString(builder), false));
                    accessTokenMap.put("invalidated", isExpired);
                    sourceMap.put("access_token", accessTokenMap);
                }
                when(response.getSource()).thenReturn(sourceMap);
            }
            listener.onResponse(response);
            return Void.TYPE;
        }).when(client).get(any(GetRequest.class), any(ActionListener.class));
    }

    public static void assertAuthentication(Authentication result, Authentication expected) {
        assertEquals(expected.getUser(), result.getUser());
        assertEquals(expected.getAuthenticatedBy(), result.getAuthenticatedBy());
        assertEquals(expected.getLookedUpBy(), result.getLookedUpBy());
        assertEquals(expected.getMetadata(), result.getMetadata());
        assertEquals(AuthenticationType.TOKEN, result.getAuthenticationType());
    }
}<|MERGE_RESOLUTION|>--- conflicted
+++ resolved
@@ -186,192 +186,6 @@
         }
     }
 
-<<<<<<< HEAD
-=======
-    public void testRotateKey() throws Exception {
-        TokenService tokenService = new TokenService(tokenServiceEnabledSettings, systemUTC(), client, securityIndex, clusterService);
-        Authentication authentication = new Authentication(new User("joe", "admin"), new RealmRef("native_realm", "native", "node1"), null);
-        PlainActionFuture<Tuple<UserToken, String>> tokenFuture = new PlainActionFuture<>();
-        tokenService.createUserToken(authentication, authentication, tokenFuture, Collections.emptyMap(), true);
-        final UserToken token = tokenFuture.get().v1();
-        assertNotNull(token);
-        mockGetTokenFromId(token, false);
-        authentication = token.getAuthentication();
-
-        ThreadContext requestContext = new ThreadContext(Settings.EMPTY);
-        requestContext.putHeader("Authorization", "Bearer " + tokenService.getUserTokenString(token));
-
-        try (ThreadContext.StoredContext ignore = requestContext.newStoredContext(true)) {
-            PlainActionFuture<UserToken> future = new PlainActionFuture<>();
-            tokenService.getAndValidateToken(requestContext, future);
-            UserToken serialized = future.get();
-            assertAuthentication(authentication, serialized.getAuthentication());
-        }
-        rotateKeys(tokenService);
-
-        try (ThreadContext.StoredContext ignore = requestContext.newStoredContext(true)) {
-            PlainActionFuture<UserToken> future = new PlainActionFuture<>();
-            tokenService.getAndValidateToken(requestContext, future);
-            UserToken serialized = future.get();
-            assertAuthentication(authentication, serialized.getAuthentication());
-        }
-
-        PlainActionFuture<Tuple<UserToken, String>> newTokenFuture = new PlainActionFuture<>();
-        tokenService.createUserToken(authentication, authentication, newTokenFuture, Collections.emptyMap(), true);
-        final UserToken newToken = newTokenFuture.get().v1();
-        assertNotNull(newToken);
-        assertNotEquals(tokenService.getUserTokenString(newToken), tokenService.getUserTokenString(token));
-
-        requestContext = new ThreadContext(Settings.EMPTY);
-        requestContext.putHeader("Authorization", "Bearer " + tokenService.getUserTokenString(newToken));
-        mockGetTokenFromId(newToken, false);
-
-        try (ThreadContext.StoredContext ignore = requestContext.newStoredContext(true)) {
-            PlainActionFuture<UserToken> future = new PlainActionFuture<>();
-            tokenService.getAndValidateToken(requestContext, future);
-            UserToken serialized = future.get();
-            assertAuthentication(authentication, serialized.getAuthentication());
-        }
-    }
-
-    private void rotateKeys(TokenService tokenService) {
-        TokenMetaData tokenMetaData = tokenService.generateSpareKey();
-        tokenService.refreshMetaData(tokenMetaData);
-        tokenMetaData = tokenService.rotateToSpareKey();
-        tokenService.refreshMetaData(tokenMetaData);
-    }
-
-    public void testKeyExchange() throws Exception {
-        TokenService tokenService = new TokenService(tokenServiceEnabledSettings, systemUTC(), client, securityIndex, clusterService);
-        int numRotations = randomIntBetween(1, 5);
-        for (int i = 0; i < numRotations; i++) {
-            rotateKeys(tokenService);
-        }
-        TokenService otherTokenService = new TokenService(tokenServiceEnabledSettings, systemUTC(), client, securityIndex,
-                clusterService);
-        otherTokenService.refreshMetaData(tokenService.getTokenMetaData());
-        Authentication authentication = new Authentication(new User("joe", "admin"), new RealmRef("native_realm", "native", "node1"), null);
-        PlainActionFuture<Tuple<UserToken, String>> tokenFuture = new PlainActionFuture<>();
-        tokenService.createUserToken(authentication, authentication, tokenFuture, Collections.emptyMap(), true);
-        final UserToken token = tokenFuture.get().v1();
-        assertNotNull(token);
-        mockGetTokenFromId(token, false);
-        authentication = token.getAuthentication();
-
-        ThreadContext requestContext = new ThreadContext(Settings.EMPTY);
-        requestContext.putHeader("Authorization", "Bearer " + tokenService.getUserTokenString(token));
-        try (ThreadContext.StoredContext ignore = requestContext.newStoredContext(true)) {
-            PlainActionFuture<UserToken> future = new PlainActionFuture<>();
-            otherTokenService.getAndValidateToken(requestContext, future);
-            UserToken serialized = future.get();
-            assertAuthentication(authentication, serialized.getAuthentication());
-        }
-
-        rotateKeys(tokenService);
-
-        otherTokenService.refreshMetaData(tokenService.getTokenMetaData());
-
-        try (ThreadContext.StoredContext ignore = requestContext.newStoredContext(true)) {
-            PlainActionFuture<UserToken> future = new PlainActionFuture<>();
-            otherTokenService.getAndValidateToken(requestContext, future);
-            UserToken serialized = future.get();
-            assertEquals(authentication, serialized.getAuthentication());
-        }
-    }
-
-    public void testPruneKeys() throws Exception {
-        TokenService tokenService = new TokenService(tokenServiceEnabledSettings, systemUTC(), client, securityIndex, clusterService);
-        Authentication authentication = new Authentication(new User("joe", "admin"), new RealmRef("native_realm", "native", "node1"), null);
-        PlainActionFuture<Tuple<UserToken, String>> tokenFuture = new PlainActionFuture<>();
-        tokenService.createUserToken(authentication, authentication, tokenFuture, Collections.emptyMap(), true);
-        final UserToken token = tokenFuture.get().v1();
-        assertNotNull(token);
-        mockGetTokenFromId(token, false);
-        authentication = token.getAuthentication();
-
-        ThreadContext requestContext = new ThreadContext(Settings.EMPTY);
-        requestContext.putHeader("Authorization", "Bearer " + tokenService.getUserTokenString(token));
-
-        try (ThreadContext.StoredContext ignore = requestContext.newStoredContext(true)) {
-            PlainActionFuture<UserToken> future = new PlainActionFuture<>();
-            tokenService.getAndValidateToken(requestContext, future);
-            UserToken serialized = future.get();
-            assertAuthentication(authentication, serialized.getAuthentication());
-        }
-        TokenMetaData metaData = tokenService.pruneKeys(randomIntBetween(0, 100));
-        tokenService.refreshMetaData(metaData);
-
-        int numIterations = scaledRandomIntBetween(1, 5);
-        for (int i = 0; i < numIterations; i++) {
-            rotateKeys(tokenService);
-        }
-
-        try (ThreadContext.StoredContext ignore = requestContext.newStoredContext(true)) {
-            PlainActionFuture<UserToken> future = new PlainActionFuture<>();
-            tokenService.getAndValidateToken(requestContext, future);
-            UserToken serialized = future.get();
-            assertAuthentication(authentication, serialized.getAuthentication());
-        }
-
-        PlainActionFuture<Tuple<UserToken, String>> newTokenFuture = new PlainActionFuture<>();
-        tokenService.createUserToken(authentication, authentication, newTokenFuture, Collections.emptyMap(), true);
-        final UserToken newToken = newTokenFuture.get().v1();
-        assertNotNull(newToken);
-        assertNotEquals(tokenService.getUserTokenString(newToken), tokenService.getUserTokenString(token));
-
-        metaData = tokenService.pruneKeys(1);
-        tokenService.refreshMetaData(metaData);
-
-        try (ThreadContext.StoredContext ignore = requestContext.newStoredContext(true)) {
-            PlainActionFuture<UserToken> future = new PlainActionFuture<>();
-            tokenService.getAndValidateToken(requestContext, future);
-            UserToken serialized = future.get();
-            assertNull(serialized);
-        }
-
-        requestContext = new ThreadContext(Settings.EMPTY);
-        requestContext.putHeader("Authorization", "Bearer " + tokenService.getUserTokenString(newToken));
-        mockGetTokenFromId(newToken, false);
-        try (ThreadContext.StoredContext ignore = requestContext.newStoredContext(true)) {
-            PlainActionFuture<UserToken> future = new PlainActionFuture<>();
-            tokenService.getAndValidateToken(requestContext, future);
-            UserToken serialized = future.get();
-            assertAuthentication(authentication, serialized.getAuthentication());
-        }
-
-    }
-
-    public void testPassphraseWorks() throws Exception {
-        TokenService tokenService = new TokenService(tokenServiceEnabledSettings, systemUTC(), client, securityIndex, clusterService);
-        Authentication authentication = new Authentication(new User("joe", "admin"), new RealmRef("native_realm", "native", "node1"), null);
-        PlainActionFuture<Tuple<UserToken, String>> tokenFuture = new PlainActionFuture<>();
-        tokenService.createUserToken(authentication, authentication, tokenFuture, Collections.emptyMap(), true);
-        final UserToken token = tokenFuture.get().v1();
-        assertNotNull(token);
-        mockGetTokenFromId(token, false);
-        authentication = token.getAuthentication();
-
-        ThreadContext requestContext = new ThreadContext(Settings.EMPTY);
-        requestContext.putHeader("Authorization", "Bearer " + tokenService.getUserTokenString(token));
-
-        try (ThreadContext.StoredContext ignore = requestContext.newStoredContext(true)) {
-            PlainActionFuture<UserToken> future = new PlainActionFuture<>();
-            tokenService.getAndValidateToken(requestContext, future);
-            UserToken serialized = future.get();
-            assertAuthentication(authentication, serialized.getAuthentication());
-        }
-
-        try (ThreadContext.StoredContext ignore = requestContext.newStoredContext(true)) {
-            // verify a second separate token service with its own passphrase cannot verify
-            TokenService anotherService = new TokenService(Settings.EMPTY, systemUTC(), client, securityIndex,
-                    clusterService);
-            PlainActionFuture<UserToken> future = new PlainActionFuture<>();
-            anotherService.getAndValidateToken(requestContext, future);
-            assertNull(future.get());
-        }
-    }
-
->>>>>>> fe36861a
     public void testGetTokenWhenKeyCacheHasExpired() throws Exception {
         TokenService tokenService = new TokenService(tokenServiceEnabledSettings, systemUTC(), client, securityIndex, clusterService);
         Authentication authentication = new Authentication(new User("joe", "admin"), new RealmRef("native_realm", "native", "node1"), null);
