--- conflicted
+++ resolved
@@ -610,14 +610,9 @@
     private SecurityIndexManager.State dummyState(
         String concreteSecurityIndexName, boolean isIndexUpToDate, ClusterHealthStatus healthStatus) {
         return new SecurityIndexManager.State(
-<<<<<<< HEAD
-            Instant.now(), isIndexUpToDate, true, null,
-            concreteSecurityIndexName, healthStatus, IndexMetadata.State.OPEN, "my_uuid");
-=======
             Instant.now(), isIndexUpToDate, true, true, null,
-            concreteSecurityIndexName, healthStatus, IndexMetadata.State.OPEN, null
-        );
->>>>>>> b914994b
+            concreteSecurityIndexName, healthStatus, IndexMetadata.State.OPEN, null, "my_uuid"
+        );
     }
 
     private SearchHit[] buildHits(List<ApplicationPrivilegeDescriptor> sourcePrivileges) {
