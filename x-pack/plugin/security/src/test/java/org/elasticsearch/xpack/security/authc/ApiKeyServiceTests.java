/*
 * Copyright Elasticsearch B.V. and/or licensed to Elasticsearch B.V. under one
 * or more contributor license agreements. Licensed under the Elastic License
 * 2.0; you may not use this file except in compliance with the Elastic License
 * 2.0.
 */

package org.elasticsearch.xpack.security.authc;

import org.apache.logging.log4j.Level;
import org.apache.logging.log4j.LogManager;
import org.apache.logging.log4j.Logger;
import org.apache.lucene.search.TotalHits;
import org.elasticsearch.ElasticsearchException;
import org.elasticsearch.TransportVersion;
import org.elasticsearch.TransportVersions;
import org.elasticsearch.Version;
import org.elasticsearch.action.ActionListener;
import org.elasticsearch.action.DocWriteRequest;
import org.elasticsearch.action.DocWriteResponse;
import org.elasticsearch.action.bulk.BulkItemResponse;
import org.elasticsearch.action.bulk.BulkRequest;
import org.elasticsearch.action.bulk.BulkRequestBuilder;
import org.elasticsearch.action.bulk.BulkResponse;
import org.elasticsearch.action.bulk.TransportBulkAction;
import org.elasticsearch.action.get.GetRequest;
import org.elasticsearch.action.index.IndexRequest;
import org.elasticsearch.action.index.IndexRequestBuilder;
import org.elasticsearch.action.index.IndexResponse;
import org.elasticsearch.action.search.SearchRequest;
import org.elasticsearch.action.search.SearchRequestBuilder;
import org.elasticsearch.action.search.SearchResponse;
import org.elasticsearch.action.search.TransportSearchAction;
import org.elasticsearch.action.support.PlainActionFuture;
import org.elasticsearch.action.update.UpdateRequestBuilder;
import org.elasticsearch.action.update.UpdateResponse;
import org.elasticsearch.client.internal.Client;
import org.elasticsearch.cluster.ClusterState;
import org.elasticsearch.cluster.service.ClusterService;
import org.elasticsearch.common.CheckedSupplier;
import org.elasticsearch.common.Strings;
import org.elasticsearch.common.bytes.BytesArray;
import org.elasticsearch.common.bytes.BytesReference;
import org.elasticsearch.common.cache.Cache;
import org.elasticsearch.common.logging.Loggers;
import org.elasticsearch.common.settings.ClusterSettings;
import org.elasticsearch.common.settings.SecureString;
import org.elasticsearch.common.settings.Settings;
import org.elasticsearch.common.util.concurrent.AbstractRunnable;
import org.elasticsearch.common.util.concurrent.EsExecutors;
import org.elasticsearch.common.util.concurrent.EsRejectedExecutionException;
import org.elasticsearch.common.util.concurrent.ListenableFuture;
import org.elasticsearch.common.util.concurrent.ThreadContext;
import org.elasticsearch.common.util.set.Sets;
import org.elasticsearch.common.xcontent.LoggingDeprecationHandler;
import org.elasticsearch.common.xcontent.XContentHelper;
import org.elasticsearch.core.Nullable;
import org.elasticsearch.core.TimeValue;
import org.elasticsearch.core.Tuple;
import org.elasticsearch.index.get.GetResult;
import org.elasticsearch.index.query.BoolQueryBuilder;
import org.elasticsearch.index.query.QueryBuilders;
import org.elasticsearch.index.shard.ShardId;
import org.elasticsearch.search.SearchHit;
import org.elasticsearch.search.SearchHits;
import org.elasticsearch.test.ClusterServiceUtils;
import org.elasticsearch.test.ESTestCase;
import org.elasticsearch.test.MockLogAppender;
import org.elasticsearch.test.TransportVersionUtils;
import org.elasticsearch.test.VersionUtils;
import org.elasticsearch.test.XContentTestUtils;
import org.elasticsearch.threadpool.FixedExecutorBuilder;
import org.elasticsearch.threadpool.TestThreadPool;
import org.elasticsearch.threadpool.ThreadPool;
import org.elasticsearch.xcontent.NamedXContentRegistry;
import org.elasticsearch.xcontent.ToXContent;
import org.elasticsearch.xcontent.XContentBuilder;
import org.elasticsearch.xcontent.XContentParserConfiguration;
import org.elasticsearch.xcontent.XContentType;
import org.elasticsearch.xcontent.json.JsonXContent;
import org.elasticsearch.xpack.core.XPackSettings;
import org.elasticsearch.xpack.core.security.SecurityContext;
import org.elasticsearch.xpack.core.security.action.ClearSecurityCacheAction;
import org.elasticsearch.xpack.core.security.action.ClearSecurityCacheRequest;
import org.elasticsearch.xpack.core.security.action.ClearSecurityCacheResponse;
import org.elasticsearch.xpack.core.security.action.apikey.AbstractCreateApiKeyRequest;
import org.elasticsearch.xpack.core.security.action.apikey.ApiKey;
import org.elasticsearch.xpack.core.security.action.apikey.ApiKeyTests;
import org.elasticsearch.xpack.core.security.action.apikey.BaseUpdateApiKeyRequest;
import org.elasticsearch.xpack.core.security.action.apikey.BulkUpdateApiKeyRequest;
import org.elasticsearch.xpack.core.security.action.apikey.BulkUpdateApiKeyResponse;
import org.elasticsearch.xpack.core.security.action.apikey.CreateApiKeyRequest;
import org.elasticsearch.xpack.core.security.action.apikey.CreateApiKeyResponse;
import org.elasticsearch.xpack.core.security.action.apikey.CrossClusterApiKeyRoleDescriptorBuilder;
import org.elasticsearch.xpack.core.security.action.apikey.InvalidateApiKeyResponse;
import org.elasticsearch.xpack.core.security.authc.Authentication;
import org.elasticsearch.xpack.core.security.authc.Authentication.RealmRef;
import org.elasticsearch.xpack.core.security.authc.AuthenticationField;
import org.elasticsearch.xpack.core.security.authc.AuthenticationResult;
import org.elasticsearch.xpack.core.security.authc.AuthenticationTestHelper;
import org.elasticsearch.xpack.core.security.authc.AuthenticationTests;
import org.elasticsearch.xpack.core.security.authc.RealmConfig;
import org.elasticsearch.xpack.core.security.authc.RealmDomain;
import org.elasticsearch.xpack.core.security.authc.support.AuthenticationContextSerializer;
import org.elasticsearch.xpack.core.security.authc.support.Hasher;
import org.elasticsearch.xpack.core.security.authz.RoleDescriptor;
import org.elasticsearch.xpack.core.security.authz.RoleDescriptorTestHelper;
import org.elasticsearch.xpack.core.security.authz.privilege.ApplicationPrivilege;
import org.elasticsearch.xpack.core.security.authz.store.RoleReference;
import org.elasticsearch.xpack.core.security.user.User;
import org.elasticsearch.xpack.security.authc.ApiKeyService.ApiKeyCredentials;
import org.elasticsearch.xpack.security.authc.ApiKeyService.ApiKeyDoc;
import org.elasticsearch.xpack.security.authc.ApiKeyService.CachedApiKeyHashResult;
import org.elasticsearch.xpack.security.authz.store.NativePrivilegeStore;
import org.elasticsearch.xpack.security.support.CacheInvalidatorRegistry;
import org.elasticsearch.xpack.security.support.FeatureNotEnabledException;
import org.elasticsearch.xpack.security.support.SecurityIndexManager;
import org.elasticsearch.xpack.security.test.SecurityMocks;
import org.junit.After;
import org.junit.Before;
import org.mockito.ArgumentMatcher;
import org.mockito.Mockito;

import java.io.IOException;
import java.io.UncheckedIOException;
import java.nio.charset.StandardCharsets;
import java.time.Clock;
import java.time.Duration;
import java.time.Instant;
import java.time.temporal.ChronoUnit;
import java.util.ArrayList;
import java.util.Arrays;
import java.util.Base64;
import java.util.Collection;
import java.util.Collections;
import java.util.HashMap;
import java.util.HashSet;
import java.util.List;
import java.util.Map;
import java.util.Set;
import java.util.concurrent.CompletableFuture;
import java.util.concurrent.ExecutionException;
import java.util.concurrent.ExecutorService;
import java.util.concurrent.Semaphore;
import java.util.concurrent.atomic.AtomicBoolean;
import java.util.concurrent.atomic.AtomicInteger;
import java.util.concurrent.atomic.AtomicReference;
import java.util.function.Function;
import java.util.stream.Collectors;
import java.util.stream.IntStream;

import static org.elasticsearch.index.seqno.SequenceNumbers.UNASSIGNED_PRIMARY_TERM;
import static org.elasticsearch.index.seqno.SequenceNumbers.UNASSIGNED_SEQ_NO;
import static org.elasticsearch.test.ActionListenerUtils.anyActionListener;
import static org.elasticsearch.test.LambdaMatchers.transformedMatch;
import static org.elasticsearch.test.SecurityIntegTestCase.getFastStoredHashAlgoForTests;
import static org.elasticsearch.test.TestMatchers.throwableWithMessage;
import static org.elasticsearch.transport.RemoteClusterPortSettings.TRANSPORT_VERSION_ADVANCED_REMOTE_CLUSTER_SECURITY;
import static org.elasticsearch.xpack.core.security.authc.AuthenticationField.API_KEY_ID_KEY;
import static org.elasticsearch.xpack.core.security.authc.AuthenticationField.API_KEY_METADATA_KEY;
import static org.elasticsearch.xpack.core.security.authc.AuthenticationField.API_KEY_TYPE_KEY;
import static org.elasticsearch.xpack.core.security.authz.RoleDescriptor.WORKFLOWS_RESTRICTION_VERSION;
import static org.elasticsearch.xpack.core.security.authz.store.ReservedRolesStore.SUPERUSER_ROLE_DESCRIPTOR;
import static org.elasticsearch.xpack.core.security.test.TestRestrictedIndices.INTERNAL_SECURITY_MAIN_INDEX_7;
import static org.elasticsearch.xpack.security.Security.SECURITY_CRYPTO_THREAD_POOL_NAME;
import static org.elasticsearch.xpack.security.authc.ApiKeyService.LEGACY_SUPERUSER_ROLE_DESCRIPTOR;
import static org.elasticsearch.xpack.security.support.SecuritySystemIndices.SECURITY_MAIN_ALIAS;
import static org.hamcrest.Matchers.anEmptyMap;
import static org.hamcrest.Matchers.arrayContaining;
import static org.hamcrest.Matchers.contains;
import static org.hamcrest.Matchers.containsInAnyOrder;
import static org.hamcrest.Matchers.containsString;
import static org.hamcrest.Matchers.emptyArray;
import static org.hamcrest.Matchers.emptyIterable;
import static org.hamcrest.Matchers.equalTo;
import static org.hamcrest.Matchers.hasEntry;
import static org.hamcrest.Matchers.hasItem;
import static org.hamcrest.Matchers.hasSize;
import static org.hamcrest.Matchers.instanceOf;
import static org.hamcrest.Matchers.is;
import static org.hamcrest.Matchers.lessThanOrEqualTo;
import static org.hamcrest.Matchers.not;
import static org.hamcrest.Matchers.notNullValue;
import static org.hamcrest.Matchers.nullValue;
import static org.hamcrest.Matchers.sameInstance;
import static org.mockito.ArgumentMatchers.any;
import static org.mockito.ArgumentMatchers.anyString;
import static org.mockito.ArgumentMatchers.argThat;
import static org.mockito.ArgumentMatchers.eq;
import static org.mockito.Mockito.doAnswer;
import static org.mockito.Mockito.mock;
import static org.mockito.Mockito.never;
import static org.mockito.Mockito.spy;
import static org.mockito.Mockito.times;
import static org.mockito.Mockito.verify;
import static org.mockito.Mockito.when;

public class ApiKeyServiceTests extends ESTestCase {

    private static final List<String> ACCESS_CANDIDATES = List.of("""
        {
          "search": [ {"names": ["logs"]} ]
        }""", """
        {
          "search": [ {"names": ["logs"], "query": "abc" } ]
        }""", """
        {
          "search": [ {"names": ["logs"], "field_security": {"grant": ["*"], "except": ["private"]} } ]
        }""", """
        {
          "search": [ {"names": ["logs"], "query": "abc", "field_security": {"grant": ["*"], "except": ["private"]} } ]
        }""", """
        {
          "replication": [ {"names": ["archive"], "allow_restricted_indices": true } ]
        }""", """
        {
          "replication": [ {"names": ["archive"]} ]
        }""", """
        {
          "search": [ {"names": ["logs"]} ],
          "replication": [ {"names": ["archive"]} ]
        }""");
    private ThreadPool threadPool;
    private Client client;
    private SecurityIndexManager securityIndex;
    private CacheInvalidatorRegistry cacheInvalidatorRegistry;
    private Clock clock;

    @Before
    public void createThreadPool() {
        threadPool = Mockito.spy(
            new TestThreadPool(
                "api key service tests",
                new FixedExecutorBuilder(
                    Settings.EMPTY,
                    SECURITY_CRYPTO_THREAD_POOL_NAME,
                    1,
                    1000,
                    "xpack.security.crypto.thread_pool",
                    EsExecutors.TaskTrackingConfig.DO_NOT_TRACK
                )
            )
        );
    }

    @After
    public void stopThreadPool() {
        terminate(threadPool);
    }

    @Before
    public void setupMocks() {
        this.client = mock(Client.class);
        this.securityIndex = SecurityMocks.mockSecurityIndexManager();
        this.cacheInvalidatorRegistry = mock(CacheInvalidatorRegistry.class);
        // Mock a clock that returns real clock time by default
        clock = mock(Clock.class);
        doAnswer(invocation -> Instant.now()).when(clock).instant();
    }

    public void testCreateApiKeyUsesBulkIndexAction() throws Exception {
        final Settings settings = Settings.builder().put(XPackSettings.API_KEY_SERVICE_ENABLED_SETTING.getKey(), true).build();
        final ApiKeyService service = createApiKeyService(settings);
        final Authentication authentication = AuthenticationTestHelper.builder()
            .user(new User("alice", "superuser"))
            .realmRef(new RealmRef("file", "file", "node-1"))
            .build(false);
        final CreateApiKeyRequest createApiKeyRequest = new CreateApiKeyRequest("key-1", null, null);
        when(client.prepareIndex(anyString())).thenReturn(new IndexRequestBuilder(client));
        when(client.prepareBulk()).thenReturn(new BulkRequestBuilder(client));
        when(client.threadPool()).thenReturn(threadPool);
        final AtomicBoolean bulkActionInvoked = new AtomicBoolean(false);
        doAnswer(inv -> {
            final Object[] args = inv.getArguments();
            BulkRequest bulkRequest = (BulkRequest) args[1];
            assertThat(bulkRequest.numberOfActions(), is(1));
            assertThat(bulkRequest.requests().get(0), instanceOf(IndexRequest.class));
            IndexRequest indexRequest = (IndexRequest) bulkRequest.requests().get(0);
            assertThat(indexRequest.id(), is(createApiKeyRequest.getId()));
            // The index request has opType create so that it will *not* override any existing document
            assertThat(indexRequest.opType(), is(DocWriteRequest.OpType.CREATE));
            bulkActionInvoked.set(true);
            return null;
        }).when(client).execute(eq(TransportBulkAction.TYPE), any(BulkRequest.class), any());
        service.createApiKey(authentication, createApiKeyRequest, Set.of(), new PlainActionFuture<>());
        assertBusy(() -> assertTrue(bulkActionInvoked.get()));
    }

    @SuppressWarnings("unchecked")
    public void testGetApiKeys() throws Exception {
        final long now = randomMillisUpToYear9999();
        when(clock.instant()).thenReturn(Instant.ofEpochMilli(now));
        final Settings settings = Settings.builder().put(XPackSettings.API_KEY_SERVICE_ENABLED_SETTING.getKey(), true).build();
        when(client.threadPool()).thenReturn(threadPool);
        SearchRequestBuilder searchRequestBuilder = Mockito.spy(new SearchRequestBuilder(client));
        when(client.prepareSearch(eq(SECURITY_MAIN_ALIAS))).thenReturn(searchRequestBuilder);
        final ApiKeyService service = createApiKeyService(settings);
        final AtomicReference<SearchRequest> searchRequest = new AtomicReference<>();
        doAnswer(invocationOnMock -> {
            searchRequest.set((SearchRequest) invocationOnMock.getArguments()[0]);
            ActionListener<SearchResponse> listener = (ActionListener<SearchResponse>) invocationOnMock.getArguments()[1];
            ActionListener.respondAndRelease(listener, SearchResponse.empty(() -> 1L, SearchResponse.Clusters.EMPTY));
            return null;
        }).when(client).search(any(SearchRequest.class), anyActionListener());
        String[] realmNames = generateRandomStringArray(4, 4, true, true);
        String username = randomFrom(randomAlphaOfLengthBetween(3, 8), null);
        String apiKeyName = randomFrom(randomAlphaOfLengthBetween(3, 8), null);
        String[] apiKeyIds = generateRandomStringArray(4, 4, true, true);
        PlainActionFuture<Collection<ApiKey>> getApiKeyResponsePlainActionFuture = new PlainActionFuture<>();
        final boolean activeOnly = randomBoolean();
        service.getApiKeys(realmNames, username, apiKeyName, apiKeyIds, randomBoolean(), activeOnly, getApiKeyResponsePlainActionFuture);
        final BoolQueryBuilder boolQuery = QueryBuilders.boolQuery().filter(QueryBuilders.termQuery("doc_type", "api_key"));
        if (realmNames != null && realmNames.length > 0) {
            if (realmNames.length == 1) {
                boolQuery.filter(QueryBuilders.termQuery("creator.realm", realmNames[0]));
            } else {
                final BoolQueryBuilder realmsQuery = QueryBuilders.boolQuery();
                for (String realmName : realmNames) {
                    realmsQuery.should(QueryBuilders.termQuery("creator.realm", realmName));
                }
                realmsQuery.minimumShouldMatch(1);
                boolQuery.filter(realmsQuery);
            }
        }
        if (Strings.hasText(username)) {
            boolQuery.filter(QueryBuilders.termQuery("creator.principal", username));
        }
        if (Strings.hasText(apiKeyName) && "*".equals(apiKeyName) == false) {
            if (apiKeyName.endsWith("*")) {
                boolQuery.filter(QueryBuilders.prefixQuery("name", apiKeyName.substring(0, apiKeyName.length() - 1)));
            } else {
                boolQuery.filter(QueryBuilders.termQuery("name", apiKeyName));
            }
        }
        if (apiKeyIds != null && apiKeyIds.length > 0) {
            boolQuery.filter(QueryBuilders.idsQuery().addIds(apiKeyIds));
        }
        if (activeOnly) {
            boolQuery.filter(QueryBuilders.termQuery("api_key_invalidated", false));
            final BoolQueryBuilder expiredQuery = QueryBuilders.boolQuery();
            expiredQuery.should(QueryBuilders.rangeQuery("expiration_time").gt(now));
            expiredQuery.should(QueryBuilders.boolQuery().mustNot(QueryBuilders.existsQuery("expiration_time")));
            boolQuery.filter(expiredQuery);
        }
        verify(searchRequestBuilder).setQuery(eq(boolQuery));
        verify(searchRequestBuilder).setFetchSource(eq(true));
        assertThat(searchRequest.get().source().query(), is(boolQuery));
        assertThat(getApiKeyResponsePlainActionFuture.get(), emptyIterable());
    }

    @SuppressWarnings("unchecked")
    public void testApiKeysOwnerRealmIdentifier() throws Exception {
        String realm1 = randomAlphaOfLength(4);
        String realm1Type = randomAlphaOfLength(4);
        String realm2 = randomAlphaOfLength(4);
        when(clock.instant()).thenReturn(Instant.ofEpochMilli(randomMillisUpToYear9999()));
        when(client.threadPool()).thenReturn(threadPool);
        when(client.prepareSearch(eq(SECURITY_MAIN_ALIAS))).thenReturn(new SearchRequestBuilder(client));
        ApiKeyService service = createApiKeyService(
            Settings.builder().put(XPackSettings.API_KEY_SERVICE_ENABLED_SETTING.getKey(), true).build()
        );
        CheckedSupplier<SearchResponse, IOException> searchResponseSupplier = () -> {
            // 2 API keys, one with a "null" (missing) realm type
            SearchHit[] searchHits = new SearchHit[2];
            searchHits[0] = SearchHit.unpooled(randomIntBetween(0, Integer.MAX_VALUE), "0");
            try (XContentBuilder builder = JsonXContent.contentBuilder()) {
                Map<String, Object> apiKeySourceDoc = buildApiKeySourceDoc("some_hash".toCharArray());
                ((Map<String, Object>) apiKeySourceDoc.get("creator")).put("realm", realm1);
                ((Map<String, Object>) apiKeySourceDoc.get("creator")).put("realm_type", realm1Type);
                builder.map(apiKeySourceDoc);
                searchHits[0].sourceRef(BytesReference.bytes(builder));
            }
            searchHits[1] = SearchHit.unpooled(randomIntBetween(0, Integer.MAX_VALUE), "1");
            try (XContentBuilder builder = JsonXContent.contentBuilder()) {
                Map<String, Object> apiKeySourceDoc = buildApiKeySourceDoc("some_hash".toCharArray());
                ((Map<String, Object>) apiKeySourceDoc.get("creator")).put("realm", realm2);
                if (randomBoolean()) {
                    ((Map<String, Object>) apiKeySourceDoc.get("creator")).put("realm_type", null);
                } else {
                    ((Map<String, Object>) apiKeySourceDoc.get("creator")).remove("realm_type");
                }
                builder.map(apiKeySourceDoc);
                searchHits[1].sourceRef(BytesReference.bytes(builder));
            }
            return new SearchResponse(
                SearchHits.unpooled(
                    searchHits,
                    new TotalHits(searchHits.length, TotalHits.Relation.EQUAL_TO),
                    randomFloat(),
                    null,
                    null,
                    null
                ),
                null,
                null,
                false,
                null,
                null,
                0,
                randomAlphaOfLengthBetween(3, 8),
                1,
                1,
                0,
                10,
                null,
                null
            );
        };
        doAnswer(invocation -> {
            ActionListener.respondAndRelease((ActionListener<SearchResponse>) invocation.getArguments()[1], searchResponseSupplier.get());
            return null;
        }).when(client).search(any(SearchRequest.class), anyActionListener());
        doAnswer(invocation -> {
            ActionListener.respondAndRelease((ActionListener<SearchResponse>) invocation.getArguments()[2], searchResponseSupplier.get());
            return null;
        }).when(client).execute(eq(TransportSearchAction.TYPE), any(SearchRequest.class), anyActionListener());
        {
            PlainActionFuture<Collection<ApiKey>> getApiKeyResponsePlainActionFuture = new PlainActionFuture<>();
            service.getApiKeys(
                generateRandomStringArray(4, 4, true, true),
                randomFrom(randomAlphaOfLengthBetween(3, 8), null),
                randomFrom(randomAlphaOfLengthBetween(3, 8), null),
                generateRandomStringArray(4, 4, true, true),
                randomBoolean(),
                randomBoolean(),
                getApiKeyResponsePlainActionFuture
            );
            Collection<ApiKey> getApiKeyResponse = getApiKeyResponsePlainActionFuture.get();
            assertThat(getApiKeyResponse.size(), is(2));
            assertThat(getApiKeyResponse, hasItem(transformedMatch(ApiKey::getRealm, is(realm1))));
            assertThat(getApiKeyResponse, hasItem(transformedMatch(ApiKey::getRealmType, is(realm1Type))));
            assertThat(getApiKeyResponse, hasItem(transformedMatch(ApiKey::getRealmType, is(realm1Type))));
            assertThat(getApiKeyResponse, hasItem(transformedMatch(ApiKey::getRealm, is(realm2))));
            assertThat(getApiKeyResponse, hasItem(transformedMatch(ApiKey::getRealmType, nullValue())));
            assertThat(getApiKeyResponse, hasItem(transformedMatch(ApiKey::getRealmType, nullValue())));
        }
        {
            PlainActionFuture<ApiKeyService.QueryApiKeysResult> queryApiKeysResultPlainActionFuture = new PlainActionFuture<>();
            service.queryApiKeys(new SearchRequest(".security"), false, queryApiKeysResultPlainActionFuture);
            ApiKeyService.QueryApiKeysResult queryApiKeysResult = queryApiKeysResultPlainActionFuture.get();
            assertThat(queryApiKeysResult.apiKeyInfos().size(), is(2));
            assertThat(queryApiKeysResult.sortValues().size(), is(2));
            assertThat(queryApiKeysResult.apiKeyInfos(), hasItem(transformedMatch(ApiKey::getRealm, is(realm1))));
            assertThat(queryApiKeysResult.apiKeyInfos(), hasItem(transformedMatch(ApiKey::getRealmType, is(realm1Type))));
            assertThat(
                queryApiKeysResult.apiKeyInfos(),
                hasItem(transformedMatch(ApiKey::getRealmIdentifier, is(new RealmConfig.RealmIdentifier(realm1Type, realm1))))
            );
            assertThat(queryApiKeysResult.apiKeyInfos(), hasItem(transformedMatch(ApiKey::getRealm, is(realm2))));
            assertThat(queryApiKeysResult.apiKeyInfos(), hasItem(transformedMatch(ApiKey::getRealmType, nullValue())));
            assertThat(queryApiKeysResult.apiKeyInfos(), hasItem(transformedMatch(ApiKey::getRealmIdentifier, nullValue())));
        }
    }

    @SuppressWarnings("unchecked")
    public void testInvalidateApiKeys() throws Exception {
        final Settings settings = Settings.builder().put(XPackSettings.API_KEY_SERVICE_ENABLED_SETTING.getKey(), true).build();
        when(client.threadPool()).thenReturn(threadPool);
        SearchRequestBuilder searchRequestBuilder = Mockito.spy(new SearchRequestBuilder(client));
        when(client.prepareSearch(eq(SECURITY_MAIN_ALIAS))).thenReturn(searchRequestBuilder);
        final ApiKeyService service = createApiKeyService(settings);
        final AtomicReference<SearchRequest> searchRequest = new AtomicReference<>();
        doAnswer(invocationOnMock -> {
            searchRequest.set((SearchRequest) invocationOnMock.getArguments()[0]);
            ActionListener<SearchResponse> listener = (ActionListener<SearchResponse>) invocationOnMock.getArguments()[1];
            ActionListener.respondAndRelease(listener, SearchResponse.empty(() -> 1L, SearchResponse.Clusters.EMPTY));
            return null;
        }).when(client).search(any(SearchRequest.class), anyActionListener());
        PlainActionFuture<InvalidateApiKeyResponse> listener = new PlainActionFuture<>();
        service.invalidateApiKeys(
            randomFrom(new String[0], null),
            randomFrom("", null),
            randomFrom("", null),
            randomFrom(new String[0], null),
            true,
            listener
        );
        ExecutionException e = expectThrows(ExecutionException.class, () -> listener.get());
        assertThat(e.getCause(), instanceOf(IllegalArgumentException.class));
        assertThat(e.getCause().getMessage(), containsString("One of [api key id, api key name, username, realm name] must be specified"));
        String[] realmNames = generateRandomStringArray(4, 4, true, true);
        String username = randomFrom(randomAlphaOfLengthBetween(3, 8), null);
        String apiKeyName = randomFrom(randomAlphaOfLengthBetween(3, 8), null);
        String[] apiKeyIds = generateRandomStringArray(4, 4, true, true);
        if ((realmNames == null || realmNames.length == 0)
            && Strings.hasText(username) == false
            && Strings.hasText(apiKeyName) == false
            && (apiKeyIds == null || apiKeyIds.length == 0)) {
            username = randomAlphaOfLengthBetween(3, 8);
        }
        PlainActionFuture<InvalidateApiKeyResponse> invalidateApiKeyResponseListener = new PlainActionFuture<>();
        service.invalidateApiKeys(realmNames, username, apiKeyName, apiKeyIds, true, invalidateApiKeyResponseListener);
        final BoolQueryBuilder boolQuery = QueryBuilders.boolQuery().filter(QueryBuilders.termQuery("doc_type", "api_key"));
        if (realmNames != null && realmNames.length > 0) {
            if (realmNames.length == 1) {
                boolQuery.filter(QueryBuilders.termQuery("creator.realm", realmNames[0]));
            } else {
                final BoolQueryBuilder realmsQuery = QueryBuilders.boolQuery();
                for (String realmName : realmNames) {
                    realmsQuery.should(QueryBuilders.termQuery("creator.realm", realmName));
                }
                realmsQuery.minimumShouldMatch(1);
                boolQuery.filter(realmsQuery);
            }
        }
        if (Strings.hasText(username)) {
            boolQuery.filter(QueryBuilders.termQuery("creator.principal", username));
        }
        if (Strings.hasText(apiKeyName) && "*".equals(apiKeyName) == false) {
            if (apiKeyName.endsWith("*")) {
                boolQuery.filter(QueryBuilders.prefixQuery("name", apiKeyName.substring(0, apiKeyName.length() - 1)));
            } else {
                boolQuery.filter(QueryBuilders.termQuery("name", apiKeyName));
            }
        }
        if (apiKeyIds != null && apiKeyIds.length > 0) {
            boolQuery.filter(QueryBuilders.idsQuery().addIds(apiKeyIds));
        }
        boolQuery.filter(QueryBuilders.termQuery("api_key_invalidated", false));
        verify(searchRequestBuilder).setQuery(eq(boolQuery));
        verify(searchRequestBuilder).setFetchSource(eq(true));
        assertThat(searchRequest.get().source().query(), is(boolQuery));
        InvalidateApiKeyResponse invalidateApiKeyResponse = invalidateApiKeyResponseListener.get();
        assertThat(invalidateApiKeyResponse.getInvalidatedApiKeys(), emptyIterable());
    }

    @SuppressWarnings("unchecked")
    public void testInvalidateApiKeysWillSetInvalidatedFlagAndRecordTimestamp() {
        final int docId = randomIntBetween(0, Integer.MAX_VALUE);
        final String apiKeyId = randomAlphaOfLength(20);

        // Mock the search request for keys to invalidate
        when(client.threadPool()).thenReturn(threadPool);
        when(client.prepareSearch(eq(SECURITY_MAIN_ALIAS))).thenReturn(new SearchRequestBuilder(client));
        doAnswer(invocation -> {
            final var listener = (ActionListener<SearchResponse>) invocation.getArguments()[1];
            final var searchHit = SearchHit.unpooled(docId, apiKeyId);
            try (XContentBuilder builder = JsonXContent.contentBuilder()) {
                builder.map(buildApiKeySourceDoc("some_hash".toCharArray()));
                searchHit.sourceRef(BytesReference.bytes(builder));
            }
            ActionListener.respondAndRelease(
                listener,
                new SearchResponse(
                    SearchHits.unpooled(
                        new SearchHit[] { searchHit },
                        new TotalHits(1, TotalHits.Relation.EQUAL_TO),
                        randomFloat(),
                        null,
                        null,
                        null
                    ),
                    null,
                    null,
                    false,
                    null,
                    null,
                    0,
                    randomAlphaOfLengthBetween(3, 8),
                    1,
                    1,
                    0,
                    10,
                    null,
                    null
                )
            );
            return null;
        }).when(client).search(any(SearchRequest.class), anyActionListener());

        // Capture the Update request so that we can verify it is configured as expected
        when(client.prepareBulk()).thenReturn(new BulkRequestBuilder(client));
        final var updateRequestBuilder = Mockito.spy(new UpdateRequestBuilder(client));
        when(client.prepareUpdate(eq(SECURITY_MAIN_ALIAS), eq(apiKeyId))).thenReturn(updateRequestBuilder);

        // Stub bulk and cache clearing calls so that the entire action flow can complete (not strictly necessary but nice to have)
        doAnswer(invocation -> {
            final var listener = (ActionListener<BulkResponse>) invocation.getArguments()[1];
            listener.onResponse(
                new BulkResponse(
                    new BulkItemResponse[] {
                        BulkItemResponse.success(
                            docId,
                            DocWriteRequest.OpType.UPDATE,
                            new UpdateResponse(
                                mock(ShardId.class),
                                apiKeyId,
                                randomLong(),
                                randomLong(),
                                randomLong(),
                                DocWriteResponse.Result.UPDATED
                            )
                        ) },
                    randomLongBetween(1, 100)
                )
            );
            return null;
        }).when(client).bulk(any(BulkRequest.class), anyActionListener());
        doAnswer(invocation -> {
            final var listener = (ActionListener<ClearSecurityCacheResponse>) invocation.getArguments()[2];
            listener.onResponse(mock(ClearSecurityCacheResponse.class));
            return null;
        }).when(client).execute(eq(ClearSecurityCacheAction.INSTANCE), any(ClearSecurityCacheRequest.class), anyActionListener());

        final long invalidation = randomMillisUpToYear9999();
        when(clock.instant()).thenReturn(Instant.ofEpochMilli(invalidation));
        final ApiKeyService service = createApiKeyService();
        PlainActionFuture<InvalidateApiKeyResponse> future = new PlainActionFuture<>();
        service.invalidateApiKeys(null, null, null, new String[] { apiKeyId }, true, future);
        final InvalidateApiKeyResponse invalidateApiKeyResponse = future.actionGet();

        assertThat(invalidateApiKeyResponse.getInvalidatedApiKeys(), equalTo(List.of(apiKeyId)));
        verify(updateRequestBuilder).setDoc(
            argThat(
                (ArgumentMatcher<Map<String, Object>>) argument -> Map.of("api_key_invalidated", true, "invalidation_time", invalidation)
                    .equals(argument)
            )
        );
    }

    @SuppressWarnings("unchecked")
    public void testInvalidateApiKeysWithSkippedCrossClusterKeysAndNullType() {
        final int docId = randomIntBetween(0, Integer.MAX_VALUE);
        final String apiKeyId = randomAlphaOfLength(20);

        // Mock the search request for keys to invalidate
        when(client.threadPool()).thenReturn(threadPool);
        when(client.prepareSearch(eq(SECURITY_MAIN_ALIAS))).thenReturn(new SearchRequestBuilder(client));
        doAnswer(invocation -> {
            final var listener = (ActionListener<SearchResponse>) invocation.getArguments()[1];
            final var searchHit = SearchHit.unpooled(docId, apiKeyId);
            try (XContentBuilder builder = JsonXContent.contentBuilder()) {
                Map<String, Object> apiKeyDocMap = buildApiKeySourceDoc("some_hash".toCharArray());
                // Ensure type is null
                apiKeyDocMap.remove("type");
                builder.map(apiKeyDocMap);
                searchHit.sourceRef(BytesReference.bytes(builder));
            }
            ActionListener.respondAndRelease(
                listener,
                new SearchResponse(
                    SearchHits.unpooled(
                        new SearchHit[] { searchHit },
                        new TotalHits(1, TotalHits.Relation.EQUAL_TO),
                        randomFloat(),
                        null,
                        null,
                        null
                    ),
                    null,
                    null,
                    false,
                    null,
                    null,
                    0,
                    randomAlphaOfLengthBetween(3, 8),
                    1,
                    1,
                    0,
                    10,
                    null,
                    null
                )
            );
            return null;
        }).when(client).search(any(SearchRequest.class), anyActionListener());

        // Capture the Update request so that we can verify it is configured as expected
        when(client.prepareBulk()).thenReturn(new BulkRequestBuilder(client));
        final var updateRequestBuilder = Mockito.spy(new UpdateRequestBuilder(client));
        when(client.prepareUpdate(eq(SECURITY_MAIN_ALIAS), eq(apiKeyId))).thenReturn(updateRequestBuilder);

        doAnswer(invocation -> {
            final var listener = (ActionListener<BulkResponse>) invocation.getArguments()[1];
            listener.onResponse(
                new BulkResponse(
                    new BulkItemResponse[] {
                        BulkItemResponse.success(
                            docId,
                            DocWriteRequest.OpType.UPDATE,
                            new UpdateResponse(
                                mock(ShardId.class),
                                apiKeyId,
                                randomLong(),
                                randomLong(),
                                randomLong(),
                                DocWriteResponse.Result.UPDATED
                            )
                        ) },
                    randomLongBetween(1, 100)
                )
            );
            return null;
        }).when(client).bulk(any(BulkRequest.class), anyActionListener());
        doAnswer(invocation -> {
            final var listener = (ActionListener<ClearSecurityCacheResponse>) invocation.getArguments()[2];
            listener.onResponse(mock(ClearSecurityCacheResponse.class));
            return null;
        }).when(client).execute(eq(ClearSecurityCacheAction.INSTANCE), any(ClearSecurityCacheRequest.class), anyActionListener());

        final long invalidation = randomMillisUpToYear9999();
        when(clock.instant()).thenReturn(Instant.ofEpochMilli(invalidation));
        final ApiKeyService service = createApiKeyService();
        PlainActionFuture<InvalidateApiKeyResponse> future = new PlainActionFuture<>();
        service.invalidateApiKeys(null, null, null, new String[] { apiKeyId }, false, future);
        final InvalidateApiKeyResponse invalidateApiKeyResponse = future.actionGet();

        assertThat(invalidateApiKeyResponse.getInvalidatedApiKeys(), equalTo(List.of(apiKeyId)));
        verify(updateRequestBuilder).setDoc(
            argThat(
                (ArgumentMatcher<Map<String, Object>>) argument -> Map.of("api_key_invalidated", true, "invalidation_time", invalidation)
                    .equals(argument)
            )
        );
    }

    public void testCreateApiKeyWillCacheOnCreation() {
        final Settings settings = Settings.builder().put(XPackSettings.API_KEY_SERVICE_ENABLED_SETTING.getKey(), true).build();
        final ApiKeyService service = createApiKeyService(settings);
        final Authentication authentication = AuthenticationTestHelper.builder()
            .user(new User(randomAlphaOfLengthBetween(8, 16), "superuser"))
            .realmRef(new RealmRef(randomAlphaOfLengthBetween(3, 8), randomAlphaOfLengthBetween(3, 8), randomAlphaOfLengthBetween(3, 8)))
            .build(false);
        final CreateApiKeyRequest createApiKeyRequest = new CreateApiKeyRequest(randomAlphaOfLengthBetween(3, 8), null, null);
        when(client.prepareIndex(anyString())).thenReturn(new IndexRequestBuilder(client));
        when(client.prepareBulk()).thenReturn(new BulkRequestBuilder(client));
        when(client.threadPool()).thenReturn(threadPool);
        doAnswer(inv -> {
            final Object[] args = inv.getArguments();
            @SuppressWarnings("unchecked")
            final ActionListener<BulkResponse> listener = (ActionListener<BulkResponse>) args[2];
            final IndexResponse indexResponse = new IndexResponse(
                new ShardId(INTERNAL_SECURITY_MAIN_INDEX_7, randomAlphaOfLength(22), randomIntBetween(0, 1)),
                createApiKeyRequest.getId(),
                randomLongBetween(1, 99),
                randomLongBetween(1, 99),
                randomIntBetween(1, 99),
                true
            );
            listener.onResponse(
                new BulkResponse(
                    new BulkItemResponse[] { BulkItemResponse.success(randomInt(), DocWriteRequest.OpType.INDEX, indexResponse) },
                    randomLongBetween(0, 100)
                )
            );
            return null;
        }).when(client).execute(eq(TransportBulkAction.TYPE), any(BulkRequest.class), any());

        final Cache<String, ListenableFuture<CachedApiKeyHashResult>> apiKeyAuthCache = service.getApiKeyAuthCache();
        assertNull(apiKeyAuthCache.get(createApiKeyRequest.getId()));
        final PlainActionFuture<CreateApiKeyResponse> listener = new PlainActionFuture<>();
        service.createApiKey(authentication, createApiKeyRequest, Set.of(), listener);
        final CreateApiKeyResponse createApiKeyResponse = listener.actionGet();
        assertThat(createApiKeyResponse.getId(), equalTo(createApiKeyRequest.getId()));
        final CachedApiKeyHashResult cachedApiKeyHashResult = service.getFromCache(createApiKeyResponse.getId());
        assertThat(cachedApiKeyHashResult.success, is(true));
        cachedApiKeyHashResult.verify(createApiKeyResponse.getKey());
    }

    public void testGetCredentialsFromThreadContext() {
        final ApiKeyService apiKeyService = createApiKeyService();
        ThreadContext threadContext = threadPool.getThreadContext();
        assertNull(apiKeyService.parseCredentialsFromApiKeyString(getAuthenticatorContext(threadContext).getApiKeyString()));

        final String apiKeyAuthScheme = randomFrom("apikey", "apiKey", "ApiKey", "APikey", "APIKEY");
        final String id = randomAlphaOfLength(12);
        final String key = randomAlphaOfLength(16);
        String headerValue = apiKeyAuthScheme + " " + Base64.getEncoder().encodeToString((id + ":" + key).getBytes(StandardCharsets.UTF_8));

        try (ThreadContext.StoredContext ignore = threadContext.stashContext()) {
            threadContext.putHeader("Authorization", headerValue);
            ApiKeyService.ApiKeyCredentials creds = apiKeyService.parseCredentialsFromApiKeyString(
                getAuthenticatorContext(threadContext).getApiKeyString()
            );
            assertNotNull(creds);
            assertEquals(id, creds.getId());
            assertEquals(key, creds.getKey().toString());
        }

        // missing space
        headerValue = apiKeyAuthScheme + Base64.getEncoder().encodeToString((id + ":" + key).getBytes(StandardCharsets.UTF_8));
        try (ThreadContext.StoredContext ignore = threadContext.stashContext()) {
            threadContext.putHeader("Authorization", headerValue);
            ApiKeyService.ApiKeyCredentials creds = apiKeyService.parseCredentialsFromApiKeyString(
                getAuthenticatorContext(threadContext).getApiKeyString()
            );
            assertNull(creds);
        }

        // missing colon
        headerValue = apiKeyAuthScheme + " " + Base64.getEncoder().encodeToString((id + key).getBytes(StandardCharsets.UTF_8));
        try (ThreadContext.StoredContext ignore = threadContext.stashContext()) {
            threadContext.putHeader("Authorization", headerValue);
            IllegalArgumentException e = expectThrows(
                IllegalArgumentException.class,
                () -> apiKeyService.parseCredentialsFromApiKeyString(getAuthenticatorContext(threadContext).getApiKeyString())
            );
            assertEquals("invalid ApiKey value", e.getMessage());
        }
    }

    public void testGetCredentialsFromHeaderFailsForInvalidCrossClusterApiKeySecretLength() {
        final String id = randomAlphaOfLength(20);
        final String key = randomAlphaOfLength(randomValueOtherThan(22, () -> randomIntBetween(0, 99)));
        final IllegalArgumentException e = expectThrows(
            IllegalArgumentException.class,
            () -> ApiKeyService.getCredentialsFromHeader(
                "ApiKey " + Base64.getEncoder().encodeToString((id + ":" + key).getBytes(StandardCharsets.UTF_8)),
                ApiKey.Type.CROSS_CLUSTER
            )
        );
        assertThat(e.getMessage(), containsString("invalid cross-cluster API key value"));
    }

    public void testAuthenticateWithApiKey() throws Exception {
        final Settings settings = Settings.builder().put(XPackSettings.API_KEY_SERVICE_ENABLED_SETTING.getKey(), true).build();
        final ApiKeyService service = createApiKeyService(settings);

        final String id = randomAlphaOfLength(12);
        final String key = randomAlphaOfLength(16);

        final User user, authUser;
        if (randomBoolean()) {
            user = new User("hulk", new String[] { "superuser" }, "Bruce Banner", "hulk@test.com", Map.of(), true);
            authUser = new User("authenticated_user", "other");
        } else {
            user = new User("hulk", new String[] { "superuser" }, "Bruce Banner", "hulk@test.com", Map.of(), true);
            authUser = null;
        }
        final ApiKey.Type type = randomFrom(ApiKey.Type.values());
        final Map<String, Object> metadata = mockKeyDocument(id, key, user, authUser, false, Duration.ofSeconds(3600), null, type);

        final AuthenticationResult<User> auth = tryAuthenticate(service, id, key, type);
        assertThat(auth.getStatus(), is(AuthenticationResult.Status.SUCCESS));
        assertThat(auth.getValue(), notNullValue());
        assertThat(auth.getValue().principal(), is("hulk"));
        assertThat(auth.getValue().fullName(), is("Bruce Banner"));
        assertThat(auth.getValue().email(), is("hulk@test.com"));
        assertThat(auth.getMetadata().get(AuthenticationField.API_KEY_CREATOR_REALM_NAME), is("realm1"));
        assertThat(auth.getMetadata().get(AuthenticationField.API_KEY_CREATOR_REALM_TYPE), is("native"));
        assertThat(auth.getMetadata().get(AuthenticationField.API_KEY_ID_KEY), is(id));
        assertThat(auth.getMetadata().get(AuthenticationField.API_KEY_NAME_KEY), is("test"));
        assertThat(auth.getMetadata().get(API_KEY_TYPE_KEY), is(type.value()));
        checkAuthApiKeyMetadata(metadata, auth);
    }

    public void testAuthenticationFailureWithInvalidatedApiKey() throws Exception {
        final Settings settings = Settings.builder().put(XPackSettings.API_KEY_SERVICE_ENABLED_SETTING.getKey(), true).build();
        final ApiKeyService service = createApiKeyService(settings);

        final String id = randomAlphaOfLength(12);
        final String key = randomAlphaOfLength(16);
        final ApiKey.Type type = randomFrom(ApiKey.Type.values());

        mockKeyDocument(id, key, new User("hulk", "superuser"), null, true, Duration.ofSeconds(3600), null, type);

        final AuthenticationResult<User> auth = tryAuthenticate(service, id, key, type);
        assertThat(auth.getStatus(), is(AuthenticationResult.Status.CONTINUE));
        assertThat(auth.getValue(), nullValue());
        assertThat(auth.getMessage(), containsString("invalidated"));
    }

    public void testAuthenticationFailureWithInvalidCredentials() throws Exception {
        final Settings settings = Settings.builder().put(XPackSettings.API_KEY_SERVICE_ENABLED_SETTING.getKey(), true).build();
        final ApiKeyService service = createApiKeyService(settings);

        final String id = randomAlphaOfLength(12);
        final String realKey = randomAlphaOfLength(16);
        final String wrongKey = "#" + realKey.substring(1);

        final User user, authUser;
        if (randomBoolean()) {
            user = new User("hulk", "superuser");
            authUser = new User("authenticated_user", "other");
        } else {
            user = new User("hulk", "superuser");
            authUser = null;
        }
        final ApiKey.Type type = randomFrom(ApiKey.Type.values());
        mockKeyDocument(id, realKey, user, authUser, false, Duration.ofSeconds(3600), null, type);

        final AuthenticationResult<User> auth = tryAuthenticate(service, id, wrongKey, type);
        assertThat(auth.getStatus(), is(AuthenticationResult.Status.CONTINUE));
        assertThat(auth.getValue(), nullValue());
        assertThat(auth.getMessage(), containsString("invalid credentials for API key [" + id + "]"));
    }

    public void testAuthenticationFailureWithExpiredKey() throws Exception {
        final Settings settings = Settings.builder().put(XPackSettings.API_KEY_SERVICE_ENABLED_SETTING.getKey(), true).build();
        final ApiKeyService service = createApiKeyService(settings);

        final String id = randomAlphaOfLength(12);
        final String key = randomAlphaOfLength(16);

        final ApiKey.Type type = randomFrom(ApiKey.Type.values());
        mockKeyDocument(id, key, new User("hulk", "superuser"), null, false, Duration.ofSeconds(-1), null, type);

        final AuthenticationResult<User> auth = tryAuthenticate(service, id, key, type);
        assertThat(auth.getStatus(), is(AuthenticationResult.Status.CONTINUE));
        assertThat(auth.getValue(), nullValue());
        assertThat(auth.getMessage(), containsString("expired"));
    }

    /**
     * We cache valid and invalid responses. This test verifies that we handle these correctly.
     */
    public void testMixingValidAndInvalidCredentials() throws Exception {
        final Settings settings = Settings.builder().put(XPackSettings.API_KEY_SERVICE_ENABLED_SETTING.getKey(), true).build();
        final ApiKeyService service = createApiKeyService(settings);

        final String id = randomAlphaOfLength(12);
        final String realKey = randomAlphaOfLength(16);

        final User user, authUser;
        if (randomBoolean()) {
            user = new User("hulk", "superuser");
            authUser = new User("authenticated_user", "other");
        } else {
            user = new User("hulk", "superuser");
            authUser = null;
        }
        final ApiKey.Type type = randomFrom(ApiKey.Type.values());
        final Map<String, Object> metadata = mockKeyDocument(id, realKey, user, authUser, false, Duration.ofSeconds(3600), null, type);

        for (int i = 0; i < 3; i++) {
            final String wrongKey = "=" + randomAlphaOfLength(14) + "@";
            AuthenticationResult<User> auth = tryAuthenticate(service, id, wrongKey, type);
            assertThat(auth.getStatus(), is(AuthenticationResult.Status.CONTINUE));
            assertThat(auth.getValue(), nullValue());
            assertThat(auth.getMessage(), containsString("invalid credentials for API key [" + id + "]"));

            auth = tryAuthenticate(service, id, realKey, type);
            assertThat(auth.getStatus(), is(AuthenticationResult.Status.SUCCESS));
            assertThat(auth.getValue(), notNullValue());
            assertThat(auth.getValue().principal(), is("hulk"));
            assertThat(auth.getMetadata().get(API_KEY_TYPE_KEY), is(type.value()));
            checkAuthApiKeyMetadata(metadata, auth);
        }
    }

    public void testBulkUpdateWithApiKeyCredentialNotSupported() {
        final Settings settings = Settings.builder().put(XPackSettings.API_KEY_SERVICE_ENABLED_SETTING.getKey(), true).build();
        final ApiKeyService service = createApiKeyService(settings);

        final PlainActionFuture<BulkUpdateApiKeyResponse> listener = new PlainActionFuture<>();
        service.updateApiKeys(
            AuthenticationTestHelper.builder().apiKey().build(false),
            BulkUpdateApiKeyRequest.usingApiKeyIds("id"),
            Set.of(),
            listener
        );

        final var ex = expectThrows(ExecutionException.class, listener::get);
        assertThat(ex.getCause(), instanceOf(IllegalArgumentException.class));
        assertThat(ex.getMessage(), containsString("authentication via API key not supported: only the owner user can update an API key"));
    }

    public void testCrossClusterApiKeyUsageStats() {
        final Instant now = Instant.now();
        when(clock.instant()).thenReturn(now);
        when(client.threadPool()).thenReturn(threadPool);
        SearchRequestBuilder searchRequestBuilder = Mockito.spy(new SearchRequestBuilder(client));
        when(client.prepareSearch(eq(SECURITY_MAIN_ALIAS))).thenReturn(searchRequestBuilder);

        final List<SearchHit> searchHits = new ArrayList<>();
        final int ccsKeys = randomIntBetween(0, 2);
        for (int i = 0; i < ccsKeys; i++) {
            searchHits.add(searchHitForCrossClusterApiKey(0));
        }
        final int ccrKeys = randomIntBetween(0, 2);
        for (int i = 0; i < ccrKeys; i++) {
            searchHits.add(searchHitForCrossClusterApiKey(1));
        }
        final int ccsCcrKeys = randomIntBetween(0, 2);
        for (int i = 0; i < ccsCcrKeys; i++) {
            searchHits.add(searchHitForCrossClusterApiKey(2));
        }

        final AtomicReference<SearchRequest> searchRequest = new AtomicReference<>();
        doAnswer(invocationOnMock -> {
            searchRequest.set(invocationOnMock.getArgument(0));
            final ActionListener<SearchResponse> listener = invocationOnMock.getArgument(1);
            ActionListener.respondAndRelease(
                listener,
                new SearchResponse(
                    SearchHits.unpooled(
                        searchHits.toArray(SearchHit[]::new),
                        new TotalHits(searchHits.size(), TotalHits.Relation.EQUAL_TO),
                        randomFloat(),
                        null,
                        null,
                        null
                    ),
                    null,
                    null,
                    false,
                    null,
                    null,
                    0,
                    randomAlphaOfLengthBetween(3, 8),
                    1,
                    1,
                    0,
                    10,
                    null,
                    null
                )
            );
            return null;
        }).when(client).search(any(SearchRequest.class), anyActionListener());

        final BoolQueryBuilder boolQuery = QueryBuilders.boolQuery()
            .filter(QueryBuilders.termQuery("doc_type", "api_key"))
            .filter(QueryBuilders.termQuery("type", ApiKey.Type.CROSS_CLUSTER.value()))
            .filter(QueryBuilders.termQuery("api_key_invalidated", false))
            .filter(
                QueryBuilders.boolQuery()
                    .should(QueryBuilders.rangeQuery("expiration_time").gt(now.toEpochMilli()))
                    .should(QueryBuilders.boolQuery().mustNot(QueryBuilders.existsQuery("expiration_time")))
            );

        final ApiKeyService apiKeyService = createApiKeyService();
        final PlainActionFuture<Map<String, Object>> future = new PlainActionFuture<>();
        apiKeyService.crossClusterApiKeyUsageStats(future);

        verify(searchRequestBuilder).setQuery(eq(boolQuery));
        assertThat(searchRequest.get().source().query(), is(boolQuery));

        assertThat(
            future.actionGet(),
            equalTo(Map.of("total", ccsKeys + ccrKeys + ccsCcrKeys, "ccs", ccsKeys, "ccr", ccrKeys, "ccs_ccr", ccsCcrKeys))
        );
    }

    private SearchHit searchHitForCrossClusterApiKey(int crossClusterAccessLevel) {
        assert crossClusterAccessLevel >= 0 && crossClusterAccessLevel <= 2;
        final String roleDescriptor = switch (crossClusterAccessLevel) {
            case 0 -> """
                {
                  "cluster": ["cross_cluster_search"]
                }""";
            case 1 -> """
                {
                  "cluster": ["cross_cluster_replication"]
                }""";
            default -> """
                {
                  "cluster": ["cross_cluster_search", "cross_cluster_replication"]
                }""";
        };
        final int docId = randomIntBetween(0, Integer.MAX_VALUE);
        final String apiKeyId = randomAlphaOfLength(20);
        final var searchHit = SearchHit.unpooled(docId, apiKeyId);
        try (XContentBuilder builder = JsonXContent.contentBuilder()) {
            builder.map(XContentHelper.convertToMap(JsonXContent.jsonXContent, Strings.format("""
                {
                  "doc_type": "api_key",
                  "type": "cross_cluster",
                  "creation_time": 1591919944598,
                  "expiration_time": null,
                  "api_key_invalidated": false,
                  "api_key_hash": "{PBKDF2}10000$abc",
                  "role_descriptors": { "cross_cluster": %s },
                  "limited_by_role_descriptors": { },
                  "name": null,
                  "version": 8090099,
                  "creator": {
                    "principal": "admin",
                    "metadata": {},
                    "realm": "file1"
                  }
                }""", roleDescriptor), randomBoolean()));
            searchHit.sourceRef(BytesReference.bytes(builder));
            return searchHit;
        } catch (IOException e) {
            throw new UncheckedIOException(e);
        }
    }

    public void testCrossClusterApiKeyUsageStatsAreZerosWhenServiceNotEnabled() {
        final Settings settings = Settings.builder().put(XPackSettings.API_KEY_SERVICE_ENABLED_SETTING.getKey(), false).build();
        final ApiKeyService service = createApiKeyService(settings);
        final PlainActionFuture<Map<String, Object>> future = new PlainActionFuture<>();
        service.crossClusterApiKeyUsageStats(future);
        assertThat(future.actionGet(), anEmptyMap());
    }

    public void testCrossClusterApiKeyUsageStatsAreZerosWhenIndexDoesNotExist() {
        securityIndex = SecurityMocks.mockSecurityIndexManager(".security", false, false);
        final ApiKeyService apiKeyService = createApiKeyService();

        final PlainActionFuture<Map<String, Object>> future = new PlainActionFuture<>();
        apiKeyService.crossClusterApiKeyUsageStats(future);
        assertThat(future.actionGet(), equalTo(Map.of("total", 0, "ccs", 0, "ccr", 0, "ccs_ccr", 0)));
    }

    public void testCrossClusterApiKeyUsageFailsWhenIndexNotAvailable() {
        securityIndex = SecurityMocks.mockSecurityIndexManager(".security", true, false);
        final ElasticsearchException expectedException = new ElasticsearchException("not available");
        when(securityIndex.getUnavailableReason(SecurityIndexManager.Availability.SEARCH_SHARDS)).thenReturn(expectedException);
        final ApiKeyService apiKeyService = createApiKeyService();

        final PlainActionFuture<Map<String, Object>> future = new PlainActionFuture<>();
        apiKeyService.crossClusterApiKeyUsageStats(future);
        final ElasticsearchException e = expectThrows(ElasticsearchException.class, future::actionGet);
        assertThat(e, sameInstance(expectedException));
    }

    private Map<String, Object> mockKeyDocument(
        String id,
        String key,
        User user,
        @Nullable User authUser,
        boolean invalidated,
        Duration expiry,
        @Nullable List<RoleDescriptor> keyRoles,
        ApiKey.Type type
    ) throws IOException {
        var apiKeyDoc = newApiKeyDocument(key, user, authUser, invalidated, expiry, keyRoles, type);
        SecurityMocks.mockGetRequest(
            client,
            id,
            BytesReference.bytes(XContentBuilder.builder(XContentType.JSON.xContent()).map(apiKeyDoc.v1()))
        );
        return apiKeyDoc.v2();
    }

    private static Tuple<Map<String, Object>, Map<String, Object>> newApiKeyDocument(
        String key,
        User user,
        @Nullable User authUser,
        boolean invalidated,
        Duration expiry,
        @Nullable List<RoleDescriptor> keyRoles,
        ApiKey.Type type
    ) throws IOException {
        final Authentication authentication;
        if (authUser != null) {
            authentication = AuthenticationTestHelper.builder()
                .user(authUser)
                .realmRef(new RealmRef("authRealm", "test", "foo"))
                .runAs()
                .user(user)
                .realmRef(new RealmRef("realm1", "native", "node01"))
                .build();
        } else {
            authentication = AuthenticationTestHelper.builder()
                .user(user)
                .realmRef(new RealmRef("realm1", "native", "node01"))
                .build(false);
        }
        Map<String, Object> metadataMap = ApiKeyTests.randomMetadata();
        XContentBuilder docSource = ApiKeyService.newDocument(
            getFastStoredHashAlgoForTests().hash(new SecureString(key.toCharArray())),
            "test",
            authentication,
            type == ApiKey.Type.CROSS_CLUSTER ? Set.of() : Collections.singleton(SUPERUSER_ROLE_DESCRIPTOR),
            Instant.now(),
            Instant.now().plus(expiry),
            keyRoles,
            type,
            Version.CURRENT,
            metadataMap
        );
        Map<String, Object> keyMap = XContentHelper.convertToMap(BytesReference.bytes(docSource), true, XContentType.JSON).v2();
        if (invalidated) {
            keyMap.put("api_key_invalidated", true);
        }
        return new Tuple<>(keyMap, metadataMap);
    }

    private AuthenticationResult<User> tryAuthenticate(ApiKeyService service, String id, String key, ApiKey.Type type) throws Exception {
        final ThreadContext threadContext = threadPool.getThreadContext();
        try (ThreadContext.StoredContext ignore = threadContext.stashContext()) {
            final String header = "ApiKey " + Base64.getEncoder().encodeToString((id + ":" + key).getBytes(StandardCharsets.UTF_8));
            threadContext.putHeader("Authorization", header);

            final PlainActionFuture<AuthenticationResult<User>> future = new PlainActionFuture<>();
            service.tryAuthenticate(threadContext, getApiKeyCredentials(id, key, type), future);

            final AuthenticationResult<User> auth = future.get();
            assertThat(auth, notNullValue());
            return auth;
        }
    }

    public void testValidateApiKey() throws Exception {
        final String apiKeyId = randomAlphaOfLength(12);
        final String apiKey = randomAlphaOfLength(16);
        Hasher hasher = getFastStoredHashAlgoForTests();
        final char[] hash = hasher.hash(new SecureString(apiKey.toCharArray()));

        ApiKeyDoc apiKeyDoc = buildApiKeyDoc(hash, -1, false, -1);

        ApiKeyService service = createApiKeyService(Settings.EMPTY);
        PlainActionFuture<AuthenticationResult<User>> future = new PlainActionFuture<>();
        service.validateApiKeyCredentials(
            apiKeyId,
            apiKeyDoc,
            getApiKeyCredentials(apiKeyId, apiKey, apiKeyDoc.type),
            Clock.systemUTC(),
            future
        );
        AuthenticationResult<User> result = future.get();
        assertNotNull(result);
        assertTrue(result.isAuthenticated());
        assertThat(result.getValue().principal(), is("test_user"));
        assertThat(result.getValue().fullName(), is("test user"));
        assertThat(result.getValue().email(), is("test@user.com"));
        assertThat(result.getValue().roles(), is(emptyArray()));
        assertThat(result.getValue().metadata(), is(Collections.emptyMap()));
        assertThat(result.getMetadata().get(AuthenticationField.API_KEY_ROLE_DESCRIPTORS_KEY), equalTo(apiKeyDoc.roleDescriptorsBytes));
        assertThat(
            result.getMetadata().get(AuthenticationField.API_KEY_LIMITED_ROLE_DESCRIPTORS_KEY),
            equalTo(apiKeyDoc.limitedByRoleDescriptorsBytes)
        );
        assertThat(result.getMetadata().get(AuthenticationField.API_KEY_CREATOR_REALM_NAME), is("realm1"));
        assertThat(result.getMetadata().get(API_KEY_TYPE_KEY), is(apiKeyDoc.type.value()));

        apiKeyDoc = buildApiKeyDoc(hash, Clock.systemUTC().instant().plus(1L, ChronoUnit.HOURS).toEpochMilli(), false, -1);
        future = new PlainActionFuture<>();
        service.validateApiKeyCredentials(
            apiKeyId,
            apiKeyDoc,
            getApiKeyCredentials(apiKeyId, apiKey, apiKeyDoc.type),
            Clock.systemUTC(),
            future
        );
        result = future.get();
        assertNotNull(result);
        assertTrue(result.isAuthenticated());
        assertThat(result.getValue().principal(), is("test_user"));
        assertThat(result.getValue().fullName(), is("test user"));
        assertThat(result.getValue().email(), is("test@user.com"));
        assertThat(result.getValue().roles(), is(emptyArray()));
        assertThat(result.getValue().metadata(), is(Collections.emptyMap()));
        assertThat(result.getMetadata().get(AuthenticationField.API_KEY_ROLE_DESCRIPTORS_KEY), equalTo(apiKeyDoc.roleDescriptorsBytes));
        assertThat(
            result.getMetadata().get(AuthenticationField.API_KEY_LIMITED_ROLE_DESCRIPTORS_KEY),
            equalTo(apiKeyDoc.limitedByRoleDescriptorsBytes)
        );
        assertThat(result.getMetadata().get(AuthenticationField.API_KEY_CREATOR_REALM_NAME), is("realm1"));
        assertThat(result.getMetadata().get(API_KEY_TYPE_KEY), is(apiKeyDoc.type.value()));

        apiKeyDoc = buildApiKeyDoc(hash, Clock.systemUTC().instant().minus(1L, ChronoUnit.HOURS).toEpochMilli(), false, -1);
        future = new PlainActionFuture<>();
        service.validateApiKeyCredentials(
            apiKeyId,
            apiKeyDoc,
            getApiKeyCredentials(apiKeyId, apiKey, apiKeyDoc.type),
            Clock.systemUTC(),
            future
        );
        result = future.get();
        assertNotNull(result);
        assertFalse(result.isAuthenticated());

        // key is invalidated
        apiKeyDoc = buildApiKeyDoc(hash, -1, true, randomLongBetween(0, 3000000000L));
        service.getApiKeyAuthCache().put(apiKeyId, new ListenableFuture<>());
        assertNotNull(service.getApiKeyAuthCache().get(apiKeyId));
        future = new PlainActionFuture<>();
        service.validateApiKeyCredentials(
            apiKeyId,
            apiKeyDoc,
            getApiKeyCredentials(apiKeyId, randomAlphaOfLength(15), apiKeyDoc.type),
            Clock.systemUTC(),
            future
        );
        result = future.get();
        assertNotNull(result);
        assertFalse(result.isAuthenticated());
        // make sure the cache is cleared
        assertNull(service.getApiKeyAuthCache().get(apiKeyId));
    }

    @SuppressWarnings("unchecked")
    public void testParseRoleDescriptorsMap() throws Exception {
        final String apiKeyId = randomAlphaOfLength(12);

        final NativePrivilegeStore privilegesStore = mock(NativePrivilegeStore.class);
        doAnswer(i -> {
            assertThat(i.getArguments().length, equalTo(3));
            final Object arg2 = i.getArguments()[2];
            assertThat(arg2, instanceOf(ActionListener.class));
            ActionListener<Collection<ApplicationPrivilege>> listener = (ActionListener<Collection<ApplicationPrivilege>>) arg2;
            listener.onResponse(Collections.emptyList());
            return null;
        }).when(privilegesStore).getPrivileges(any(Collection.class), any(Collection.class), anyActionListener());
        ApiKeyService service = createApiKeyService(Settings.EMPTY);

        assertThat(service.parseRoleDescriptors(apiKeyId, null, randomApiKeyRoleType()), nullValue());
        assertThat(service.parseRoleDescriptors(apiKeyId, Collections.emptyMap(), randomApiKeyRoleType()), emptyIterable());

        final RoleDescriptor roleARoleDescriptor = new RoleDescriptor(
            "a role",
            new String[] { "monitor" },
            new RoleDescriptor.IndicesPrivileges[] {
                RoleDescriptor.IndicesPrivileges.builder().indices("*").privileges("monitor").build() },
            null
        );
        Map<String, Object> roleARDMap;
        try (XContentBuilder builder = JsonXContent.contentBuilder()) {
            roleARDMap = XContentHelper.convertToMap(
                XContentType.JSON.xContent(),
                BytesReference.bytes(roleARoleDescriptor.toXContent(builder, ToXContent.EMPTY_PARAMS, true)).streamInput(),
                false
            );
        }

        List<RoleDescriptor> roleDescriptors = service.parseRoleDescriptors(apiKeyId, Map.of("a role", roleARDMap), randomApiKeyRoleType());
        assertThat(roleDescriptors, hasSize(1));
        assertThat(roleDescriptors.get(0), equalTo(roleARoleDescriptor));

        Map<String, Object> superUserRdMap;
        try (XContentBuilder builder = JsonXContent.contentBuilder()) {
            superUserRdMap = XContentHelper.convertToMap(
                XContentType.JSON.xContent(),
                BytesReference.bytes(SUPERUSER_ROLE_DESCRIPTOR.toXContent(builder, ToXContent.EMPTY_PARAMS, true)).streamInput(),
                false
            );
        }
        roleDescriptors = service.parseRoleDescriptors(
            apiKeyId,
            Map.of(SUPERUSER_ROLE_DESCRIPTOR.getName(), superUserRdMap),
            randomApiKeyRoleType()
        );
        assertThat(roleDescriptors, hasSize(1));
        assertThat(roleDescriptors.get(0), equalTo(SUPERUSER_ROLE_DESCRIPTOR));

        final Map<String, Object> legacySuperUserRdMap;
        try (XContentBuilder builder = JsonXContent.contentBuilder()) {
            legacySuperUserRdMap = XContentHelper.convertToMap(
                XContentType.JSON.xContent(),
                BytesReference.bytes(LEGACY_SUPERUSER_ROLE_DESCRIPTOR.toXContent(builder, ToXContent.EMPTY_PARAMS, true)).streamInput(),
                false
            );
        }
        final RoleReference.ApiKeyRoleType apiKeyRoleType = randomApiKeyRoleType();
        roleDescriptors = service.parseRoleDescriptors(
            apiKeyId,
            Map.of(LEGACY_SUPERUSER_ROLE_DESCRIPTOR.getName(), legacySuperUserRdMap),
            apiKeyRoleType
        );
        assertThat(roleDescriptors, hasSize(1));
        assertThat(
            roleDescriptors.get(0),
            equalTo(
                apiKeyRoleType == RoleReference.ApiKeyRoleType.LIMITED_BY ? SUPERUSER_ROLE_DESCRIPTOR : LEGACY_SUPERUSER_ROLE_DESCRIPTOR
            )
        );
    }

    public void testParseRoleDescriptors() {
        ApiKeyService service = createApiKeyService(Settings.EMPTY);
        final String apiKeyId = randomAlphaOfLength(12);
        List<RoleDescriptor> roleDescriptors = service.parseRoleDescriptorsBytes(apiKeyId, null, randomApiKeyRoleType());
        assertTrue(roleDescriptors.isEmpty());

        BytesReference roleBytes = new BytesArray("{\"a role\": {\"cluster\": [\"all\"]}}");
        roleDescriptors = service.parseRoleDescriptorsBytes(apiKeyId, roleBytes, randomApiKeyRoleType());
        assertEquals(1, roleDescriptors.size());
        assertEquals("a role", roleDescriptors.get(0).getName());
        assertArrayEquals(new String[] { "all" }, roleDescriptors.get(0).getClusterPrivileges());
        assertEquals(0, roleDescriptors.get(0).getIndicesPrivileges().length);
        assertEquals(0, roleDescriptors.get(0).getApplicationPrivileges().length);

        roleBytes = new BytesArray(
            "{\"reporting_user\":{\"cluster\":[],\"indices\":[],\"applications\":[],\"run_as\":[],\"metadata\":{\"_reserved\":true},"
                + "\"transient_metadata\":{\"enabled\":true}},\"superuser\":{\"cluster\":[\"all\"],\"indices\":[{\"names\":[\"*\"],"
                + "\"privileges\":[\"all\"],\"allow_restricted_indices\":true}],\"applications\":[{\"application\":\"*\","
                + "\"privileges\":[\"*\"],\"resources\":[\"*\"]}],\"run_as\":[\"*\"],\"metadata\":{\"_reserved\":true},"
                + "\"transient_metadata\":{}}}\n"
        );
        final RoleReference.ApiKeyRoleType apiKeyRoleType = randomApiKeyRoleType();
        roleDescriptors = service.parseRoleDescriptorsBytes(apiKeyId, roleBytes, apiKeyRoleType);
        assertEquals(2, roleDescriptors.size());
        assertEquals(
            Set.of("reporting_user", "superuser"),
            roleDescriptors.stream().map(RoleDescriptor::getName).collect(Collectors.toSet())
        );
        assertThat(
            roleDescriptors.get(1),
            equalTo(
                apiKeyRoleType == RoleReference.ApiKeyRoleType.LIMITED_BY ? SUPERUSER_ROLE_DESCRIPTOR : LEGACY_SUPERUSER_ROLE_DESCRIPTOR
            )
        );

        // Tests parsing of role descriptor with and without workflows restriction.
        roleBytes = new BytesArray("""
                {
                    "role_with_restriction":{
                        "indices":[{"names":["books"],"privileges":["read"]}],
                        "restriction":{"workflows":["search_application"]}
                    },
                    "role_without_restriction":{
                        "indices":[{"names":["movies"],"privileges":["read"]}]
                    }
                }
            """);
        roleDescriptors = service.parseRoleDescriptorsBytes(apiKeyId, roleBytes, apiKeyRoleType);
        assertEquals(2, roleDescriptors.size());
        Map<String, RoleDescriptor> roleDescriptorsByName = roleDescriptors.stream()
            .collect(Collectors.toMap(RoleDescriptor::getName, Function.identity()));
        assertEquals(Set.of("role_with_restriction", "role_without_restriction"), roleDescriptorsByName.keySet());

        RoleDescriptor roleWithRestriction = roleDescriptorsByName.get("role_with_restriction");
        assertThat(roleWithRestriction.hasRestriction(), equalTo(true));
        assertThat(roleWithRestriction.getRestriction().isEmpty(), equalTo(false));
        assertThat(roleWithRestriction.getRestriction().hasWorkflows(), equalTo(true));
        assertThat(roleWithRestriction.getRestriction().getWorkflows(), arrayContaining("search_application"));

        RoleDescriptor roleWithoutRestriction = roleDescriptorsByName.get("role_without_restriction");
        assertThat(roleWithoutRestriction.hasRestriction(), equalTo(false));
        assertThat(roleWithoutRestriction.getRestriction().isEmpty(), equalTo(true));
        assertThat(roleWithoutRestriction.getRestriction().hasWorkflows(), equalTo(false));
        assertThat(roleWithoutRestriction.getRestriction().getWorkflows(), nullValue());
    }

    public void testApiKeyServiceDisabled() {
        final Settings settings = Settings.builder().put(XPackSettings.API_KEY_SERVICE_ENABLED_SETTING.getKey(), false).build();
        final ApiKeyService service = createApiKeyService(settings);

        ElasticsearchException e = expectThrows(
            ElasticsearchException.class,
            () -> service.getApiKeys(
                new String[] { randomAlphaOfLength(6) },
                randomAlphaOfLength(8),
                null,
                null,
                randomBoolean(),
                randomBoolean(),
                new PlainActionFuture<>()
            )
        );

        assertThat(e, instanceOf(FeatureNotEnabledException.class));
        // Older Kibana version looked for this exact text:
        assertThat(e, throwableWithMessage("api keys are not enabled"));
        // Newer Kibana versions will check the metadata for this string literal:
        assertThat(e.getMetadata(FeatureNotEnabledException.DISABLED_FEATURE_METADATA), contains("api_keys"));
    }

    public void testApiKeyCache() throws IOException {
        final String apiKeyId = randomAlphaOfLength(12);
        final String apiKey = randomAlphaOfLength(16);
        Hasher hasher = getFastStoredHashAlgoForTests();
        final char[] hash = hasher.hash(new SecureString(apiKey.toCharArray()));

        ApiKeyDoc apiKeyDoc = buildApiKeyDoc(hash, -1, false, -1);

        ApiKeyService service = createApiKeyService(Settings.EMPTY);
        ApiKeyCredentials creds = getApiKeyCredentials(apiKeyId, apiKey, apiKeyDoc.type);
        PlainActionFuture<AuthenticationResult<User>> future = new PlainActionFuture<>();
        service.validateApiKeyCredentials(creds.getId(), apiKeyDoc, creds, Clock.systemUTC(), future);
        AuthenticationResult<User> result = future.actionGet();
        assertThat(result.isAuthenticated(), is(true));
        CachedApiKeyHashResult cachedApiKeyHashResult = service.getFromCache(creds.getId());
        assertNotNull(cachedApiKeyHashResult);
        assertThat(cachedApiKeyHashResult.success, is(true));

        creds = getApiKeyCredentials(creds.getId(), "somelongenoughrandomstring", apiKeyDoc.type);
        future = new PlainActionFuture<>();
        service.validateApiKeyCredentials(creds.getId(), apiKeyDoc, creds, Clock.systemUTC(), future);
        result = future.actionGet();
        assertThat(result.isAuthenticated(), is(false));
        final CachedApiKeyHashResult shouldBeSame = service.getFromCache(creds.getId());
        assertNotNull(shouldBeSame);
        assertThat(shouldBeSame, sameInstance(cachedApiKeyHashResult));

        apiKeyDoc = buildApiKeyDoc(hasher.hash(new SecureString("somelongenoughrandomstring".toCharArray())), -1, false, -1);
        creds = getApiKeyCredentials(randomAlphaOfLength(12), "otherlongenoughrandomstring", apiKeyDoc.type);
        future = new PlainActionFuture<>();
        service.validateApiKeyCredentials(creds.getId(), apiKeyDoc, creds, Clock.systemUTC(), future);
        result = future.actionGet();
        assertThat(result.isAuthenticated(), is(false));
        cachedApiKeyHashResult = service.getFromCache(creds.getId());
        assertNotNull(cachedApiKeyHashResult);
        assertThat(cachedApiKeyHashResult.success, is(false));

        creds = getApiKeyCredentials(creds.getId(), "otherlongenoughrandomstring2", apiKeyDoc.type);
        future = new PlainActionFuture<>();
        service.validateApiKeyCredentials(creds.getId(), apiKeyDoc, creds, Clock.systemUTC(), future);
        result = future.actionGet();
        assertThat(result.isAuthenticated(), is(false));
        assertThat(service.getFromCache(creds.getId()), not(sameInstance(cachedApiKeyHashResult)));
        assertThat(service.getFromCache(creds.getId()).success, is(false));

        creds = getApiKeyCredentials(creds.getId(), "somelongenoughrandomstring", apiKeyDoc.type);
        future = new PlainActionFuture<>();
        service.validateApiKeyCredentials(creds.getId(), apiKeyDoc, creds, Clock.systemUTC(), future);
        result = future.actionGet();
        assertThat(result.isAuthenticated(), is(true));
        assertThat(service.getFromCache(creds.getId()), not(sameInstance(cachedApiKeyHashResult)));
        assertThat(service.getFromCache(creds.getId()).success, is(true));
    }

    public void testApiKeyAuthCacheWillTraceLogOnEvictionDueToCacheSize() throws IllegalAccessException {
        final int cacheSize = randomIntBetween(2, 8);
        ApiKeyService service = createApiKeyService(
            Settings.builder().put("xpack.security.authc.api_key.cache.max_keys", cacheSize).build()
        );
        final Cache<String, ListenableFuture<CachedApiKeyHashResult>> apiKeyAuthCache = service.getApiKeyAuthCache();

        // Fill the cache
        final String idPrefix = randomAlphaOfLength(20);
        final AtomicInteger count = new AtomicInteger(0);
        IntStream.range(0, cacheSize).forEach(i -> apiKeyAuthCache.put(idPrefix + count.incrementAndGet(), new ListenableFuture<>()));
        final Logger logger = LogManager.getLogger(ApiKeyService.class);
        Loggers.setLevel(logger, Level.TRACE);
        final MockLogAppender appender = new MockLogAppender();
        Loggers.addAppender(logger, appender);
        appender.start();

        try {
            appender.addExpectation(
                new MockLogAppender.PatternSeenEventExpectation(
                    "evict",
                    ApiKeyService.class.getName(),
                    Level.TRACE,
                    "API key with ID \\[" + idPrefix + "[0-9]+\\] was evicted from the authentication cache.*"
                )
            );
            appender.addExpectation(
                new MockLogAppender.UnseenEventExpectation(
                    "no-thrashing",
                    ApiKeyService.class.getName(),
                    Level.WARN,
                    "Possible thrashing for API key authentication cache,*"
                )
            );
            apiKeyAuthCache.put(idPrefix + count.incrementAndGet(), new ListenableFuture<>());
            appender.assertAllExpectationsMatched();

            appender.addExpectation(
                new MockLogAppender.UnseenEventExpectation(
                    "replace",
                    ApiKeyService.class.getName(),
                    Level.TRACE,
                    "API key with ID [" + idPrefix + "*] was evicted from the authentication cache*"
                )
            );
            apiKeyAuthCache.put(idPrefix + count.get(), new ListenableFuture<>());
            appender.assertAllExpectationsMatched();

            appender.addExpectation(
                new MockLogAppender.UnseenEventExpectation(
                    "invalidate",
                    ApiKeyService.class.getName(),
                    Level.TRACE,
                    "API key with ID [" + idPrefix + "*] was evicted from the authentication cache*"
                )
            );
            apiKeyAuthCache.invalidate(idPrefix + count.get(), new ListenableFuture<>());
            apiKeyAuthCache.invalidateAll();
            appender.assertAllExpectationsMatched();
        } finally {
            appender.stop();
            Loggers.setLevel(logger, Level.INFO);
            Loggers.removeAppender(logger, appender);
        }
    }

    public void testApiKeyCacheWillNotTraceLogOnEvictionDueToCacheTtl() throws IllegalAccessException, InterruptedException {
        ApiKeyService service = createApiKeyService(
            Settings.builder()
                .put("xpack.security.authc.api_key.cache.max_keys", 2)
                .put("xpack.security.authc.api_key.cache.ttl", TimeValue.timeValueMillis(100))
                .build()
        );
        final Cache<String, ListenableFuture<CachedApiKeyHashResult>> apiKeyAuthCache = service.getApiKeyAuthCache();
        final String apiKeyId = randomAlphaOfLength(22);

        final Logger logger = LogManager.getLogger(ApiKeyService.class);
        Loggers.setLevel(logger, Level.TRACE);
        final MockLogAppender appender = new MockLogAppender();
        Loggers.addAppender(logger, appender);
        appender.start();

        try {
            appender.addExpectation(
                new MockLogAppender.UnseenEventExpectation(
                    "evict",
                    ApiKeyService.class.getName(),
                    Level.TRACE,
                    "API key with ID [" + apiKeyId + "] was evicted from the authentication cache*"
                )
            );
            apiKeyAuthCache.put(apiKeyId, new ListenableFuture<>());
            // Wait for the entry to expire
            Thread.sleep(200);
            assertNull(apiKeyAuthCache.get(apiKeyId));
            // Cache a new entry
            apiKeyAuthCache.put(randomValueOtherThan(apiKeyId, () -> randomAlphaOfLength(22)), new ListenableFuture<>());
            assertEquals(1, apiKeyAuthCache.count());
            appender.assertAllExpectationsMatched();
        } finally {
            appender.stop();
            Loggers.setLevel(logger, Level.INFO);
            Loggers.removeAppender(logger, appender);
        }
    }

    public void testApiKeyAuthCacheWillLogWarningOnPossibleThrashing() throws Exception {
        ApiKeyService service = createApiKeyService(Settings.builder().put("xpack.security.authc.api_key.cache.max_keys", 2).build());
        final Cache<String, ListenableFuture<CachedApiKeyHashResult>> apiKeyAuthCache = service.getApiKeyAuthCache();

        // Fill the cache
        apiKeyAuthCache.put(randomAlphaOfLength(20), new ListenableFuture<>());
        apiKeyAuthCache.put(randomAlphaOfLength(21), new ListenableFuture<>());
        final Logger logger = LogManager.getLogger(ApiKeyService.class);
        Loggers.setLevel(logger, Level.TRACE);
        final MockLogAppender appender = new MockLogAppender();
        Loggers.addAppender(logger, appender);
        appender.start();

        try {
            // Prepare the warning logging to trigger
            service.getEvictionCounter().add(4500);
            final long thrashingCheckIntervalInSeconds = 300L;
            final long secondsToNanoSeconds = 1_000_000_000L;
            // Calculate the last thrashing check time to ensure that the elapsed time is longer than the
            // thrashing checking interval (300 seconds). Also add another 10 seconds to counter any
            // test flakiness.
            final long lastCheckedAt = System.nanoTime() - (thrashingCheckIntervalInSeconds + 10L) * secondsToNanoSeconds;
            service.getLastEvictionCheckedAt().set(lastCheckedAt);
            // Ensure the counter is updated
            assertBusy(() -> assertThat(service.getEvictionCounter().longValue() >= 4500, is(true)));
            appender.addExpectation(
                new MockLogAppender.SeenEventExpectation(
                    "evict",
                    ApiKeyService.class.getName(),
                    Level.TRACE,
                    "API key with ID [*] was evicted from the authentication cache*"
                )
            );
            appender.addExpectation(
                new MockLogAppender.SeenEventExpectation(
                    "thrashing",
                    ApiKeyService.class.getName(),
                    Level.WARN,
                    "Possible thrashing for API key authentication cache,*"
                )
            );
            apiKeyAuthCache.put(randomAlphaOfLength(22), new ListenableFuture<>());
            appender.assertAllExpectationsMatched();

            // Counter and timer should be reset
            assertThat(service.getLastEvictionCheckedAt().get(), lessThanOrEqualTo(System.nanoTime()));
            assertBusy(() -> assertThat(service.getEvictionCounter().longValue(), equalTo(0L)));

            // Will not log warning again for the next eviction because of throttling
            appender.addExpectation(
                new MockLogAppender.SeenEventExpectation(
                    "evict-again",
                    ApiKeyService.class.getName(),
                    Level.TRACE,
                    "API key with ID [*] was evicted from the authentication cache*"
                )
            );
            appender.addExpectation(
                new MockLogAppender.UnseenEventExpectation(
                    "throttling",
                    ApiKeyService.class.getName(),
                    Level.WARN,
                    "Possible thrashing for API key authentication cache,*"
                )
            );
            apiKeyAuthCache.put(randomAlphaOfLength(23), new ListenableFuture<>());
            appender.assertAllExpectationsMatched();
        } finally {
            appender.stop();
            Loggers.setLevel(logger, Level.INFO);
            Loggers.removeAppender(logger, appender);
        }
    }

    public void testAuthenticateWhileCacheBeingPopulated() throws Exception {
        final String apiKey = randomAlphaOfLength(16);
        Hasher hasher = getFastStoredHashAlgoForTests();
        final char[] hash = hasher.hash(new SecureString(apiKey.toCharArray()));

        Map<String, Object> sourceMap = buildApiKeySourceDoc(hash);
        final Object metadata = sourceMap.get("metadata_flattened");
        final ApiKey.Type type = parseTypeFromSourceMap(sourceMap);

        ApiKeyService realService = createApiKeyService(Settings.EMPTY);
        ApiKeyService service = Mockito.spy(realService);

        // Used to block the hashing of the first api-key secret so that we can guarantee
        // that a second api key authentication takes place while hashing is "in progress".
        final Semaphore hashWait = new Semaphore(0);
        final AtomicInteger hashCounter = new AtomicInteger(0);
        doAnswer(invocationOnMock -> {
            hashCounter.incrementAndGet();
            hashWait.acquire();
            return invocationOnMock.callRealMethod();
        }).when(service).verifyKeyAgainstHash(any(String.class), any(ApiKeyCredentials.class), anyActionListener());

        final String apiKeyId = randomAlphaOfLength(12);
        final PlainActionFuture<AuthenticationResult<User>> future1 = new PlainActionFuture<>();

        // Call the top level authenticate... method because it has been known to be buggy in async situations
        mockSourceDocument(apiKeyId, sourceMap);

        // This needs to be done in another thread, because we need it to not complete until we say so, but it should not block this test
        this.threadPool.generic()
            .execute(() -> service.tryAuthenticate(threadPool.getThreadContext(), getApiKeyCredentials(apiKeyId, apiKey, type), future1));

        // Wait for the first credential validation to get to the blocked state
        assertBusy(() -> assertThat(hashCounter.get(), equalTo(1)));
        if (future1.isDone()) {
            // We do this [ rather than assertFalse(isDone) ] so we can get a reasonable failure message
            fail("Expected authentication to be blocked, but was " + future1.actionGet());
        }

        // The second authentication should pass (but not immediately, but will not block)
        PlainActionFuture<AuthenticationResult<User>> future2 = new PlainActionFuture<>();

        service.tryAuthenticate(threadPool.getThreadContext(), getApiKeyCredentials(apiKeyId, apiKey, type), future2);

        assertThat(hashCounter.get(), equalTo(1));
        if (future2.isDone()) {
            // We do this [ rather than assertFalse(isDone) ] so we can get a reasonable failure message
            fail("Expected authentication to be blocked, but was " + future2.actionGet());
        }

        hashWait.release();

        final AuthenticationResult<User> authResult1 = future1.actionGet(TimeValue.timeValueSeconds(2));
        assertThat(authResult1.isAuthenticated(), is(true));
        checkAuthApiKeyMetadata(metadata, authResult1);

        final AuthenticationResult<User> authResult2 = future2.actionGet(TimeValue.timeValueMillis(200));
        assertThat(authResult2.isAuthenticated(), is(true));
        checkAuthApiKeyMetadata(metadata, authResult2);

        CachedApiKeyHashResult cachedApiKeyHashResult = service.getFromCache(apiKeyId);
        assertNotNull(cachedApiKeyHashResult);
        assertThat(cachedApiKeyHashResult.success, is(true));
    }

    public void testApiKeyCacheDisabled() throws IOException {
        final String apiKey = randomAlphaOfLength(16);
        Hasher hasher = getFastStoredHashAlgoForTests();
        final char[] hash = hasher.hash(new SecureString(apiKey.toCharArray()));
        final Settings settings = Settings.builder().put(ApiKeyService.CACHE_TTL_SETTING.getKey(), "0s").build();

        ApiKeyDoc apiKeyDoc = buildApiKeyDoc(hash, -1, false, -1);

        ApiKeyService service = createApiKeyService(settings);
        ApiKeyCredentials creds = getApiKeyCredentials(randomAlphaOfLength(12), apiKey, apiKeyDoc.type);
        PlainActionFuture<AuthenticationResult<User>> future = new PlainActionFuture<>();
        service.validateApiKeyCredentials(creds.getId(), apiKeyDoc, creds, Clock.systemUTC(), future);
        AuthenticationResult<User> result = future.actionGet();
        assertThat(result.isAuthenticated(), is(true));
        CachedApiKeyHashResult cachedApiKeyHashResult = service.getFromCache(creds.getId());
        assertNull(cachedApiKeyHashResult);
        assertNull(service.getDocCache());
        assertNull(service.getRoleDescriptorsBytesCache());
    }

    public void testApiKeyDocCacheCanBeDisabledSeparately() throws IOException {
        final String apiKey = randomAlphaOfLength(16);
        Hasher hasher = getFastStoredHashAlgoForTests();
        final char[] hash = hasher.hash(new SecureString(apiKey.toCharArray()));
        final Settings settings = Settings.builder().put(ApiKeyService.DOC_CACHE_TTL_SETTING.getKey(), "0s").build();

        ApiKeyDoc apiKeyDoc = buildApiKeyDoc(hash, -1, false, -1);

        ApiKeyService service = createApiKeyService(settings);

        ApiKeyCredentials creds = getApiKeyCredentials(randomAlphaOfLength(12), apiKey, apiKeyDoc.type);
        PlainActionFuture<AuthenticationResult<User>> future = new PlainActionFuture<>();
        service.validateApiKeyCredentials(creds.getId(), apiKeyDoc, creds, Clock.systemUTC(), future);
        AuthenticationResult<User> result = future.actionGet();
        assertThat(result.isAuthenticated(), is(true));
        CachedApiKeyHashResult cachedApiKeyHashResult = service.getFromCache(creds.getId());
        assertNotNull(cachedApiKeyHashResult);
        assertNull(service.getDocCache());
        assertNull(service.getRoleDescriptorsBytesCache());
    }

    public void testApiKeyDocCache() throws IOException, ExecutionException, InterruptedException {
        ApiKeyService service = createApiKeyService(Settings.EMPTY);
        assertNotNull(service.getDocCache());
        assertNotNull(service.getRoleDescriptorsBytesCache());
        final ThreadContext threadContext = threadPool.getThreadContext();
        final ApiKey.Type type = ApiKey.Type.REST;

        // 1. A new API key document will be cached after its authentication
        final String docId = randomAlphaOfLength(16);
        final String apiKey = randomAlphaOfLength(16);

        ApiKeyCredentials apiKeyCredentials = getApiKeyCredentials(docId, apiKey, type);
        final Map<String, Object> metadata = mockKeyDocument(
            docId,
            apiKey,
            new User("hulk", "superuser"),
            null,
            false,
            Duration.ofSeconds(3600),
            null,
            type
        );
        PlainActionFuture<AuthenticationResult<User>> future = new PlainActionFuture<>();
        service.loadApiKeyAndValidateCredentials(threadContext, apiKeyCredentials, future);
        final ApiKeyService.CachedApiKeyDoc cachedApiKeyDoc = service.getDocCache().get(docId);
        assertNotNull(cachedApiKeyDoc);
        assertEquals("hulk", cachedApiKeyDoc.creator.get("principal"));
        final BytesReference roleDescriptorsBytes = service.getRoleDescriptorsBytesCache().get(cachedApiKeyDoc.roleDescriptorsHash);
        assertNotNull(roleDescriptorsBytes);
        assertEquals("{}", roleDescriptorsBytes.utf8ToString());
        final BytesReference limitedByRoleDescriptorsBytes = service.getRoleDescriptorsBytesCache()
            .get(cachedApiKeyDoc.limitedByRoleDescriptorsHash);
        assertNotNull(limitedByRoleDescriptorsBytes);
        final List<RoleDescriptor> limitedByRoleDescriptors = service.parseRoleDescriptorsBytes(
            docId,
            limitedByRoleDescriptorsBytes,
            RoleReference.ApiKeyRoleType.LIMITED_BY
        );
        assertEquals(1, limitedByRoleDescriptors.size());
        assertEquals(SUPERUSER_ROLE_DESCRIPTOR, limitedByRoleDescriptors.get(0));
        if (metadata == null) {
            assertNull(cachedApiKeyDoc.metadataFlattened);
        } else {
            assertThat(cachedApiKeyDoc.metadataFlattened, equalTo(XContentTestUtils.convertToXContent(metadata, XContentType.JSON)));
        }
        assertThat(cachedApiKeyDoc.type, is(type));

        // 2. A different API Key with the same role descriptors will share the entries in the role descriptor cache
        final String docId2 = randomAlphaOfLength(16);
        final String apiKey2 = randomAlphaOfLength(16);
        ApiKeyCredentials apiKeyCredentials2 = getApiKeyCredentials(docId2, apiKey2, type);
        final Map<String, Object> metadata2 = mockKeyDocument(
            docId2,
            apiKey2,
            new User("thor", "superuser"),
            null,
            false,
            Duration.ofSeconds(3600),
            null,
            type
        );
        PlainActionFuture<AuthenticationResult<User>> future2 = new PlainActionFuture<>();
        service.loadApiKeyAndValidateCredentials(threadContext, apiKeyCredentials2, future2);
        final ApiKeyService.CachedApiKeyDoc cachedApiKeyDoc2 = service.getDocCache().get(docId2);
        assertNotNull(cachedApiKeyDoc2);
        assertEquals("thor", cachedApiKeyDoc2.creator.get("principal"));
        final BytesReference roleDescriptorsBytes2 = service.getRoleDescriptorsBytesCache().get(cachedApiKeyDoc2.roleDescriptorsHash);
        assertSame(roleDescriptorsBytes, roleDescriptorsBytes2);
        final BytesReference limitedByRoleDescriptorsBytes2 = service.getRoleDescriptorsBytesCache()
            .get(cachedApiKeyDoc2.limitedByRoleDescriptorsHash);
        assertSame(limitedByRoleDescriptorsBytes, limitedByRoleDescriptorsBytes2);
        if (metadata2 == null) {
            assertNull(cachedApiKeyDoc2.metadataFlattened);
        } else {
            assertThat(cachedApiKeyDoc2.metadataFlattened, equalTo(XContentTestUtils.convertToXContent(metadata2, XContentType.JSON)));
        }
        assertThat(cachedApiKeyDoc2.type, is(type));

        // 3. Different role descriptors will be cached into a separate entry
        final String docId3 = randomAlphaOfLength(16);
        final String apiKey3 = randomAlphaOfLength(16);
        ApiKeyCredentials apiKeyCredentials3 = getApiKeyCredentials(docId3, apiKey3, type);
        final List<RoleDescriptor> keyRoles = List.of(
<<<<<<< HEAD
            RoleDescriptor.parser()
                .allowRestriction(true)
=======
            RoleDescriptor.parserBuilder()
                .allow2xFormat(true)
                .build()
>>>>>>> a09ae3fd
                .parse("key-role", new BytesArray("{\"cluster\":[\"monitor\"]}"), XContentType.JSON)
        );
        final Map<String, Object> metadata3 = mockKeyDocument(
            docId3,
            apiKey3,
            new User("banner", "superuser"),
            null,
            false,
            Duration.ofSeconds(3600),
            keyRoles,
            type
        );
        PlainActionFuture<AuthenticationResult<User>> future3 = new PlainActionFuture<>();
        service.loadApiKeyAndValidateCredentials(threadContext, apiKeyCredentials3, future3);
        final ApiKeyService.CachedApiKeyDoc cachedApiKeyDoc3 = service.getDocCache().get(docId3);
        assertNotNull(cachedApiKeyDoc3);
        assertEquals("banner", cachedApiKeyDoc3.creator.get("principal"));
        // Shared bytes for limitedBy role since it is the same
        assertSame(
            limitedByRoleDescriptorsBytes,
            service.getRoleDescriptorsBytesCache().get(cachedApiKeyDoc3.limitedByRoleDescriptorsHash)
        );
        // But role descriptors bytes are different
        final BytesReference roleDescriptorsBytes3 = service.getRoleDescriptorsBytesCache().get(cachedApiKeyDoc3.roleDescriptorsHash);
        assertNotSame(roleDescriptorsBytes, roleDescriptorsBytes3);
        assertEquals(3, service.getRoleDescriptorsBytesCache().count());
        if (metadata3 == null) {
            assertNull(cachedApiKeyDoc3.metadataFlattened);
        } else {
            assertThat(cachedApiKeyDoc3.metadataFlattened, equalTo(XContentTestUtils.convertToXContent(metadata3, XContentType.JSON)));
        }
        assertThat(cachedApiKeyDoc3.type, is(type));

        // 3.1. Cross-cluster API keys can share the cache entry
        final String docId31 = randomAlphaOfLength(16);
        final String apiKey31 = randomAlphaOfLength(16);
        ApiKeyCredentials apiKeyCredentials31 = getApiKeyCredentials(docId31, apiKey31, ApiKey.Type.CROSS_CLUSTER);
        final Map<String, Object> metadata31 = mockKeyDocument(
            docId31,
            apiKey31,
            new User("stark", "superuser"),
            null,
            false,
            Duration.ofSeconds(3600),
            keyRoles,
            ApiKey.Type.CROSS_CLUSTER
        );
        service.loadApiKeyAndValidateCredentials(threadContext, apiKeyCredentials31, new PlainActionFuture<>());
        final ApiKeyService.CachedApiKeyDoc cachedApiKeyDoc31 = service.getDocCache().get(docId31);
        assertNotNull(cachedApiKeyDoc31);
        assertEquals("stark", cachedApiKeyDoc31.creator.get("principal"));
        // Both role descriptor and limited-by role descriptor share cache entries.
        assertEquals(3, service.getRoleDescriptorsBytesCache().count());
        // Cross cluster API keys have empty limited-by
        assertThat(
            service.getRoleDescriptorsBytesCache().get(cachedApiKeyDoc31.limitedByRoleDescriptorsHash).utf8ToString(),
            equalTo("{}")
        );
        if (metadata31 == null) {
            assertNull(cachedApiKeyDoc31.metadataFlattened);
        } else {
            assertThat(cachedApiKeyDoc31.metadataFlattened, equalTo(XContentTestUtils.convertToXContent(metadata31, XContentType.JSON)));
        }
        assertThat(service.getRoleDescriptorsBytesCache().get(cachedApiKeyDoc31.roleDescriptorsHash), sameInstance(roleDescriptorsBytes3));
        assertThat(cachedApiKeyDoc31.type, is(ApiKey.Type.CROSS_CLUSTER));

        // 4. Will fetch document from security index if role descriptors are not found even when
        // cachedApiKeyDoc is available
        service.getRoleDescriptorsBytesCache().invalidateAll();
        Mockito.clearInvocations(client);
        final Map<String, Object> metadata4 = mockKeyDocument(
            docId,
            apiKey,
            new User("hulk", "superuser"),
            null,
            false,
            Duration.ofSeconds(3600),
            null,
            type
        );
        PlainActionFuture<AuthenticationResult<User>> future4 = new PlainActionFuture<>();
        service.loadApiKeyAndValidateCredentials(threadContext, getApiKeyCredentials(docId, apiKey, type), future4);
        verify(client, times(1)).get(any(GetRequest.class), anyActionListener());
        assertEquals(2, service.getRoleDescriptorsBytesCache().count());
        final AuthenticationResult<User> authResult4 = future4.get();
        assertSame(AuthenticationResult.Status.SUCCESS, authResult4.getStatus());
        assertThat(authResult4.getMetadata().get(API_KEY_TYPE_KEY), is(type.value()));
        checkAuthApiKeyMetadata(metadata4, authResult4);

        // 5. Cached entries will be used for the same API key doc
        SecurityMocks.mockGetRequestException(client, new EsRejectedExecutionException("rejected"));
        PlainActionFuture<AuthenticationResult<User>> future5 = new PlainActionFuture<>();
        service.loadApiKeyAndValidateCredentials(threadContext, getApiKeyCredentials(docId, apiKey, type), future5);
        final AuthenticationResult<User> authResult5 = future5.get();
        assertSame(AuthenticationResult.Status.SUCCESS, authResult5.getStatus());
        assertThat(authResult5.getMetadata().get(API_KEY_TYPE_KEY), is(type.value()));
        checkAuthApiKeyMetadata(metadata4, authResult5);
    }

    public void testWillInvalidateAuthCacheWhenDocNotFound() {
        ApiKeyService service = createApiKeyService(Settings.EMPTY);
        final ThreadContext threadContext = threadPool.getThreadContext();
        final String docId = randomAlphaOfLength(16);
        final String apiKey = randomAlphaOfLength(16);
        final ApiKey.Type type = randomFrom(ApiKey.Type.values());
        ApiKeyCredentials apiKeyCredentials = getApiKeyCredentials(docId, apiKey, type);
        service.getApiKeyAuthCache().put(docId, new ListenableFuture<>());
        assertNotNull(service.getApiKeyAuthCache().get(docId));
        SecurityMocks.mockGetRequest(
            client,
            SECURITY_MAIN_ALIAS,
            docId,
            new GetResult(
                INTERNAL_SECURITY_MAIN_INDEX_7,
                docId,
                UNASSIGNED_SEQ_NO,
                UNASSIGNED_PRIMARY_TERM,
                randomLongBetween(0, 9),
                false,
                null,
                null,
                null
            )
        );
        PlainActionFuture<AuthenticationResult<User>> future = new PlainActionFuture<>();
        service.loadApiKeyAndValidateCredentials(threadContext, apiKeyCredentials, future);
        assertNull(service.getApiKeyAuthCache().get(docId));
    }

    public void testGetCreatorRealm() {
        final User user = AuthenticationTests.randomUser();

        // API key authentication
        final String apiKeyId = randomAlphaOfLength(20);
        final Authentication authentication1 = AuthenticationTests.randomApiKeyAuthentication(user, apiKeyId);
        assertThat(ApiKeyService.getCreatorRealmName(authentication1), equalTo(AuthenticationField.API_KEY_CREATOR_REALM_NAME));
        assertThat(ApiKeyService.getCreatorRealmType(authentication1), equalTo(AuthenticationField.API_KEY_CREATOR_REALM_TYPE));

        // API key run-as
        final RealmRef lookupRealmRef = AuthenticationTests.randomRealmRef(false);
        final Authentication authentication2 = authentication1.runAs(AuthenticationTests.randomUser(), lookupRealmRef);
        assertThat(ApiKeyService.getCreatorRealmName(authentication2), equalTo(lookupRealmRef.getName()));
        assertThat(ApiKeyService.getCreatorRealmType(authentication2), equalTo(lookupRealmRef.getType()));

        // Realm
        final Authentication authentication3 = AuthenticationTests.randomRealmAuthentication(randomBoolean());
        assertThat(ApiKeyService.getCreatorRealmName(authentication3), equalTo(authentication3.getEffectiveSubject().getRealm().getName()));
        assertThat(ApiKeyService.getCreatorRealmType(authentication3), equalTo(authentication3.getEffectiveSubject().getRealm().getType()));

        // Realm run-as
        final Authentication authentication4 = authentication3.runAs(AuthenticationTests.randomUser(), lookupRealmRef);
        assertThat(ApiKeyService.getCreatorRealmName(authentication4), equalTo(lookupRealmRef.getName()));
        assertThat(ApiKeyService.getCreatorRealmType(authentication4), equalTo(lookupRealmRef.getType()));

        // Others (cannot run-as)
        final Authentication authentication5 = randomFrom(
            AuthenticationTests.randomServiceAccountAuthentication(),
            AuthenticationTests.randomAnonymousAuthentication(),
            AuthenticationTests.randomInternalAuthentication()
        );
        assertThat(ApiKeyService.getCreatorRealmName(authentication5), equalTo(authentication5.getEffectiveSubject().getRealm().getName()));
        assertThat(ApiKeyService.getCreatorRealmType(authentication5), equalTo(authentication5.getEffectiveSubject().getRealm().getType()));

        // Failed run-as returns authenticating subject's realm
        final Authentication authentication6 = authentication3.runAs(AuthenticationTests.randomUser(), null);
        assertThat(
            ApiKeyService.getCreatorRealmName(authentication6),
            equalTo(authentication6.getAuthenticatingSubject().getRealm().getName())
        );
        assertThat(
            ApiKeyService.getCreatorRealmType(authentication6),
            equalTo(authentication6.getAuthenticatingSubject().getRealm().getType())
        );
    }

    public void testGetOwnersRealmNames() {
        // realm, no domain
        RealmRef realmRef = AuthenticationTests.randomRealmRef(false);
        Authentication authentication = Authentication.newRealmAuthentication(AuthenticationTests.randomUser(), realmRef);
        assertThat(Arrays.asList(ApiKeyService.getOwnersRealmNames(authentication)), contains(realmRef.getName()));
        assertThat(Arrays.asList(ApiKeyService.getOwnersRealmNames(authentication.token())), contains(realmRef.getName()));
        // realm run-as, no domain
        authentication = Authentication.newRealmAuthentication(
            AuthenticationTests.randomUser(),
            AuthenticationTests.randomRealmRef(randomBoolean())
        );
        assertThat(
            Arrays.asList(ApiKeyService.getOwnersRealmNames(authentication.runAs(AuthenticationTests.randomUser(), realmRef))),
            contains(realmRef.getName())
        );
        assertThat(
            Arrays.asList(ApiKeyService.getOwnersRealmNames(authentication.runAs(AuthenticationTests.randomUser(), realmRef).token())),
            contains(realmRef.getName())
        );
        // realm under domain
        realmRef = AuthenticationTests.randomRealmRef(true);
        authentication = Authentication.newRealmAuthentication(AuthenticationTests.randomUser(), realmRef);
        assertThat(
            Arrays.asList(ApiKeyService.getOwnersRealmNames(authentication)),
            containsInAnyOrder(
                realmRef.getDomain().realms().stream().map(realmIdentifier -> realmIdentifier.getName()).toArray(String[]::new)
            )
        );
        assertThat(
            Arrays.asList(ApiKeyService.getOwnersRealmNames(authentication.token())),
            containsInAnyOrder(
                realmRef.getDomain().realms().stream().map(realmIdentifier -> realmIdentifier.getName()).toArray(String[]::new)
            )
        );
        // realm under domain run-as
        authentication = Authentication.newRealmAuthentication(
            AuthenticationTests.randomUser(),
            AuthenticationTests.randomRealmRef(randomBoolean())
        );
        assertThat(
            Arrays.asList(ApiKeyService.getOwnersRealmNames(authentication.runAs(AuthenticationTests.randomUser(), realmRef))),
            containsInAnyOrder(
                realmRef.getDomain().realms().stream().map(realmIdentifier -> realmIdentifier.getName()).toArray(String[]::new)
            )
        );
        assertThat(
            Arrays.asList(ApiKeyService.getOwnersRealmNames(authentication.runAs(AuthenticationTests.randomUser(), realmRef).token())),
            containsInAnyOrder(
                realmRef.getDomain().realms().stream().map(realmIdentifier -> realmIdentifier.getName()).toArray(String[]::new)
            )
        );
        // API key authentication
        final String apiKeyCreatorRealm = randomAlphaOfLengthBetween(2, 8);
        authentication = AuthenticationTests.randomApiKeyAuthentication(
            AuthenticationTests.randomUser(),
            randomAlphaOfLength(8),
            apiKeyCreatorRealm,
            "file",
            TransportVersion.current()
        );
        assertThat(Arrays.asList(ApiKeyService.getOwnersRealmNames(authentication)), contains(apiKeyCreatorRealm));
        assertThat(Arrays.asList(ApiKeyService.getOwnersRealmNames(authentication.token())), contains(apiKeyCreatorRealm));

        // API key run-as, no domain
        RealmRef lookupRealmRef = AuthenticationTests.randomRealmRef(false);
        assertThat(
            Arrays.asList(ApiKeyService.getOwnersRealmNames(authentication.runAs(AuthenticationTests.randomUser(), lookupRealmRef))),
            contains(lookupRealmRef.getName())
        );
        assertThat(
            Arrays.asList(
                ApiKeyService.getOwnersRealmNames(authentication.runAs(AuthenticationTests.randomUser(), lookupRealmRef).token())
            ),
            contains(lookupRealmRef.getName())
        );

        // API key run-as under domain
        lookupRealmRef = AuthenticationTests.randomRealmRef(true);
        assertThat(
            Arrays.asList(ApiKeyService.getOwnersRealmNames(authentication.runAs(AuthenticationTests.randomUser(), lookupRealmRef))),
            containsInAnyOrder(
                lookupRealmRef.getDomain().realms().stream().map(realmIdentifier -> realmIdentifier.getName()).toArray(String[]::new)
            )
        );
        assertThat(
            Arrays.asList(
                ApiKeyService.getOwnersRealmNames(authentication.runAs(AuthenticationTests.randomUser(), lookupRealmRef).token())
            ),
            containsInAnyOrder(
                lookupRealmRef.getDomain().realms().stream().map(realmIdentifier -> realmIdentifier.getName()).toArray(String[]::new)
            )
        );
    }

    public void testAuthWillTerminateIfGetThreadPoolIsSaturated() throws ExecutionException, InterruptedException {
        final String apiKey = randomAlphaOfLength(16);
        final ApiKeyCredentials creds = getApiKeyCredentials(randomAlphaOfLength(12), apiKey, randomFrom(ApiKey.Type.values()));
        SecurityMocks.mockGetRequestException(client, new EsRejectedExecutionException("rejected"));
        ApiKeyService service = createApiKeyService(Settings.EMPTY);
        final PlainActionFuture<AuthenticationResult<User>> future = new PlainActionFuture<>();
        service.tryAuthenticate(threadPool.getThreadContext(), creds, future);
        final AuthenticationResult<User> authenticationResult = future.get();
        assertEquals(AuthenticationResult.Status.TERMINATE, authenticationResult.getStatus());
        assertThat(authenticationResult.getMessage(), containsString("server is too busy to respond"));
    }

    public void testAuthWillTerminateIfHashingThreadPoolIsSaturated() throws IOException, ExecutionException, InterruptedException {
        final String apiKey = randomAlphaOfLength(16);

        Hasher hasher = getFastStoredHashAlgoForTests();
        final char[] hash = hasher.hash(new SecureString(apiKey.toCharArray()));
        Map<String, Object> sourceMap = buildApiKeySourceDoc(hash);
        final ApiKey.Type type = parseTypeFromSourceMap(sourceMap);
        final ApiKeyCredentials creds = getApiKeyCredentials(randomAlphaOfLength(12), apiKey, type);
        mockSourceDocument(creds.getId(), sourceMap);
        final ExecutorService mockExecutorService = mock(ExecutorService.class);
        when(threadPool.executor(SECURITY_CRYPTO_THREAD_POOL_NAME)).thenReturn(mockExecutorService);
        Mockito.doAnswer(invocationOnMock -> {
            final AbstractRunnable actionRunnable = (AbstractRunnable) invocationOnMock.getArguments()[0];
            actionRunnable.onRejection(new EsRejectedExecutionException("rejected"));
            return null;
        }).when(mockExecutorService).execute(any(Runnable.class));

        ApiKeyService service = createApiKeyService(Settings.EMPTY);
        final PlainActionFuture<AuthenticationResult<User>> future = new PlainActionFuture<>();
        service.tryAuthenticate(threadPool.getThreadContext(), creds, future);
        final AuthenticationResult<User> authenticationResult = future.get();
        assertEquals(AuthenticationResult.Status.TERMINATE, authenticationResult.getStatus());
        assertThat(authenticationResult.getMessage(), containsString("server is too busy to respond"));
    }

    public void testCreationWillFailIfHashingThreadPoolIsSaturated() {
        final EsRejectedExecutionException rejectedExecutionException = new EsRejectedExecutionException("rejected");
        final ExecutorService mockExecutorService = mock(ExecutorService.class);
        when(threadPool.executor(SECURITY_CRYPTO_THREAD_POOL_NAME)).thenReturn(mockExecutorService);
        Mockito.doAnswer(invocationOnMock -> {
            final AbstractRunnable actionRunnable = (AbstractRunnable) invocationOnMock.getArguments()[0];
            actionRunnable.onRejection(rejectedExecutionException);
            return null;
        }).when(mockExecutorService).execute(any(Runnable.class));

        final Authentication authentication = AuthenticationTestHelper.builder().build();
        final CreateApiKeyRequest createApiKeyRequest = new CreateApiKeyRequest(randomAlphaOfLengthBetween(3, 8), null, null);
        ApiKeyService service = createApiKeyService(Settings.EMPTY);
        final PlainActionFuture<CreateApiKeyResponse> future = new PlainActionFuture<>();
        service.createApiKey(authentication, createApiKeyRequest, Set.of(), future);
        final EsRejectedExecutionException e = expectThrows(EsRejectedExecutionException.class, future::actionGet);
        assertThat(e, is(rejectedExecutionException));
    }

    public void testCachedApiKeyValidationWillNotBeBlockedByUnCachedApiKey() throws IOException, ExecutionException, InterruptedException {
        final String apiKeyId1 = randomAlphaOfLength(12);
        final String apiKey1 = randomAlphaOfLength(16);

        Hasher hasher = getFastStoredHashAlgoForTests();
        final char[] hash = hasher.hash(new SecureString(apiKey1.toCharArray()));
        Map<String, Object> sourceMap = buildApiKeySourceDoc(hash);
        final Object metadata = sourceMap.get("metadata_flattened");
        mockSourceDocument(apiKeyId1, sourceMap);

        // Authenticate the key once to cache it
        ApiKeyService service = createApiKeyService(Settings.EMPTY);
        final ApiKeyCredentials creds = getApiKeyCredentials(apiKeyId1, apiKey1, parseTypeFromSourceMap(sourceMap));
        final PlainActionFuture<AuthenticationResult<User>> future = new PlainActionFuture<>();
        service.tryAuthenticate(threadPool.getThreadContext(), creds, future);
        final AuthenticationResult<User> authenticationResult = future.get();
        assertEquals(AuthenticationResult.Status.SUCCESS, authenticationResult.getStatus());
        checkAuthApiKeyMetadata(metadata, authenticationResult);

        // Now force the hashing thread pool to saturate so that any un-cached keys cannot be validated
        final ExecutorService mockExecutorService = mock(ExecutorService.class);
        when(threadPool.executor(SECURITY_CRYPTO_THREAD_POOL_NAME)).thenReturn(mockExecutorService);
        Mockito.doAnswer(invocationOnMock -> {
            final AbstractRunnable actionRunnable = (AbstractRunnable) invocationOnMock.getArguments()[0];
            actionRunnable.onRejection(new EsRejectedExecutionException("rejected"));
            return null;
        }).when(mockExecutorService).execute(any(Runnable.class));

        // A new API key trying to connect that must go through full hash computation
        final String apiKeyId2 = randomAlphaOfLength(12);
        final String apiKey2 = randomAlphaOfLength(16);
        final Map<String, Object> sourceMap2 = buildApiKeySourceDoc(hasher.hash(new SecureString(apiKey2.toCharArray())));
        mockSourceDocument(apiKeyId2, sourceMap2);
        final ApiKeyCredentials creds2 = getApiKeyCredentials(apiKeyId2, apiKey2, parseTypeFromSourceMap(sourceMap2));
        final PlainActionFuture<AuthenticationResult<User>> future2 = new PlainActionFuture<>();
        service.tryAuthenticate(threadPool.getThreadContext(), creds2, future2);
        final AuthenticationResult<User> authenticationResult2 = future2.get();
        assertEquals(AuthenticationResult.Status.TERMINATE, authenticationResult2.getStatus());
        assertThat(authenticationResult2.getMessage(), containsString("server is too busy to respond"));

        // The cached API key should not be affected
        mockSourceDocument(apiKeyId1, sourceMap);
        final PlainActionFuture<AuthenticationResult<User>> future3 = new PlainActionFuture<>();
        service.tryAuthenticate(
            threadPool.getThreadContext(),
            getApiKeyCredentials(apiKeyId1, apiKey1, parseTypeFromSourceMap(sourceMap)),
            future3
        );
        final AuthenticationResult<User> authenticationResult3 = future3.get();
        assertEquals(AuthenticationResult.Status.SUCCESS, authenticationResult3.getStatus());
        checkAuthApiKeyMetadata(metadata, authenticationResult3);
    }

    @SuppressWarnings("unchecked")
    public void testApiKeyDocDeserialization() throws IOException {
        final String apiKeyDocumentSource = """
            {
              "doc_type": "api_key",
              "creation_time": 1591919944598,
              "expiration_time": 1591919944599,
              "api_key_invalidated": false,
              "api_key_hash": "{PBKDF2}10000$abc",
              "role_descriptors": {
                "a": {
                  "cluster": [ "all" ]
                }
              },
              "limited_by_role_descriptors": {
                "limited_by": {
                  "cluster": [ "all" ],
                  "metadata": {
                    "_reserved": true
                  },
                  "type": "role"
                }
              },
              "name": "key-1",
              "version": 7000099,
              "creator": {
                "principal": "admin",
                "metadata": {
                  "foo": "bar"
                },
                "realm": "file1",
                "realm_type": "file"
              }
            }""";
        final ApiKeyDoc apiKeyDoc = ApiKeyDoc.fromXContent(
            XContentHelper.createParser(
                NamedXContentRegistry.EMPTY,
                LoggingDeprecationHandler.INSTANCE,
                new BytesArray(apiKeyDocumentSource),
                XContentType.JSON
            )
        );
        assertEquals("api_key", apiKeyDoc.docType);
        assertEquals(1591919944598L, apiKeyDoc.creationTime);
        assertEquals(1591919944599L, apiKeyDoc.expirationTime);
        assertFalse(apiKeyDoc.invalidated);
        assertEquals("{PBKDF2}10000$abc", apiKeyDoc.hash);
        assertEquals("key-1", apiKeyDoc.name);
        assertEquals(7000099, apiKeyDoc.version);
        assertEquals(new BytesArray("""
            {"a":{"cluster":["all"]}}"""), apiKeyDoc.roleDescriptorsBytes);
        assertEquals(new BytesArray("""
            {"limited_by":{"cluster":["all"],"metadata":{"_reserved":true},"type":"role"}}"""), apiKeyDoc.limitedByRoleDescriptorsBytes);

        final Map<String, Object> creator = apiKeyDoc.creator;
        assertEquals("admin", creator.get("principal"));
        assertEquals("file1", creator.get("realm"));
        assertEquals("file", creator.get("realm_type"));
        assertEquals("bar", ((Map<String, Object>) creator.get("metadata")).get("foo"));
    }

    public void testValidateApiKeyDocBeforeUpdate() throws IOException {
        final var apiKeyId = randomAlphaOfLength(12);
        final var apiKey = randomAlphaOfLength(16);
        final var hasher = getFastStoredHashAlgoForTests();
        final char[] hash = hasher.hash(new SecureString(apiKey.toCharArray()));

        final var apiKeyService = createApiKeyService();
        final var apiKeyDocWithNullName = buildApiKeyDoc(hash, -1, false, -1, null, Version.V_8_2_0.id);
        final var auth = Authentication.newRealmAuthentication(
            new User("test_user", "role"),
            new Authentication.RealmRef("realm1", "realm_type1", "node")
        );

        var ex = expectThrows(
            IllegalArgumentException.class,
            () -> apiKeyService.validateForUpdate(apiKeyId, apiKeyDocWithNullName.type, auth, apiKeyDocWithNullName)
        );
        assertThat(ex.getMessage(), containsString("cannot update legacy API key [" + apiKeyId + "] without name"));

        final var apiKeyDocWithEmptyName = buildApiKeyDoc(hash, -1, false, -1, "", Version.V_8_2_0.id);
        ex = expectThrows(
            IllegalArgumentException.class,
            () -> apiKeyService.validateForUpdate(apiKeyId, apiKeyDocWithEmptyName.type, auth, apiKeyDocWithEmptyName)
        );
        assertThat(ex.getMessage(), containsString("cannot update legacy API key [" + apiKeyId + "] without name"));

        final ApiKeyDoc apiKeyDoc = buildApiKeyDoc(hash, -1, false, -1, randomAlphaOfLengthBetween(3, 8), Version.CURRENT.id);
        final ApiKey.Type expectedType = randomValueOtherThan(apiKeyDoc.type, () -> randomFrom(ApiKey.Type.values()));
        ex = expectThrows(IllegalArgumentException.class, () -> apiKeyService.validateForUpdate(apiKeyId, expectedType, auth, apiKeyDoc));
        assertThat(
            ex.getMessage(),
            containsString(
                "cannot update API key of type [" + apiKeyDoc.type.value() + "] while expected type is [" + expectedType.value() + "]"
            )
        );
    }

    public void testMaybeBuildUpdatedDocument() throws IOException {
        final var apiKey = randomAlphaOfLength(16);
        final var hasher = getFastStoredHashAlgoForTests();
        final char[] hash = hasher.hash(new SecureString(apiKey.toCharArray()));
        final var oldAuthentication = randomValueOtherThanMany(
            Authentication::isApiKey,
            () -> AuthenticationTestHelper.builder()
                .user(AuthenticationTestHelper.userWithRandomMetadataAndDetails("user", "role"))
                .build(false)
        );
        final ApiKey.Type type = randomFrom(ApiKey.Type.values());
        final Set<RoleDescriptor> oldUserRoles = type == ApiKey.Type.CROSS_CLUSTER
            ? Set.of()
            : randomSet(0, 3, () -> RoleDescriptorTestHelper.builder().allowReservedMetadata(true).build());
        final List<RoleDescriptor> oldKeyRoles;
        if (type == ApiKey.Type.CROSS_CLUSTER) {
            oldKeyRoles = List.of(CrossClusterApiKeyRoleDescriptorBuilder.parse(randomCrossClusterApiKeyAccessField()).build());
        } else {
            oldKeyRoles = randomList(3, () -> RoleDescriptorTestHelper.builder().allowReservedMetadata(true).build());
        }
        final long now = randomMillisUpToYear9999();
        when(clock.instant()).thenReturn(Instant.ofEpochMilli(now));
        final Map<String, Object> oldMetadata = ApiKeyTests.randomMetadata();
        final Version oldVersion = VersionUtils.randomVersion(random());
        final ApiKeyDoc oldApiKeyDoc = ApiKeyDoc.fromXContent(
            XContentHelper.createParser(
                XContentParserConfiguration.EMPTY,
                BytesReference.bytes(
                    ApiKeyService.newDocument(
                        hash,
                        randomAlphaOfLength(10),
                        oldAuthentication,
                        oldUserRoles,
                        Instant.now(),
                        randomBoolean() ? null : Instant.now(),
                        oldKeyRoles,
                        type,
                        oldVersion,
                        oldMetadata
                    )
                ),
                XContentType.JSON
            )
        );

        final boolean changeUserRoles = type != ApiKey.Type.CROSS_CLUSTER && randomBoolean();
        final boolean changeKeyRoles = randomBoolean();
        final boolean changeMetadata = randomBoolean();
        final boolean changeVersion = randomBoolean();
        final boolean changeCreator = randomBoolean();
        final boolean changeExpiration = randomBoolean();

        final Set<RoleDescriptor> newUserRoles = changeUserRoles
            ? randomValueOtherThan(oldUserRoles, () -> randomSet(0, 3, RoleDescriptorTestHelper::randomRoleDescriptor))
            : oldUserRoles;
        final List<RoleDescriptor> newKeyRoles;
        if (changeKeyRoles) {
            if (type == ApiKey.Type.CROSS_CLUSTER) {
                newKeyRoles = randomValueOtherThan(oldKeyRoles, () -> {
                    try {
                        return List.of(CrossClusterApiKeyRoleDescriptorBuilder.parse(randomCrossClusterApiKeyAccessField()).build());
                    } catch (IOException e) {
                        throw new UncheckedIOException(e);
                    }
                });
            } else {
                newKeyRoles = randomValueOtherThan(oldKeyRoles, () -> randomList(0, 3, RoleDescriptorTestHelper::randomRoleDescriptor));
            }
        } else {
            newKeyRoles = randomBoolean() ? oldKeyRoles : null;
        }
        final Map<String, Object> newMetadata = changeMetadata
            ? randomValueOtherThanMany(md -> md == null || md.equals(oldMetadata), ApiKeyTests::randomMetadata)
            : (randomBoolean() ? oldMetadata : null);
        final Version newVersion = changeVersion
            ? randomValueOtherThan(oldVersion, () -> VersionUtils.randomVersion(random()))
            : oldVersion;
        final Authentication newAuthentication = changeCreator
            ? randomValueOtherThanMany(
                (auth -> auth.isApiKey() || auth.getEffectiveSubject().getUser().equals(oldAuthentication.getEffectiveSubject().getUser())),
                () -> AuthenticationTestHelper.builder()
                    .user(AuthenticationTestHelper.userWithRandomMetadataAndDetails("user", "role"))
                    .build(false)
            )
            : oldAuthentication;
        final TimeValue newExpiration = changeExpiration ? randomFrom(ApiKeyTests.randomFutureExpirationTime()) : null;
        final String apiKeyId = randomAlphaOfLength(10);
        final BaseUpdateApiKeyRequest request = mock(BaseUpdateApiKeyRequest.class);
        when(request.getType()).thenReturn(type);
        when(request.getRoleDescriptors()).thenReturn(newKeyRoles);
        when(request.getMetadata()).thenReturn(newMetadata);
        when(request.getExpiration()).thenReturn(newExpiration);

        final var service = createApiKeyService();

        final XContentBuilder builder = ApiKeyService.maybeBuildUpdatedDocument(
            apiKeyId,
            oldApiKeyDoc,
            newVersion,
            newAuthentication,
            request,
            newUserRoles,
            clock
        );

        final boolean noop = (changeCreator
            || changeMetadata
            || changeKeyRoles
            || changeUserRoles
            || changeVersion
            || changeExpiration) == false;
        if (noop) {
            assertNull(builder);
        } else {
            final ApiKeyDoc updatedApiKeyDoc = ApiKeyDoc.fromXContent(
                XContentHelper.createParser(XContentParserConfiguration.EMPTY, BytesReference.bytes(builder), XContentType.JSON)
            );
            assertEquals(oldApiKeyDoc.docType, updatedApiKeyDoc.docType);
            assertEquals(oldApiKeyDoc.type, updatedApiKeyDoc.type);
            assertEquals(oldApiKeyDoc.name, updatedApiKeyDoc.name);
            assertEquals(oldApiKeyDoc.hash, updatedApiKeyDoc.hash);
            assertEquals(oldApiKeyDoc.creationTime, updatedApiKeyDoc.creationTime);
            assertEquals(oldApiKeyDoc.invalidated, updatedApiKeyDoc.invalidated);
            assertEquals(newVersion.id, updatedApiKeyDoc.version);
            final var actualUserRoles = service.parseRoleDescriptorsBytes(
                "",
                updatedApiKeyDoc.limitedByRoleDescriptorsBytes,
                RoleReference.ApiKeyRoleType.LIMITED_BY
            );
            assertEquals(newUserRoles.size(), actualUserRoles.size());
            assertEquals(new HashSet<>(newUserRoles), new HashSet<>(actualUserRoles));
            final var actualKeyRoles = service.parseRoleDescriptorsBytes(
                "",
                updatedApiKeyDoc.roleDescriptorsBytes,
                RoleReference.ApiKeyRoleType.ASSIGNED
            );
            if (changeKeyRoles == false) {
                assertEquals(
                    service.parseRoleDescriptorsBytes("", oldApiKeyDoc.roleDescriptorsBytes, RoleReference.ApiKeyRoleType.ASSIGNED),
                    actualKeyRoles
                );
            } else {
                assertEquals(newKeyRoles.size(), actualKeyRoles.size());
                assertEquals(new HashSet<>(newKeyRoles), new HashSet<>(actualKeyRoles));
            }
            if (changeMetadata == false) {
                assertEquals(oldApiKeyDoc.metadataFlattened, updatedApiKeyDoc.metadataFlattened);
            } else {
                assertEquals(newMetadata, XContentHelper.convertToMap(updatedApiKeyDoc.metadataFlattened, true, XContentType.JSON).v2());
            }
            if (newExpiration != null) {
                assertEquals(clock.instant().plusSeconds(newExpiration.getSeconds()).toEpochMilli(), updatedApiKeyDoc.expirationTime);
            } else {
                assertEquals(oldApiKeyDoc.expirationTime, updatedApiKeyDoc.expirationTime);
            }
            assertEquals(newAuthentication.getEffectiveSubject().getUser().principal(), updatedApiKeyDoc.creator.get("principal"));
            assertEquals(newAuthentication.getEffectiveSubject().getUser().fullName(), updatedApiKeyDoc.creator.get("full_name"));
            assertEquals(newAuthentication.getEffectiveSubject().getUser().email(), updatedApiKeyDoc.creator.get("email"));
            assertEquals(newAuthentication.getEffectiveSubject().getUser().metadata(), updatedApiKeyDoc.creator.get("metadata"));
            final RealmRef realm = newAuthentication.getEffectiveSubject().getRealm();
            assertEquals(realm.getName(), updatedApiKeyDoc.creator.get("realm"));
            assertEquals(realm.getType(), updatedApiKeyDoc.creator.get("realm_type"));
            if (realm.getDomain() != null) {
                @SuppressWarnings("unchecked")
                var m = (Map<String, Object>) updatedApiKeyDoc.creator.get("realm_domain");
                try (var p = XContentHelper.mapToXContentParser(XContentParserConfiguration.EMPTY, m)) {
                    final var actualRealmDomain = RealmDomain.fromXContent(p);
                    assertEquals(realm.getDomain(), actualRealmDomain);
                }
            } else {
                assertFalse(updatedApiKeyDoc.creator.containsKey("realm_domain"));
            }
        }
    }

    public void testApiKeyDocDeserializationWithNullValues() throws IOException {
        final String apiKeyDocumentSource = """
            {
              "doc_type": "api_key",
              "creation_time": 1591919944598,
              "expiration_time": null,
              "api_key_invalidated": false,
              "api_key_hash": "{PBKDF2}10000$abc",
              "role_descriptors": {},
              "limited_by_role_descriptors": {
                "limited_by": {
                  "cluster": [ "all" ]
                }
              },
              "name": null,
              "version": 7000099,
              "creator": {
                "principal": "admin",
                "metadata": {},
                "realm": "file1"
              }
            }""";
        final ApiKeyDoc apiKeyDoc = ApiKeyDoc.fromXContent(
            XContentHelper.createParser(
                NamedXContentRegistry.EMPTY,
                LoggingDeprecationHandler.INSTANCE,
                new BytesArray(apiKeyDocumentSource),
                XContentType.JSON
            )
        );
        assertEquals(-1L, apiKeyDoc.expirationTime);
        assertNull(apiKeyDoc.name);
        assertEquals(new BytesArray("{}"), apiKeyDoc.roleDescriptorsBytes);
    }

    public void testGetApiKeyMetadata() throws IOException {
        final Map<String, Object> metadata;
        final Map<String, Object> apiKeyMetadata = ApiKeyTests.randomMetadata();
        if (apiKeyMetadata == null) {
            metadata = Map.of(API_KEY_ID_KEY, randomAlphaOfLength(20));
        } else {
            final BytesReference metadataBytes = XContentTestUtils.convertToXContent(apiKeyMetadata, XContentType.JSON);
            metadata = Map.of(API_KEY_ID_KEY, randomAlphaOfLength(20), API_KEY_METADATA_KEY, metadataBytes);
        }

        final Authentication apiKeyAuthentication = Authentication.newApiKeyAuthentication(
            AuthenticationResult.success(new User(ESTestCase.randomAlphaOfLengthBetween(3, 8)), metadata),
            randomAlphaOfLengthBetween(3, 8)
        );

        final Map<String, Object> restoredApiKeyMetadata = ApiKeyService.getApiKeyMetadata(apiKeyAuthentication);
        if (apiKeyMetadata == null) {
            assertThat(restoredApiKeyMetadata, anEmptyMap());
        } else {
            assertThat(restoredApiKeyMetadata, equalTo(apiKeyMetadata));
        }

        final Authentication authentication = AuthenticationTests.randomAuthentication(
            AuthenticationTests.randomUser(),
            AuthenticationTests.randomRealmRef(randomBoolean()),
            false
        );
        final IllegalArgumentException e = expectThrows(
            IllegalArgumentException.class,
            () -> ApiKeyService.getApiKeyMetadata(authentication)
        );
        assertThat(e.getMessage(), containsString("authentication realm must be [_es_api_key]"));
    }

    public void testMaybeRemoveRemoteIndicesPrivilegesWithUnsupportedVersion() {
        final String apiKeyId = randomAlphaOfLengthBetween(5, 8);
        final Set<RoleDescriptor> userRoleDescriptors = Set.copyOf(
            randomList(
                2,
                5,
                () -> RoleDescriptorTestHelper.builder()
                    .allowReservedMetadata(randomBoolean())
                    .allowRemoteIndices(randomBoolean())
                    .allowRestriction(randomBoolean())
                    .allowDescription(randomBoolean())
                    .build()
            )
        );

        // Selecting random unsupported version.
        final TransportVersion minTransportVersion = TransportVersionUtils.randomVersionBetween(
            random(),
            TransportVersions.MINIMUM_COMPATIBLE,
            TransportVersionUtils.getPreviousVersion(TRANSPORT_VERSION_ADVANCED_REMOTE_CLUSTER_SECURITY)
        );

        final Set<RoleDescriptor> result = ApiKeyService.maybeRemoveRemoteIndicesPrivileges(
            userRoleDescriptors,
            minTransportVersion,
            apiKeyId
        );
        assertThat(result.stream().anyMatch(RoleDescriptor::hasRemoteIndicesPrivileges), equalTo(false));
        assertThat(result.size(), equalTo(userRoleDescriptors.size()));

        // Roles for which warning headers are added.
        final List<String> userRoleNamesWithRemoteIndicesPrivileges = userRoleDescriptors.stream()
            .filter(RoleDescriptor::hasRemoteIndicesPrivileges)
            .map(RoleDescriptor::getName)
            .sorted()
            .toList();

        if (false == userRoleNamesWithRemoteIndicesPrivileges.isEmpty()) {
            assertWarnings(
                "Removed API key's remote indices privileges from role(s) "
                    + userRoleNamesWithRemoteIndicesPrivileges
                    + ". Remote indices are not supported by all nodes in the cluster. "
                    + "Use the update API Key API to re-assign remote indices to the API key(s), after the cluster upgrade is complete."
            );
        }
    }

    public void testMaybeRemoveRemoteIndicesPrivilegesWithSupportedVersion() {
        final String apiKeyId = randomAlphaOfLengthBetween(5, 8);
        final Set<RoleDescriptor> userRoleDescriptors = Set.copyOf(
            randomList(1, 3, ApiKeyServiceTests::randomRoleDescriptorWithRemoteIndexPrivileges)
        );

        // Selecting random supported version.
        final TransportVersion minTransportVersion = TransportVersionUtils.randomVersionBetween(
            random(),
            TRANSPORT_VERSION_ADVANCED_REMOTE_CLUSTER_SECURITY,
            TransportVersion.current()
        );

        final Set<RoleDescriptor> result = ApiKeyService.maybeRemoveRemoteIndicesPrivileges(
            userRoleDescriptors,
            minTransportVersion,
            apiKeyId
        );

        // User roles should be unchanged.
        assertThat(result, equalTo(userRoleDescriptors));
    }

    public void testBuildDelimitedStringWithLimit() {
        int limit = 2;
        assertThat(ApiKeyService.buildDelimitedStringWithLimit(limit), equalTo(""));
        assertThat(ApiKeyService.buildDelimitedStringWithLimit(limit, new String[] {}), equalTo(""));
        assertThat(ApiKeyService.buildDelimitedStringWithLimit(limit, "id-1"), equalTo("id-1"));
        assertThat(ApiKeyService.buildDelimitedStringWithLimit(limit, "id-1", "id-2"), equalTo("id-1, id-2"));
        assertThat(
            ApiKeyService.buildDelimitedStringWithLimit(limit, "id-1", "id-2", "id-3"),
            equalTo("id-1, id-2... (3 in total, 1 omitted)")
        );
        assertThat(
            ApiKeyService.buildDelimitedStringWithLimit(limit, "id-1", "id-2", "id-3", "id-4"),
            equalTo("id-1, id-2... (4 in total, 2 omitted)")
        );

        var e = expectThrows(
            IllegalArgumentException.class,
            () -> ApiKeyService.buildDelimitedStringWithLimit(randomIntBetween(-5, 0), "not-relevant-for-this-test")
        );
        assertThat(e.getMessage(), equalTo("limit must be positive number"));
    }

    public void testCreateCrossClusterApiKeyMinVersionConstraint() {
        final Authentication authentication = randomValueOtherThanMany(
            Authentication::isApiKey,
            () -> AuthenticationTestHelper.builder().build()
        );
        final AbstractCreateApiKeyRequest request = mock(AbstractCreateApiKeyRequest.class);
        when(request.getType()).thenReturn(ApiKey.Type.CROSS_CLUSTER);

        final ClusterService clusterService = mock(ClusterService.class);
        when(clusterService.getClusterSettings()).thenReturn(
            new ClusterSettings(Settings.EMPTY, Set.of(ApiKeyService.DELETE_RETENTION_PERIOD, ApiKeyService.DELETE_INTERVAL))
        );
        final ClusterState clusterState = mock(ClusterState.class);
        when(clusterService.state()).thenReturn(clusterState);
        final TransportVersion minTransportVersion = TransportVersionUtils.randomVersionBetween(
            random(),
            TransportVersions.MINIMUM_COMPATIBLE,
            TransportVersionUtils.getPreviousVersion(TRANSPORT_VERSION_ADVANCED_REMOTE_CLUSTER_SECURITY)
        );
        when(clusterState.getMinTransportVersion()).thenReturn(minTransportVersion);

        final ApiKeyService service = new ApiKeyService(
            Settings.EMPTY,
            clock,
            client,
            securityIndex,
            clusterService,
            cacheInvalidatorRegistry,
            threadPool
        );

        final PlainActionFuture<CreateApiKeyResponse> future = new PlainActionFuture<>();
        service.createApiKey(authentication, request, Set.of(), future);
        final IllegalArgumentException e = expectThrows(IllegalArgumentException.class, future::actionGet);

        assertThat(
            e.getMessage(),
            containsString(
                "all nodes must have transport version ["
                    + TRANSPORT_VERSION_ADVANCED_REMOTE_CLUSTER_SECURITY
                    + "] or higher to support creating cross cluster API keys"
            )
        );
    }

    public void testAuthenticationFailureWithApiKeyTypeMismatch() throws Exception {
        final Settings settings = Settings.builder().put(XPackSettings.API_KEY_SERVICE_ENABLED_SETTING.getKey(), true).build();
        final ApiKeyService service = spy(createApiKeyService(settings));

        final String id = randomAlphaOfLength(12);
        final String key = randomAlphaOfLength(16);
        final ApiKey.Type type = randomFrom(ApiKey.Type.values());
        mockKeyDocument(id, key, new User("hulk", "superuser"), null, false, Duration.ofSeconds(3600), null, type);

        final ApiKey.Type expectedType = randomValueOtherThan(type, () -> randomFrom(ApiKey.Type.values()));
        final AuthenticationResult<User> auth = tryAuthenticate(service, id, key, expectedType);
        assertThat(auth.getStatus(), is(AuthenticationResult.Status.TERMINATE));
        assertThat(auth.getValue(), nullValue());
        assertThat(
            auth.getMessage(),
            containsString(
                "authentication expected API key type of ["
                    + expectedType.value()
                    + "], but API key ["
                    + id
                    + "] has type ["
                    + type.value()
                    + "]"
            )
        );

        // API key type mismatch should be checked after API key secret is verified
        verify(service).verifyKeyAgainstHash(any(), any(), anyActionListener());
        assertThat(service.getDocCache().keys(), contains(id));
        assertThat(service.getApiKeyAuthCache().keys(), contains(id));
    }

    public void testValidateApiKeyTypeAndExpiration() throws IOException {
        final var apiKeyId = randomAlphaOfLength(12);
        final var apiKey = randomAlphaOfLength(16);
        final var hasher = getFastStoredHashAlgoForTests();
        final char[] hash = hasher.hash(new SecureString(apiKey.toCharArray()));

        final long futureTime = Instant.now().plus(7, ChronoUnit.DAYS).toEpochMilli();
        final long pastTime = Instant.now().plus(-7, ChronoUnit.DAYS).toEpochMilli();

        // Wrong API key type
        final var apiKeyDoc1 = buildApiKeyDoc(
            hash,
            randomFrom(-1L, futureTime),
            false,
            -1,
            randomAlphaOfLengthBetween(3, 8),
            Version.CURRENT.id
        );
        final ApiKey.Type expectedType1 = randomValueOtherThan(apiKeyDoc1.type, () -> randomFrom(ApiKey.Type.values()));
        final ApiKeyCredentials apiKeyCredentials1 = getApiKeyCredentials(apiKeyId, apiKey, expectedType1);
        final PlainActionFuture<AuthenticationResult<User>> future1 = new PlainActionFuture<>();
        ApiKeyService.validateApiKeyTypeAndExpiration(apiKeyDoc1, apiKeyCredentials1, clock, future1);
        final AuthenticationResult<User> auth1 = future1.actionGet();
        assertThat(auth1.getStatus(), is(AuthenticationResult.Status.TERMINATE));
        assertThat(auth1.getValue(), nullValue());
        assertThat(
            auth1.getMessage(),
            containsString(
                "authentication expected API key type of ["
                    + expectedType1.value()
                    + "], but API key ["
                    + apiKeyId
                    + "] has type ["
                    + apiKeyDoc1.type.value()
                    + "]"
            )
        );

        // Expired API key
        final var apiKeyDoc2 = buildApiKeyDoc(hash, pastTime, false, -1, randomAlphaOfLengthBetween(3, 8), Version.CURRENT.id);
        final ApiKeyCredentials apiKeyCredentials2 = getApiKeyCredentials(apiKeyId, apiKey, apiKeyDoc2.type);
        final PlainActionFuture<AuthenticationResult<User>> future2 = new PlainActionFuture<>();
        ApiKeyService.validateApiKeyTypeAndExpiration(apiKeyDoc2, apiKeyCredentials2, clock, future2);
        final AuthenticationResult<User> auth2 = future2.actionGet();
        assertThat(auth2.getStatus(), is(AuthenticationResult.Status.CONTINUE));
        assertThat(auth2.getValue(), nullValue());
        assertThat(auth2.getMessage(), containsString("api key is expired"));

        // Good API key
        final var apiKeyDoc3 = buildApiKeyDoc(
            hash,
            randomFrom(-1L, futureTime),
            false,
            -1,
            randomAlphaOfLengthBetween(3, 8),
            Version.CURRENT.id
        );
        final ApiKeyCredentials apiKeyCredentials3 = getApiKeyCredentials(apiKeyId, apiKey, apiKeyDoc3.type);
        final PlainActionFuture<AuthenticationResult<User>> future3 = new PlainActionFuture<>();
        ApiKeyService.validateApiKeyTypeAndExpiration(apiKeyDoc3, apiKeyCredentials3, clock, future3);
        final AuthenticationResult<User> auth3 = future3.actionGet();
        assertThat(auth3.getStatus(), is(AuthenticationResult.Status.SUCCESS));
        assertThat(auth3.getValue(), notNullValue());
        assertThat(auth3.getMetadata(), hasEntry(API_KEY_TYPE_KEY, apiKeyDoc3.type.value()));
    }

    public void testCreateOrUpdateApiKeyWithWorkflowsRestrictionForUnsupportedVersion() {
        final Authentication authentication = AuthenticationTestHelper.builder().build();
        final ClusterService clusterService = mock(ClusterService.class);
        when(clusterService.getClusterSettings()).thenReturn(
            new ClusterSettings(Settings.EMPTY, Set.of(ApiKeyService.DELETE_RETENTION_PERIOD, ApiKeyService.DELETE_INTERVAL))
        );
        final ClusterState clusterState = mock(ClusterState.class);
        when(clusterService.state()).thenReturn(clusterState);
        final TransportVersion minTransportVersion = TransportVersionUtils.randomVersionBetween(
            random(),
            TransportVersions.MINIMUM_COMPATIBLE,
            TransportVersionUtils.getPreviousVersion(WORKFLOWS_RESTRICTION_VERSION)
        );
        when(clusterState.getMinTransportVersion()).thenReturn(minTransportVersion);

        final ApiKeyService service = new ApiKeyService(
            Settings.EMPTY,
            clock,
            client,
            securityIndex,
            clusterService,
            cacheInvalidatorRegistry,
            threadPool
        );

        final List<RoleDescriptor> roleDescriptorsWithWorkflowsRestriction = randomList(
            1,
            3,
            () -> randomRoleDescriptorWithWorkflowsRestriction()
        );

        final AbstractCreateApiKeyRequest createRequest = mock(AbstractCreateApiKeyRequest.class);
        when(createRequest.getType()).thenReturn(ApiKey.Type.REST);
        when(createRequest.getRoleDescriptors()).thenReturn(roleDescriptorsWithWorkflowsRestriction);

        final PlainActionFuture<CreateApiKeyResponse> createFuture = new PlainActionFuture<>();
        service.createApiKey(authentication, createRequest, Set.of(), createFuture);
        final IllegalArgumentException e1 = expectThrows(IllegalArgumentException.class, createFuture::actionGet);
        assertThat(
            e1.getMessage(),
            containsString(
                "all nodes must have transport version ["
                    + WORKFLOWS_RESTRICTION_VERSION
                    + "] or higher to support restrictions for API keys"
            )
        );

        final BulkUpdateApiKeyRequest updateRequest = new BulkUpdateApiKeyRequest(
            randomList(1, 3, () -> randomAlphaOfLengthBetween(3, 5)),
            roleDescriptorsWithWorkflowsRestriction,
            Map.of(),
            ApiKeyTests.randomFutureExpirationTime()
        );
        final PlainActionFuture<BulkUpdateApiKeyResponse> updateFuture = new PlainActionFuture<>();
        service.updateApiKeys(authentication, updateRequest, Set.of(), updateFuture);
        final IllegalArgumentException e2 = expectThrows(IllegalArgumentException.class, createFuture::actionGet);
        assertThat(
            e2.getMessage(),
            containsString(
                "all nodes must have transport version ["
                    + WORKFLOWS_RESTRICTION_VERSION
                    + "] or higher to support restrictions for API keys"
            )
        );
    }

    public void testValidateOwnerUserRoleDescriptorsWithWorkflowsRestriction() {
        final Authentication authentication = AuthenticationTestHelper.builder().build();
        final ClusterService clusterService = mock(ClusterService.class);
        when(clusterService.getClusterSettings()).thenReturn(
            new ClusterSettings(Settings.EMPTY, Set.of(ApiKeyService.DELETE_RETENTION_PERIOD, ApiKeyService.DELETE_INTERVAL))
        );
        final ClusterState clusterState = mock(ClusterState.class);
        when(clusterService.state()).thenReturn(clusterState);
        final TransportVersion minTransportVersion = TransportVersionUtils.randomVersionBetween(
            random(),
            WORKFLOWS_RESTRICTION_VERSION,
            TransportVersion.current()
        );
        when(clusterState.getMinTransportVersion()).thenReturn(minTransportVersion);
        final ApiKeyService service = new ApiKeyService(
            Settings.EMPTY,
            clock,
            client,
            securityIndex,
            clusterService,
            cacheInvalidatorRegistry,
            threadPool
        );

        final Set<RoleDescriptor> userRoleDescriptorsWithWorkflowsRestriction = randomSet(
            1,
            2,
            () -> randomRoleDescriptorWithWorkflowsRestriction()
        );
        final List<RoleDescriptor> requestRoleDescriptors = randomList(
            0,
            1,
            () -> RoleDescriptorTestHelper.builder()
                .allowReservedMetadata(randomBoolean())
                .allowRemoteIndices(false)
                .allowRestriction(randomBoolean())
                .build()
        );

        final AbstractCreateApiKeyRequest createRequest = mock(AbstractCreateApiKeyRequest.class);
        when(createRequest.getType()).thenReturn(ApiKey.Type.REST);
        when(createRequest.getRoleDescriptors()).thenReturn(requestRoleDescriptors);

        final PlainActionFuture<CreateApiKeyResponse> createFuture = new PlainActionFuture<>();
        service.createApiKey(authentication, createRequest, userRoleDescriptorsWithWorkflowsRestriction, createFuture);
        final IllegalArgumentException e1 = expectThrows(IllegalArgumentException.class, createFuture::actionGet);
        assertThat(e1.getMessage(), containsString("owner user role descriptors must not include restriction"));

        final BulkUpdateApiKeyRequest updateRequest = new BulkUpdateApiKeyRequest(
            randomList(1, 3, () -> randomAlphaOfLengthBetween(3, 5)),
            requestRoleDescriptors,
            Map.of(),
            ApiKeyTests.randomFutureExpirationTime()
        );
        final PlainActionFuture<BulkUpdateApiKeyResponse> updateFuture = new PlainActionFuture<>();
        service.updateApiKeys(authentication, updateRequest, userRoleDescriptorsWithWorkflowsRestriction, updateFuture);
        final IllegalArgumentException e2 = expectThrows(IllegalArgumentException.class, createFuture::actionGet);
        assertThat(e2.getMessage(), containsString("owner user role descriptors must not include restriction"));
    }

    private static RoleDescriptor randomRoleDescriptorWithRemoteIndexPrivileges() {
        return RoleDescriptorTestHelper.builder().allowReservedMetadata(true).allowRestriction(true).alwaysIncludeRemoteIndices().build();
    }

    private static RoleDescriptor randomRoleDescriptorWithWorkflowsRestriction() {
        return RoleDescriptorTestHelper.builder().allowReservedMetadata(true).allowRemoteIndices(false).build();
    }

    public static String randomCrossClusterApiKeyAccessField() {
        return randomFrom(ACCESS_CANDIDATES);
    }

    public static class Utils {

        private static final AuthenticationContextSerializer authenticationContextSerializer = new AuthenticationContextSerializer();

        public static Authentication createApiKeyAuthentication(
            ApiKeyService apiKeyService,
            Authentication authentication,
            Set<RoleDescriptor> userRoles,
            List<RoleDescriptor> keyRoles,
            TransportVersion version
        ) throws Exception {
            XContentBuilder keyDocSource = ApiKeyService.newDocument(
                getFastStoredHashAlgoForTests().hash(new SecureString(randomAlphaOfLength(16).toCharArray())),
                "test",
                authentication,
                userRoles,
                Instant.now(),
                Instant.now().plus(Duration.ofSeconds(3600)),
                keyRoles,
                ApiKey.Type.REST,
                Version.CURRENT,
                randomBoolean() ? null : Map.of(randomAlphaOfLengthBetween(3, 8), randomAlphaOfLengthBetween(3, 8))
            );
            final ApiKeyDoc apiKeyDoc = ApiKeyDoc.fromXContent(
                XContentHelper.createParser(
                    NamedXContentRegistry.EMPTY,
                    LoggingDeprecationHandler.INSTANCE,
                    BytesReference.bytes(keyDocSource),
                    XContentType.JSON
                )
            );
            PlainActionFuture<AuthenticationResult<User>> authenticationResultFuture = new PlainActionFuture<>();
            ApiKeyService.validateApiKeyTypeAndExpiration(
                apiKeyDoc,
                new ApiKeyService.ApiKeyCredentials("id", new SecureString(randomAlphaOfLength(16).toCharArray()), ApiKey.Type.REST),
                Clock.systemUTC(),
                authenticationResultFuture
            );

            AuthenticationResult<User> authenticationResult = authenticationResultFuture.get();
            if (randomBoolean()) {
                // maybe remove realm name to simulate old API Key authentication
                assert authenticationResult.getStatus() == AuthenticationResult.Status.SUCCESS;
                Map<String, Object> authenticationResultMetadata = new HashMap<>(authenticationResult.getMetadata());
                authenticationResultMetadata.remove(AuthenticationField.API_KEY_CREATOR_REALM_NAME);
                authenticationResult = AuthenticationResult.success(authenticationResult.getValue(), authenticationResultMetadata);
            }
            if (randomBoolean()) {
                // simulate authentication with nameless API Key, see https://github.com/elastic/elasticsearch/issues/59484
                assert authenticationResult.getStatus() == AuthenticationResult.Status.SUCCESS;
                Map<String, Object> authenticationResultMetadata = new HashMap<>(authenticationResult.getMetadata());
                authenticationResultMetadata.put(AuthenticationField.API_KEY_NAME_KEY, null);
                authenticationResult = AuthenticationResult.success(authenticationResult.getValue(), authenticationResultMetadata);
            }

            final ThreadContext threadContext = new ThreadContext(Settings.EMPTY);
            final SecurityContext securityContext = new SecurityContext(Settings.EMPTY, threadContext);
            authenticationContextSerializer.writeToContext(
                Authentication.newApiKeyAuthentication(authenticationResult, "node01"),
                threadContext
            );
            final CompletableFuture<Authentication> authFuture = new CompletableFuture<>();
            securityContext.executeAfterRewritingAuthentication((c) -> {
                try {
                    authFuture.complete(authenticationContextSerializer.readFromContext(threadContext));
                } catch (IOException e) {
                    throw new RuntimeException(e);
                }
            }, version);
            return authFuture.get();
        }

        public static Authentication createApiKeyAuthentication(ApiKeyService apiKeyService, Authentication authentication)
            throws Exception {
            return createApiKeyAuthentication(
                apiKeyService,
                authentication,
                Collections.singleton(new RoleDescriptor("user_role_" + randomAlphaOfLength(4), new String[] { "manage" }, null, null)),
                null,
                TransportVersion.current()
            );
        }
    }

    private ApiKeyService createApiKeyService() {
        final Settings settings = Settings.builder().put(XPackSettings.API_KEY_SERVICE_ENABLED_SETTING.getKey(), true).build();
        return createApiKeyService(settings);
    }

    private ApiKeyService createApiKeyService(Settings baseSettings) {
        final Settings settings = Settings.builder()
            .put(XPackSettings.API_KEY_SERVICE_ENABLED_SETTING.getKey(), true)
            .put(baseSettings)
            .build();
        final ClusterSettings clusterSettings = new ClusterSettings(
            settings,
            Sets.union(
                ClusterSettings.BUILT_IN_CLUSTER_SETTINGS,
                Set.of(ApiKeyService.DELETE_RETENTION_PERIOD, ApiKeyService.DELETE_INTERVAL)
            )
        );
        final ApiKeyService service = new ApiKeyService(
            settings,
            clock,
            client,
            securityIndex,
            ClusterServiceUtils.createClusterService(threadPool, clusterSettings),
            cacheInvalidatorRegistry,
            threadPool
        );
        if ("0s".equals(settings.get(ApiKeyService.CACHE_TTL_SETTING.getKey()))) {
            verify(cacheInvalidatorRegistry, never()).registerCacheInvalidator(eq("api_key"), any());
        } else {
            verify(cacheInvalidatorRegistry).registerCacheInvalidator(eq("api_key"), any());
        }
        return service;
    }

    private Map<String, Object> buildApiKeySourceDoc(char[] hash) {
        Map<String, Object> sourceMap = new HashMap<>();
        sourceMap.put("doc_type", "api_key");
        if (randomBoolean()) {
            sourceMap.put("type", randomFrom(ApiKey.Type.values()).value());
        }
        sourceMap.put("creation_time", Clock.systemUTC().instant().toEpochMilli());
        sourceMap.put("expiration_time", -1);
        sourceMap.put("api_key_hash", new String(hash));
        sourceMap.put("name", randomAlphaOfLength(12));
        sourceMap.put("version", 0);
        sourceMap.put("role_descriptors", Collections.singletonMap("a role", Collections.singletonMap("cluster", List.of("all"))));
        sourceMap.put(
            "limited_by_role_descriptors",
            Collections.singletonMap("limited role", Collections.singletonMap("cluster", List.of("all")))
        );
        Map<String, Object> creatorMap = new HashMap<>();
        creatorMap.put("principal", "test_user");
        creatorMap.put("full_name", "test user");
        creatorMap.put("email", "test@user.com");
        creatorMap.put("metadata", Collections.emptyMap());
        creatorMap.put("realm", randomAlphaOfLength(4));
        if (randomBoolean()) {
            creatorMap.put("realm_type", randomAlphaOfLength(4));
        }
        sourceMap.put("creator", creatorMap);
        sourceMap.put("api_key_invalidated", false);
        // noinspection unchecked
        sourceMap.put("metadata_flattened", ApiKeyTests.randomMetadata());
        return sourceMap;
    }

    private void mockSourceDocument(String id, Map<String, Object> sourceMap) throws IOException {
        try (XContentBuilder builder = JsonXContent.contentBuilder()) {
            builder.map(sourceMap);
            SecurityMocks.mockGetRequest(client, id, BytesReference.bytes(builder));
        }
    }

    private ApiKeyDoc buildApiKeyDoc(char[] hash, long expirationTime, boolean invalidated, long invalidation) throws IOException {
        return buildApiKeyDoc(hash, expirationTime, invalidated, invalidation, randomAlphaOfLength(12));
    }

    private ApiKeyDoc buildApiKeyDoc(char[] hash, long expirationTime, boolean invalidated, long invalidation, String name)
        throws IOException {
        return buildApiKeyDoc(hash, expirationTime, invalidated, invalidation, name, 0);
    }

    private ApiKeyDoc buildApiKeyDoc(char[] hash, long expirationTime, boolean invalidated, long invalidation, String name, int version)
        throws IOException {
        final BytesReference metadataBytes = XContentTestUtils.convertToXContent(ApiKeyTests.randomMetadata(), XContentType.JSON);
        return new ApiKeyDoc(
            "api_key",
            randomBoolean() ? randomFrom(ApiKey.Type.values()) : null,
            Clock.systemUTC().instant().toEpochMilli(),
            expirationTime,
            invalidated,
            invalidation,
            new String(hash),
            name,
            version,
            new BytesArray("{\"a role\": {\"cluster\": [\"all\"]}}"),
            new BytesArray("{\"limited role\": {\"cluster\": [\"all\"]}}"),
            Map.of(
                "principal",
                "test_user",
                "full_name",
                "test user",
                "email",
                "test@user.com",
                "realm",
                "realm1",
                "realm_type",
                "realm_type1",
                "metadata",
                Map.of()
            ),
            metadataBytes
        );
    }

    @SuppressWarnings("unchecked")
    private void checkAuthApiKeyMetadata(Object metadata, AuthenticationResult<User> authResult1) throws IOException {
        if (metadata == null) {
            assertThat(authResult1.getMetadata().containsKey(API_KEY_METADATA_KEY), is(false));
        } else {
            assertThat(
                authResult1.getMetadata().get(API_KEY_METADATA_KEY),
                equalTo(XContentTestUtils.convertToXContent((Map<String, Object>) metadata, XContentType.JSON))
            );
        }
    }

    private RoleReference.ApiKeyRoleType randomApiKeyRoleType() {
        return randomFrom(RoleReference.ApiKeyRoleType.values());
    }

    private ApiKeyCredentials getApiKeyCredentials(String id, String key, ApiKey.Type type) {
        return new ApiKeyCredentials(id, new SecureString(key.toCharArray()), type);
    }

    private ApiKey.Type parseTypeFromSourceMap(Map<String, Object> sourceMap) {
        if (sourceMap.containsKey("type")) {
            return ApiKey.Type.parse((String) sourceMap.get("type"));
        } else {
            return ApiKey.Type.REST;
        }
    }

    private static Authenticator.Context getAuthenticatorContext(ThreadContext threadContext) {
        return new Authenticator.Context(
            threadContext,
            mock(AuthenticationService.AuditableRequest.class),
            null,
            randomBoolean(),
            mock(Realms.class)
        );
    }
}<|MERGE_RESOLUTION|>--- conflicted
+++ resolved
@@ -1864,14 +1864,10 @@
         final String apiKey3 = randomAlphaOfLength(16);
         ApiKeyCredentials apiKeyCredentials3 = getApiKeyCredentials(docId3, apiKey3, type);
         final List<RoleDescriptor> keyRoles = List.of(
-<<<<<<< HEAD
-            RoleDescriptor.parser()
+            RoleDescriptor.parserBuilder()
                 .allowRestriction(true)
-=======
-            RoleDescriptor.parserBuilder()
                 .allow2xFormat(true)
                 .build()
->>>>>>> a09ae3fd
                 .parse("key-role", new BytesArray("{\"cluster\":[\"monitor\"]}"), XContentType.JSON)
         );
         final Map<String, Object> metadata3 = mockKeyDocument(
