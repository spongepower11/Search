/*
 * Copyright Elasticsearch B.V. and/or licensed to Elasticsearch B.V. under one
 * or more contributor license agreements. Licensed under the Elastic License
 * 2.0; you may not use this file except in compliance with the Elastic License
 * 2.0.
 */

package org.elasticsearch.xpack.security.authc;

import org.apache.logging.log4j.Level;
import org.apache.logging.log4j.LogManager;
import org.apache.logging.log4j.Logger;
import org.apache.lucene.search.TotalHits;
import org.elasticsearch.ElasticsearchException;
import org.elasticsearch.TransportVersion;
import org.elasticsearch.TransportVersions;
import org.elasticsearch.Version;
import org.elasticsearch.action.ActionListener;
import org.elasticsearch.action.DocWriteRequest;
import org.elasticsearch.action.DocWriteResponse;
import org.elasticsearch.action.bulk.BulkItemResponse;
import org.elasticsearch.action.bulk.BulkRequest;
import org.elasticsearch.action.bulk.BulkRequestBuilder;
import org.elasticsearch.action.bulk.BulkResponse;
import org.elasticsearch.action.bulk.TransportBulkAction;
import org.elasticsearch.action.get.GetRequest;
import org.elasticsearch.action.index.IndexRequest;
import org.elasticsearch.action.index.IndexRequestBuilder;
import org.elasticsearch.action.index.IndexResponse;
import org.elasticsearch.action.search.SearchRequest;
import org.elasticsearch.action.search.SearchRequestBuilder;
import org.elasticsearch.action.search.SearchResponse;
import org.elasticsearch.action.search.TransportSearchAction;
import org.elasticsearch.action.support.PlainActionFuture;
import org.elasticsearch.action.update.UpdateRequestBuilder;
import org.elasticsearch.action.update.UpdateResponse;
import org.elasticsearch.client.internal.Client;
import org.elasticsearch.cluster.ClusterState;
import org.elasticsearch.cluster.service.ClusterService;
import org.elasticsearch.common.CheckedSupplier;
import org.elasticsearch.common.Strings;
import org.elasticsearch.common.bytes.BytesArray;
import org.elasticsearch.common.bytes.BytesReference;
import org.elasticsearch.common.cache.Cache;
import org.elasticsearch.common.logging.Loggers;
import org.elasticsearch.common.settings.ClusterSettings;
import org.elasticsearch.common.settings.SecureString;
import org.elasticsearch.common.settings.Settings;
import org.elasticsearch.common.util.concurrent.AbstractRunnable;
import org.elasticsearch.common.util.concurrent.EsExecutors;
import org.elasticsearch.common.util.concurrent.EsRejectedExecutionException;
import org.elasticsearch.common.util.concurrent.ListenableFuture;
import org.elasticsearch.common.util.concurrent.ThreadContext;
import org.elasticsearch.common.util.set.Sets;
import org.elasticsearch.common.xcontent.LoggingDeprecationHandler;
import org.elasticsearch.common.xcontent.XContentHelper;
import org.elasticsearch.core.Nullable;
import org.elasticsearch.core.TimeValue;
import org.elasticsearch.core.Tuple;
import org.elasticsearch.index.get.GetResult;
import org.elasticsearch.index.query.BoolQueryBuilder;
import org.elasticsearch.index.query.QueryBuilders;
import org.elasticsearch.index.shard.ShardId;
import org.elasticsearch.search.SearchHit;
import org.elasticsearch.search.SearchHits;
import org.elasticsearch.test.ClusterServiceUtils;
import org.elasticsearch.test.ESTestCase;
import org.elasticsearch.test.MockLogAppender;
import org.elasticsearch.test.TransportVersionUtils;
import org.elasticsearch.test.XContentTestUtils;
import org.elasticsearch.threadpool.FixedExecutorBuilder;
import org.elasticsearch.threadpool.TestThreadPool;
import org.elasticsearch.threadpool.ThreadPool;
import org.elasticsearch.xcontent.NamedXContentRegistry;
import org.elasticsearch.xcontent.ToXContent;
import org.elasticsearch.xcontent.XContentBuilder;
import org.elasticsearch.xcontent.XContentParserConfiguration;
import org.elasticsearch.xcontent.XContentType;
import org.elasticsearch.xcontent.json.JsonXContent;
import org.elasticsearch.xpack.core.XPackSettings;
import org.elasticsearch.xpack.core.security.SecurityContext;
import org.elasticsearch.xpack.core.security.action.ClearSecurityCacheAction;
import org.elasticsearch.xpack.core.security.action.ClearSecurityCacheRequest;
import org.elasticsearch.xpack.core.security.action.ClearSecurityCacheResponse;
import org.elasticsearch.xpack.core.security.action.apikey.AbstractCreateApiKeyRequest;
import org.elasticsearch.xpack.core.security.action.apikey.ApiKey;
import org.elasticsearch.xpack.core.security.action.apikey.ApiKeyTests;
import org.elasticsearch.xpack.core.security.action.apikey.BaseUpdateApiKeyRequest;
import org.elasticsearch.xpack.core.security.action.apikey.BulkUpdateApiKeyRequest;
import org.elasticsearch.xpack.core.security.action.apikey.BulkUpdateApiKeyResponse;
import org.elasticsearch.xpack.core.security.action.apikey.CreateApiKeyRequest;
import org.elasticsearch.xpack.core.security.action.apikey.CreateApiKeyResponse;
import org.elasticsearch.xpack.core.security.action.apikey.CrossClusterApiKeyRoleDescriptorBuilder;
import org.elasticsearch.xpack.core.security.action.apikey.InvalidateApiKeyResponse;
import org.elasticsearch.xpack.core.security.authc.Authentication;
import org.elasticsearch.xpack.core.security.authc.Authentication.RealmRef;
import org.elasticsearch.xpack.core.security.authc.AuthenticationField;
import org.elasticsearch.xpack.core.security.authc.AuthenticationResult;
import org.elasticsearch.xpack.core.security.authc.AuthenticationTestHelper;
import org.elasticsearch.xpack.core.security.authc.AuthenticationTests;
import org.elasticsearch.xpack.core.security.authc.RealmConfig;
import org.elasticsearch.xpack.core.security.authc.RealmDomain;
import org.elasticsearch.xpack.core.security.authc.support.AuthenticationContextSerializer;
import org.elasticsearch.xpack.core.security.authc.support.Hasher;
import org.elasticsearch.xpack.core.security.authz.RoleDescriptor;
import org.elasticsearch.xpack.core.security.authz.RoleDescriptorTests;
import org.elasticsearch.xpack.core.security.authz.RoleRestrictionTests;
import org.elasticsearch.xpack.core.security.authz.privilege.ApplicationPrivilege;
import org.elasticsearch.xpack.core.security.authz.privilege.ClusterPrivilegeResolver;
import org.elasticsearch.xpack.core.security.authz.store.RoleReference;
import org.elasticsearch.xpack.core.security.user.User;
import org.elasticsearch.xpack.security.authc.ApiKeyService.ApiKeyCredentials;
import org.elasticsearch.xpack.security.authc.ApiKeyService.ApiKeyDoc;
import org.elasticsearch.xpack.security.authc.ApiKeyService.CachedApiKeyHashResult;
import org.elasticsearch.xpack.security.authz.store.NativePrivilegeStore;
import org.elasticsearch.xpack.security.support.CacheInvalidatorRegistry;
import org.elasticsearch.xpack.security.support.FeatureNotEnabledException;
import org.elasticsearch.xpack.security.support.SecurityIndexManager;
import org.elasticsearch.xpack.security.test.SecurityMocks;
import org.junit.After;
import org.junit.Before;
import org.mockito.ArgumentMatcher;
import org.mockito.Mockito;

import java.io.IOException;
import java.io.UncheckedIOException;
import java.nio.charset.StandardCharsets;
import java.time.Clock;
import java.time.Duration;
import java.time.Instant;
import java.time.temporal.ChronoUnit;
import java.util.ArrayList;
import java.util.Arrays;
import java.util.Base64;
import java.util.Collection;
import java.util.Collections;
import java.util.HashMap;
import java.util.HashSet;
import java.util.List;
import java.util.Map;
import java.util.Set;
import java.util.concurrent.CompletableFuture;
import java.util.concurrent.ExecutionException;
import java.util.concurrent.ExecutorService;
import java.util.concurrent.Semaphore;
import java.util.concurrent.atomic.AtomicBoolean;
import java.util.concurrent.atomic.AtomicInteger;
import java.util.concurrent.atomic.AtomicReference;
import java.util.function.Function;
import java.util.stream.Collectors;
import java.util.stream.IntStream;

import static org.elasticsearch.index.seqno.SequenceNumbers.UNASSIGNED_PRIMARY_TERM;
import static org.elasticsearch.index.seqno.SequenceNumbers.UNASSIGNED_SEQ_NO;
import static org.elasticsearch.test.ActionListenerUtils.anyActionListener;
import static org.elasticsearch.test.LambdaMatchers.transformedMatch;
import static org.elasticsearch.test.SecurityIntegTestCase.getFastStoredHashAlgoForTests;
import static org.elasticsearch.test.TestMatchers.throwableWithMessage;
import static org.elasticsearch.transport.RemoteClusterPortSettings.TRANSPORT_VERSION_ADVANCED_REMOTE_CLUSTER_SECURITY;
import static org.elasticsearch.xpack.core.security.authc.AuthenticationField.API_KEY_ID_KEY;
import static org.elasticsearch.xpack.core.security.authc.AuthenticationField.API_KEY_METADATA_KEY;
import static org.elasticsearch.xpack.core.security.authc.AuthenticationField.API_KEY_TYPE_KEY;
import static org.elasticsearch.xpack.core.security.authz.RoleDescriptor.WORKFLOWS_RESTRICTION_VERSION;
import static org.elasticsearch.xpack.core.security.authz.store.ReservedRolesStore.SUPERUSER_ROLE_DESCRIPTOR;
import static org.elasticsearch.xpack.core.security.test.TestRestrictedIndices.INTERNAL_SECURITY_MAIN_INDEX_7;
import static org.elasticsearch.xpack.security.Security.SECURITY_CRYPTO_THREAD_POOL_NAME;
import static org.elasticsearch.xpack.security.authc.ApiKeyService.LEGACY_SUPERUSER_ROLE_DESCRIPTOR;
import static org.elasticsearch.xpack.security.support.SecuritySystemIndices.SECURITY_MAIN_ALIAS;
import static org.hamcrest.Matchers.anEmptyMap;
import static org.hamcrest.Matchers.arrayContaining;
import static org.hamcrest.Matchers.contains;
import static org.hamcrest.Matchers.containsInAnyOrder;
import static org.hamcrest.Matchers.containsString;
import static org.hamcrest.Matchers.emptyArray;
import static org.hamcrest.Matchers.emptyIterable;
import static org.hamcrest.Matchers.equalTo;
import static org.hamcrest.Matchers.hasEntry;
import static org.hamcrest.Matchers.hasItem;
import static org.hamcrest.Matchers.hasSize;
import static org.hamcrest.Matchers.instanceOf;
import static org.hamcrest.Matchers.is;
import static org.hamcrest.Matchers.lessThanOrEqualTo;
import static org.hamcrest.Matchers.not;
import static org.hamcrest.Matchers.notNullValue;
import static org.hamcrest.Matchers.nullValue;
import static org.hamcrest.Matchers.sameInstance;
import static org.mockito.ArgumentMatchers.any;
import static org.mockito.ArgumentMatchers.anyString;
import static org.mockito.ArgumentMatchers.argThat;
import static org.mockito.ArgumentMatchers.eq;
import static org.mockito.Mockito.doAnswer;
import static org.mockito.Mockito.mock;
import static org.mockito.Mockito.never;
import static org.mockito.Mockito.spy;
import static org.mockito.Mockito.times;
import static org.mockito.Mockito.verify;
import static org.mockito.Mockito.when;

public class ApiKeyServiceTests extends ESTestCase {

    private static final List<String> ACCESS_CANDIDATES = List.of("""
        {
          "search": [ {"names": ["logs"]} ]
        }""", """
        {
          "search": [ {"names": ["logs"], "query": "abc" } ]
        }""", """
        {
          "search": [ {"names": ["logs"], "field_security": {"grant": ["*"], "except": ["private"]} } ]
        }""", """
        {
          "search": [ {"names": ["logs"], "query": "abc", "field_security": {"grant": ["*"], "except": ["private"]} } ]
        }""", """
        {
          "replication": [ {"names": ["archive"], "allow_restricted_indices": true } ]
        }""", """
        {
          "replication": [ {"names": ["archive"]} ]
        }""", """
        {
          "search": [ {"names": ["logs"]} ],
          "replication": [ {"names": ["archive"]} ]
        }""");
    private ThreadPool threadPool;
    private Client client;
    private SecurityIndexManager securityIndex;
    private CacheInvalidatorRegistry cacheInvalidatorRegistry;
    private Clock clock;

    @Before
    public void createThreadPool() {
        threadPool = Mockito.spy(
            new TestThreadPool(
                "api key service tests",
                new FixedExecutorBuilder(
                    Settings.EMPTY,
                    SECURITY_CRYPTO_THREAD_POOL_NAME,
                    1,
                    1000,
                    "xpack.security.crypto.thread_pool",
                    EsExecutors.TaskTrackingConfig.DO_NOT_TRACK
                )
            )
        );
    }

    @After
    public void stopThreadPool() {
        terminate(threadPool);
    }

    @Before
    public void setupMocks() {
        this.client = mock(Client.class);
        this.securityIndex = SecurityMocks.mockSecurityIndexManager();
        this.cacheInvalidatorRegistry = mock(CacheInvalidatorRegistry.class);
        // Mock a clock that returns real clock time by default
        clock = mock(Clock.class);
        doAnswer(invocation -> Instant.now()).when(clock).instant();
    }

    public void testCreateApiKeyUsesBulkIndexAction() throws Exception {
        final Settings settings = Settings.builder().put(XPackSettings.API_KEY_SERVICE_ENABLED_SETTING.getKey(), true).build();
        final ApiKeyService service = createApiKeyService(settings);
        final Authentication authentication = AuthenticationTestHelper.builder()
            .user(new User("alice", "superuser"))
            .realmRef(new RealmRef("file", "file", "node-1"))
            .build(false);
        final CreateApiKeyRequest createApiKeyRequest = new CreateApiKeyRequest("key-1", null, null);
        when(client.prepareIndex(anyString())).thenReturn(new IndexRequestBuilder(client));
        when(client.prepareBulk()).thenReturn(new BulkRequestBuilder(client));
        when(client.threadPool()).thenReturn(threadPool);
        final AtomicBoolean bulkActionInvoked = new AtomicBoolean(false);
        doAnswer(inv -> {
            final Object[] args = inv.getArguments();
            BulkRequest bulkRequest = (BulkRequest) args[1];
            assertThat(bulkRequest.numberOfActions(), is(1));
            assertThat(bulkRequest.requests().get(0), instanceOf(IndexRequest.class));
            IndexRequest indexRequest = (IndexRequest) bulkRequest.requests().get(0);
            assertThat(indexRequest.id(), is(createApiKeyRequest.getId()));
            // The index request has opType create so that it will *not* override any existing document
            assertThat(indexRequest.opType(), is(DocWriteRequest.OpType.CREATE));
            bulkActionInvoked.set(true);
            return null;
        }).when(client).execute(eq(TransportBulkAction.TYPE), any(BulkRequest.class), any());
        service.createApiKey(authentication, createApiKeyRequest, Set.of(), new PlainActionFuture<>());
        assertBusy(() -> assertTrue(bulkActionInvoked.get()));
    }

    @SuppressWarnings("unchecked")
    public void testGetApiKeys() throws Exception {
        final long now = randomMillisUpToYear9999();
        when(clock.instant()).thenReturn(Instant.ofEpochMilli(now));
        final Settings settings = Settings.builder().put(XPackSettings.API_KEY_SERVICE_ENABLED_SETTING.getKey(), true).build();
        when(client.threadPool()).thenReturn(threadPool);
        SearchRequestBuilder searchRequestBuilder = Mockito.spy(new SearchRequestBuilder(client));
        when(client.prepareSearch(eq(SECURITY_MAIN_ALIAS))).thenReturn(searchRequestBuilder);
        final ApiKeyService service = createApiKeyService(settings);
        final AtomicReference<SearchRequest> searchRequest = new AtomicReference<>();
        doAnswer(invocationOnMock -> {
            searchRequest.set((SearchRequest) invocationOnMock.getArguments()[0]);
            ActionListener<SearchResponse> listener = (ActionListener<SearchResponse>) invocationOnMock.getArguments()[1];
            ActionListener.respondAndRelease(listener, SearchResponse.empty(() -> 1L, SearchResponse.Clusters.EMPTY));
            return null;
        }).when(client).search(any(SearchRequest.class), anyActionListener());
        String[] realmNames = generateRandomStringArray(4, 4, true, true);
        String username = randomFrom(randomAlphaOfLengthBetween(3, 8), null);
        String apiKeyName = randomFrom(randomAlphaOfLengthBetween(3, 8), null);
        String[] apiKeyIds = generateRandomStringArray(4, 4, true, true);
        PlainActionFuture<Collection<ApiKey>> getApiKeyResponsePlainActionFuture = new PlainActionFuture<>();
        final boolean activeOnly = randomBoolean();
        service.getApiKeys(realmNames, username, apiKeyName, apiKeyIds, randomBoolean(), activeOnly, getApiKeyResponsePlainActionFuture);
        final BoolQueryBuilder boolQuery = QueryBuilders.boolQuery().filter(QueryBuilders.termQuery("doc_type", "api_key"));
        if (realmNames != null && realmNames.length > 0) {
            if (realmNames.length == 1) {
                boolQuery.filter(QueryBuilders.termQuery("creator.realm", realmNames[0]));
            } else {
                final BoolQueryBuilder realmsQuery = QueryBuilders.boolQuery();
                for (String realmName : realmNames) {
                    realmsQuery.should(QueryBuilders.termQuery("creator.realm", realmName));
                }
                realmsQuery.minimumShouldMatch(1);
                boolQuery.filter(realmsQuery);
            }
        }
        if (Strings.hasText(username)) {
            boolQuery.filter(QueryBuilders.termQuery("creator.principal", username));
        }
        if (Strings.hasText(apiKeyName) && "*".equals(apiKeyName) == false) {
            if (apiKeyName.endsWith("*")) {
                boolQuery.filter(QueryBuilders.prefixQuery("name", apiKeyName.substring(0, apiKeyName.length() - 1)));
            } else {
                boolQuery.filter(QueryBuilders.termQuery("name", apiKeyName));
            }
        }
        if (apiKeyIds != null && apiKeyIds.length > 0) {
            boolQuery.filter(QueryBuilders.idsQuery().addIds(apiKeyIds));
        }
        if (activeOnly) {
            boolQuery.filter(QueryBuilders.termQuery("api_key_invalidated", false));
            final BoolQueryBuilder expiredQuery = QueryBuilders.boolQuery();
            expiredQuery.should(QueryBuilders.rangeQuery("expiration_time").gt(now));
            expiredQuery.should(QueryBuilders.boolQuery().mustNot(QueryBuilders.existsQuery("expiration_time")));
            boolQuery.filter(expiredQuery);
        }
        verify(searchRequestBuilder).setQuery(eq(boolQuery));
        verify(searchRequestBuilder).setFetchSource(eq(true));
        assertThat(searchRequest.get().source().query(), is(boolQuery));
        assertThat(getApiKeyResponsePlainActionFuture.get(), emptyIterable());
    }

    @SuppressWarnings("unchecked")
    public void testApiKeysOwnerRealmIdentifier() throws Exception {
        String realm1 = randomAlphaOfLength(4);
        String realm1Type = randomAlphaOfLength(4);
        String realm2 = randomAlphaOfLength(4);
        when(clock.instant()).thenReturn(Instant.ofEpochMilli(randomMillisUpToYear9999()));
        when(client.threadPool()).thenReturn(threadPool);
        when(client.prepareSearch(eq(SECURITY_MAIN_ALIAS))).thenReturn(new SearchRequestBuilder(client));
        ApiKeyService service = createApiKeyService(
            Settings.builder().put(XPackSettings.API_KEY_SERVICE_ENABLED_SETTING.getKey(), true).build()
        );
        CheckedSupplier<SearchResponse, IOException> searchResponseSupplier = () -> {
            // 2 API keys, one with a "null" (missing) realm type
            SearchHit[] searchHits = new SearchHit[2];
            searchHits[0] = SearchHit.unpooled(randomIntBetween(0, Integer.MAX_VALUE), "0");
            try (XContentBuilder builder = JsonXContent.contentBuilder()) {
                Map<String, Object> apiKeySourceDoc = buildApiKeySourceDoc("some_hash".toCharArray());
                ((Map<String, Object>) apiKeySourceDoc.get("creator")).put("realm", realm1);
                ((Map<String, Object>) apiKeySourceDoc.get("creator")).put("realm_type", realm1Type);
                builder.map(apiKeySourceDoc);
                searchHits[0].sourceRef(BytesReference.bytes(builder));
            }
            searchHits[1] = SearchHit.unpooled(randomIntBetween(0, Integer.MAX_VALUE), "1");
            try (XContentBuilder builder = JsonXContent.contentBuilder()) {
                Map<String, Object> apiKeySourceDoc = buildApiKeySourceDoc("some_hash".toCharArray());
                ((Map<String, Object>) apiKeySourceDoc.get("creator")).put("realm", realm2);
                if (randomBoolean()) {
                    ((Map<String, Object>) apiKeySourceDoc.get("creator")).put("realm_type", null);
                } else {
                    ((Map<String, Object>) apiKeySourceDoc.get("creator")).remove("realm_type");
                }
                builder.map(apiKeySourceDoc);
                searchHits[1].sourceRef(BytesReference.bytes(builder));
            }
            return new SearchResponse(
                SearchHits.unpooled(
                    searchHits,
                    new TotalHits(searchHits.length, TotalHits.Relation.EQUAL_TO),
                    randomFloat(),
                    null,
                    null,
                    null
                ),
                null,
                null,
                false,
                null,
                null,
                0,
                randomAlphaOfLengthBetween(3, 8),
                1,
                1,
                0,
                10,
                null,
                null
            );
        };
        doAnswer(invocation -> {
            ActionListener.respondAndRelease((ActionListener<SearchResponse>) invocation.getArguments()[1], searchResponseSupplier.get());
            return null;
        }).when(client).search(any(SearchRequest.class), anyActionListener());
        doAnswer(invocation -> {
            ActionListener.respondAndRelease((ActionListener<SearchResponse>) invocation.getArguments()[2], searchResponseSupplier.get());
            return null;
        }).when(client).execute(eq(TransportSearchAction.TYPE), any(SearchRequest.class), anyActionListener());
        {
            PlainActionFuture<Collection<ApiKey>> getApiKeyResponsePlainActionFuture = new PlainActionFuture<>();
            service.getApiKeys(
                generateRandomStringArray(4, 4, true, true),
                randomFrom(randomAlphaOfLengthBetween(3, 8), null),
                randomFrom(randomAlphaOfLengthBetween(3, 8), null),
                generateRandomStringArray(4, 4, true, true),
                randomBoolean(),
                randomBoolean(),
                getApiKeyResponsePlainActionFuture
            );
            Collection<ApiKey> getApiKeyResponse = getApiKeyResponsePlainActionFuture.get();
            assertThat(getApiKeyResponse.size(), is(2));
            assertThat(getApiKeyResponse, hasItem(transformedMatch(ApiKey::getRealm, is(realm1))));
            assertThat(getApiKeyResponse, hasItem(transformedMatch(ApiKey::getRealmType, is(realm1Type))));
            assertThat(getApiKeyResponse, hasItem(transformedMatch(ApiKey::getRealmType, is(realm1Type))));
            assertThat(getApiKeyResponse, hasItem(transformedMatch(ApiKey::getRealm, is(realm2))));
            assertThat(getApiKeyResponse, hasItem(transformedMatch(ApiKey::getRealmType, nullValue())));
            assertThat(getApiKeyResponse, hasItem(transformedMatch(ApiKey::getRealmType, nullValue())));
        }
        {
            PlainActionFuture<ApiKeyService.QueryApiKeysResult> queryApiKeysResultPlainActionFuture = new PlainActionFuture<>();
            service.queryApiKeys(new SearchRequest(".security"), false, queryApiKeysResultPlainActionFuture);
            ApiKeyService.QueryApiKeysResult queryApiKeysResult = queryApiKeysResultPlainActionFuture.get();
            assertThat(queryApiKeysResult.apiKeyInfos().size(), is(2));
            assertThat(queryApiKeysResult.sortValues().size(), is(2));
            assertThat(queryApiKeysResult.apiKeyInfos(), hasItem(transformedMatch(ApiKey::getRealm, is(realm1))));
            assertThat(queryApiKeysResult.apiKeyInfos(), hasItem(transformedMatch(ApiKey::getRealmType, is(realm1Type))));
            assertThat(
                queryApiKeysResult.apiKeyInfos(),
                hasItem(transformedMatch(ApiKey::getRealmIdentifier, is(new RealmConfig.RealmIdentifier(realm1Type, realm1))))
            );
            assertThat(queryApiKeysResult.apiKeyInfos(), hasItem(transformedMatch(ApiKey::getRealm, is(realm2))));
            assertThat(queryApiKeysResult.apiKeyInfos(), hasItem(transformedMatch(ApiKey::getRealmType, nullValue())));
            assertThat(queryApiKeysResult.apiKeyInfos(), hasItem(transformedMatch(ApiKey::getRealmIdentifier, nullValue())));
        }
    }

    @SuppressWarnings("unchecked")
    public void testInvalidateApiKeys() throws Exception {
        final Settings settings = Settings.builder().put(XPackSettings.API_KEY_SERVICE_ENABLED_SETTING.getKey(), true).build();
        when(client.threadPool()).thenReturn(threadPool);
        SearchRequestBuilder searchRequestBuilder = Mockito.spy(new SearchRequestBuilder(client));
        when(client.prepareSearch(eq(SECURITY_MAIN_ALIAS))).thenReturn(searchRequestBuilder);
        final ApiKeyService service = createApiKeyService(settings);
        final AtomicReference<SearchRequest> searchRequest = new AtomicReference<>();
        doAnswer(invocationOnMock -> {
            searchRequest.set((SearchRequest) invocationOnMock.getArguments()[0]);
            ActionListener<SearchResponse> listener = (ActionListener<SearchResponse>) invocationOnMock.getArguments()[1];
            ActionListener.respondAndRelease(listener, SearchResponse.empty(() -> 1L, SearchResponse.Clusters.EMPTY));
            return null;
        }).when(client).search(any(SearchRequest.class), anyActionListener());
        PlainActionFuture<InvalidateApiKeyResponse> listener = new PlainActionFuture<>();
        service.invalidateApiKeys(
            randomFrom(new String[0], null),
            randomFrom("", null),
            randomFrom("", null),
            randomFrom(new String[0], null),
            listener
        );
        ExecutionException e = expectThrows(ExecutionException.class, () -> listener.get());
        assertThat(e.getCause(), instanceOf(IllegalArgumentException.class));
        assertThat(e.getCause().getMessage(), containsString("One of [api key id, api key name, username, realm name] must be specified"));
        String[] realmNames = generateRandomStringArray(4, 4, true, true);
        String username = randomFrom(randomAlphaOfLengthBetween(3, 8), null);
        String apiKeyName = randomFrom(randomAlphaOfLengthBetween(3, 8), null);
        String[] apiKeyIds = generateRandomStringArray(4, 4, true, true);
        if ((realmNames == null || realmNames.length == 0)
            && Strings.hasText(username) == false
            && Strings.hasText(apiKeyName) == false
            && (apiKeyIds == null || apiKeyIds.length == 0)) {
            username = randomAlphaOfLengthBetween(3, 8);
        }
        PlainActionFuture<InvalidateApiKeyResponse> invalidateApiKeyResponseListener = new PlainActionFuture<>();
        service.invalidateApiKeys(realmNames, username, apiKeyName, apiKeyIds, invalidateApiKeyResponseListener);
        final BoolQueryBuilder boolQuery = QueryBuilders.boolQuery().filter(QueryBuilders.termQuery("doc_type", "api_key"));
        if (realmNames != null && realmNames.length > 0) {
            if (realmNames.length == 1) {
                boolQuery.filter(QueryBuilders.termQuery("creator.realm", realmNames[0]));
            } else {
                final BoolQueryBuilder realmsQuery = QueryBuilders.boolQuery();
                for (String realmName : realmNames) {
                    realmsQuery.should(QueryBuilders.termQuery("creator.realm", realmName));
                }
                realmsQuery.minimumShouldMatch(1);
                boolQuery.filter(realmsQuery);
            }
        }
        if (Strings.hasText(username)) {
            boolQuery.filter(QueryBuilders.termQuery("creator.principal", username));
        }
        if (Strings.hasText(apiKeyName) && "*".equals(apiKeyName) == false) {
            if (apiKeyName.endsWith("*")) {
                boolQuery.filter(QueryBuilders.prefixQuery("name", apiKeyName.substring(0, apiKeyName.length() - 1)));
            } else {
                boolQuery.filter(QueryBuilders.termQuery("name", apiKeyName));
            }
        }
        if (apiKeyIds != null && apiKeyIds.length > 0) {
            boolQuery.filter(QueryBuilders.idsQuery().addIds(apiKeyIds));
        }
        boolQuery.filter(QueryBuilders.termQuery("api_key_invalidated", false));
        verify(searchRequestBuilder).setQuery(eq(boolQuery));
        verify(searchRequestBuilder).setFetchSource(eq(true));
        assertThat(searchRequest.get().source().query(), is(boolQuery));
        InvalidateApiKeyResponse invalidateApiKeyResponse = invalidateApiKeyResponseListener.get();
        assertThat(invalidateApiKeyResponse.getInvalidatedApiKeys(), emptyIterable());
    }

    @SuppressWarnings("unchecked")
    public void testInvalidateApiKeysWillSetInvalidatedFlagAndRecordTimestamp() {
        final int docId = randomIntBetween(0, Integer.MAX_VALUE);
        final String apiKeyId = randomAlphaOfLength(20);

        // Mock the search request for keys to invalidate
        when(client.threadPool()).thenReturn(threadPool);
        when(client.prepareSearch(eq(SECURITY_MAIN_ALIAS))).thenReturn(new SearchRequestBuilder(client));
        doAnswer(invocation -> {
            final var listener = (ActionListener<SearchResponse>) invocation.getArguments()[1];
            final var searchHit = SearchHit.unpooled(docId, apiKeyId);
            try (XContentBuilder builder = JsonXContent.contentBuilder()) {
                builder.map(buildApiKeySourceDoc("some_hash".toCharArray()));
                searchHit.sourceRef(BytesReference.bytes(builder));
            }
            ActionListener.respondAndRelease(
                listener,
                new SearchResponse(
                    SearchHits.unpooled(
                        new SearchHit[] { searchHit },
                        new TotalHits(1, TotalHits.Relation.EQUAL_TO),
                        randomFloat(),
                        null,
                        null,
                        null
                    ),
                    null,
                    null,
                    false,
                    null,
                    null,
                    0,
                    randomAlphaOfLengthBetween(3, 8),
                    1,
                    1,
                    0,
                    10,
                    null,
                    null
                )
            );
            return null;
        }).when(client).search(any(SearchRequest.class), anyActionListener());

        // Capture the Update request so that we can verify it is configured as expected
        when(client.prepareBulk()).thenReturn(new BulkRequestBuilder(client));
        final var updateRequestBuilder = Mockito.spy(new UpdateRequestBuilder(client));
        when(client.prepareUpdate(eq(SECURITY_MAIN_ALIAS), eq(apiKeyId))).thenReturn(updateRequestBuilder);

        // Stub bulk and cache clearing calls so that the entire action flow can complete (not strictly necessary but nice to have)
        doAnswer(invocation -> {
            final var listener = (ActionListener<BulkResponse>) invocation.getArguments()[1];
            listener.onResponse(
                new BulkResponse(
                    new BulkItemResponse[] {
                        BulkItemResponse.success(
                            docId,
                            DocWriteRequest.OpType.UPDATE,
                            new UpdateResponse(
                                mock(ShardId.class),
                                apiKeyId,
                                randomLong(),
                                randomLong(),
                                randomLong(),
                                DocWriteResponse.Result.UPDATED
                            )
                        ) },
                    randomLongBetween(1, 100)
                )
            );
            return null;
        }).when(client).bulk(any(BulkRequest.class), anyActionListener());
        doAnswer(invocation -> {
            final var listener = (ActionListener<ClearSecurityCacheResponse>) invocation.getArguments()[2];
            listener.onResponse(mock(ClearSecurityCacheResponse.class));
            return null;
        }).when(client).execute(eq(ClearSecurityCacheAction.INSTANCE), any(ClearSecurityCacheRequest.class), anyActionListener());

        final long invalidation = randomMillisUpToYear9999();
        when(clock.instant()).thenReturn(Instant.ofEpochMilli(invalidation));
        final ApiKeyService service = createApiKeyService();
        PlainActionFuture<InvalidateApiKeyResponse> future = new PlainActionFuture<>();
        service.invalidateApiKeys(null, null, null, new String[] { apiKeyId }, future);
        final InvalidateApiKeyResponse invalidateApiKeyResponse = future.actionGet();

        assertThat(invalidateApiKeyResponse.getInvalidatedApiKeys(), equalTo(List.of(apiKeyId)));
        verify(updateRequestBuilder).setDoc(
            argThat(
                (ArgumentMatcher<Map<String, Object>>) argument -> Map.of("api_key_invalidated", true, "invalidation_time", invalidation)
                    .equals(argument)
            )
        );
    }

    public void testCreateApiKeyWillCacheOnCreation() {
        final Settings settings = Settings.builder().put(XPackSettings.API_KEY_SERVICE_ENABLED_SETTING.getKey(), true).build();
        final ApiKeyService service = createApiKeyService(settings);
        final Authentication authentication = AuthenticationTestHelper.builder()
            .user(new User(randomAlphaOfLengthBetween(8, 16), "superuser"))
            .realmRef(new RealmRef(randomAlphaOfLengthBetween(3, 8), randomAlphaOfLengthBetween(3, 8), randomAlphaOfLengthBetween(3, 8)))
            .build(false);
        final CreateApiKeyRequest createApiKeyRequest = new CreateApiKeyRequest(randomAlphaOfLengthBetween(3, 8), null, null);
        when(client.prepareIndex(anyString())).thenReturn(new IndexRequestBuilder(client));
        when(client.prepareBulk()).thenReturn(new BulkRequestBuilder(client));
        when(client.threadPool()).thenReturn(threadPool);
        doAnswer(inv -> {
            final Object[] args = inv.getArguments();
            @SuppressWarnings("unchecked")
            final ActionListener<BulkResponse> listener = (ActionListener<BulkResponse>) args[2];
            final IndexResponse indexResponse = new IndexResponse(
                new ShardId(INTERNAL_SECURITY_MAIN_INDEX_7, randomAlphaOfLength(22), randomIntBetween(0, 1)),
                createApiKeyRequest.getId(),
                randomLongBetween(1, 99),
                randomLongBetween(1, 99),
                randomIntBetween(1, 99),
                true
            );
            listener.onResponse(
                new BulkResponse(
                    new BulkItemResponse[] { BulkItemResponse.success(randomInt(), DocWriteRequest.OpType.INDEX, indexResponse) },
                    randomLongBetween(0, 100)
                )
            );
            return null;
        }).when(client).execute(eq(TransportBulkAction.TYPE), any(BulkRequest.class), any());

        final Cache<String, ListenableFuture<CachedApiKeyHashResult>> apiKeyAuthCache = service.getApiKeyAuthCache();
        assertNull(apiKeyAuthCache.get(createApiKeyRequest.getId()));
        final PlainActionFuture<CreateApiKeyResponse> listener = new PlainActionFuture<>();
        service.createApiKey(authentication, createApiKeyRequest, Set.of(), listener);
        final CreateApiKeyResponse createApiKeyResponse = listener.actionGet();
        assertThat(createApiKeyResponse.getId(), equalTo(createApiKeyRequest.getId()));
        final CachedApiKeyHashResult cachedApiKeyHashResult = service.getFromCache(createApiKeyResponse.getId());
        assertThat(cachedApiKeyHashResult.success, is(true));
        cachedApiKeyHashResult.verify(createApiKeyResponse.getKey());
    }

    public void testGetCredentialsFromThreadContext() {
        final ApiKeyService apiKeyService = createApiKeyService();
        ThreadContext threadContext = threadPool.getThreadContext();
        assertNull(apiKeyService.parseCredentialsFromApiKeyString(getAuthenticatorContext(threadContext).getApiKeyString()));

        final String apiKeyAuthScheme = randomFrom("apikey", "apiKey", "ApiKey", "APikey", "APIKEY");
        final String id = randomAlphaOfLength(12);
        final String key = randomAlphaOfLength(16);
        String headerValue = apiKeyAuthScheme + " " + Base64.getEncoder().encodeToString((id + ":" + key).getBytes(StandardCharsets.UTF_8));

        try (ThreadContext.StoredContext ignore = threadContext.stashContext()) {
            threadContext.putHeader("Authorization", headerValue);
            ApiKeyService.ApiKeyCredentials creds = apiKeyService.parseCredentialsFromApiKeyString(
                getAuthenticatorContext(threadContext).getApiKeyString()
            );
            assertNotNull(creds);
            assertEquals(id, creds.getId());
            assertEquals(key, creds.getKey().toString());
        }

        // missing space
        headerValue = apiKeyAuthScheme + Base64.getEncoder().encodeToString((id + ":" + key).getBytes(StandardCharsets.UTF_8));
        try (ThreadContext.StoredContext ignore = threadContext.stashContext()) {
            threadContext.putHeader("Authorization", headerValue);
            ApiKeyService.ApiKeyCredentials creds = apiKeyService.parseCredentialsFromApiKeyString(
                getAuthenticatorContext(threadContext).getApiKeyString()
            );
            assertNull(creds);
        }

        // missing colon
        headerValue = apiKeyAuthScheme + " " + Base64.getEncoder().encodeToString((id + key).getBytes(StandardCharsets.UTF_8));
        try (ThreadContext.StoredContext ignore = threadContext.stashContext()) {
            threadContext.putHeader("Authorization", headerValue);
            IllegalArgumentException e = expectThrows(
                IllegalArgumentException.class,
                () -> apiKeyService.parseCredentialsFromApiKeyString(getAuthenticatorContext(threadContext).getApiKeyString())
            );
            assertEquals("invalid ApiKey value", e.getMessage());
        }
    }

    public void testGetCredentialsFromHeaderFailsForInvalidCrossClusterApiKeySecretLength() {
        final String id = randomAlphaOfLength(20);
        final String key = randomAlphaOfLength(randomValueOtherThan(22, () -> randomIntBetween(0, 99)));
        final IllegalArgumentException e = expectThrows(
            IllegalArgumentException.class,
            () -> ApiKeyService.getCredentialsFromHeader(
                "ApiKey " + Base64.getEncoder().encodeToString((id + ":" + key).getBytes(StandardCharsets.UTF_8)),
                ApiKey.Type.CROSS_CLUSTER
            )
        );
        assertThat(e.getMessage(), containsString("invalid cross-cluster API key value"));
    }

    public void testAuthenticateWithApiKey() throws Exception {
        final Settings settings = Settings.builder().put(XPackSettings.API_KEY_SERVICE_ENABLED_SETTING.getKey(), true).build();
        final ApiKeyService service = createApiKeyService(settings);

        final String id = randomAlphaOfLength(12);
        final String key = randomAlphaOfLength(16);

        final User user, authUser;
        if (randomBoolean()) {
            user = new User("hulk", new String[] { "superuser" }, "Bruce Banner", "hulk@test.com", Map.of(), true);
            authUser = new User("authenticated_user", "other");
        } else {
            user = new User("hulk", new String[] { "superuser" }, "Bruce Banner", "hulk@test.com", Map.of(), true);
            authUser = null;
        }
        final ApiKey.Type type = randomFrom(ApiKey.Type.values());
        final Map<String, Object> metadata = mockKeyDocument(id, key, user, authUser, false, Duration.ofSeconds(3600), null, type);

        final AuthenticationResult<User> auth = tryAuthenticate(service, id, key, type);
        assertThat(auth.getStatus(), is(AuthenticationResult.Status.SUCCESS));
        assertThat(auth.getValue(), notNullValue());
        assertThat(auth.getValue().principal(), is("hulk"));
        assertThat(auth.getValue().fullName(), is("Bruce Banner"));
        assertThat(auth.getValue().email(), is("hulk@test.com"));
        assertThat(auth.getMetadata().get(AuthenticationField.API_KEY_CREATOR_REALM_NAME), is("realm1"));
        assertThat(auth.getMetadata().get(AuthenticationField.API_KEY_CREATOR_REALM_TYPE), is("native"));
        assertThat(auth.getMetadata().get(AuthenticationField.API_KEY_ID_KEY), is(id));
        assertThat(auth.getMetadata().get(AuthenticationField.API_KEY_NAME_KEY), is("test"));
        assertThat(auth.getMetadata().get(API_KEY_TYPE_KEY), is(type.value()));
        checkAuthApiKeyMetadata(metadata, auth);
    }

    public void testAuthenticationFailureWithInvalidatedApiKey() throws Exception {
        final Settings settings = Settings.builder().put(XPackSettings.API_KEY_SERVICE_ENABLED_SETTING.getKey(), true).build();
        final ApiKeyService service = createApiKeyService(settings);

        final String id = randomAlphaOfLength(12);
        final String key = randomAlphaOfLength(16);
        final ApiKey.Type type = randomFrom(ApiKey.Type.values());

        mockKeyDocument(id, key, new User("hulk", "superuser"), null, true, Duration.ofSeconds(3600), null, type);

        final AuthenticationResult<User> auth = tryAuthenticate(service, id, key, type);
        assertThat(auth.getStatus(), is(AuthenticationResult.Status.CONTINUE));
        assertThat(auth.getValue(), nullValue());
        assertThat(auth.getMessage(), containsString("invalidated"));
    }

    public void testAuthenticationFailureWithInvalidCredentials() throws Exception {
        final Settings settings = Settings.builder().put(XPackSettings.API_KEY_SERVICE_ENABLED_SETTING.getKey(), true).build();
        final ApiKeyService service = createApiKeyService(settings);

        final String id = randomAlphaOfLength(12);
        final String realKey = randomAlphaOfLength(16);
        final String wrongKey = "#" + realKey.substring(1);

        final User user, authUser;
        if (randomBoolean()) {
            user = new User("hulk", "superuser");
            authUser = new User("authenticated_user", "other");
        } else {
            user = new User("hulk", "superuser");
            authUser = null;
        }
        final ApiKey.Type type = randomFrom(ApiKey.Type.values());
        mockKeyDocument(id, realKey, user, authUser, false, Duration.ofSeconds(3600), null, type);

        final AuthenticationResult<User> auth = tryAuthenticate(service, id, wrongKey, type);
        assertThat(auth.getStatus(), is(AuthenticationResult.Status.CONTINUE));
        assertThat(auth.getValue(), nullValue());
        assertThat(auth.getMessage(), containsString("invalid credentials for API key [" + id + "]"));
    }

    public void testAuthenticationFailureWithExpiredKey() throws Exception {
        final Settings settings = Settings.builder().put(XPackSettings.API_KEY_SERVICE_ENABLED_SETTING.getKey(), true).build();
        final ApiKeyService service = createApiKeyService(settings);

        final String id = randomAlphaOfLength(12);
        final String key = randomAlphaOfLength(16);

        final ApiKey.Type type = randomFrom(ApiKey.Type.values());
        mockKeyDocument(id, key, new User("hulk", "superuser"), null, false, Duration.ofSeconds(-1), null, type);

        final AuthenticationResult<User> auth = tryAuthenticate(service, id, key, type);
        assertThat(auth.getStatus(), is(AuthenticationResult.Status.CONTINUE));
        assertThat(auth.getValue(), nullValue());
        assertThat(auth.getMessage(), containsString("expired"));
    }

    /**
     * We cache valid and invalid responses. This test verifies that we handle these correctly.
     */
    public void testMixingValidAndInvalidCredentials() throws Exception {
        final Settings settings = Settings.builder().put(XPackSettings.API_KEY_SERVICE_ENABLED_SETTING.getKey(), true).build();
        final ApiKeyService service = createApiKeyService(settings);

        final String id = randomAlphaOfLength(12);
        final String realKey = randomAlphaOfLength(16);

        final User user, authUser;
        if (randomBoolean()) {
            user = new User("hulk", "superuser");
            authUser = new User("authenticated_user", "other");
        } else {
            user = new User("hulk", "superuser");
            authUser = null;
        }
        final ApiKey.Type type = randomFrom(ApiKey.Type.values());
        final Map<String, Object> metadata = mockKeyDocument(id, realKey, user, authUser, false, Duration.ofSeconds(3600), null, type);

        for (int i = 0; i < 3; i++) {
            final String wrongKey = "=" + randomAlphaOfLength(14) + "@";
            AuthenticationResult<User> auth = tryAuthenticate(service, id, wrongKey, type);
            assertThat(auth.getStatus(), is(AuthenticationResult.Status.CONTINUE));
            assertThat(auth.getValue(), nullValue());
            assertThat(auth.getMessage(), containsString("invalid credentials for API key [" + id + "]"));

            auth = tryAuthenticate(service, id, realKey, type);
            assertThat(auth.getStatus(), is(AuthenticationResult.Status.SUCCESS));
            assertThat(auth.getValue(), notNullValue());
            assertThat(auth.getValue().principal(), is("hulk"));
            assertThat(auth.getMetadata().get(API_KEY_TYPE_KEY), is(type.value()));
            checkAuthApiKeyMetadata(metadata, auth);
        }
    }

    public void testBulkUpdateWithApiKeyCredentialNotSupported() {
        final Settings settings = Settings.builder().put(XPackSettings.API_KEY_SERVICE_ENABLED_SETTING.getKey(), true).build();
        final ApiKeyService service = createApiKeyService(settings);

        final PlainActionFuture<BulkUpdateApiKeyResponse> listener = new PlainActionFuture<>();
        service.updateApiKeys(
            AuthenticationTestHelper.builder().apiKey().build(false),
            BulkUpdateApiKeyRequest.usingApiKeyIds("id"),
            Set.of(),
            listener
        );

        final var ex = expectThrows(ExecutionException.class, listener::get);
        assertThat(ex.getCause(), instanceOf(IllegalArgumentException.class));
        assertThat(ex.getMessage(), containsString("authentication via API key not supported: only the owner user can update an API key"));
    }

    public void testCrossClusterApiKeyUsageStats() {
        final Instant now = Instant.now();
        when(clock.instant()).thenReturn(now);
        when(client.threadPool()).thenReturn(threadPool);
        SearchRequestBuilder searchRequestBuilder = Mockito.spy(new SearchRequestBuilder(client));
        when(client.prepareSearch(eq(SECURITY_MAIN_ALIAS))).thenReturn(searchRequestBuilder);

        final List<SearchHit> searchHits = new ArrayList<>();
        final int ccsKeys = randomIntBetween(0, 2);
        for (int i = 0; i < ccsKeys; i++) {
            searchHits.add(searchHitForCrossClusterApiKey(0));
        }
        final int ccrKeys = randomIntBetween(0, 2);
        for (int i = 0; i < ccrKeys; i++) {
            searchHits.add(searchHitForCrossClusterApiKey(1));
        }
        final int ccsCcrKeys = randomIntBetween(0, 2);
        for (int i = 0; i < ccsCcrKeys; i++) {
            searchHits.add(searchHitForCrossClusterApiKey(2));
        }

        final AtomicReference<SearchRequest> searchRequest = new AtomicReference<>();
        doAnswer(invocationOnMock -> {
            searchRequest.set(invocationOnMock.getArgument(0));
            final ActionListener<SearchResponse> listener = invocationOnMock.getArgument(1);
            ActionListener.respondAndRelease(
                listener,
                new SearchResponse(
                    SearchHits.unpooled(
                        searchHits.toArray(SearchHit[]::new),
                        new TotalHits(searchHits.size(), TotalHits.Relation.EQUAL_TO),
                        randomFloat(),
                        null,
                        null,
                        null
                    ),
                    null,
                    null,
                    false,
                    null,
                    null,
                    0,
                    randomAlphaOfLengthBetween(3, 8),
                    1,
                    1,
                    0,
                    10,
                    null,
                    null
                )
            );
            return null;
        }).when(client).search(any(SearchRequest.class), anyActionListener());

        final BoolQueryBuilder boolQuery = QueryBuilders.boolQuery()
            .filter(QueryBuilders.termQuery("doc_type", "api_key"))
            .filter(QueryBuilders.termQuery("type", ApiKey.Type.CROSS_CLUSTER.value()))
            .filter(QueryBuilders.termQuery("api_key_invalidated", false))
            .filter(
                QueryBuilders.boolQuery()
                    .should(QueryBuilders.rangeQuery("expiration_time").gt(now.toEpochMilli()))
                    .should(QueryBuilders.boolQuery().mustNot(QueryBuilders.existsQuery("expiration_time")))
            );

        final ApiKeyService apiKeyService = createApiKeyService();
        final PlainActionFuture<Map<String, Object>> future = new PlainActionFuture<>();
        apiKeyService.crossClusterApiKeyUsageStats(future);

        verify(searchRequestBuilder).setQuery(eq(boolQuery));
        assertThat(searchRequest.get().source().query(), is(boolQuery));

        assertThat(
            future.actionGet(),
            equalTo(Map.of("total", ccsKeys + ccrKeys + ccsCcrKeys, "ccs", ccsKeys, "ccr", ccrKeys, "ccs_ccr", ccsCcrKeys))
        );
    }

    private SearchHit searchHitForCrossClusterApiKey(int crossClusterAccessLevel) {
        assert crossClusterAccessLevel >= 0 && crossClusterAccessLevel <= 2;
        final String roleDescriptor = switch (crossClusterAccessLevel) {
            case 0 -> """
                {
                  "cluster": ["cross_cluster_search"]
                }""";
            case 1 -> """
                {
                  "cluster": ["cross_cluster_replication"]
                }""";
            default -> """
                {
                  "cluster": ["cross_cluster_search", "cross_cluster_replication"]
                }""";
        };
        final int docId = randomIntBetween(0, Integer.MAX_VALUE);
        final String apiKeyId = randomAlphaOfLength(20);
        final var searchHit = SearchHit.unpooled(docId, apiKeyId);
        try (XContentBuilder builder = JsonXContent.contentBuilder()) {
            builder.map(XContentHelper.convertToMap(JsonXContent.jsonXContent, Strings.format("""
                {
                  "doc_type": "api_key",
                  "type": "cross_cluster",
                  "creation_time": 1591919944598,
                  "expiration_time": null,
                  "api_key_invalidated": false,
                  "api_key_hash": "{PBKDF2}10000$abc",
                  "role_descriptors": { "cross_cluster": %s },
                  "limited_by_role_descriptors": { },
                  "name": null,
                  "version": 8090099,
                  "creator": {
                    "principal": "admin",
                    "metadata": {},
                    "realm": "file1"
                  }
                }""", roleDescriptor), randomBoolean()));
            searchHit.sourceRef(BytesReference.bytes(builder));
            return searchHit;
        } catch (IOException e) {
            throw new UncheckedIOException(e);
        }
    }

    public void testCrossClusterApiKeyUsageStatsAreZerosWhenServiceNotEnabled() {
        final Settings settings = Settings.builder().put(XPackSettings.API_KEY_SERVICE_ENABLED_SETTING.getKey(), false).build();
        final ApiKeyService service = createApiKeyService(settings);
        final PlainActionFuture<Map<String, Object>> future = new PlainActionFuture<>();
        service.crossClusterApiKeyUsageStats(future);
        assertThat(future.actionGet(), anEmptyMap());
    }

    public void testCrossClusterApiKeyUsageStatsAreZerosWhenIndexDoesNotExist() {
        securityIndex = SecurityMocks.mockSecurityIndexManager(".security", false, false);
        final ApiKeyService apiKeyService = createApiKeyService();

        final PlainActionFuture<Map<String, Object>> future = new PlainActionFuture<>();
        apiKeyService.crossClusterApiKeyUsageStats(future);
        assertThat(future.actionGet(), equalTo(Map.of("total", 0, "ccs", 0, "ccr", 0, "ccs_ccr", 0)));
    }

    public void testCrossClusterApiKeyUsageFailsWhenIndexNotAvailable() {
        securityIndex = SecurityMocks.mockSecurityIndexManager(".security", true, false);
        final ElasticsearchException expectedException = new ElasticsearchException("not available");
        when(securityIndex.getUnavailableReason(SecurityIndexManager.Availability.SEARCH_SHARDS)).thenReturn(expectedException);
        final ApiKeyService apiKeyService = createApiKeyService();

        final PlainActionFuture<Map<String, Object>> future = new PlainActionFuture<>();
        apiKeyService.crossClusterApiKeyUsageStats(future);
        final ElasticsearchException e = expectThrows(ElasticsearchException.class, future::actionGet);
        assertThat(e, sameInstance(expectedException));
    }

    private Map<String, Object> mockKeyDocument(
        String id,
        String key,
        User user,
        @Nullable User authUser,
        boolean invalidated,
        Duration expiry,
        @Nullable List<RoleDescriptor> keyRoles,
        ApiKey.Type type
    ) throws IOException {
        var apiKeyDoc = newApiKeyDocument(key, user, authUser, invalidated, expiry, keyRoles, type);
        SecurityMocks.mockGetRequest(
            client,
            id,
            BytesReference.bytes(XContentBuilder.builder(XContentType.JSON.xContent()).map(apiKeyDoc.v1()))
        );
        return apiKeyDoc.v2();
    }

    private static Tuple<Map<String, Object>, Map<String, Object>> newApiKeyDocument(
        String key,
        User user,
        @Nullable User authUser,
        boolean invalidated,
        Duration expiry,
        @Nullable List<RoleDescriptor> keyRoles,
        ApiKey.Type type
    ) throws IOException {
        final Authentication authentication;
        if (authUser != null) {
            authentication = AuthenticationTestHelper.builder()
                .user(authUser)
                .realmRef(new RealmRef("authRealm", "test", "foo"))
                .runAs()
                .user(user)
                .realmRef(new RealmRef("realm1", "native", "node01"))
                .build();
        } else {
            authentication = AuthenticationTestHelper.builder()
                .user(user)
                .realmRef(new RealmRef("realm1", "native", "node01"))
                .build(false);
        }
        Map<String, Object> metadataMap = ApiKeyTests.randomMetadata();
        XContentBuilder docSource = ApiKeyService.newDocument(
            getFastStoredHashAlgoForTests().hash(new SecureString(key.toCharArray())),
            "test",
            authentication,
            type == ApiKey.Type.CROSS_CLUSTER ? Set.of() : Collections.singleton(SUPERUSER_ROLE_DESCRIPTOR),
            Instant.now(),
            Instant.now().plus(expiry),
            keyRoles,
            type,
<<<<<<< HEAD
            ApiKey.CURRENT_API_KEY_VERSION,
            metadata
=======
            Version.CURRENT,
            metadataMap
>>>>>>> d8348560
        );
        Map<String, Object> keyMap = XContentHelper.convertToMap(BytesReference.bytes(docSource), true, XContentType.JSON).v2();
        if (invalidated) {
            keyMap.put("api_key_invalidated", true);
        }
        return new Tuple<>(keyMap, metadataMap);
    }

    private AuthenticationResult<User> tryAuthenticate(ApiKeyService service, String id, String key, ApiKey.Type type) throws Exception {
        final ThreadContext threadContext = threadPool.getThreadContext();
        try (ThreadContext.StoredContext ignore = threadContext.stashContext()) {
            final String header = "ApiKey " + Base64.getEncoder().encodeToString((id + ":" + key).getBytes(StandardCharsets.UTF_8));
            threadContext.putHeader("Authorization", header);

            final PlainActionFuture<AuthenticationResult<User>> future = new PlainActionFuture<>();
            service.tryAuthenticate(threadContext, getApiKeyCredentials(id, key, type), future);

            final AuthenticationResult<User> auth = future.get();
            assertThat(auth, notNullValue());
            return auth;
        }
    }

    public void testValidateApiKey() throws Exception {
        final String apiKeyId = randomAlphaOfLength(12);
        final String apiKey = randomAlphaOfLength(16);
        Hasher hasher = getFastStoredHashAlgoForTests();
        final char[] hash = hasher.hash(new SecureString(apiKey.toCharArray()));

        ApiKeyDoc apiKeyDoc = buildApiKeyDoc(hash, -1, false, -1);

        ApiKeyService service = createApiKeyService(Settings.EMPTY);
        PlainActionFuture<AuthenticationResult<User>> future = new PlainActionFuture<>();
        service.validateApiKeyCredentials(
            apiKeyId,
            apiKeyDoc,
            getApiKeyCredentials(apiKeyId, apiKey, apiKeyDoc.type),
            Clock.systemUTC(),
            future
        );
        AuthenticationResult<User> result = future.get();
        assertNotNull(result);
        assertTrue(result.isAuthenticated());
        assertThat(result.getValue().principal(), is("test_user"));
        assertThat(result.getValue().fullName(), is("test user"));
        assertThat(result.getValue().email(), is("test@user.com"));
        assertThat(result.getValue().roles(), is(emptyArray()));
        assertThat(result.getValue().metadata(), is(Collections.emptyMap()));
        assertThat(result.getMetadata().get(AuthenticationField.API_KEY_ROLE_DESCRIPTORS_KEY), equalTo(apiKeyDoc.roleDescriptorsBytes));
        assertThat(
            result.getMetadata().get(AuthenticationField.API_KEY_LIMITED_ROLE_DESCRIPTORS_KEY),
            equalTo(apiKeyDoc.limitedByRoleDescriptorsBytes)
        );
        assertThat(result.getMetadata().get(AuthenticationField.API_KEY_CREATOR_REALM_NAME), is("realm1"));
        assertThat(result.getMetadata().get(API_KEY_TYPE_KEY), is(apiKeyDoc.type.value()));

        apiKeyDoc = buildApiKeyDoc(hash, Clock.systemUTC().instant().plus(1L, ChronoUnit.HOURS).toEpochMilli(), false, -1);
        future = new PlainActionFuture<>();
        service.validateApiKeyCredentials(
            apiKeyId,
            apiKeyDoc,
            getApiKeyCredentials(apiKeyId, apiKey, apiKeyDoc.type),
            Clock.systemUTC(),
            future
        );
        result = future.get();
        assertNotNull(result);
        assertTrue(result.isAuthenticated());
        assertThat(result.getValue().principal(), is("test_user"));
        assertThat(result.getValue().fullName(), is("test user"));
        assertThat(result.getValue().email(), is("test@user.com"));
        assertThat(result.getValue().roles(), is(emptyArray()));
        assertThat(result.getValue().metadata(), is(Collections.emptyMap()));
        assertThat(result.getMetadata().get(AuthenticationField.API_KEY_ROLE_DESCRIPTORS_KEY), equalTo(apiKeyDoc.roleDescriptorsBytes));
        assertThat(
            result.getMetadata().get(AuthenticationField.API_KEY_LIMITED_ROLE_DESCRIPTORS_KEY),
            equalTo(apiKeyDoc.limitedByRoleDescriptorsBytes)
        );
        assertThat(result.getMetadata().get(AuthenticationField.API_KEY_CREATOR_REALM_NAME), is("realm1"));
        assertThat(result.getMetadata().get(API_KEY_TYPE_KEY), is(apiKeyDoc.type.value()));

        apiKeyDoc = buildApiKeyDoc(hash, Clock.systemUTC().instant().minus(1L, ChronoUnit.HOURS).toEpochMilli(), false, -1);
        future = new PlainActionFuture<>();
        service.validateApiKeyCredentials(
            apiKeyId,
            apiKeyDoc,
            getApiKeyCredentials(apiKeyId, apiKey, apiKeyDoc.type),
            Clock.systemUTC(),
            future
        );
        result = future.get();
        assertNotNull(result);
        assertFalse(result.isAuthenticated());

        // key is invalidated
        apiKeyDoc = buildApiKeyDoc(hash, -1, true, randomLongBetween(0, 3000000000L));
        service.getApiKeyAuthCache().put(apiKeyId, new ListenableFuture<>());
        assertNotNull(service.getApiKeyAuthCache().get(apiKeyId));
        future = new PlainActionFuture<>();
        service.validateApiKeyCredentials(
            apiKeyId,
            apiKeyDoc,
            getApiKeyCredentials(apiKeyId, randomAlphaOfLength(15), apiKeyDoc.type),
            Clock.systemUTC(),
            future
        );
        result = future.get();
        assertNotNull(result);
        assertFalse(result.isAuthenticated());
        // make sure the cache is cleared
        assertNull(service.getApiKeyAuthCache().get(apiKeyId));
    }

    @SuppressWarnings("unchecked")
    public void testParseRoleDescriptorsMap() throws Exception {
        final String apiKeyId = randomAlphaOfLength(12);

        final NativePrivilegeStore privilegesStore = mock(NativePrivilegeStore.class);
        doAnswer(i -> {
            assertThat(i.getArguments().length, equalTo(3));
            final Object arg2 = i.getArguments()[2];
            assertThat(arg2, instanceOf(ActionListener.class));
            ActionListener<Collection<ApplicationPrivilege>> listener = (ActionListener<Collection<ApplicationPrivilege>>) arg2;
            listener.onResponse(Collections.emptyList());
            return null;
        }).when(privilegesStore).getPrivileges(any(Collection.class), any(Collection.class), anyActionListener());
        ApiKeyService service = createApiKeyService(Settings.EMPTY);

        assertThat(service.parseRoleDescriptors(apiKeyId, null, randomApiKeyRoleType()), nullValue());
        assertThat(service.parseRoleDescriptors(apiKeyId, Collections.emptyMap(), randomApiKeyRoleType()), emptyIterable());

        final RoleDescriptor roleARoleDescriptor = new RoleDescriptor(
            "a role",
            new String[] { "monitor" },
            new RoleDescriptor.IndicesPrivileges[] {
                RoleDescriptor.IndicesPrivileges.builder().indices("*").privileges("monitor").build() },
            null
        );
        Map<String, Object> roleARDMap;
        try (XContentBuilder builder = JsonXContent.contentBuilder()) {
            roleARDMap = XContentHelper.convertToMap(
                XContentType.JSON.xContent(),
                BytesReference.bytes(roleARoleDescriptor.toXContent(builder, ToXContent.EMPTY_PARAMS, true)).streamInput(),
                false
            );
        }

        List<RoleDescriptor> roleDescriptors = service.parseRoleDescriptors(apiKeyId, Map.of("a role", roleARDMap), randomApiKeyRoleType());
        assertThat(roleDescriptors, hasSize(1));
        assertThat(roleDescriptors.get(0), equalTo(roleARoleDescriptor));

        Map<String, Object> superUserRdMap;
        try (XContentBuilder builder = JsonXContent.contentBuilder()) {
            superUserRdMap = XContentHelper.convertToMap(
                XContentType.JSON.xContent(),
                BytesReference.bytes(SUPERUSER_ROLE_DESCRIPTOR.toXContent(builder, ToXContent.EMPTY_PARAMS, true)).streamInput(),
                false
            );
        }
        roleDescriptors = service.parseRoleDescriptors(
            apiKeyId,
            Map.of(SUPERUSER_ROLE_DESCRIPTOR.getName(), superUserRdMap),
            randomApiKeyRoleType()
        );
        assertThat(roleDescriptors, hasSize(1));
        assertThat(roleDescriptors.get(0), equalTo(SUPERUSER_ROLE_DESCRIPTOR));

        final Map<String, Object> legacySuperUserRdMap;
        try (XContentBuilder builder = JsonXContent.contentBuilder()) {
            legacySuperUserRdMap = XContentHelper.convertToMap(
                XContentType.JSON.xContent(),
                BytesReference.bytes(LEGACY_SUPERUSER_ROLE_DESCRIPTOR.toXContent(builder, ToXContent.EMPTY_PARAMS, true)).streamInput(),
                false
            );
        }
        final RoleReference.ApiKeyRoleType apiKeyRoleType = randomApiKeyRoleType();
        roleDescriptors = service.parseRoleDescriptors(
            apiKeyId,
            Map.of(LEGACY_SUPERUSER_ROLE_DESCRIPTOR.getName(), legacySuperUserRdMap),
            apiKeyRoleType
        );
        assertThat(roleDescriptors, hasSize(1));
        assertThat(
            roleDescriptors.get(0),
            equalTo(
                apiKeyRoleType == RoleReference.ApiKeyRoleType.LIMITED_BY ? SUPERUSER_ROLE_DESCRIPTOR : LEGACY_SUPERUSER_ROLE_DESCRIPTOR
            )
        );
    }

    public void testParseRoleDescriptors() {
        ApiKeyService service = createApiKeyService(Settings.EMPTY);
        final String apiKeyId = randomAlphaOfLength(12);
        List<RoleDescriptor> roleDescriptors = service.parseRoleDescriptorsBytes(apiKeyId, null, randomApiKeyRoleType());
        assertTrue(roleDescriptors.isEmpty());

        BytesReference roleBytes = new BytesArray("{\"a role\": {\"cluster\": [\"all\"]}}");
        roleDescriptors = service.parseRoleDescriptorsBytes(apiKeyId, roleBytes, randomApiKeyRoleType());
        assertEquals(1, roleDescriptors.size());
        assertEquals("a role", roleDescriptors.get(0).getName());
        assertArrayEquals(new String[] { "all" }, roleDescriptors.get(0).getClusterPrivileges());
        assertEquals(0, roleDescriptors.get(0).getIndicesPrivileges().length);
        assertEquals(0, roleDescriptors.get(0).getApplicationPrivileges().length);

        roleBytes = new BytesArray(
            "{\"reporting_user\":{\"cluster\":[],\"indices\":[],\"applications\":[],\"run_as\":[],\"metadata\":{\"_reserved\":true},"
                + "\"transient_metadata\":{\"enabled\":true}},\"superuser\":{\"cluster\":[\"all\"],\"indices\":[{\"names\":[\"*\"],"
                + "\"privileges\":[\"all\"],\"allow_restricted_indices\":true}],\"applications\":[{\"application\":\"*\","
                + "\"privileges\":[\"*\"],\"resources\":[\"*\"]}],\"run_as\":[\"*\"],\"metadata\":{\"_reserved\":true},"
                + "\"transient_metadata\":{}}}\n"
        );
        final RoleReference.ApiKeyRoleType apiKeyRoleType = randomApiKeyRoleType();
        roleDescriptors = service.parseRoleDescriptorsBytes(apiKeyId, roleBytes, apiKeyRoleType);
        assertEquals(2, roleDescriptors.size());
        assertEquals(
            Set.of("reporting_user", "superuser"),
            roleDescriptors.stream().map(RoleDescriptor::getName).collect(Collectors.toSet())
        );
        assertThat(
            roleDescriptors.get(1),
            equalTo(
                apiKeyRoleType == RoleReference.ApiKeyRoleType.LIMITED_BY ? SUPERUSER_ROLE_DESCRIPTOR : LEGACY_SUPERUSER_ROLE_DESCRIPTOR
            )
        );

        // Tests parsing of role descriptor with and without workflows restriction.
        roleBytes = new BytesArray("""
                {
                    "role_with_restriction":{
                        "indices":[{"names":["books"],"privileges":["read"]}],
                        "restriction":{"workflows":["search_application"]}
                    },
                    "role_without_restriction":{
                        "indices":[{"names":["movies"],"privileges":["read"]}]
                    }
                }
            """);
        roleDescriptors = service.parseRoleDescriptorsBytes(apiKeyId, roleBytes, apiKeyRoleType);
        assertEquals(2, roleDescriptors.size());
        Map<String, RoleDescriptor> roleDescriptorsByName = roleDescriptors.stream()
            .collect(Collectors.toMap(RoleDescriptor::getName, Function.identity()));
        assertEquals(Set.of("role_with_restriction", "role_without_restriction"), roleDescriptorsByName.keySet());

        RoleDescriptor roleWithRestriction = roleDescriptorsByName.get("role_with_restriction");
        assertThat(roleWithRestriction.hasRestriction(), equalTo(true));
        assertThat(roleWithRestriction.getRestriction().isEmpty(), equalTo(false));
        assertThat(roleWithRestriction.getRestriction().hasWorkflows(), equalTo(true));
        assertThat(roleWithRestriction.getRestriction().getWorkflows(), arrayContaining("search_application"));

        RoleDescriptor roleWithoutRestriction = roleDescriptorsByName.get("role_without_restriction");
        assertThat(roleWithoutRestriction.hasRestriction(), equalTo(false));
        assertThat(roleWithoutRestriction.getRestriction().isEmpty(), equalTo(true));
        assertThat(roleWithoutRestriction.getRestriction().hasWorkflows(), equalTo(false));
        assertThat(roleWithoutRestriction.getRestriction().getWorkflows(), nullValue());
    }

    public void testApiKeyServiceDisabled() {
        final Settings settings = Settings.builder().put(XPackSettings.API_KEY_SERVICE_ENABLED_SETTING.getKey(), false).build();
        final ApiKeyService service = createApiKeyService(settings);

        ElasticsearchException e = expectThrows(
            ElasticsearchException.class,
            () -> service.getApiKeys(
                new String[] { randomAlphaOfLength(6) },
                randomAlphaOfLength(8),
                null,
                null,
                randomBoolean(),
                randomBoolean(),
                new PlainActionFuture<>()
            )
        );

        assertThat(e, instanceOf(FeatureNotEnabledException.class));
        // Older Kibana version looked for this exact text:
        assertThat(e, throwableWithMessage("api keys are not enabled"));
        // Newer Kibana versions will check the metadata for this string literal:
        assertThat(e.getMetadata(FeatureNotEnabledException.DISABLED_FEATURE_METADATA), contains("api_keys"));
    }

    public void testApiKeyCache() throws IOException {
        final String apiKeyId = randomAlphaOfLength(12);
        final String apiKey = randomAlphaOfLength(16);
        Hasher hasher = getFastStoredHashAlgoForTests();
        final char[] hash = hasher.hash(new SecureString(apiKey.toCharArray()));

        ApiKeyDoc apiKeyDoc = buildApiKeyDoc(hash, -1, false, -1);

        ApiKeyService service = createApiKeyService(Settings.EMPTY);
        ApiKeyCredentials creds = getApiKeyCredentials(apiKeyId, apiKey, apiKeyDoc.type);
        PlainActionFuture<AuthenticationResult<User>> future = new PlainActionFuture<>();
        service.validateApiKeyCredentials(creds.getId(), apiKeyDoc, creds, Clock.systemUTC(), future);
        AuthenticationResult<User> result = future.actionGet();
        assertThat(result.isAuthenticated(), is(true));
        CachedApiKeyHashResult cachedApiKeyHashResult = service.getFromCache(creds.getId());
        assertNotNull(cachedApiKeyHashResult);
        assertThat(cachedApiKeyHashResult.success, is(true));

        creds = getApiKeyCredentials(creds.getId(), "somelongenoughrandomstring", apiKeyDoc.type);
        future = new PlainActionFuture<>();
        service.validateApiKeyCredentials(creds.getId(), apiKeyDoc, creds, Clock.systemUTC(), future);
        result = future.actionGet();
        assertThat(result.isAuthenticated(), is(false));
        final CachedApiKeyHashResult shouldBeSame = service.getFromCache(creds.getId());
        assertNotNull(shouldBeSame);
        assertThat(shouldBeSame, sameInstance(cachedApiKeyHashResult));

        apiKeyDoc = buildApiKeyDoc(hasher.hash(new SecureString("somelongenoughrandomstring".toCharArray())), -1, false, -1);
        creds = getApiKeyCredentials(randomAlphaOfLength(12), "otherlongenoughrandomstring", apiKeyDoc.type);
        future = new PlainActionFuture<>();
        service.validateApiKeyCredentials(creds.getId(), apiKeyDoc, creds, Clock.systemUTC(), future);
        result = future.actionGet();
        assertThat(result.isAuthenticated(), is(false));
        cachedApiKeyHashResult = service.getFromCache(creds.getId());
        assertNotNull(cachedApiKeyHashResult);
        assertThat(cachedApiKeyHashResult.success, is(false));

        creds = getApiKeyCredentials(creds.getId(), "otherlongenoughrandomstring2", apiKeyDoc.type);
        future = new PlainActionFuture<>();
        service.validateApiKeyCredentials(creds.getId(), apiKeyDoc, creds, Clock.systemUTC(), future);
        result = future.actionGet();
        assertThat(result.isAuthenticated(), is(false));
        assertThat(service.getFromCache(creds.getId()), not(sameInstance(cachedApiKeyHashResult)));
        assertThat(service.getFromCache(creds.getId()).success, is(false));

        creds = getApiKeyCredentials(creds.getId(), "somelongenoughrandomstring", apiKeyDoc.type);
        future = new PlainActionFuture<>();
        service.validateApiKeyCredentials(creds.getId(), apiKeyDoc, creds, Clock.systemUTC(), future);
        result = future.actionGet();
        assertThat(result.isAuthenticated(), is(true));
        assertThat(service.getFromCache(creds.getId()), not(sameInstance(cachedApiKeyHashResult)));
        assertThat(service.getFromCache(creds.getId()).success, is(true));
    }

    public void testApiKeyAuthCacheWillTraceLogOnEvictionDueToCacheSize() throws IllegalAccessException {
        final int cacheSize = randomIntBetween(2, 8);
        ApiKeyService service = createApiKeyService(
            Settings.builder().put("xpack.security.authc.api_key.cache.max_keys", cacheSize).build()
        );
        final Cache<String, ListenableFuture<CachedApiKeyHashResult>> apiKeyAuthCache = service.getApiKeyAuthCache();

        // Fill the cache
        final String idPrefix = randomAlphaOfLength(20);
        final AtomicInteger count = new AtomicInteger(0);
        IntStream.range(0, cacheSize).forEach(i -> apiKeyAuthCache.put(idPrefix + count.incrementAndGet(), new ListenableFuture<>()));
        final Logger logger = LogManager.getLogger(ApiKeyService.class);
        Loggers.setLevel(logger, Level.TRACE);
        final MockLogAppender appender = new MockLogAppender();
        Loggers.addAppender(logger, appender);
        appender.start();

        try {
            appender.addExpectation(
                new MockLogAppender.PatternSeenEventExpectation(
                    "evict",
                    ApiKeyService.class.getName(),
                    Level.TRACE,
                    "API key with ID \\[" + idPrefix + "[0-9]+\\] was evicted from the authentication cache.*"
                )
            );
            appender.addExpectation(
                new MockLogAppender.UnseenEventExpectation(
                    "no-thrashing",
                    ApiKeyService.class.getName(),
                    Level.WARN,
                    "Possible thrashing for API key authentication cache,*"
                )
            );
            apiKeyAuthCache.put(idPrefix + count.incrementAndGet(), new ListenableFuture<>());
            appender.assertAllExpectationsMatched();

            appender.addExpectation(
                new MockLogAppender.UnseenEventExpectation(
                    "replace",
                    ApiKeyService.class.getName(),
                    Level.TRACE,
                    "API key with ID [" + idPrefix + "*] was evicted from the authentication cache*"
                )
            );
            apiKeyAuthCache.put(idPrefix + count.get(), new ListenableFuture<>());
            appender.assertAllExpectationsMatched();

            appender.addExpectation(
                new MockLogAppender.UnseenEventExpectation(
                    "invalidate",
                    ApiKeyService.class.getName(),
                    Level.TRACE,
                    "API key with ID [" + idPrefix + "*] was evicted from the authentication cache*"
                )
            );
            apiKeyAuthCache.invalidate(idPrefix + count.get(), new ListenableFuture<>());
            apiKeyAuthCache.invalidateAll();
            appender.assertAllExpectationsMatched();
        } finally {
            appender.stop();
            Loggers.setLevel(logger, Level.INFO);
            Loggers.removeAppender(logger, appender);
        }
    }

    public void testApiKeyCacheWillNotTraceLogOnEvictionDueToCacheTtl() throws IllegalAccessException, InterruptedException {
        ApiKeyService service = createApiKeyService(
            Settings.builder()
                .put("xpack.security.authc.api_key.cache.max_keys", 2)
                .put("xpack.security.authc.api_key.cache.ttl", TimeValue.timeValueMillis(100))
                .build()
        );
        final Cache<String, ListenableFuture<CachedApiKeyHashResult>> apiKeyAuthCache = service.getApiKeyAuthCache();
        final String apiKeyId = randomAlphaOfLength(22);

        final Logger logger = LogManager.getLogger(ApiKeyService.class);
        Loggers.setLevel(logger, Level.TRACE);
        final MockLogAppender appender = new MockLogAppender();
        Loggers.addAppender(logger, appender);
        appender.start();

        try {
            appender.addExpectation(
                new MockLogAppender.UnseenEventExpectation(
                    "evict",
                    ApiKeyService.class.getName(),
                    Level.TRACE,
                    "API key with ID [" + apiKeyId + "] was evicted from the authentication cache*"
                )
            );
            apiKeyAuthCache.put(apiKeyId, new ListenableFuture<>());
            // Wait for the entry to expire
            Thread.sleep(200);
            assertNull(apiKeyAuthCache.get(apiKeyId));
            // Cache a new entry
            apiKeyAuthCache.put(randomValueOtherThan(apiKeyId, () -> randomAlphaOfLength(22)), new ListenableFuture<>());
            assertEquals(1, apiKeyAuthCache.count());
            appender.assertAllExpectationsMatched();
        } finally {
            appender.stop();
            Loggers.setLevel(logger, Level.INFO);
            Loggers.removeAppender(logger, appender);
        }
    }

    public void testApiKeyAuthCacheWillLogWarningOnPossibleThrashing() throws Exception {
        ApiKeyService service = createApiKeyService(Settings.builder().put("xpack.security.authc.api_key.cache.max_keys", 2).build());
        final Cache<String, ListenableFuture<CachedApiKeyHashResult>> apiKeyAuthCache = service.getApiKeyAuthCache();

        // Fill the cache
        apiKeyAuthCache.put(randomAlphaOfLength(20), new ListenableFuture<>());
        apiKeyAuthCache.put(randomAlphaOfLength(21), new ListenableFuture<>());
        final Logger logger = LogManager.getLogger(ApiKeyService.class);
        Loggers.setLevel(logger, Level.TRACE);
        final MockLogAppender appender = new MockLogAppender();
        Loggers.addAppender(logger, appender);
        appender.start();

        try {
            // Prepare the warning logging to trigger
            service.getEvictionCounter().add(4500);
            final long thrashingCheckIntervalInSeconds = 300L;
            final long secondsToNanoSeconds = 1_000_000_000L;
            // Calculate the last thrashing check time to ensure that the elapsed time is longer than the
            // thrashing checking interval (300 seconds). Also add another 10 seconds to counter any
            // test flakiness.
            final long lastCheckedAt = System.nanoTime() - (thrashingCheckIntervalInSeconds + 10L) * secondsToNanoSeconds;
            service.getLastEvictionCheckedAt().set(lastCheckedAt);
            // Ensure the counter is updated
            assertBusy(() -> assertThat(service.getEvictionCounter().longValue() >= 4500, is(true)));
            appender.addExpectation(
                new MockLogAppender.SeenEventExpectation(
                    "evict",
                    ApiKeyService.class.getName(),
                    Level.TRACE,
                    "API key with ID [*] was evicted from the authentication cache*"
                )
            );
            appender.addExpectation(
                new MockLogAppender.SeenEventExpectation(
                    "thrashing",
                    ApiKeyService.class.getName(),
                    Level.WARN,
                    "Possible thrashing for API key authentication cache,*"
                )
            );
            apiKeyAuthCache.put(randomAlphaOfLength(22), new ListenableFuture<>());
            appender.assertAllExpectationsMatched();

            // Counter and timer should be reset
            assertThat(service.getLastEvictionCheckedAt().get(), lessThanOrEqualTo(System.nanoTime()));
            assertBusy(() -> assertThat(service.getEvictionCounter().longValue(), equalTo(0L)));

            // Will not log warning again for the next eviction because of throttling
            appender.addExpectation(
                new MockLogAppender.SeenEventExpectation(
                    "evict-again",
                    ApiKeyService.class.getName(),
                    Level.TRACE,
                    "API key with ID [*] was evicted from the authentication cache*"
                )
            );
            appender.addExpectation(
                new MockLogAppender.UnseenEventExpectation(
                    "throttling",
                    ApiKeyService.class.getName(),
                    Level.WARN,
                    "Possible thrashing for API key authentication cache,*"
                )
            );
            apiKeyAuthCache.put(randomAlphaOfLength(23), new ListenableFuture<>());
            appender.assertAllExpectationsMatched();
        } finally {
            appender.stop();
            Loggers.setLevel(logger, Level.INFO);
            Loggers.removeAppender(logger, appender);
        }
    }

    public void testAuthenticateWhileCacheBeingPopulated() throws Exception {
        final String apiKey = randomAlphaOfLength(16);
        Hasher hasher = getFastStoredHashAlgoForTests();
        final char[] hash = hasher.hash(new SecureString(apiKey.toCharArray()));

        Map<String, Object> sourceMap = buildApiKeySourceDoc(hash);
        final Object metadata = sourceMap.get("metadata_flattened");
        final ApiKey.Type type = parseTypeFromSourceMap(sourceMap);

        ApiKeyService realService = createApiKeyService(Settings.EMPTY);
        ApiKeyService service = Mockito.spy(realService);

        // Used to block the hashing of the first api-key secret so that we can guarantee
        // that a second api key authentication takes place while hashing is "in progress".
        final Semaphore hashWait = new Semaphore(0);
        final AtomicInteger hashCounter = new AtomicInteger(0);
        doAnswer(invocationOnMock -> {
            hashCounter.incrementAndGet();
            hashWait.acquire();
            return invocationOnMock.callRealMethod();
        }).when(service).verifyKeyAgainstHash(any(String.class), any(ApiKeyCredentials.class), anyActionListener());

        final String apiKeyId = randomAlphaOfLength(12);
        final PlainActionFuture<AuthenticationResult<User>> future1 = new PlainActionFuture<>();

        // Call the top level authenticate... method because it has been known to be buggy in async situations
        mockSourceDocument(apiKeyId, sourceMap);

        // This needs to be done in another thread, because we need it to not complete until we say so, but it should not block this test
        this.threadPool.generic()
            .execute(() -> service.tryAuthenticate(threadPool.getThreadContext(), getApiKeyCredentials(apiKeyId, apiKey, type), future1));

        // Wait for the first credential validation to get to the blocked state
        assertBusy(() -> assertThat(hashCounter.get(), equalTo(1)));
        if (future1.isDone()) {
            // We do this [ rather than assertFalse(isDone) ] so we can get a reasonable failure message
            fail("Expected authentication to be blocked, but was " + future1.actionGet());
        }

        // The second authentication should pass (but not immediately, but will not block)
        PlainActionFuture<AuthenticationResult<User>> future2 = new PlainActionFuture<>();

        service.tryAuthenticate(threadPool.getThreadContext(), getApiKeyCredentials(apiKeyId, apiKey, type), future2);

        assertThat(hashCounter.get(), equalTo(1));
        if (future2.isDone()) {
            // We do this [ rather than assertFalse(isDone) ] so we can get a reasonable failure message
            fail("Expected authentication to be blocked, but was " + future2.actionGet());
        }

        hashWait.release();

        final AuthenticationResult<User> authResult1 = future1.actionGet(TimeValue.timeValueSeconds(2));
        assertThat(authResult1.isAuthenticated(), is(true));
        checkAuthApiKeyMetadata(metadata, authResult1);

        final AuthenticationResult<User> authResult2 = future2.actionGet(TimeValue.timeValueMillis(200));
        assertThat(authResult2.isAuthenticated(), is(true));
        checkAuthApiKeyMetadata(metadata, authResult2);

        CachedApiKeyHashResult cachedApiKeyHashResult = service.getFromCache(apiKeyId);
        assertNotNull(cachedApiKeyHashResult);
        assertThat(cachedApiKeyHashResult.success, is(true));
    }

    public void testApiKeyCacheDisabled() throws IOException {
        final String apiKey = randomAlphaOfLength(16);
        Hasher hasher = getFastStoredHashAlgoForTests();
        final char[] hash = hasher.hash(new SecureString(apiKey.toCharArray()));
        final Settings settings = Settings.builder().put(ApiKeyService.CACHE_TTL_SETTING.getKey(), "0s").build();

        ApiKeyDoc apiKeyDoc = buildApiKeyDoc(hash, -1, false, -1);

        ApiKeyService service = createApiKeyService(settings);
        ApiKeyCredentials creds = getApiKeyCredentials(randomAlphaOfLength(12), apiKey, apiKeyDoc.type);
        PlainActionFuture<AuthenticationResult<User>> future = new PlainActionFuture<>();
        service.validateApiKeyCredentials(creds.getId(), apiKeyDoc, creds, Clock.systemUTC(), future);
        AuthenticationResult<User> result = future.actionGet();
        assertThat(result.isAuthenticated(), is(true));
        CachedApiKeyHashResult cachedApiKeyHashResult = service.getFromCache(creds.getId());
        assertNull(cachedApiKeyHashResult);
        assertNull(service.getDocCache());
        assertNull(service.getRoleDescriptorsBytesCache());
    }

    public void testApiKeyDocCacheCanBeDisabledSeparately() throws IOException {
        final String apiKey = randomAlphaOfLength(16);
        Hasher hasher = getFastStoredHashAlgoForTests();
        final char[] hash = hasher.hash(new SecureString(apiKey.toCharArray()));
        final Settings settings = Settings.builder().put(ApiKeyService.DOC_CACHE_TTL_SETTING.getKey(), "0s").build();

        ApiKeyDoc apiKeyDoc = buildApiKeyDoc(hash, -1, false, -1);

        ApiKeyService service = createApiKeyService(settings);

        ApiKeyCredentials creds = getApiKeyCredentials(randomAlphaOfLength(12), apiKey, apiKeyDoc.type);
        PlainActionFuture<AuthenticationResult<User>> future = new PlainActionFuture<>();
        service.validateApiKeyCredentials(creds.getId(), apiKeyDoc, creds, Clock.systemUTC(), future);
        AuthenticationResult<User> result = future.actionGet();
        assertThat(result.isAuthenticated(), is(true));
        CachedApiKeyHashResult cachedApiKeyHashResult = service.getFromCache(creds.getId());
        assertNotNull(cachedApiKeyHashResult);
        assertNull(service.getDocCache());
        assertNull(service.getRoleDescriptorsBytesCache());
    }

    public void testApiKeyDocCache() throws IOException, ExecutionException, InterruptedException {
        ApiKeyService service = createApiKeyService(Settings.EMPTY);
        assertNotNull(service.getDocCache());
        assertNotNull(service.getRoleDescriptorsBytesCache());
        final ThreadContext threadContext = threadPool.getThreadContext();
        final ApiKey.Type type = ApiKey.Type.REST;

        // 1. A new API key document will be cached after its authentication
        final String docId = randomAlphaOfLength(16);
        final String apiKey = randomAlphaOfLength(16);

        ApiKeyCredentials apiKeyCredentials = getApiKeyCredentials(docId, apiKey, type);
        final Map<String, Object> metadata = mockKeyDocument(
            docId,
            apiKey,
            new User("hulk", "superuser"),
            null,
            false,
            Duration.ofSeconds(3600),
            null,
            type
        );
        PlainActionFuture<AuthenticationResult<User>> future = new PlainActionFuture<>();
        service.loadApiKeyAndValidateCredentials(threadContext, apiKeyCredentials, future);
        final ApiKeyService.CachedApiKeyDoc cachedApiKeyDoc = service.getDocCache().get(docId);
        assertNotNull(cachedApiKeyDoc);
        assertEquals("hulk", cachedApiKeyDoc.creator.get("principal"));
        final BytesReference roleDescriptorsBytes = service.getRoleDescriptorsBytesCache().get(cachedApiKeyDoc.roleDescriptorsHash);
        assertNotNull(roleDescriptorsBytes);
        assertEquals("{}", roleDescriptorsBytes.utf8ToString());
        final BytesReference limitedByRoleDescriptorsBytes = service.getRoleDescriptorsBytesCache()
            .get(cachedApiKeyDoc.limitedByRoleDescriptorsHash);
        assertNotNull(limitedByRoleDescriptorsBytes);
        final List<RoleDescriptor> limitedByRoleDescriptors = service.parseRoleDescriptorsBytes(
            docId,
            limitedByRoleDescriptorsBytes,
            RoleReference.ApiKeyRoleType.LIMITED_BY
        );
        assertEquals(1, limitedByRoleDescriptors.size());
        assertEquals(SUPERUSER_ROLE_DESCRIPTOR, limitedByRoleDescriptors.get(0));
        if (metadata == null) {
            assertNull(cachedApiKeyDoc.metadataFlattened);
        } else {
            assertThat(cachedApiKeyDoc.metadataFlattened, equalTo(XContentTestUtils.convertToXContent(metadata, XContentType.JSON)));
        }
        assertThat(cachedApiKeyDoc.type, is(type));

        // 2. A different API Key with the same role descriptors will share the entries in the role descriptor cache
        final String docId2 = randomAlphaOfLength(16);
        final String apiKey2 = randomAlphaOfLength(16);
        ApiKeyCredentials apiKeyCredentials2 = getApiKeyCredentials(docId2, apiKey2, type);
        final Map<String, Object> metadata2 = mockKeyDocument(
            docId2,
            apiKey2,
            new User("thor", "superuser"),
            null,
            false,
            Duration.ofSeconds(3600),
            null,
            type
        );
        PlainActionFuture<AuthenticationResult<User>> future2 = new PlainActionFuture<>();
        service.loadApiKeyAndValidateCredentials(threadContext, apiKeyCredentials2, future2);
        final ApiKeyService.CachedApiKeyDoc cachedApiKeyDoc2 = service.getDocCache().get(docId2);
        assertNotNull(cachedApiKeyDoc2);
        assertEquals("thor", cachedApiKeyDoc2.creator.get("principal"));
        final BytesReference roleDescriptorsBytes2 = service.getRoleDescriptorsBytesCache().get(cachedApiKeyDoc2.roleDescriptorsHash);
        assertSame(roleDescriptorsBytes, roleDescriptorsBytes2);
        final BytesReference limitedByRoleDescriptorsBytes2 = service.getRoleDescriptorsBytesCache()
            .get(cachedApiKeyDoc2.limitedByRoleDescriptorsHash);
        assertSame(limitedByRoleDescriptorsBytes, limitedByRoleDescriptorsBytes2);
        if (metadata2 == null) {
            assertNull(cachedApiKeyDoc2.metadataFlattened);
        } else {
            assertThat(cachedApiKeyDoc2.metadataFlattened, equalTo(XContentTestUtils.convertToXContent(metadata2, XContentType.JSON)));
        }
        assertThat(cachedApiKeyDoc2.type, is(type));

        // 3. Different role descriptors will be cached into a separate entry
        final String docId3 = randomAlphaOfLength(16);
        final String apiKey3 = randomAlphaOfLength(16);
        ApiKeyCredentials apiKeyCredentials3 = getApiKeyCredentials(docId3, apiKey3, type);
        final List<RoleDescriptor> keyRoles = List.of(
            RoleDescriptor.parse("key-role", new BytesArray("{\"cluster\":[\"monitor\"]}"), true, XContentType.JSON)
        );
        final Map<String, Object> metadata3 = mockKeyDocument(
            docId3,
            apiKey3,
            new User("banner", "superuser"),
            null,
            false,
            Duration.ofSeconds(3600),
            keyRoles,
            type
        );
        PlainActionFuture<AuthenticationResult<User>> future3 = new PlainActionFuture<>();
        service.loadApiKeyAndValidateCredentials(threadContext, apiKeyCredentials3, future3);
        final ApiKeyService.CachedApiKeyDoc cachedApiKeyDoc3 = service.getDocCache().get(docId3);
        assertNotNull(cachedApiKeyDoc3);
        assertEquals("banner", cachedApiKeyDoc3.creator.get("principal"));
        // Shared bytes for limitedBy role since it is the same
        assertSame(
            limitedByRoleDescriptorsBytes,
            service.getRoleDescriptorsBytesCache().get(cachedApiKeyDoc3.limitedByRoleDescriptorsHash)
        );
        // But role descriptors bytes are different
        final BytesReference roleDescriptorsBytes3 = service.getRoleDescriptorsBytesCache().get(cachedApiKeyDoc3.roleDescriptorsHash);
        assertNotSame(roleDescriptorsBytes, roleDescriptorsBytes3);
        assertEquals(3, service.getRoleDescriptorsBytesCache().count());
        if (metadata3 == null) {
            assertNull(cachedApiKeyDoc3.metadataFlattened);
        } else {
            assertThat(cachedApiKeyDoc3.metadataFlattened, equalTo(XContentTestUtils.convertToXContent(metadata3, XContentType.JSON)));
        }
        assertThat(cachedApiKeyDoc3.type, is(type));

        // 3.1. Cross-cluster API keys can share the cache entry
        final String docId31 = randomAlphaOfLength(16);
        final String apiKey31 = randomAlphaOfLength(16);
        ApiKeyCredentials apiKeyCredentials31 = getApiKeyCredentials(docId31, apiKey31, ApiKey.Type.CROSS_CLUSTER);
        final Map<String, Object> metadata31 = mockKeyDocument(
            docId31,
            apiKey31,
            new User("stark", "superuser"),
            null,
            false,
            Duration.ofSeconds(3600),
            keyRoles,
            ApiKey.Type.CROSS_CLUSTER
        );
        service.loadApiKeyAndValidateCredentials(threadContext, apiKeyCredentials31, new PlainActionFuture<>());
        final ApiKeyService.CachedApiKeyDoc cachedApiKeyDoc31 = service.getDocCache().get(docId31);
        assertNotNull(cachedApiKeyDoc31);
        assertEquals("stark", cachedApiKeyDoc31.creator.get("principal"));
        // Both role descriptor and limited-by role descriptor share cache entries.
        assertEquals(3, service.getRoleDescriptorsBytesCache().count());
        // Cross cluster API keys have empty limited-by
        assertThat(
            service.getRoleDescriptorsBytesCache().get(cachedApiKeyDoc31.limitedByRoleDescriptorsHash).utf8ToString(),
            equalTo("{}")
        );
        if (metadata31 == null) {
            assertNull(cachedApiKeyDoc31.metadataFlattened);
        } else {
            assertThat(cachedApiKeyDoc31.metadataFlattened, equalTo(XContentTestUtils.convertToXContent(metadata31, XContentType.JSON)));
        }
        assertThat(service.getRoleDescriptorsBytesCache().get(cachedApiKeyDoc31.roleDescriptorsHash), sameInstance(roleDescriptorsBytes3));
        assertThat(cachedApiKeyDoc31.type, is(ApiKey.Type.CROSS_CLUSTER));

        // 4. Will fetch document from security index if role descriptors are not found even when
        // cachedApiKeyDoc is available
        service.getRoleDescriptorsBytesCache().invalidateAll();
        Mockito.clearInvocations(client);
        final Map<String, Object> metadata4 = mockKeyDocument(
            docId,
            apiKey,
            new User("hulk", "superuser"),
            null,
            false,
            Duration.ofSeconds(3600),
            null,
            type
        );
        PlainActionFuture<AuthenticationResult<User>> future4 = new PlainActionFuture<>();
        service.loadApiKeyAndValidateCredentials(threadContext, getApiKeyCredentials(docId, apiKey, type), future4);
        verify(client, times(1)).get(any(GetRequest.class), anyActionListener());
        assertEquals(2, service.getRoleDescriptorsBytesCache().count());
        final AuthenticationResult<User> authResult4 = future4.get();
        assertSame(AuthenticationResult.Status.SUCCESS, authResult4.getStatus());
        assertThat(authResult4.getMetadata().get(API_KEY_TYPE_KEY), is(type.value()));
        checkAuthApiKeyMetadata(metadata4, authResult4);

        // 5. Cached entries will be used for the same API key doc
        SecurityMocks.mockGetRequestException(client, new EsRejectedExecutionException("rejected"));
        PlainActionFuture<AuthenticationResult<User>> future5 = new PlainActionFuture<>();
        service.loadApiKeyAndValidateCredentials(threadContext, getApiKeyCredentials(docId, apiKey, type), future5);
        final AuthenticationResult<User> authResult5 = future5.get();
        assertSame(AuthenticationResult.Status.SUCCESS, authResult5.getStatus());
        assertThat(authResult5.getMetadata().get(API_KEY_TYPE_KEY), is(type.value()));
        checkAuthApiKeyMetadata(metadata4, authResult5);
    }

    public void testWillInvalidateAuthCacheWhenDocNotFound() {
        ApiKeyService service = createApiKeyService(Settings.EMPTY);
        final ThreadContext threadContext = threadPool.getThreadContext();
        final String docId = randomAlphaOfLength(16);
        final String apiKey = randomAlphaOfLength(16);
        final ApiKey.Type type = randomFrom(ApiKey.Type.values());
        ApiKeyCredentials apiKeyCredentials = getApiKeyCredentials(docId, apiKey, type);
        service.getApiKeyAuthCache().put(docId, new ListenableFuture<>());
        assertNotNull(service.getApiKeyAuthCache().get(docId));
        SecurityMocks.mockGetRequest(
            client,
            SECURITY_MAIN_ALIAS,
            docId,
            new GetResult(
                INTERNAL_SECURITY_MAIN_INDEX_7,
                docId,
                UNASSIGNED_SEQ_NO,
                UNASSIGNED_PRIMARY_TERM,
                randomLongBetween(0, 9),
                false,
                null,
                null,
                null
            )
        );
        PlainActionFuture<AuthenticationResult<User>> future = new PlainActionFuture<>();
        service.loadApiKeyAndValidateCredentials(threadContext, apiKeyCredentials, future);
        assertNull(service.getApiKeyAuthCache().get(docId));
    }

    public void testGetCreatorRealm() {
        final User user = AuthenticationTests.randomUser();

        // API key authentication
        final String apiKeyId = randomAlphaOfLength(20);
        final Authentication authentication1 = AuthenticationTests.randomApiKeyAuthentication(user, apiKeyId);
        assertThat(ApiKeyService.getCreatorRealmName(authentication1), equalTo(AuthenticationField.API_KEY_CREATOR_REALM_NAME));
        assertThat(ApiKeyService.getCreatorRealmType(authentication1), equalTo(AuthenticationField.API_KEY_CREATOR_REALM_TYPE));

        // API key run-as
        final RealmRef lookupRealmRef = AuthenticationTests.randomRealmRef(false);
        final Authentication authentication2 = authentication1.runAs(AuthenticationTests.randomUser(), lookupRealmRef);
        assertThat(ApiKeyService.getCreatorRealmName(authentication2), equalTo(lookupRealmRef.getName()));
        assertThat(ApiKeyService.getCreatorRealmType(authentication2), equalTo(lookupRealmRef.getType()));

        // Realm
        final Authentication authentication3 = AuthenticationTests.randomRealmAuthentication(randomBoolean());
        assertThat(ApiKeyService.getCreatorRealmName(authentication3), equalTo(authentication3.getEffectiveSubject().getRealm().getName()));
        assertThat(ApiKeyService.getCreatorRealmType(authentication3), equalTo(authentication3.getEffectiveSubject().getRealm().getType()));

        // Realm run-as
        final Authentication authentication4 = authentication3.runAs(AuthenticationTests.randomUser(), lookupRealmRef);
        assertThat(ApiKeyService.getCreatorRealmName(authentication4), equalTo(lookupRealmRef.getName()));
        assertThat(ApiKeyService.getCreatorRealmType(authentication4), equalTo(lookupRealmRef.getType()));

        // Others (cannot run-as)
        final Authentication authentication5 = randomFrom(
            AuthenticationTests.randomServiceAccountAuthentication(),
            AuthenticationTests.randomAnonymousAuthentication(),
            AuthenticationTests.randomInternalAuthentication()
        );
        assertThat(ApiKeyService.getCreatorRealmName(authentication5), equalTo(authentication5.getEffectiveSubject().getRealm().getName()));
        assertThat(ApiKeyService.getCreatorRealmType(authentication5), equalTo(authentication5.getEffectiveSubject().getRealm().getType()));

        // Failed run-as returns authenticating subject's realm
        final Authentication authentication6 = authentication3.runAs(AuthenticationTests.randomUser(), null);
        assertThat(
            ApiKeyService.getCreatorRealmName(authentication6),
            equalTo(authentication6.getAuthenticatingSubject().getRealm().getName())
        );
        assertThat(
            ApiKeyService.getCreatorRealmType(authentication6),
            equalTo(authentication6.getAuthenticatingSubject().getRealm().getType())
        );
    }

    public void testGetOwnersRealmNames() {
        // realm, no domain
        RealmRef realmRef = AuthenticationTests.randomRealmRef(false);
        Authentication authentication = Authentication.newRealmAuthentication(AuthenticationTests.randomUser(), realmRef);
        assertThat(Arrays.asList(ApiKeyService.getOwnersRealmNames(authentication)), contains(realmRef.getName()));
        assertThat(Arrays.asList(ApiKeyService.getOwnersRealmNames(authentication.token())), contains(realmRef.getName()));
        // realm run-as, no domain
        authentication = Authentication.newRealmAuthentication(
            AuthenticationTests.randomUser(),
            AuthenticationTests.randomRealmRef(randomBoolean())
        );
        assertThat(
            Arrays.asList(ApiKeyService.getOwnersRealmNames(authentication.runAs(AuthenticationTests.randomUser(), realmRef))),
            contains(realmRef.getName())
        );
        assertThat(
            Arrays.asList(ApiKeyService.getOwnersRealmNames(authentication.runAs(AuthenticationTests.randomUser(), realmRef).token())),
            contains(realmRef.getName())
        );
        // realm under domain
        realmRef = AuthenticationTests.randomRealmRef(true);
        authentication = Authentication.newRealmAuthentication(AuthenticationTests.randomUser(), realmRef);
        assertThat(
            Arrays.asList(ApiKeyService.getOwnersRealmNames(authentication)),
            containsInAnyOrder(
                realmRef.getDomain().realms().stream().map(realmIdentifier -> realmIdentifier.getName()).toArray(String[]::new)
            )
        );
        assertThat(
            Arrays.asList(ApiKeyService.getOwnersRealmNames(authentication.token())),
            containsInAnyOrder(
                realmRef.getDomain().realms().stream().map(realmIdentifier -> realmIdentifier.getName()).toArray(String[]::new)
            )
        );
        // realm under domain run-as
        authentication = Authentication.newRealmAuthentication(
            AuthenticationTests.randomUser(),
            AuthenticationTests.randomRealmRef(randomBoolean())
        );
        assertThat(
            Arrays.asList(ApiKeyService.getOwnersRealmNames(authentication.runAs(AuthenticationTests.randomUser(), realmRef))),
            containsInAnyOrder(
                realmRef.getDomain().realms().stream().map(realmIdentifier -> realmIdentifier.getName()).toArray(String[]::new)
            )
        );
        assertThat(
            Arrays.asList(ApiKeyService.getOwnersRealmNames(authentication.runAs(AuthenticationTests.randomUser(), realmRef).token())),
            containsInAnyOrder(
                realmRef.getDomain().realms().stream().map(realmIdentifier -> realmIdentifier.getName()).toArray(String[]::new)
            )
        );
        // API key authentication
        final String apiKeyCreatorRealm = randomAlphaOfLengthBetween(2, 8);
        authentication = AuthenticationTests.randomApiKeyAuthentication(
            AuthenticationTests.randomUser(),
            randomAlphaOfLength(8),
            apiKeyCreatorRealm,
            "file",
            TransportVersion.current()
        );
        assertThat(Arrays.asList(ApiKeyService.getOwnersRealmNames(authentication)), contains(apiKeyCreatorRealm));
        assertThat(Arrays.asList(ApiKeyService.getOwnersRealmNames(authentication.token())), contains(apiKeyCreatorRealm));

        // API key run-as, no domain
        RealmRef lookupRealmRef = AuthenticationTests.randomRealmRef(false);
        assertThat(
            Arrays.asList(ApiKeyService.getOwnersRealmNames(authentication.runAs(AuthenticationTests.randomUser(), lookupRealmRef))),
            contains(lookupRealmRef.getName())
        );
        assertThat(
            Arrays.asList(
                ApiKeyService.getOwnersRealmNames(authentication.runAs(AuthenticationTests.randomUser(), lookupRealmRef).token())
            ),
            contains(lookupRealmRef.getName())
        );

        // API key run-as under domain
        lookupRealmRef = AuthenticationTests.randomRealmRef(true);
        assertThat(
            Arrays.asList(ApiKeyService.getOwnersRealmNames(authentication.runAs(AuthenticationTests.randomUser(), lookupRealmRef))),
            containsInAnyOrder(
                lookupRealmRef.getDomain().realms().stream().map(realmIdentifier -> realmIdentifier.getName()).toArray(String[]::new)
            )
        );
        assertThat(
            Arrays.asList(
                ApiKeyService.getOwnersRealmNames(authentication.runAs(AuthenticationTests.randomUser(), lookupRealmRef).token())
            ),
            containsInAnyOrder(
                lookupRealmRef.getDomain().realms().stream().map(realmIdentifier -> realmIdentifier.getName()).toArray(String[]::new)
            )
        );
    }

    public void testAuthWillTerminateIfGetThreadPoolIsSaturated() throws ExecutionException, InterruptedException {
        final String apiKey = randomAlphaOfLength(16);
        final ApiKeyCredentials creds = getApiKeyCredentials(randomAlphaOfLength(12), apiKey, randomFrom(ApiKey.Type.values()));
        SecurityMocks.mockGetRequestException(client, new EsRejectedExecutionException("rejected"));
        ApiKeyService service = createApiKeyService(Settings.EMPTY);
        final PlainActionFuture<AuthenticationResult<User>> future = new PlainActionFuture<>();
        service.tryAuthenticate(threadPool.getThreadContext(), creds, future);
        final AuthenticationResult<User> authenticationResult = future.get();
        assertEquals(AuthenticationResult.Status.TERMINATE, authenticationResult.getStatus());
        assertThat(authenticationResult.getMessage(), containsString("server is too busy to respond"));
    }

    public void testAuthWillTerminateIfHashingThreadPoolIsSaturated() throws IOException, ExecutionException, InterruptedException {
        final String apiKey = randomAlphaOfLength(16);

        Hasher hasher = getFastStoredHashAlgoForTests();
        final char[] hash = hasher.hash(new SecureString(apiKey.toCharArray()));
        Map<String, Object> sourceMap = buildApiKeySourceDoc(hash);
        final ApiKey.Type type = parseTypeFromSourceMap(sourceMap);
        final ApiKeyCredentials creds = getApiKeyCredentials(randomAlphaOfLength(12), apiKey, type);
        mockSourceDocument(creds.getId(), sourceMap);
        final ExecutorService mockExecutorService = mock(ExecutorService.class);
        when(threadPool.executor(SECURITY_CRYPTO_THREAD_POOL_NAME)).thenReturn(mockExecutorService);
        Mockito.doAnswer(invocationOnMock -> {
            final AbstractRunnable actionRunnable = (AbstractRunnable) invocationOnMock.getArguments()[0];
            actionRunnable.onRejection(new EsRejectedExecutionException("rejected"));
            return null;
        }).when(mockExecutorService).execute(any(Runnable.class));

        ApiKeyService service = createApiKeyService(Settings.EMPTY);
        final PlainActionFuture<AuthenticationResult<User>> future = new PlainActionFuture<>();
        service.tryAuthenticate(threadPool.getThreadContext(), creds, future);
        final AuthenticationResult<User> authenticationResult = future.get();
        assertEquals(AuthenticationResult.Status.TERMINATE, authenticationResult.getStatus());
        assertThat(authenticationResult.getMessage(), containsString("server is too busy to respond"));
    }

    public void testCreationWillFailIfHashingThreadPoolIsSaturated() {
        final EsRejectedExecutionException rejectedExecutionException = new EsRejectedExecutionException("rejected");
        final ExecutorService mockExecutorService = mock(ExecutorService.class);
        when(threadPool.executor(SECURITY_CRYPTO_THREAD_POOL_NAME)).thenReturn(mockExecutorService);
        Mockito.doAnswer(invocationOnMock -> {
            final AbstractRunnable actionRunnable = (AbstractRunnable) invocationOnMock.getArguments()[0];
            actionRunnable.onRejection(rejectedExecutionException);
            return null;
        }).when(mockExecutorService).execute(any(Runnable.class));

        final Authentication authentication = AuthenticationTestHelper.builder().build();
        final CreateApiKeyRequest createApiKeyRequest = new CreateApiKeyRequest(randomAlphaOfLengthBetween(3, 8), null, null);
        ApiKeyService service = createApiKeyService(Settings.EMPTY);
        final PlainActionFuture<CreateApiKeyResponse> future = new PlainActionFuture<>();
        service.createApiKey(authentication, createApiKeyRequest, Set.of(), future);
        final EsRejectedExecutionException e = expectThrows(EsRejectedExecutionException.class, future::actionGet);
        assertThat(e, is(rejectedExecutionException));
    }

    public void testCachedApiKeyValidationWillNotBeBlockedByUnCachedApiKey() throws IOException, ExecutionException, InterruptedException {
        final String apiKeyId1 = randomAlphaOfLength(12);
        final String apiKey1 = randomAlphaOfLength(16);

        Hasher hasher = getFastStoredHashAlgoForTests();
        final char[] hash = hasher.hash(new SecureString(apiKey1.toCharArray()));
        Map<String, Object> sourceMap = buildApiKeySourceDoc(hash);
        final Object metadata = sourceMap.get("metadata_flattened");
        mockSourceDocument(apiKeyId1, sourceMap);

        // Authenticate the key once to cache it
        ApiKeyService service = createApiKeyService(Settings.EMPTY);
        final ApiKeyCredentials creds = getApiKeyCredentials(apiKeyId1, apiKey1, parseTypeFromSourceMap(sourceMap));
        final PlainActionFuture<AuthenticationResult<User>> future = new PlainActionFuture<>();
        service.tryAuthenticate(threadPool.getThreadContext(), creds, future);
        final AuthenticationResult<User> authenticationResult = future.get();
        assertEquals(AuthenticationResult.Status.SUCCESS, authenticationResult.getStatus());
        checkAuthApiKeyMetadata(metadata, authenticationResult);

        // Now force the hashing thread pool to saturate so that any un-cached keys cannot be validated
        final ExecutorService mockExecutorService = mock(ExecutorService.class);
        when(threadPool.executor(SECURITY_CRYPTO_THREAD_POOL_NAME)).thenReturn(mockExecutorService);
        Mockito.doAnswer(invocationOnMock -> {
            final AbstractRunnable actionRunnable = (AbstractRunnable) invocationOnMock.getArguments()[0];
            actionRunnable.onRejection(new EsRejectedExecutionException("rejected"));
            return null;
        }).when(mockExecutorService).execute(any(Runnable.class));

        // A new API key trying to connect that must go through full hash computation
        final String apiKeyId2 = randomAlphaOfLength(12);
        final String apiKey2 = randomAlphaOfLength(16);
        final Map<String, Object> sourceMap2 = buildApiKeySourceDoc(hasher.hash(new SecureString(apiKey2.toCharArray())));
        mockSourceDocument(apiKeyId2, sourceMap2);
        final ApiKeyCredentials creds2 = getApiKeyCredentials(apiKeyId2, apiKey2, parseTypeFromSourceMap(sourceMap2));
        final PlainActionFuture<AuthenticationResult<User>> future2 = new PlainActionFuture<>();
        service.tryAuthenticate(threadPool.getThreadContext(), creds2, future2);
        final AuthenticationResult<User> authenticationResult2 = future2.get();
        assertEquals(AuthenticationResult.Status.TERMINATE, authenticationResult2.getStatus());
        assertThat(authenticationResult2.getMessage(), containsString("server is too busy to respond"));

        // The cached API key should not be affected
        mockSourceDocument(apiKeyId1, sourceMap);
        final PlainActionFuture<AuthenticationResult<User>> future3 = new PlainActionFuture<>();
        service.tryAuthenticate(
            threadPool.getThreadContext(),
            getApiKeyCredentials(apiKeyId1, apiKey1, parseTypeFromSourceMap(sourceMap)),
            future3
        );
        final AuthenticationResult<User> authenticationResult3 = future3.get();
        assertEquals(AuthenticationResult.Status.SUCCESS, authenticationResult3.getStatus());
        checkAuthApiKeyMetadata(metadata, authenticationResult3);
    }

    @SuppressWarnings("unchecked")
    public void testApiKeyDocDeserialization() throws IOException {
        final String apiKeyDocumentSource = """
            {
              "doc_type": "api_key",
              "creation_time": 1591919944598,
              "expiration_time": 1591919944599,
              "api_key_invalidated": false,
              "api_key_hash": "{PBKDF2}10000$abc",
              "role_descriptors": {
                "a": {
                  "cluster": [ "all" ]
                }
              },
              "limited_by_role_descriptors": {
                "limited_by": {
                  "cluster": [ "all" ],
                  "metadata": {
                    "_reserved": true
                  },
                  "type": "role"
                }
              },
              "name": "key-1",
              "version": 7000099,
              "creator": {
                "principal": "admin",
                "metadata": {
                  "foo": "bar"
                },
                "realm": "file1",
                "realm_type": "file"
              }
            }""";
        final ApiKeyDoc apiKeyDoc = ApiKeyDoc.fromXContent(
            XContentHelper.createParser(
                NamedXContentRegistry.EMPTY,
                LoggingDeprecationHandler.INSTANCE,
                new BytesArray(apiKeyDocumentSource),
                XContentType.JSON
            )
        );
        assertEquals("api_key", apiKeyDoc.docType);
        assertEquals(1591919944598L, apiKeyDoc.creationTime);
        assertEquals(1591919944599L, apiKeyDoc.expirationTime);
        assertFalse(apiKeyDoc.invalidated);
        assertEquals("{PBKDF2}10000$abc", apiKeyDoc.hash);
        assertEquals("key-1", apiKeyDoc.name);
        assertEquals(7000099, apiKeyDoc.version);
        assertEquals(new BytesArray("""
            {"a":{"cluster":["all"]}}"""), apiKeyDoc.roleDescriptorsBytes);
        assertEquals(new BytesArray("""
            {"limited_by":{"cluster":["all"],"metadata":{"_reserved":true},"type":"role"}}"""), apiKeyDoc.limitedByRoleDescriptorsBytes);

        final Map<String, Object> creator = apiKeyDoc.creator;
        assertEquals("admin", creator.get("principal"));
        assertEquals("file1", creator.get("realm"));
        assertEquals("file", creator.get("realm_type"));
        assertEquals("bar", ((Map<String, Object>) creator.get("metadata")).get("foo"));
    }

    public void testValidateApiKeyDocBeforeUpdate() throws IOException {
        final var apiKeyId = randomAlphaOfLength(12);
        final var apiKey = randomAlphaOfLength(16);
        final var hasher = getFastStoredHashAlgoForTests();
        final char[] hash = hasher.hash(new SecureString(apiKey.toCharArray()));

        final var apiKeyService = createApiKeyService();
        final var apiKeyDocWithNullName = buildApiKeyDoc(hash, -1, false, -1, null, Version.V_8_2_0.id);
        final var auth = Authentication.newRealmAuthentication(
            new User("test_user", "role"),
            new Authentication.RealmRef("realm1", "realm_type1", "node")
        );

        var ex = expectThrows(
            IllegalArgumentException.class,
            () -> apiKeyService.validateForUpdate(apiKeyId, apiKeyDocWithNullName.type, auth, apiKeyDocWithNullName)
        );
        assertThat(ex.getMessage(), containsString("cannot update legacy API key [" + apiKeyId + "] without name"));

        final var apiKeyDocWithEmptyName = buildApiKeyDoc(hash, -1, false, -1, "", Version.V_8_2_0.id);
        ex = expectThrows(
            IllegalArgumentException.class,
            () -> apiKeyService.validateForUpdate(apiKeyId, apiKeyDocWithEmptyName.type, auth, apiKeyDocWithEmptyName)
        );
        assertThat(ex.getMessage(), containsString("cannot update legacy API key [" + apiKeyId + "] without name"));

        final ApiKeyDoc apiKeyDoc = buildApiKeyDoc(hash, -1, false, -1, randomAlphaOfLengthBetween(3, 8), Version.CURRENT.id);
        final ApiKey.Type expectedType = randomValueOtherThan(apiKeyDoc.type, () -> randomFrom(ApiKey.Type.values()));
        ex = expectThrows(IllegalArgumentException.class, () -> apiKeyService.validateForUpdate(apiKeyId, expectedType, auth, apiKeyDoc));
        assertThat(
            ex.getMessage(),
            containsString(
                "cannot update API key of type [" + apiKeyDoc.type.value() + "] while expected type is [" + expectedType.value() + "]"
            )
        );
    }

    public void testMaybeBuildUpdatedDocument() throws IOException {
        final var apiKey = randomAlphaOfLength(16);
        final var hasher = getFastStoredHashAlgoForTests();
        final char[] hash = hasher.hash(new SecureString(apiKey.toCharArray()));
        final var oldAuthentication = randomValueOtherThanMany(
            Authentication::isApiKey,
            () -> AuthenticationTestHelper.builder()
                .user(AuthenticationTestHelper.userWithRandomMetadataAndDetails("user", "role"))
                .build(false)
        );
        final ApiKey.Type type = randomFrom(ApiKey.Type.values());
        final Set<RoleDescriptor> oldUserRoles = type == ApiKey.Type.CROSS_CLUSTER
            ? Set.of()
            : randomSet(0, 3, RoleDescriptorTests::randomRoleDescriptor);
        final List<RoleDescriptor> oldKeyRoles;
        if (type == ApiKey.Type.CROSS_CLUSTER) {
            oldKeyRoles = List.of(CrossClusterApiKeyRoleDescriptorBuilder.parse(randomCrossClusterApiKeyAccessField()).build());
        } else {
            oldKeyRoles = randomList(3, RoleDescriptorTests::randomRoleDescriptor);
        }
        final long now = randomMillisUpToYear9999();
        when(clock.instant()).thenReturn(Instant.ofEpochMilli(now));
        final Map<String, Object> oldMetadata = ApiKeyTests.randomMetadata();
        final ApiKey.Version oldVersion = new ApiKey.Version(randomIntBetween(1, ApiKey.CURRENT_API_KEY_VERSION.version()));
        final ApiKeyDoc oldApiKeyDoc = ApiKeyDoc.fromXContent(
            XContentHelper.createParser(
                XContentParserConfiguration.EMPTY,
                BytesReference.bytes(
                    ApiKeyService.newDocument(
                        hash,
                        randomAlphaOfLength(10),
                        oldAuthentication,
                        oldUserRoles,
                        Instant.now(),
                        randomBoolean() ? null : Instant.now(),
                        oldKeyRoles,
                        type,
                        oldVersion,
                        oldMetadata
                    )
                ),
                XContentType.JSON
            )
        );

        final boolean changeUserRoles = type != ApiKey.Type.CROSS_CLUSTER && randomBoolean();
        final boolean changeKeyRoles = randomBoolean();
        final boolean changeMetadata = randomBoolean();
        final boolean changeVersion = randomBoolean();
        final boolean changeCreator = randomBoolean();
        final boolean changeExpiration = randomBoolean();

        final Set<RoleDescriptor> newUserRoles = changeUserRoles
            ? randomValueOtherThan(oldUserRoles, () -> randomSet(0, 3, RoleDescriptorTests::randomRoleDescriptor))
            : oldUserRoles;
        final List<RoleDescriptor> newKeyRoles;
        if (changeKeyRoles) {
            if (type == ApiKey.Type.CROSS_CLUSTER) {
                newKeyRoles = randomValueOtherThan(oldKeyRoles, () -> {
                    try {
                        return List.of(CrossClusterApiKeyRoleDescriptorBuilder.parse(randomCrossClusterApiKeyAccessField()).build());
                    } catch (IOException e) {
                        throw new UncheckedIOException(e);
                    }
                });
            } else {
                newKeyRoles = randomValueOtherThan(oldKeyRoles, () -> randomList(0, 3, RoleDescriptorTests::randomRoleDescriptor));
            }
        } else {
            newKeyRoles = randomBoolean() ? oldKeyRoles : null;
        }
        final Map<String, Object> newMetadata = changeMetadata
            ? randomValueOtherThanMany(md -> md == null || md.equals(oldMetadata), ApiKeyTests::randomMetadata)
            : (randomBoolean() ? oldMetadata : null);
        final ApiKey.Version newVersion = changeVersion
            ? randomValueOtherThan(oldVersion, ApiKeyServiceTests::randomApiKeyVersion)
            : oldVersion;
        final Authentication newAuthentication = changeCreator
            ? randomValueOtherThanMany(
                (auth -> auth.isApiKey() || auth.getEffectiveSubject().getUser().equals(oldAuthentication.getEffectiveSubject().getUser())),
                () -> AuthenticationTestHelper.builder()
                    .user(AuthenticationTestHelper.userWithRandomMetadataAndDetails("user", "role"))
                    .build(false)
            )
            : oldAuthentication;
        final TimeValue newExpiration = changeExpiration ? randomFrom(ApiKeyTests.randomFutureExpirationTime()) : null;
        final String apiKeyId = randomAlphaOfLength(10);
        final BaseUpdateApiKeyRequest request = mock(BaseUpdateApiKeyRequest.class);
        when(request.getType()).thenReturn(type);
        when(request.getRoleDescriptors()).thenReturn(newKeyRoles);
        when(request.getMetadata()).thenReturn(newMetadata);
        when(request.getExpiration()).thenReturn(newExpiration);

        final var service = createApiKeyService();

        final XContentBuilder builder = ApiKeyService.maybeBuildUpdatedDocument(
            apiKeyId,
            oldApiKeyDoc,
            newVersion,
            newAuthentication,
            request,
            newUserRoles,
            clock
        );

        final boolean noop = (changeCreator
            || changeMetadata
            || changeKeyRoles
            || changeUserRoles
            || changeVersion
            || changeExpiration) == false;
        if (noop) {
            assertNull(builder);
        } else {
            final ApiKeyDoc updatedApiKeyDoc = ApiKeyDoc.fromXContent(
                XContentHelper.createParser(XContentParserConfiguration.EMPTY, BytesReference.bytes(builder), XContentType.JSON)
            );
            assertEquals(oldApiKeyDoc.docType, updatedApiKeyDoc.docType);
            assertEquals(oldApiKeyDoc.type, updatedApiKeyDoc.type);
            assertEquals(oldApiKeyDoc.name, updatedApiKeyDoc.name);
            assertEquals(oldApiKeyDoc.hash, updatedApiKeyDoc.hash);
            assertEquals(oldApiKeyDoc.creationTime, updatedApiKeyDoc.creationTime);
            assertEquals(oldApiKeyDoc.invalidated, updatedApiKeyDoc.invalidated);
            assertEquals(newVersion.version(), updatedApiKeyDoc.version);
            final var actualUserRoles = service.parseRoleDescriptorsBytes(
                "",
                updatedApiKeyDoc.limitedByRoleDescriptorsBytes,
                RoleReference.ApiKeyRoleType.LIMITED_BY
            );
            assertEquals(newUserRoles.size(), actualUserRoles.size());
            assertEquals(new HashSet<>(newUserRoles), new HashSet<>(actualUserRoles));
            final var actualKeyRoles = service.parseRoleDescriptorsBytes(
                "",
                updatedApiKeyDoc.roleDescriptorsBytes,
                RoleReference.ApiKeyRoleType.ASSIGNED
            );
            if (changeKeyRoles == false) {
                assertEquals(
                    service.parseRoleDescriptorsBytes("", oldApiKeyDoc.roleDescriptorsBytes, RoleReference.ApiKeyRoleType.ASSIGNED),
                    actualKeyRoles
                );
            } else {
                assertEquals(newKeyRoles.size(), actualKeyRoles.size());
                assertEquals(new HashSet<>(newKeyRoles), new HashSet<>(actualKeyRoles));
            }
            if (changeMetadata == false) {
                assertEquals(oldApiKeyDoc.metadataFlattened, updatedApiKeyDoc.metadataFlattened);
            } else {
                assertEquals(newMetadata, XContentHelper.convertToMap(updatedApiKeyDoc.metadataFlattened, true, XContentType.JSON).v2());
            }
            if (newExpiration != null) {
                assertEquals(clock.instant().plusSeconds(newExpiration.getSeconds()).toEpochMilli(), updatedApiKeyDoc.expirationTime);
            } else {
                assertEquals(oldApiKeyDoc.expirationTime, updatedApiKeyDoc.expirationTime);
            }
            assertEquals(newAuthentication.getEffectiveSubject().getUser().principal(), updatedApiKeyDoc.creator.get("principal"));
            assertEquals(newAuthentication.getEffectiveSubject().getUser().fullName(), updatedApiKeyDoc.creator.get("full_name"));
            assertEquals(newAuthentication.getEffectiveSubject().getUser().email(), updatedApiKeyDoc.creator.get("email"));
            assertEquals(newAuthentication.getEffectiveSubject().getUser().metadata(), updatedApiKeyDoc.creator.get("metadata"));
            final RealmRef realm = newAuthentication.getEffectiveSubject().getRealm();
            assertEquals(realm.getName(), updatedApiKeyDoc.creator.get("realm"));
            assertEquals(realm.getType(), updatedApiKeyDoc.creator.get("realm_type"));
            if (realm.getDomain() != null) {
                @SuppressWarnings("unchecked")
                var m = (Map<String, Object>) updatedApiKeyDoc.creator.get("realm_domain");
                try (var p = XContentHelper.mapToXContentParser(XContentParserConfiguration.EMPTY, m)) {
                    final var actualRealmDomain = RealmDomain.fromXContent(p);
                    assertEquals(realm.getDomain(), actualRealmDomain);
                }
            } else {
                assertFalse(updatedApiKeyDoc.creator.containsKey("realm_domain"));
            }
        }
    }

    public void testApiKeyDocDeserializationWithNullValues() throws IOException {
        final String apiKeyDocumentSource = """
            {
              "doc_type": "api_key",
              "creation_time": 1591919944598,
              "expiration_time": null,
              "api_key_invalidated": false,
              "api_key_hash": "{PBKDF2}10000$abc",
              "role_descriptors": {},
              "limited_by_role_descriptors": {
                "limited_by": {
                  "cluster": [ "all" ]
                }
              },
              "name": null,
              "version": 7000099,
              "creator": {
                "principal": "admin",
                "metadata": {},
                "realm": "file1"
              }
            }""";
        final ApiKeyDoc apiKeyDoc = ApiKeyDoc.fromXContent(
            XContentHelper.createParser(
                NamedXContentRegistry.EMPTY,
                LoggingDeprecationHandler.INSTANCE,
                new BytesArray(apiKeyDocumentSource),
                XContentType.JSON
            )
        );
        assertEquals(-1L, apiKeyDoc.expirationTime);
        assertNull(apiKeyDoc.name);
        assertEquals(new BytesArray("{}"), apiKeyDoc.roleDescriptorsBytes);
    }

    public void testGetApiKeyMetadata() throws IOException {
        final Map<String, Object> metadata;
        final Map<String, Object> apiKeyMetadata = ApiKeyTests.randomMetadata();
        if (apiKeyMetadata == null) {
            metadata = Map.of(API_KEY_ID_KEY, randomAlphaOfLength(20));
        } else {
            final BytesReference metadataBytes = XContentTestUtils.convertToXContent(apiKeyMetadata, XContentType.JSON);
            metadata = Map.of(API_KEY_ID_KEY, randomAlphaOfLength(20), API_KEY_METADATA_KEY, metadataBytes);
        }

        final Authentication apiKeyAuthentication = Authentication.newApiKeyAuthentication(
            AuthenticationResult.success(new User(ESTestCase.randomAlphaOfLengthBetween(3, 8)), metadata),
            randomAlphaOfLengthBetween(3, 8)
        );

        final Map<String, Object> restoredApiKeyMetadata = ApiKeyService.getApiKeyMetadata(apiKeyAuthentication);
        if (apiKeyMetadata == null) {
            assertThat(restoredApiKeyMetadata, anEmptyMap());
        } else {
            assertThat(restoredApiKeyMetadata, equalTo(apiKeyMetadata));
        }

        final Authentication authentication = AuthenticationTests.randomAuthentication(
            AuthenticationTests.randomUser(),
            AuthenticationTests.randomRealmRef(randomBoolean()),
            false
        );
        final IllegalArgumentException e = expectThrows(
            IllegalArgumentException.class,
            () -> ApiKeyService.getApiKeyMetadata(authentication)
        );
        assertThat(e.getMessage(), containsString("authentication realm must be [_es_api_key]"));
    }

    public void testMaybeRemoveRemoteIndicesPrivilegesWithUnsupportedVersion() {
        final String apiKeyId = randomAlphaOfLengthBetween(5, 8);
        final Set<RoleDescriptor> userRoleDescriptors = Set.copyOf(
            randomList(2, 5, () -> RoleDescriptorTests.randomRoleDescriptor(randomBoolean(), randomBoolean(), randomBoolean()))
        );

        // Selecting random unsupported version.
        final TransportVersion minTransportVersion = TransportVersionUtils.randomVersionBetween(
            random(),
            TransportVersions.MINIMUM_COMPATIBLE,
            TransportVersionUtils.getPreviousVersion(TRANSPORT_VERSION_ADVANCED_REMOTE_CLUSTER_SECURITY)
        );

        final Set<RoleDescriptor> result = ApiKeyService.maybeRemoveRemoteIndicesPrivileges(
            userRoleDescriptors,
            minTransportVersion,
            apiKeyId
        );
        assertThat(result.stream().anyMatch(RoleDescriptor::hasRemoteIndicesPrivileges), equalTo(false));
        assertThat(result.size(), equalTo(userRoleDescriptors.size()));

        // Roles for which warning headers are added.
        final List<String> userRoleNamesWithRemoteIndicesPrivileges = userRoleDescriptors.stream()
            .filter(RoleDescriptor::hasRemoteIndicesPrivileges)
            .map(RoleDescriptor::getName)
            .sorted()
            .toList();

        if (false == userRoleNamesWithRemoteIndicesPrivileges.isEmpty()) {
            assertWarnings(
                "Removed API key's remote indices privileges from role(s) "
                    + userRoleNamesWithRemoteIndicesPrivileges
                    + ". Remote indices are not supported by all nodes in the cluster. "
                    + "Use the update API Key API to re-assign remote indices to the API key(s), after the cluster upgrade is complete."
            );
        }
    }

    public void testMaybeRemoveRemoteIndicesPrivilegesWithSupportedVersion() {
        final String apiKeyId = randomAlphaOfLengthBetween(5, 8);
        final Set<RoleDescriptor> userRoleDescriptors = Set.copyOf(
            randomList(1, 3, ApiKeyServiceTests::randomRoleDescriptorWithRemoteIndexPrivileges)
        );

        // Selecting random supported version.
        final TransportVersion minTransportVersion = TransportVersionUtils.randomVersionBetween(
            random(),
            TRANSPORT_VERSION_ADVANCED_REMOTE_CLUSTER_SECURITY,
            TransportVersion.current()
        );

        final Set<RoleDescriptor> result = ApiKeyService.maybeRemoveRemoteIndicesPrivileges(
            userRoleDescriptors,
            minTransportVersion,
            apiKeyId
        );

        // User roles should be unchanged.
        assertThat(result, equalTo(userRoleDescriptors));
    }

    public void testBuildDelimitedStringWithLimit() {
        int limit = 2;
        assertThat(ApiKeyService.buildDelimitedStringWithLimit(limit), equalTo(""));
        assertThat(ApiKeyService.buildDelimitedStringWithLimit(limit, new String[] {}), equalTo(""));
        assertThat(ApiKeyService.buildDelimitedStringWithLimit(limit, "id-1"), equalTo("id-1"));
        assertThat(ApiKeyService.buildDelimitedStringWithLimit(limit, "id-1", "id-2"), equalTo("id-1, id-2"));
        assertThat(
            ApiKeyService.buildDelimitedStringWithLimit(limit, "id-1", "id-2", "id-3"),
            equalTo("id-1, id-2... (3 in total, 1 omitted)")
        );
        assertThat(
            ApiKeyService.buildDelimitedStringWithLimit(limit, "id-1", "id-2", "id-3", "id-4"),
            equalTo("id-1, id-2... (4 in total, 2 omitted)")
        );

        var e = expectThrows(
            IllegalArgumentException.class,
            () -> ApiKeyService.buildDelimitedStringWithLimit(randomIntBetween(-5, 0), "not-relevant-for-this-test")
        );
        assertThat(e.getMessage(), equalTo("limit must be positive number"));
    }

    public void testCreateCrossClusterApiKeyMinVersionConstraint() {
        final Authentication authentication = randomValueOtherThanMany(
            Authentication::isApiKey,
            () -> AuthenticationTestHelper.builder().build()
        );
        final AbstractCreateApiKeyRequest request = mock(AbstractCreateApiKeyRequest.class);
        when(request.getType()).thenReturn(ApiKey.Type.CROSS_CLUSTER);

        final ClusterService clusterService = mock(ClusterService.class);
        when(clusterService.getClusterSettings()).thenReturn(
            new ClusterSettings(Settings.EMPTY, Set.of(ApiKeyService.DELETE_RETENTION_PERIOD, ApiKeyService.DELETE_INTERVAL))
        );
        final ClusterState clusterState = mock(ClusterState.class);
        when(clusterService.state()).thenReturn(clusterState);
        final TransportVersion minTransportVersion = TransportVersionUtils.randomVersionBetween(
            random(),
            TransportVersions.MINIMUM_COMPATIBLE,
            TransportVersionUtils.getPreviousVersion(TRANSPORT_VERSION_ADVANCED_REMOTE_CLUSTER_SECURITY)
        );
        when(clusterState.getMinTransportVersion()).thenReturn(minTransportVersion);

        final ApiKeyService service = new ApiKeyService(
            Settings.EMPTY,
            clock,
            client,
            securityIndex,
            clusterService,
            cacheInvalidatorRegistry,
            threadPool
        );

        final PlainActionFuture<CreateApiKeyResponse> future = new PlainActionFuture<>();
        service.createApiKey(authentication, request, Set.of(), future);
        final IllegalArgumentException e = expectThrows(IllegalArgumentException.class, future::actionGet);

        assertThat(
            e.getMessage(),
            containsString(
                "all nodes must have transport version ["
                    + TRANSPORT_VERSION_ADVANCED_REMOTE_CLUSTER_SECURITY
                    + "] or higher to support creating cross cluster API keys"
            )
        );
    }

    public void testAuthenticationFailureWithApiKeyTypeMismatch() throws Exception {
        final Settings settings = Settings.builder().put(XPackSettings.API_KEY_SERVICE_ENABLED_SETTING.getKey(), true).build();
        final ApiKeyService service = spy(createApiKeyService(settings));

        final String id = randomAlphaOfLength(12);
        final String key = randomAlphaOfLength(16);
        final ApiKey.Type type = randomFrom(ApiKey.Type.values());
        mockKeyDocument(id, key, new User("hulk", "superuser"), null, false, Duration.ofSeconds(3600), null, type);

        final ApiKey.Type expectedType = randomValueOtherThan(type, () -> randomFrom(ApiKey.Type.values()));
        final AuthenticationResult<User> auth = tryAuthenticate(service, id, key, expectedType);
        assertThat(auth.getStatus(), is(AuthenticationResult.Status.TERMINATE));
        assertThat(auth.getValue(), nullValue());
        assertThat(
            auth.getMessage(),
            containsString(
                "authentication expected API key type of ["
                    + expectedType.value()
                    + "], but API key ["
                    + id
                    + "] has type ["
                    + type.value()
                    + "]"
            )
        );

        // API key type mismatch should be checked after API key secret is verified
        verify(service).verifyKeyAgainstHash(any(), any(), anyActionListener());
        assertThat(service.getDocCache().keys(), contains(id));
        assertThat(service.getApiKeyAuthCache().keys(), contains(id));
    }

    public void testValidateApiKeyTypeAndExpiration() throws IOException {
        final var apiKeyId = randomAlphaOfLength(12);
        final var apiKey = randomAlphaOfLength(16);
        final var hasher = getFastStoredHashAlgoForTests();
        final char[] hash = hasher.hash(new SecureString(apiKey.toCharArray()));

        final long futureTime = Instant.now().plus(7, ChronoUnit.DAYS).toEpochMilli();
        final long pastTime = Instant.now().plus(-7, ChronoUnit.DAYS).toEpochMilli();

        // Wrong API key type
        final var apiKeyDoc1 = buildApiKeyDoc(
            hash,
            randomFrom(-1L, futureTime),
            false,
            -1,
            randomAlphaOfLengthBetween(3, 8),
            Version.CURRENT.id
        );
        final ApiKey.Type expectedType1 = randomValueOtherThan(apiKeyDoc1.type, () -> randomFrom(ApiKey.Type.values()));
        final ApiKeyCredentials apiKeyCredentials1 = getApiKeyCredentials(apiKeyId, apiKey, expectedType1);
        final PlainActionFuture<AuthenticationResult<User>> future1 = new PlainActionFuture<>();
        ApiKeyService.validateApiKeyTypeAndExpiration(apiKeyDoc1, apiKeyCredentials1, clock, future1);
        final AuthenticationResult<User> auth1 = future1.actionGet();
        assertThat(auth1.getStatus(), is(AuthenticationResult.Status.TERMINATE));
        assertThat(auth1.getValue(), nullValue());
        assertThat(
            auth1.getMessage(),
            containsString(
                "authentication expected API key type of ["
                    + expectedType1.value()
                    + "], but API key ["
                    + apiKeyId
                    + "] has type ["
                    + apiKeyDoc1.type.value()
                    + "]"
            )
        );

        // Expired API key
        final var apiKeyDoc2 = buildApiKeyDoc(hash, pastTime, false, -1, randomAlphaOfLengthBetween(3, 8), Version.CURRENT.id);
        final ApiKeyCredentials apiKeyCredentials2 = getApiKeyCredentials(apiKeyId, apiKey, apiKeyDoc2.type);
        final PlainActionFuture<AuthenticationResult<User>> future2 = new PlainActionFuture<>();
        ApiKeyService.validateApiKeyTypeAndExpiration(apiKeyDoc2, apiKeyCredentials2, clock, future2);
        final AuthenticationResult<User> auth2 = future2.actionGet();
        assertThat(auth2.getStatus(), is(AuthenticationResult.Status.CONTINUE));
        assertThat(auth2.getValue(), nullValue());
        assertThat(auth2.getMessage(), containsString("api key is expired"));

        // Good API key
        final var apiKeyDoc3 = buildApiKeyDoc(
            hash,
            randomFrom(-1L, futureTime),
            false,
            -1,
            randomAlphaOfLengthBetween(3, 8),
            Version.CURRENT.id
        );
        final ApiKeyCredentials apiKeyCredentials3 = getApiKeyCredentials(apiKeyId, apiKey, apiKeyDoc3.type);
        final PlainActionFuture<AuthenticationResult<User>> future3 = new PlainActionFuture<>();
        ApiKeyService.validateApiKeyTypeAndExpiration(apiKeyDoc3, apiKeyCredentials3, clock, future3);
        final AuthenticationResult<User> auth3 = future3.actionGet();
        assertThat(auth3.getStatus(), is(AuthenticationResult.Status.SUCCESS));
        assertThat(auth3.getValue(), notNullValue());
        assertThat(auth3.getMetadata(), hasEntry(API_KEY_TYPE_KEY, apiKeyDoc3.type.value()));
    }

    public void testCreateOrUpdateApiKeyWithWorkflowsRestrictionForUnsupportedVersion() {
        final Authentication authentication = AuthenticationTestHelper.builder().build();
        final ClusterService clusterService = mock(ClusterService.class);
        when(clusterService.getClusterSettings()).thenReturn(
            new ClusterSettings(Settings.EMPTY, Set.of(ApiKeyService.DELETE_RETENTION_PERIOD, ApiKeyService.DELETE_INTERVAL))
        );
        final ClusterState clusterState = mock(ClusterState.class);
        when(clusterService.state()).thenReturn(clusterState);
        final TransportVersion minTransportVersion = TransportVersionUtils.randomVersionBetween(
            random(),
            TransportVersions.MINIMUM_COMPATIBLE,
            TransportVersionUtils.getPreviousVersion(WORKFLOWS_RESTRICTION_VERSION)
        );
        when(clusterState.getMinTransportVersion()).thenReturn(minTransportVersion);

        final ApiKeyService service = new ApiKeyService(
            Settings.EMPTY,
            clock,
            client,
            securityIndex,
            clusterService,
            cacheInvalidatorRegistry,
            threadPool
        );

        final List<RoleDescriptor> roleDescriptorsWithWorkflowsRestriction = randomList(
            1,
            3,
            () -> randomRoleDescriptorWithWorkflowsRestriction()
        );

        final AbstractCreateApiKeyRequest createRequest = mock(AbstractCreateApiKeyRequest.class);
        when(createRequest.getType()).thenReturn(ApiKey.Type.REST);
        when(createRequest.getRoleDescriptors()).thenReturn(roleDescriptorsWithWorkflowsRestriction);

        final PlainActionFuture<CreateApiKeyResponse> createFuture = new PlainActionFuture<>();
        service.createApiKey(authentication, createRequest, Set.of(), createFuture);
        final IllegalArgumentException e1 = expectThrows(IllegalArgumentException.class, createFuture::actionGet);
        assertThat(
            e1.getMessage(),
            containsString(
                "all nodes must have transport version ["
                    + WORKFLOWS_RESTRICTION_VERSION
                    + "] or higher to support restrictions for API keys"
            )
        );

        final BulkUpdateApiKeyRequest updateRequest = new BulkUpdateApiKeyRequest(
            randomList(1, 3, () -> randomAlphaOfLengthBetween(3, 5)),
            roleDescriptorsWithWorkflowsRestriction,
            Map.of(),
            ApiKeyTests.randomFutureExpirationTime()
        );
        final PlainActionFuture<BulkUpdateApiKeyResponse> updateFuture = new PlainActionFuture<>();
        service.updateApiKeys(authentication, updateRequest, Set.of(), updateFuture);
        final IllegalArgumentException e2 = expectThrows(IllegalArgumentException.class, createFuture::actionGet);
        assertThat(
            e2.getMessage(),
            containsString(
                "all nodes must have transport version ["
                    + WORKFLOWS_RESTRICTION_VERSION
                    + "] or higher to support restrictions for API keys"
            )
        );
    }

    public void testValidateOwnerUserRoleDescriptorsWithWorkflowsRestriction() {
        final Authentication authentication = AuthenticationTestHelper.builder().build();
        final ClusterService clusterService = mock(ClusterService.class);
        when(clusterService.getClusterSettings()).thenReturn(
            new ClusterSettings(Settings.EMPTY, Set.of(ApiKeyService.DELETE_RETENTION_PERIOD, ApiKeyService.DELETE_INTERVAL))
        );
        final ClusterState clusterState = mock(ClusterState.class);
        when(clusterService.state()).thenReturn(clusterState);
        final TransportVersion minTransportVersion = TransportVersionUtils.randomVersionBetween(
            random(),
            WORKFLOWS_RESTRICTION_VERSION,
            TransportVersion.current()
        );
        when(clusterState.getMinTransportVersion()).thenReturn(minTransportVersion);
        final ApiKeyService service = new ApiKeyService(
            Settings.EMPTY,
            clock,
            client,
            securityIndex,
            clusterService,
            cacheInvalidatorRegistry,
            threadPool
        );

        final Set<RoleDescriptor> userRoleDescriptorsWithWorkflowsRestriction = randomSet(
            1,
            2,
            () -> randomRoleDescriptorWithWorkflowsRestriction()
        );
        final List<RoleDescriptor> requestRoleDescriptors = randomList(
            0,
            1,
            () -> RoleDescriptorTests.randomRoleDescriptor(randomBoolean(), false, randomBoolean())
        );

        final AbstractCreateApiKeyRequest createRequest = mock(AbstractCreateApiKeyRequest.class);
        when(createRequest.getType()).thenReturn(ApiKey.Type.REST);
        when(createRequest.getRoleDescriptors()).thenReturn(requestRoleDescriptors);

        final PlainActionFuture<CreateApiKeyResponse> createFuture = new PlainActionFuture<>();
        service.createApiKey(authentication, createRequest, userRoleDescriptorsWithWorkflowsRestriction, createFuture);
        final IllegalArgumentException e1 = expectThrows(IllegalArgumentException.class, createFuture::actionGet);
        assertThat(e1.getMessage(), containsString("owner user role descriptors must not include restriction"));

        final BulkUpdateApiKeyRequest updateRequest = new BulkUpdateApiKeyRequest(
            randomList(1, 3, () -> randomAlphaOfLengthBetween(3, 5)),
            requestRoleDescriptors,
            Map.of(),
            ApiKeyTests.randomFutureExpirationTime()
        );
        final PlainActionFuture<BulkUpdateApiKeyResponse> updateFuture = new PlainActionFuture<>();
        service.updateApiKeys(authentication, updateRequest, userRoleDescriptorsWithWorkflowsRestriction, updateFuture);
        final IllegalArgumentException e2 = expectThrows(IllegalArgumentException.class, createFuture::actionGet);
        assertThat(e2.getMessage(), containsString("owner user role descriptors must not include restriction"));
    }

    private static RoleDescriptor randomRoleDescriptorWithRemoteIndexPrivileges() {
        return new RoleDescriptor(
            randomAlphaOfLengthBetween(3, 90),
            randomSubsetOf(ClusterPrivilegeResolver.names()).toArray(String[]::new),
            RoleDescriptorTests.randomIndicesPrivileges(0, 3),
            RoleDescriptorTests.randomApplicationPrivileges(),
            RoleDescriptorTests.randomClusterPrivileges(),
            generateRandomStringArray(5, randomIntBetween(2, 8), false, true),
            RoleDescriptorTests.randomRoleDescriptorMetadata(randomBoolean()),
            Map.of(),
            RoleDescriptorTests.randomRemoteIndicesPrivileges(1, 3),
            RoleRestrictionTests.randomWorkflowsRestriction(1, 3)
        );
    }

    private static RoleDescriptor randomRoleDescriptorWithWorkflowsRestriction() {
        return new RoleDescriptor(
            randomAlphaOfLengthBetween(3, 90),
            randomSubsetOf(ClusterPrivilegeResolver.names()).toArray(String[]::new),
            RoleDescriptorTests.randomIndicesPrivileges(0, 3),
            RoleDescriptorTests.randomApplicationPrivileges(),
            RoleDescriptorTests.randomClusterPrivileges(),
            generateRandomStringArray(5, randomIntBetween(2, 8), false, true),
            RoleDescriptorTests.randomRoleDescriptorMetadata(randomBoolean()),
            Map.of(),
            null,
            RoleRestrictionTests.randomWorkflowsRestriction(1, 3)
        );
    }

    public static String randomCrossClusterApiKeyAccessField() {
        return randomFrom(ACCESS_CANDIDATES);
    }

    public static class Utils {

        private static final AuthenticationContextSerializer authenticationContextSerializer = new AuthenticationContextSerializer();

        public static Authentication createApiKeyAuthentication(
            ApiKeyService apiKeyService,
            Authentication authentication,
            Set<RoleDescriptor> userRoles,
            List<RoleDescriptor> keyRoles,
            TransportVersion version
        ) throws Exception {
            XContentBuilder keyDocSource = ApiKeyService.newDocument(
                getFastStoredHashAlgoForTests().hash(new SecureString(randomAlphaOfLength(16).toCharArray())),
                "test",
                authentication,
                userRoles,
                Instant.now(),
                Instant.now().plus(Duration.ofSeconds(3600)),
                keyRoles,
                ApiKey.Type.REST,
                ApiKey.CURRENT_API_KEY_VERSION,
                randomBoolean() ? null : Map.of(randomAlphaOfLengthBetween(3, 8), randomAlphaOfLengthBetween(3, 8))
            );
            final ApiKeyDoc apiKeyDoc = ApiKeyDoc.fromXContent(
                XContentHelper.createParser(
                    NamedXContentRegistry.EMPTY,
                    LoggingDeprecationHandler.INSTANCE,
                    BytesReference.bytes(keyDocSource),
                    XContentType.JSON
                )
            );
            PlainActionFuture<AuthenticationResult<User>> authenticationResultFuture = new PlainActionFuture<>();
            ApiKeyService.validateApiKeyTypeAndExpiration(
                apiKeyDoc,
                new ApiKeyService.ApiKeyCredentials("id", new SecureString(randomAlphaOfLength(16).toCharArray()), ApiKey.Type.REST),
                Clock.systemUTC(),
                authenticationResultFuture
            );

            AuthenticationResult<User> authenticationResult = authenticationResultFuture.get();
            if (randomBoolean()) {
                // maybe remove realm name to simulate old API Key authentication
                assert authenticationResult.getStatus() == AuthenticationResult.Status.SUCCESS;
                Map<String, Object> authenticationResultMetadata = new HashMap<>(authenticationResult.getMetadata());
                authenticationResultMetadata.remove(AuthenticationField.API_KEY_CREATOR_REALM_NAME);
                authenticationResult = AuthenticationResult.success(authenticationResult.getValue(), authenticationResultMetadata);
            }
            if (randomBoolean()) {
                // simulate authentication with nameless API Key, see https://github.com/elastic/elasticsearch/issues/59484
                assert authenticationResult.getStatus() == AuthenticationResult.Status.SUCCESS;
                Map<String, Object> authenticationResultMetadata = new HashMap<>(authenticationResult.getMetadata());
                authenticationResultMetadata.put(AuthenticationField.API_KEY_NAME_KEY, null);
                authenticationResult = AuthenticationResult.success(authenticationResult.getValue(), authenticationResultMetadata);
            }

            final ThreadContext threadContext = new ThreadContext(Settings.EMPTY);
            final SecurityContext securityContext = new SecurityContext(Settings.EMPTY, threadContext);
            authenticationContextSerializer.writeToContext(
                Authentication.newApiKeyAuthentication(authenticationResult, "node01"),
                threadContext
            );
            final CompletableFuture<Authentication> authFuture = new CompletableFuture<>();
            securityContext.executeAfterRewritingAuthentication((c) -> {
                try {
                    authFuture.complete(authenticationContextSerializer.readFromContext(threadContext));
                } catch (IOException e) {
                    throw new RuntimeException(e);
                }
            }, version);
            return authFuture.get();
        }

        public static Authentication createApiKeyAuthentication(ApiKeyService apiKeyService, Authentication authentication)
            throws Exception {
            return createApiKeyAuthentication(
                apiKeyService,
                authentication,
                Collections.singleton(new RoleDescriptor("user_role_" + randomAlphaOfLength(4), new String[] { "manage" }, null, null)),
                null,
                TransportVersion.current()
            );
        }
    }

    private ApiKeyService createApiKeyService() {
        final Settings settings = Settings.builder().put(XPackSettings.API_KEY_SERVICE_ENABLED_SETTING.getKey(), true).build();
        return createApiKeyService(settings);
    }

    private ApiKeyService createApiKeyService(Settings baseSettings) {
        final Settings settings = Settings.builder()
            .put(XPackSettings.API_KEY_SERVICE_ENABLED_SETTING.getKey(), true)
            .put(baseSettings)
            .build();
        final ClusterSettings clusterSettings = new ClusterSettings(
            settings,
            Sets.union(
                ClusterSettings.BUILT_IN_CLUSTER_SETTINGS,
                Set.of(ApiKeyService.DELETE_RETENTION_PERIOD, ApiKeyService.DELETE_INTERVAL)
            )
        );
        final ApiKeyService service = new ApiKeyService(
            settings,
            clock,
            client,
            securityIndex,
            ClusterServiceUtils.createClusterService(threadPool, clusterSettings),
            cacheInvalidatorRegistry,
            threadPool
        );
        if ("0s".equals(settings.get(ApiKeyService.CACHE_TTL_SETTING.getKey()))) {
            verify(cacheInvalidatorRegistry, never()).registerCacheInvalidator(eq("api_key"), any());
        } else {
            verify(cacheInvalidatorRegistry).registerCacheInvalidator(eq("api_key"), any());
        }
        return service;
    }

    private Map<String, Object> buildApiKeySourceDoc(char[] hash) {
        Map<String, Object> sourceMap = new HashMap<>();
        sourceMap.put("doc_type", "api_key");
        if (randomBoolean()) {
            sourceMap.put("type", randomFrom(ApiKey.Type.values()).value());
        }
        sourceMap.put("creation_time", Clock.systemUTC().instant().toEpochMilli());
        sourceMap.put("expiration_time", -1);
        sourceMap.put("api_key_hash", new String(hash));
        sourceMap.put("name", randomAlphaOfLength(12));
        sourceMap.put("version", 0);
        sourceMap.put("role_descriptors", Collections.singletonMap("a role", Collections.singletonMap("cluster", List.of("all"))));
        sourceMap.put(
            "limited_by_role_descriptors",
            Collections.singletonMap("limited role", Collections.singletonMap("cluster", List.of("all")))
        );
        Map<String, Object> creatorMap = new HashMap<>();
        creatorMap.put("principal", "test_user");
        creatorMap.put("full_name", "test user");
        creatorMap.put("email", "test@user.com");
        creatorMap.put("metadata", Collections.emptyMap());
        creatorMap.put("realm", randomAlphaOfLength(4));
        if (randomBoolean()) {
            creatorMap.put("realm_type", randomAlphaOfLength(4));
        }
        sourceMap.put("creator", creatorMap);
        sourceMap.put("api_key_invalidated", false);
        // noinspection unchecked
        sourceMap.put("metadata_flattened", ApiKeyTests.randomMetadata());
        return sourceMap;
    }

    private void mockSourceDocument(String id, Map<String, Object> sourceMap) throws IOException {
        try (XContentBuilder builder = JsonXContent.contentBuilder()) {
            builder.map(sourceMap);
            SecurityMocks.mockGetRequest(client, id, BytesReference.bytes(builder));
        }
    }

    private ApiKeyDoc buildApiKeyDoc(char[] hash, long expirationTime, boolean invalidated, long invalidation) throws IOException {
        return buildApiKeyDoc(hash, expirationTime, invalidated, invalidation, randomAlphaOfLength(12));
    }

    private ApiKeyDoc buildApiKeyDoc(char[] hash, long expirationTime, boolean invalidated, long invalidation, String name)
        throws IOException {
        return buildApiKeyDoc(hash, expirationTime, invalidated, invalidation, name, 0);
    }

    private ApiKeyDoc buildApiKeyDoc(char[] hash, long expirationTime, boolean invalidated, long invalidation, String name, int version)
        throws IOException {
        final BytesReference metadataBytes = XContentTestUtils.convertToXContent(ApiKeyTests.randomMetadata(), XContentType.JSON);
        return new ApiKeyDoc(
            "api_key",
            randomBoolean() ? randomFrom(ApiKey.Type.values()) : null,
            Clock.systemUTC().instant().toEpochMilli(),
            expirationTime,
            invalidated,
            invalidation,
            new String(hash),
            name,
            version,
            new BytesArray("{\"a role\": {\"cluster\": [\"all\"]}}"),
            new BytesArray("{\"limited role\": {\"cluster\": [\"all\"]}}"),
            Map.of(
                "principal",
                "test_user",
                "full_name",
                "test user",
                "email",
                "test@user.com",
                "realm",
                "realm1",
                "realm_type",
                "realm_type1",
                "metadata",
                Map.of()
            ),
            metadataBytes
        );
    }

    @SuppressWarnings("unchecked")
    private void checkAuthApiKeyMetadata(Object metadata, AuthenticationResult<User> authResult1) throws IOException {
        if (metadata == null) {
            assertThat(authResult1.getMetadata().containsKey(API_KEY_METADATA_KEY), is(false));
        } else {
            assertThat(
                authResult1.getMetadata().get(API_KEY_METADATA_KEY),
                equalTo(XContentTestUtils.convertToXContent((Map<String, Object>) metadata, XContentType.JSON))
            );
        }
    }

    private RoleReference.ApiKeyRoleType randomApiKeyRoleType() {
        return randomFrom(RoleReference.ApiKeyRoleType.values());
    }

    private ApiKeyCredentials getApiKeyCredentials(String id, String key, ApiKey.Type type) {
        return new ApiKeyCredentials(id, new SecureString(key.toCharArray()), type);
    }

    private ApiKey.Type parseTypeFromSourceMap(Map<String, Object> sourceMap) {
        if (sourceMap.containsKey("type")) {
            return ApiKey.Type.parse((String) sourceMap.get("type"));
        } else {
            return ApiKey.Type.REST;
        }
    }

    private static Authenticator.Context getAuthenticatorContext(ThreadContext threadContext) {
        return new Authenticator.Context(
            threadContext,
            mock(AuthenticationService.AuditableRequest.class),
            null,
            randomBoolean(),
            mock(Realms.class)
        );
    }

    private static ApiKey.Version randomApiKeyVersion() {
        return new ApiKey.Version(randomIntBetween(1, ApiKey.CURRENT_API_KEY_VERSION.version()));
    }
}<|MERGE_RESOLUTION|>--- conflicted
+++ resolved
@@ -1063,13 +1063,8 @@
             Instant.now().plus(expiry),
             keyRoles,
             type,
-<<<<<<< HEAD
             ApiKey.CURRENT_API_KEY_VERSION,
-            metadata
-=======
-            Version.CURRENT,
             metadataMap
->>>>>>> d8348560
         );
         Map<String, Object> keyMap = XContentHelper.convertToMap(BytesReference.bytes(docSource), true, XContentType.JSON).v2();
         if (invalidated) {
