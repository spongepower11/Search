/*
 * Copyright Elasticsearch B.V. and/or licensed to Elasticsearch B.V. under one
 * or more contributor license agreements. Licensed under the Elastic License
 * 2.0; you may not use this file except in compliance with the Elastic License
 * 2.0.
 */

package org.elasticsearch.xpack.security.authc;

import org.apache.logging.log4j.Level;
import org.apache.logging.log4j.LogManager;
import org.apache.logging.log4j.Logger;
import org.apache.lucene.search.TotalHits;
import org.elasticsearch.ElasticsearchException;
import org.elasticsearch.TransportVersion;
import org.elasticsearch.TransportVersions;
import org.elasticsearch.Version;
import org.elasticsearch.action.ActionListener;
import org.elasticsearch.action.DocWriteRequest;
import org.elasticsearch.action.DocWriteResponse;
import org.elasticsearch.action.bulk.BulkAction;
import org.elasticsearch.action.bulk.BulkItemResponse;
import org.elasticsearch.action.bulk.BulkRequest;
import org.elasticsearch.action.bulk.BulkRequestBuilder;
import org.elasticsearch.action.bulk.BulkResponse;
import org.elasticsearch.action.get.GetRequest;
import org.elasticsearch.action.index.IndexRequest;
import org.elasticsearch.action.index.IndexRequestBuilder;
import org.elasticsearch.action.index.IndexResponse;
import org.elasticsearch.action.search.SearchRequest;
import org.elasticsearch.action.search.SearchRequestBuilder;
import org.elasticsearch.action.search.SearchResponse;
import org.elasticsearch.action.support.PlainActionFuture;
import org.elasticsearch.action.update.UpdateRequestBuilder;
import org.elasticsearch.action.update.UpdateResponse;
import org.elasticsearch.client.internal.Client;
import org.elasticsearch.cluster.ClusterState;
import org.elasticsearch.cluster.service.ClusterService;
import org.elasticsearch.common.Strings;
import org.elasticsearch.common.bytes.BytesArray;
import org.elasticsearch.common.bytes.BytesReference;
import org.elasticsearch.common.cache.Cache;
import org.elasticsearch.common.logging.Loggers;
import org.elasticsearch.common.settings.ClusterSettings;
import org.elasticsearch.common.settings.SecureString;
import org.elasticsearch.common.settings.Settings;
import org.elasticsearch.common.util.concurrent.AbstractRunnable;
import org.elasticsearch.common.util.concurrent.EsExecutors;
import org.elasticsearch.common.util.concurrent.EsRejectedExecutionException;
import org.elasticsearch.common.util.concurrent.ListenableFuture;
import org.elasticsearch.common.util.concurrent.ThreadContext;
import org.elasticsearch.common.util.set.Sets;
import org.elasticsearch.common.xcontent.LoggingDeprecationHandler;
import org.elasticsearch.common.xcontent.XContentHelper;
import org.elasticsearch.core.Nullable;
import org.elasticsearch.core.TimeValue;
import org.elasticsearch.index.get.GetResult;
import org.elasticsearch.index.query.BoolQueryBuilder;
import org.elasticsearch.index.query.QueryBuilders;
import org.elasticsearch.index.shard.ShardId;
import org.elasticsearch.search.SearchHit;
import org.elasticsearch.search.SearchHits;
import org.elasticsearch.test.ClusterServiceUtils;
import org.elasticsearch.test.ESTestCase;
import org.elasticsearch.test.MockLogAppender;
import org.elasticsearch.test.TransportVersionUtils;
import org.elasticsearch.test.VersionUtils;
import org.elasticsearch.test.XContentTestUtils;
import org.elasticsearch.threadpool.FixedExecutorBuilder;
import org.elasticsearch.threadpool.TestThreadPool;
import org.elasticsearch.threadpool.ThreadPool;
import org.elasticsearch.xcontent.NamedXContentRegistry;
import org.elasticsearch.xcontent.ToXContent;
import org.elasticsearch.xcontent.XContentBuilder;
import org.elasticsearch.xcontent.XContentParserConfiguration;
import org.elasticsearch.xcontent.XContentType;
import org.elasticsearch.xcontent.json.JsonXContent;
import org.elasticsearch.xpack.core.XPackSettings;
import org.elasticsearch.xpack.core.security.SecurityContext;
import org.elasticsearch.xpack.core.security.action.ClearSecurityCacheAction;
import org.elasticsearch.xpack.core.security.action.ClearSecurityCacheRequest;
import org.elasticsearch.xpack.core.security.action.ClearSecurityCacheResponse;
import org.elasticsearch.xpack.core.security.action.apikey.AbstractCreateApiKeyRequest;
import org.elasticsearch.xpack.core.security.action.apikey.ApiKey;
import org.elasticsearch.xpack.core.security.action.apikey.ApiKeyTests;
import org.elasticsearch.xpack.core.security.action.apikey.BaseUpdateApiKeyRequest;
import org.elasticsearch.xpack.core.security.action.apikey.BulkUpdateApiKeyRequest;
import org.elasticsearch.xpack.core.security.action.apikey.BulkUpdateApiKeyResponse;
import org.elasticsearch.xpack.core.security.action.apikey.CreateApiKeyRequest;
import org.elasticsearch.xpack.core.security.action.apikey.CreateApiKeyResponse;
import org.elasticsearch.xpack.core.security.action.apikey.CrossClusterApiKeyRoleDescriptorBuilder;
import org.elasticsearch.xpack.core.security.action.apikey.GetApiKeyResponse;
import org.elasticsearch.xpack.core.security.action.apikey.InvalidateApiKeyResponse;
import org.elasticsearch.xpack.core.security.authc.Authentication;
import org.elasticsearch.xpack.core.security.authc.Authentication.RealmRef;
import org.elasticsearch.xpack.core.security.authc.AuthenticationField;
import org.elasticsearch.xpack.core.security.authc.AuthenticationResult;
import org.elasticsearch.xpack.core.security.authc.AuthenticationTestHelper;
import org.elasticsearch.xpack.core.security.authc.AuthenticationTests;
import org.elasticsearch.xpack.core.security.authc.RealmDomain;
import org.elasticsearch.xpack.core.security.authc.support.AuthenticationContextSerializer;
import org.elasticsearch.xpack.core.security.authc.support.Hasher;
import org.elasticsearch.xpack.core.security.authz.RoleDescriptor;
import org.elasticsearch.xpack.core.security.authz.RoleDescriptorTests;
import org.elasticsearch.xpack.core.security.authz.RoleRestrictionTests;
import org.elasticsearch.xpack.core.security.authz.privilege.ApplicationPrivilege;
import org.elasticsearch.xpack.core.security.authz.privilege.ClusterPrivilegeResolver;
import org.elasticsearch.xpack.core.security.authz.store.RoleReference;
import org.elasticsearch.xpack.core.security.user.User;
import org.elasticsearch.xpack.security.authc.ApiKeyService.ApiKeyCredentials;
import org.elasticsearch.xpack.security.authc.ApiKeyService.ApiKeyDoc;
import org.elasticsearch.xpack.security.authc.ApiKeyService.CachedApiKeyHashResult;
import org.elasticsearch.xpack.security.authz.store.NativePrivilegeStore;
import org.elasticsearch.xpack.security.support.CacheInvalidatorRegistry;
import org.elasticsearch.xpack.security.support.FeatureNotEnabledException;
import org.elasticsearch.xpack.security.support.SecurityIndexManager;
import org.elasticsearch.xpack.security.test.SecurityMocks;
import org.junit.After;
import org.junit.Before;
import org.mockito.ArgumentMatcher;
import org.mockito.Mockito;

import java.io.IOException;
import java.io.UncheckedIOException;
import java.nio.charset.StandardCharsets;
import java.time.Clock;
import java.time.Duration;
import java.time.Instant;
import java.time.temporal.ChronoUnit;
import java.util.ArrayList;
import java.util.Arrays;
import java.util.Base64;
import java.util.Collection;
import java.util.Collections;
import java.util.HashMap;
import java.util.HashSet;
import java.util.List;
import java.util.Map;
import java.util.Set;
import java.util.concurrent.CompletableFuture;
import java.util.concurrent.ExecutionException;
import java.util.concurrent.ExecutorService;
import java.util.concurrent.Semaphore;
import java.util.concurrent.atomic.AtomicBoolean;
import java.util.concurrent.atomic.AtomicInteger;
import java.util.concurrent.atomic.AtomicReference;
import java.util.function.Function;
import java.util.stream.Collectors;
import java.util.stream.IntStream;

import static org.elasticsearch.index.seqno.SequenceNumbers.UNASSIGNED_PRIMARY_TERM;
import static org.elasticsearch.index.seqno.SequenceNumbers.UNASSIGNED_SEQ_NO;
import static org.elasticsearch.test.ActionListenerUtils.anyActionListener;
import static org.elasticsearch.test.SecurityIntegTestCase.getFastStoredHashAlgoForTests;
import static org.elasticsearch.test.TestMatchers.throwableWithMessage;
import static org.elasticsearch.transport.RemoteClusterPortSettings.TRANSPORT_VERSION_ADVANCED_REMOTE_CLUSTER_SECURITY;
import static org.elasticsearch.xpack.core.security.action.apikey.CreateCrossClusterApiKeyRequestTests.randomCrossClusterApiKeyAccessField;
import static org.elasticsearch.xpack.core.security.authc.AuthenticationField.API_KEY_ID_KEY;
import static org.elasticsearch.xpack.core.security.authc.AuthenticationField.API_KEY_METADATA_KEY;
import static org.elasticsearch.xpack.core.security.authc.AuthenticationField.API_KEY_TYPE_KEY;
import static org.elasticsearch.xpack.core.security.authz.RoleDescriptor.WORKFLOWS_RESTRICTION_VERSION;
import static org.elasticsearch.xpack.core.security.authz.store.ReservedRolesStore.SUPERUSER_ROLE_DESCRIPTOR;
import static org.elasticsearch.xpack.core.security.test.TestRestrictedIndices.INTERNAL_SECURITY_MAIN_INDEX_7;
import static org.elasticsearch.xpack.security.Security.SECURITY_CRYPTO_THREAD_POOL_NAME;
import static org.elasticsearch.xpack.security.authc.ApiKeyService.LEGACY_SUPERUSER_ROLE_DESCRIPTOR;
import static org.elasticsearch.xpack.security.support.SecuritySystemIndices.SECURITY_MAIN_ALIAS;
import static org.hamcrest.Matchers.anEmptyMap;
import static org.hamcrest.Matchers.arrayContaining;
import static org.hamcrest.Matchers.contains;
import static org.hamcrest.Matchers.containsInAnyOrder;
import static org.hamcrest.Matchers.containsString;
import static org.hamcrest.Matchers.emptyArray;
import static org.hamcrest.Matchers.emptyIterable;
import static org.hamcrest.Matchers.equalTo;
import static org.hamcrest.Matchers.hasEntry;
import static org.hamcrest.Matchers.hasSize;
import static org.hamcrest.Matchers.instanceOf;
import static org.hamcrest.Matchers.is;
import static org.hamcrest.Matchers.lessThanOrEqualTo;
import static org.hamcrest.Matchers.not;
import static org.hamcrest.Matchers.notNullValue;
import static org.hamcrest.Matchers.nullValue;
import static org.hamcrest.Matchers.sameInstance;
import static org.mockito.ArgumentMatchers.any;
import static org.mockito.ArgumentMatchers.anyString;
import static org.mockito.ArgumentMatchers.argThat;
import static org.mockito.ArgumentMatchers.eq;
import static org.mockito.Mockito.doAnswer;
import static org.mockito.Mockito.mock;
import static org.mockito.Mockito.never;
import static org.mockito.Mockito.spy;
import static org.mockito.Mockito.times;
import static org.mockito.Mockito.verify;
import static org.mockito.Mockito.when;

public class ApiKeyServiceTests extends ESTestCase {

    private ThreadPool threadPool;
    private Client client;
    private SecurityIndexManager securityIndex;
    private CacheInvalidatorRegistry cacheInvalidatorRegistry;
    private Clock clock;

    @Before
    public void createThreadPool() {
        threadPool = Mockito.spy(
            new TestThreadPool(
                "api key service tests",
                new FixedExecutorBuilder(
                    Settings.EMPTY,
                    SECURITY_CRYPTO_THREAD_POOL_NAME,
                    1,
                    1000,
                    "xpack.security.crypto.thread_pool",
                    EsExecutors.TaskTrackingConfig.DO_NOT_TRACK
                )
            )
        );
    }

    @After
    public void stopThreadPool() {
        terminate(threadPool);
    }

    @Before
    public void setupMocks() {
        this.client = mock(Client.class);
        this.securityIndex = SecurityMocks.mockSecurityIndexManager();
        this.cacheInvalidatorRegistry = mock(CacheInvalidatorRegistry.class);
        // Mock a clock that returns real clock time by default
        clock = mock(Clock.class);
        doAnswer(invocation -> Instant.now()).when(clock).instant();
    }

    public void testCreateApiKeyUsesBulkIndexAction() throws Exception {
        final Settings settings = Settings.builder().put(XPackSettings.API_KEY_SERVICE_ENABLED_SETTING.getKey(), true).build();
        final ApiKeyService service = createApiKeyService(settings);
        final Authentication authentication = AuthenticationTestHelper.builder()
            .user(new User("alice", "superuser"))
            .realmRef(new RealmRef("file", "file", "node-1"))
            .build(false);
        final CreateApiKeyRequest createApiKeyRequest = new CreateApiKeyRequest("key-1", null, null);
        when(client.prepareIndex(anyString())).thenReturn(new IndexRequestBuilder(client));
        when(client.prepareBulk()).thenReturn(new BulkRequestBuilder(client));
        when(client.threadPool()).thenReturn(threadPool);
        final AtomicBoolean bulkActionInvoked = new AtomicBoolean(false);
        doAnswer(inv -> {
            final Object[] args = inv.getArguments();
            BulkRequest bulkRequest = (BulkRequest) args[1];
            assertThat(bulkRequest.numberOfActions(), is(1));
            assertThat(bulkRequest.requests().get(0), instanceOf(IndexRequest.class));
            IndexRequest indexRequest = (IndexRequest) bulkRequest.requests().get(0);
            assertThat(indexRequest.id(), is(createApiKeyRequest.getId()));
            // The index request has opType create so that it will *not* override any existing document
            assertThat(indexRequest.opType(), is(DocWriteRequest.OpType.CREATE));
            bulkActionInvoked.set(true);
            return null;
        }).when(client).execute(eq(BulkAction.INSTANCE), any(BulkRequest.class), any());
        service.createApiKey(authentication, createApiKeyRequest, Set.of(), new PlainActionFuture<>());
        assertBusy(() -> assertTrue(bulkActionInvoked.get()));
    }

    @SuppressWarnings("unchecked")
    public void testGetApiKeys() throws Exception {
        final long now = randomMillisUpToYear9999();
        when(clock.instant()).thenReturn(Instant.ofEpochMilli(now));
        final Settings settings = Settings.builder().put(XPackSettings.API_KEY_SERVICE_ENABLED_SETTING.getKey(), true).build();
        when(client.threadPool()).thenReturn(threadPool);
        SearchRequestBuilder searchRequestBuilder = Mockito.spy(new SearchRequestBuilder(client));
        when(client.prepareSearch(eq(SECURITY_MAIN_ALIAS))).thenReturn(searchRequestBuilder);
        final ApiKeyService service = createApiKeyService(settings);
        final AtomicReference<SearchRequest> searchRequest = new AtomicReference<>();
        doAnswer(invocationOnMock -> {
            searchRequest.set((SearchRequest) invocationOnMock.getArguments()[0]);
            ActionListener<SearchResponse> listener = (ActionListener<SearchResponse>) invocationOnMock.getArguments()[1];
            ActionListener.respondAndRelease(listener, SearchResponse.empty(() -> 1L, SearchResponse.Clusters.EMPTY));
            return null;
        }).when(client).search(any(SearchRequest.class), anyActionListener());
        String[] realmNames = generateRandomStringArray(4, 4, true, true);
        String username = randomFrom(randomAlphaOfLengthBetween(3, 8), null);
        String apiKeyName = randomFrom(randomAlphaOfLengthBetween(3, 8), null);
        String[] apiKeyIds = generateRandomStringArray(4, 4, true, true);
        PlainActionFuture<GetApiKeyResponse> getApiKeyResponsePlainActionFuture = new PlainActionFuture<>();
        final boolean activeOnly = randomBoolean();
        service.getApiKeys(realmNames, username, apiKeyName, apiKeyIds, randomBoolean(), activeOnly, getApiKeyResponsePlainActionFuture);
        final BoolQueryBuilder boolQuery = QueryBuilders.boolQuery().filter(QueryBuilders.termQuery("doc_type", "api_key"));
        if (realmNames != null && realmNames.length > 0) {
            if (realmNames.length == 1) {
                boolQuery.filter(QueryBuilders.termQuery("creator.realm", realmNames[0]));
            } else {
                final BoolQueryBuilder realmsQuery = QueryBuilders.boolQuery();
                for (String realmName : realmNames) {
                    realmsQuery.should(QueryBuilders.termQuery("creator.realm", realmName));
                }
                realmsQuery.minimumShouldMatch(1);
                boolQuery.filter(realmsQuery);
            }
        }
        if (Strings.hasText(username)) {
            boolQuery.filter(QueryBuilders.termQuery("creator.principal", username));
        }
        if (Strings.hasText(apiKeyName) && "*".equals(apiKeyName) == false) {
            if (apiKeyName.endsWith("*")) {
                boolQuery.filter(QueryBuilders.prefixQuery("name", apiKeyName.substring(0, apiKeyName.length() - 1)));
            } else {
                boolQuery.filter(QueryBuilders.termQuery("name", apiKeyName));
            }
        }
        if (apiKeyIds != null && apiKeyIds.length > 0) {
            boolQuery.filter(QueryBuilders.idsQuery().addIds(apiKeyIds));
        }
        if (activeOnly) {
            boolQuery.filter(QueryBuilders.termQuery("api_key_invalidated", false));
            final BoolQueryBuilder expiredQuery = QueryBuilders.boolQuery();
            expiredQuery.should(QueryBuilders.rangeQuery("expiration_time").gt(now));
            expiredQuery.should(QueryBuilders.boolQuery().mustNot(QueryBuilders.existsQuery("expiration_time")));
            boolQuery.filter(expiredQuery);
        }
        verify(searchRequestBuilder).setQuery(eq(boolQuery));
        verify(searchRequestBuilder).setFetchSource(eq(true));
        assertThat(searchRequest.get().source().query(), is(boolQuery));
        GetApiKeyResponse getApiKeyResponse = getApiKeyResponsePlainActionFuture.get();
        assertThat(getApiKeyResponse.getApiKeyInfos(), emptyArray());
    }

    @SuppressWarnings("unchecked")
    public void testInvalidateApiKeys() throws Exception {
        final Settings settings = Settings.builder().put(XPackSettings.API_KEY_SERVICE_ENABLED_SETTING.getKey(), true).build();
        when(client.threadPool()).thenReturn(threadPool);
        SearchRequestBuilder searchRequestBuilder = Mockito.spy(new SearchRequestBuilder(client));
        when(client.prepareSearch(eq(SECURITY_MAIN_ALIAS))).thenReturn(searchRequestBuilder);
        final ApiKeyService service = createApiKeyService(settings);
        final AtomicReference<SearchRequest> searchRequest = new AtomicReference<>();
        doAnswer(invocationOnMock -> {
            searchRequest.set((SearchRequest) invocationOnMock.getArguments()[0]);
            ActionListener<SearchResponse> listener = (ActionListener<SearchResponse>) invocationOnMock.getArguments()[1];
            ActionListener.respondAndRelease(listener, SearchResponse.empty(() -> 1L, SearchResponse.Clusters.EMPTY));
            return null;
        }).when(client).search(any(SearchRequest.class), anyActionListener());
        PlainActionFuture<InvalidateApiKeyResponse> listener = new PlainActionFuture<>();
        service.invalidateApiKeys(
            randomFrom(new String[0], null),
            randomFrom("", null),
            randomFrom("", null),
            randomFrom(new String[0], null),
            listener
        );
        ExecutionException e = expectThrows(ExecutionException.class, () -> listener.get());
        assertThat(e.getCause(), instanceOf(IllegalArgumentException.class));
        assertThat(e.getCause().getMessage(), containsString("One of [api key id, api key name, username, realm name] must be specified"));
        String[] realmNames = generateRandomStringArray(4, 4, true, true);
        String username = randomFrom(randomAlphaOfLengthBetween(3, 8), null);
        String apiKeyName = randomFrom(randomAlphaOfLengthBetween(3, 8), null);
        String[] apiKeyIds = generateRandomStringArray(4, 4, true, true);
        if ((realmNames == null || realmNames.length == 0)
            && Strings.hasText(username) == false
            && Strings.hasText(apiKeyName) == false
            && (apiKeyIds == null || apiKeyIds.length == 0)) {
            username = randomAlphaOfLengthBetween(3, 8);
        }
        PlainActionFuture<InvalidateApiKeyResponse> invalidateApiKeyResponseListener = new PlainActionFuture<>();
        service.invalidateApiKeys(realmNames, username, apiKeyName, apiKeyIds, invalidateApiKeyResponseListener);
        final BoolQueryBuilder boolQuery = QueryBuilders.boolQuery().filter(QueryBuilders.termQuery("doc_type", "api_key"));
        if (realmNames != null && realmNames.length > 0) {
            if (realmNames.length == 1) {
                boolQuery.filter(QueryBuilders.termQuery("creator.realm", realmNames[0]));
            } else {
                final BoolQueryBuilder realmsQuery = QueryBuilders.boolQuery();
                for (String realmName : realmNames) {
                    realmsQuery.should(QueryBuilders.termQuery("creator.realm", realmName));
                }
                realmsQuery.minimumShouldMatch(1);
                boolQuery.filter(realmsQuery);
            }
        }
        if (Strings.hasText(username)) {
            boolQuery.filter(QueryBuilders.termQuery("creator.principal", username));
        }
        if (Strings.hasText(apiKeyName) && "*".equals(apiKeyName) == false) {
            if (apiKeyName.endsWith("*")) {
                boolQuery.filter(QueryBuilders.prefixQuery("name", apiKeyName.substring(0, apiKeyName.length() - 1)));
            } else {
                boolQuery.filter(QueryBuilders.termQuery("name", apiKeyName));
            }
        }
        if (apiKeyIds != null && apiKeyIds.length > 0) {
            boolQuery.filter(QueryBuilders.idsQuery().addIds(apiKeyIds));
        }
        boolQuery.filter(QueryBuilders.termQuery("api_key_invalidated", false));
        verify(searchRequestBuilder).setQuery(eq(boolQuery));
        verify(searchRequestBuilder).setFetchSource(eq(true));
        assertThat(searchRequest.get().source().query(), is(boolQuery));
        InvalidateApiKeyResponse invalidateApiKeyResponse = invalidateApiKeyResponseListener.get();
        assertThat(invalidateApiKeyResponse.getInvalidatedApiKeys(), emptyIterable());
    }

    @SuppressWarnings("unchecked")
    public void testInvalidateApiKeysWillSetInvalidatedFlagAndRecordTimestamp() {
        final int docId = randomIntBetween(0, Integer.MAX_VALUE);
        final String apiKeyId = randomAlphaOfLength(20);

        // Mock the search request for keys to invalidate
        when(client.threadPool()).thenReturn(threadPool);
        when(client.prepareSearch(eq(SECURITY_MAIN_ALIAS))).thenReturn(new SearchRequestBuilder(client));
        doAnswer(invocation -> {
            final var listener = (ActionListener<SearchResponse>) invocation.getArguments()[1];
            final var searchHit = SearchHit.unpooled(docId, apiKeyId);
            try (XContentBuilder builder = JsonXContent.contentBuilder()) {
                builder.map(buildApiKeySourceDoc("some_hash".toCharArray()));
                searchHit.sourceRef(BytesReference.bytes(builder));
            }
<<<<<<< HEAD
            var searchHits = new SearchHits(
                new SearchHit[] { searchHit },
                new TotalHits(1, TotalHits.Relation.EQUAL_TO),
                randomFloat(),
                null,
                null,
                null
            );
            try {
                ActionListener.respondAndRelease(
                    listener,
                    new SearchResponse(
                        searchHits,
                        null,
=======
            ActionListener.respondAndRelease(
                listener,
                new SearchResponse(
                    SearchHits.unpooled(
                        new SearchHit[] { searchHit },
                        new TotalHits(1, TotalHits.Relation.EQUAL_TO),
                        randomFloat(),
>>>>>>> 42caa0ee
                        null,
                        false,
                        null,
                        null,
                        0,
                        randomAlphaOfLengthBetween(3, 8),
                        1,
                        1,
                        0,
                        10,
                        null,
                        null
                    )
                );
            } finally {
                searchHits.decRef();
            }
            return null;
        }).when(client).search(any(SearchRequest.class), anyActionListener());

        // Capture the Update request so that we can verify it is configured as expected
        when(client.prepareBulk()).thenReturn(new BulkRequestBuilder(client));
        final var updateRequestBuilder = Mockito.spy(new UpdateRequestBuilder(client));
        when(client.prepareUpdate(eq(SECURITY_MAIN_ALIAS), eq(apiKeyId))).thenReturn(updateRequestBuilder);

        // Stub bulk and cache clearing calls so that the entire action flow can complete (not strictly necessary but nice to have)
        doAnswer(invocation -> {
            final var listener = (ActionListener<BulkResponse>) invocation.getArguments()[1];
            listener.onResponse(
                new BulkResponse(
                    new BulkItemResponse[] {
                        BulkItemResponse.success(
                            docId,
                            DocWriteRequest.OpType.UPDATE,
                            new UpdateResponse(
                                mock(ShardId.class),
                                apiKeyId,
                                randomLong(),
                                randomLong(),
                                randomLong(),
                                DocWriteResponse.Result.UPDATED
                            )
                        ) },
                    randomLongBetween(1, 100)
                )
            );
            return null;
        }).when(client).bulk(any(BulkRequest.class), anyActionListener());
        doAnswer(invocation -> {
            final var listener = (ActionListener<ClearSecurityCacheResponse>) invocation.getArguments()[2];
            listener.onResponse(mock(ClearSecurityCacheResponse.class));
            return null;
        }).when(client).execute(eq(ClearSecurityCacheAction.INSTANCE), any(ClearSecurityCacheRequest.class), anyActionListener());

        final long invalidation = randomMillisUpToYear9999();
        when(clock.instant()).thenReturn(Instant.ofEpochMilli(invalidation));
        final ApiKeyService service = createApiKeyService();
        PlainActionFuture<InvalidateApiKeyResponse> future = new PlainActionFuture<>();
        service.invalidateApiKeys(null, null, null, new String[] { apiKeyId }, future);
        final InvalidateApiKeyResponse invalidateApiKeyResponse = future.actionGet();

        assertThat(invalidateApiKeyResponse.getInvalidatedApiKeys(), equalTo(List.of(apiKeyId)));
        verify(updateRequestBuilder).setDoc(
            argThat(
                (ArgumentMatcher<Map<String, Object>>) argument -> Map.of("api_key_invalidated", true, "invalidation_time", invalidation)
                    .equals(argument)
            )
        );
    }

    public void testCreateApiKeyWillCacheOnCreation() {
        final Settings settings = Settings.builder().put(XPackSettings.API_KEY_SERVICE_ENABLED_SETTING.getKey(), true).build();
        final ApiKeyService service = createApiKeyService(settings);
        final Authentication authentication = AuthenticationTestHelper.builder()
            .user(new User(randomAlphaOfLengthBetween(8, 16), "superuser"))
            .realmRef(new RealmRef(randomAlphaOfLengthBetween(3, 8), randomAlphaOfLengthBetween(3, 8), randomAlphaOfLengthBetween(3, 8)))
            .build(false);
        final CreateApiKeyRequest createApiKeyRequest = new CreateApiKeyRequest(randomAlphaOfLengthBetween(3, 8), null, null);
        when(client.prepareIndex(anyString())).thenReturn(new IndexRequestBuilder(client));
        when(client.prepareBulk()).thenReturn(new BulkRequestBuilder(client));
        when(client.threadPool()).thenReturn(threadPool);
        doAnswer(inv -> {
            final Object[] args = inv.getArguments();
            @SuppressWarnings("unchecked")
            final ActionListener<BulkResponse> listener = (ActionListener<BulkResponse>) args[2];
            final IndexResponse indexResponse = new IndexResponse(
                new ShardId(INTERNAL_SECURITY_MAIN_INDEX_7, randomAlphaOfLength(22), randomIntBetween(0, 1)),
                createApiKeyRequest.getId(),
                randomLongBetween(1, 99),
                randomLongBetween(1, 99),
                randomIntBetween(1, 99),
                true
            );
            listener.onResponse(
                new BulkResponse(
                    new BulkItemResponse[] { BulkItemResponse.success(randomInt(), DocWriteRequest.OpType.INDEX, indexResponse) },
                    randomLongBetween(0, 100)
                )
            );
            return null;
        }).when(client).execute(eq(BulkAction.INSTANCE), any(BulkRequest.class), any());

        final Cache<String, ListenableFuture<CachedApiKeyHashResult>> apiKeyAuthCache = service.getApiKeyAuthCache();
        assertNull(apiKeyAuthCache.get(createApiKeyRequest.getId()));
        final PlainActionFuture<CreateApiKeyResponse> listener = new PlainActionFuture<>();
        service.createApiKey(authentication, createApiKeyRequest, Set.of(), listener);
        final CreateApiKeyResponse createApiKeyResponse = listener.actionGet();
        assertThat(createApiKeyResponse.getId(), equalTo(createApiKeyRequest.getId()));
        final CachedApiKeyHashResult cachedApiKeyHashResult = service.getFromCache(createApiKeyResponse.getId());
        assertThat(cachedApiKeyHashResult.success, is(true));
        cachedApiKeyHashResult.verify(createApiKeyResponse.getKey());
    }

    public void testGetCredentialsFromThreadContext() {
        final ApiKeyService apiKeyService = createApiKeyService();
        ThreadContext threadContext = threadPool.getThreadContext();
        assertNull(apiKeyService.parseCredentialsFromApiKeyString(getAuthenticatorContext(threadContext).getApiKeyString()));

        final String apiKeyAuthScheme = randomFrom("apikey", "apiKey", "ApiKey", "APikey", "APIKEY");
        final String id = randomAlphaOfLength(12);
        final String key = randomAlphaOfLength(16);
        String headerValue = apiKeyAuthScheme + " " + Base64.getEncoder().encodeToString((id + ":" + key).getBytes(StandardCharsets.UTF_8));

        try (ThreadContext.StoredContext ignore = threadContext.stashContext()) {
            threadContext.putHeader("Authorization", headerValue);
            ApiKeyService.ApiKeyCredentials creds = apiKeyService.parseCredentialsFromApiKeyString(
                getAuthenticatorContext(threadContext).getApiKeyString()
            );
            assertNotNull(creds);
            assertEquals(id, creds.getId());
            assertEquals(key, creds.getKey().toString());
        }

        // missing space
        headerValue = apiKeyAuthScheme + Base64.getEncoder().encodeToString((id + ":" + key).getBytes(StandardCharsets.UTF_8));
        try (ThreadContext.StoredContext ignore = threadContext.stashContext()) {
            threadContext.putHeader("Authorization", headerValue);
            ApiKeyService.ApiKeyCredentials creds = apiKeyService.parseCredentialsFromApiKeyString(
                getAuthenticatorContext(threadContext).getApiKeyString()
            );
            assertNull(creds);
        }

        // missing colon
        headerValue = apiKeyAuthScheme + " " + Base64.getEncoder().encodeToString((id + key).getBytes(StandardCharsets.UTF_8));
        try (ThreadContext.StoredContext ignore = threadContext.stashContext()) {
            threadContext.putHeader("Authorization", headerValue);
            IllegalArgumentException e = expectThrows(
                IllegalArgumentException.class,
                () -> apiKeyService.parseCredentialsFromApiKeyString(getAuthenticatorContext(threadContext).getApiKeyString())
            );
            assertEquals("invalid ApiKey value", e.getMessage());
        }
    }

    public void testGetCredentialsFromHeaderFailsForInvalidCrossClusterApiKeySecretLength() {
        final String id = randomAlphaOfLength(20);
        final String key = randomAlphaOfLength(randomValueOtherThan(22, () -> randomIntBetween(0, 99)));
        final IllegalArgumentException e = expectThrows(
            IllegalArgumentException.class,
            () -> ApiKeyService.getCredentialsFromHeader(
                "ApiKey " + Base64.getEncoder().encodeToString((id + ":" + key).getBytes(StandardCharsets.UTF_8)),
                ApiKey.Type.CROSS_CLUSTER
            )
        );
        assertThat(e.getMessage(), containsString("invalid cross-cluster API key value"));
    }

    public void testAuthenticateWithApiKey() throws Exception {
        final Settings settings = Settings.builder().put(XPackSettings.API_KEY_SERVICE_ENABLED_SETTING.getKey(), true).build();
        final ApiKeyService service = createApiKeyService(settings);

        final String id = randomAlphaOfLength(12);
        final String key = randomAlphaOfLength(16);

        final User user, authUser;
        if (randomBoolean()) {
            user = new User("hulk", new String[] { "superuser" }, "Bruce Banner", "hulk@test.com", Map.of(), true);
            authUser = new User("authenticated_user", "other");
        } else {
            user = new User("hulk", new String[] { "superuser" }, "Bruce Banner", "hulk@test.com", Map.of(), true);
            authUser = null;
        }
        final ApiKey.Type type = randomFrom(ApiKey.Type.values());
        final Map<String, Object> metadata = mockKeyDocument(id, key, user, authUser, false, Duration.ofSeconds(3600), null, type);

        final AuthenticationResult<User> auth = tryAuthenticate(service, id, key, type);
        assertThat(auth.getStatus(), is(AuthenticationResult.Status.SUCCESS));
        assertThat(auth.getValue(), notNullValue());
        assertThat(auth.getValue().principal(), is("hulk"));
        assertThat(auth.getValue().fullName(), is("Bruce Banner"));
        assertThat(auth.getValue().email(), is("hulk@test.com"));
        assertThat(auth.getMetadata().get(AuthenticationField.API_KEY_CREATOR_REALM_NAME), is("realm1"));
        assertThat(auth.getMetadata().get(AuthenticationField.API_KEY_CREATOR_REALM_TYPE), is("native"));
        assertThat(auth.getMetadata().get(AuthenticationField.API_KEY_ID_KEY), is(id));
        assertThat(auth.getMetadata().get(AuthenticationField.API_KEY_NAME_KEY), is("test"));
        assertThat(auth.getMetadata().get(API_KEY_TYPE_KEY), is(type.value()));
        checkAuthApiKeyMetadata(metadata, auth);
    }

    public void testAuthenticationFailureWithInvalidatedApiKey() throws Exception {
        final Settings settings = Settings.builder().put(XPackSettings.API_KEY_SERVICE_ENABLED_SETTING.getKey(), true).build();
        final ApiKeyService service = createApiKeyService(settings);

        final String id = randomAlphaOfLength(12);
        final String key = randomAlphaOfLength(16);
        final ApiKey.Type type = randomFrom(ApiKey.Type.values());

        mockKeyDocument(id, key, new User("hulk", "superuser"), null, true, Duration.ofSeconds(3600), null, type);

        final AuthenticationResult<User> auth = tryAuthenticate(service, id, key, type);
        assertThat(auth.getStatus(), is(AuthenticationResult.Status.CONTINUE));
        assertThat(auth.getValue(), nullValue());
        assertThat(auth.getMessage(), containsString("invalidated"));
    }

    public void testAuthenticationFailureWithInvalidCredentials() throws Exception {
        final Settings settings = Settings.builder().put(XPackSettings.API_KEY_SERVICE_ENABLED_SETTING.getKey(), true).build();
        final ApiKeyService service = createApiKeyService(settings);

        final String id = randomAlphaOfLength(12);
        final String realKey = randomAlphaOfLength(16);
        final String wrongKey = "#" + realKey.substring(1);

        final User user, authUser;
        if (randomBoolean()) {
            user = new User("hulk", "superuser");
            authUser = new User("authenticated_user", "other");
        } else {
            user = new User("hulk", "superuser");
            authUser = null;
        }
        final ApiKey.Type type = randomFrom(ApiKey.Type.values());
        mockKeyDocument(id, realKey, user, authUser, false, Duration.ofSeconds(3600), null, type);

        final AuthenticationResult<User> auth = tryAuthenticate(service, id, wrongKey, type);
        assertThat(auth.getStatus(), is(AuthenticationResult.Status.CONTINUE));
        assertThat(auth.getValue(), nullValue());
        assertThat(auth.getMessage(), containsString("invalid credentials for API key [" + id + "]"));
    }

    public void testAuthenticationFailureWithExpiredKey() throws Exception {
        final Settings settings = Settings.builder().put(XPackSettings.API_KEY_SERVICE_ENABLED_SETTING.getKey(), true).build();
        final ApiKeyService service = createApiKeyService(settings);

        final String id = randomAlphaOfLength(12);
        final String key = randomAlphaOfLength(16);

        final ApiKey.Type type = randomFrom(ApiKey.Type.values());
        mockKeyDocument(id, key, new User("hulk", "superuser"), null, false, Duration.ofSeconds(-1), null, type);

        final AuthenticationResult<User> auth = tryAuthenticate(service, id, key, type);
        assertThat(auth.getStatus(), is(AuthenticationResult.Status.CONTINUE));
        assertThat(auth.getValue(), nullValue());
        assertThat(auth.getMessage(), containsString("expired"));
    }

    /**
     * We cache valid and invalid responses. This test verifies that we handle these correctly.
     */
    public void testMixingValidAndInvalidCredentials() throws Exception {
        final Settings settings = Settings.builder().put(XPackSettings.API_KEY_SERVICE_ENABLED_SETTING.getKey(), true).build();
        final ApiKeyService service = createApiKeyService(settings);

        final String id = randomAlphaOfLength(12);
        final String realKey = randomAlphaOfLength(16);

        final User user, authUser;
        if (randomBoolean()) {
            user = new User("hulk", "superuser");
            authUser = new User("authenticated_user", "other");
        } else {
            user = new User("hulk", "superuser");
            authUser = null;
        }
        final ApiKey.Type type = randomFrom(ApiKey.Type.values());
        final Map<String, Object> metadata = mockKeyDocument(id, realKey, user, authUser, false, Duration.ofSeconds(3600), null, type);

        for (int i = 0; i < 3; i++) {
            final String wrongKey = "=" + randomAlphaOfLength(14) + "@";
            AuthenticationResult<User> auth = tryAuthenticate(service, id, wrongKey, type);
            assertThat(auth.getStatus(), is(AuthenticationResult.Status.CONTINUE));
            assertThat(auth.getValue(), nullValue());
            assertThat(auth.getMessage(), containsString("invalid credentials for API key [" + id + "]"));

            auth = tryAuthenticate(service, id, realKey, type);
            assertThat(auth.getStatus(), is(AuthenticationResult.Status.SUCCESS));
            assertThat(auth.getValue(), notNullValue());
            assertThat(auth.getValue().principal(), is("hulk"));
            assertThat(auth.getMetadata().get(API_KEY_TYPE_KEY), is(type.value()));
            checkAuthApiKeyMetadata(metadata, auth);
        }
    }

    public void testBulkUpdateWithApiKeyCredentialNotSupported() {
        final Settings settings = Settings.builder().put(XPackSettings.API_KEY_SERVICE_ENABLED_SETTING.getKey(), true).build();
        final ApiKeyService service = createApiKeyService(settings);

        final PlainActionFuture<BulkUpdateApiKeyResponse> listener = new PlainActionFuture<>();
        service.updateApiKeys(
            AuthenticationTestHelper.builder().apiKey().build(false),
            BulkUpdateApiKeyRequest.usingApiKeyIds("id"),
            Set.of(),
            listener
        );

        final var ex = expectThrows(ExecutionException.class, listener::get);
        assertThat(ex.getCause(), instanceOf(IllegalArgumentException.class));
        assertThat(ex.getMessage(), containsString("authentication via API key not supported: only the owner user can update an API key"));
    }

    public void testCrossClusterApiKeyUsageStats() {
        final Instant now = Instant.now();
        when(clock.instant()).thenReturn(now);
        when(client.threadPool()).thenReturn(threadPool);
        SearchRequestBuilder searchRequestBuilder = Mockito.spy(new SearchRequestBuilder(client));
        when(client.prepareSearch(eq(SECURITY_MAIN_ALIAS))).thenReturn(searchRequestBuilder);

        final List<SearchHit> searchHits = new ArrayList<>();
        final int ccsKeys = randomIntBetween(0, 2);
        for (int i = 0; i < ccsKeys; i++) {
            searchHits.add(searchHitForCrossClusterApiKey(0));
        }
        final int ccrKeys = randomIntBetween(0, 2);
        for (int i = 0; i < ccrKeys; i++) {
            searchHits.add(searchHitForCrossClusterApiKey(1));
        }
        final int ccsCcrKeys = randomIntBetween(0, 2);
        for (int i = 0; i < ccsCcrKeys; i++) {
            searchHits.add(searchHitForCrossClusterApiKey(2));
        }

        final AtomicReference<SearchRequest> searchRequest = new AtomicReference<>();
        final SearchHits pooledHits = new SearchHits(
            searchHits.toArray(SearchHit[]::new),
            new TotalHits(searchHits.size(), TotalHits.Relation.EQUAL_TO),
            randomFloat(),
            null,
            null,
            null
        );
        final var hits = pooledHits.asUnpooled();
        pooledHits.decRef();
        doAnswer(invocationOnMock -> {
            searchRequest.set(invocationOnMock.getArgument(0));
            final ActionListener<SearchResponse> listener = invocationOnMock.getArgument(1);
            ActionListener.respondAndRelease(
                listener,
<<<<<<< HEAD
                new SearchResponse(hits, null, null, false, null, null, 0, randomAlphaOfLengthBetween(3, 8), 1, 1, 0, 10, null, null)
=======
                new SearchResponse(
                    SearchHits.unpooled(
                        searchHits.toArray(SearchHit[]::new),
                        new TotalHits(searchHits.size(), TotalHits.Relation.EQUAL_TO),
                        randomFloat(),
                        null,
                        null,
                        null
                    ),
                    null,
                    null,
                    false,
                    null,
                    null,
                    0,
                    randomAlphaOfLengthBetween(3, 8),
                    1,
                    1,
                    0,
                    10,
                    null,
                    null
                )
>>>>>>> 42caa0ee
            );
            return null;
        }).when(client).search(any(SearchRequest.class), anyActionListener());

        final BoolQueryBuilder boolQuery = QueryBuilders.boolQuery()
            .filter(QueryBuilders.termQuery("doc_type", "api_key"))
            .filter(QueryBuilders.termQuery("type", ApiKey.Type.CROSS_CLUSTER.value()))
            .filter(QueryBuilders.termQuery("api_key_invalidated", false))
            .filter(
                QueryBuilders.boolQuery()
                    .should(QueryBuilders.rangeQuery("expiration_time").gt(now.toEpochMilli()))
                    .should(QueryBuilders.boolQuery().mustNot(QueryBuilders.existsQuery("expiration_time")))
            );

        final ApiKeyService apiKeyService = createApiKeyService();
        final PlainActionFuture<Map<String, Object>> future = new PlainActionFuture<>();
        apiKeyService.crossClusterApiKeyUsageStats(future);

        verify(searchRequestBuilder).setQuery(eq(boolQuery));
        assertThat(searchRequest.get().source().query(), is(boolQuery));

        assertThat(
            future.actionGet(),
            equalTo(Map.of("total", ccsKeys + ccrKeys + ccsCcrKeys, "ccs", ccsKeys, "ccr", ccrKeys, "ccs_ccr", ccsCcrKeys))
        );
    }

    private SearchHit searchHitForCrossClusterApiKey(int crossClusterAccessLevel) {
        assert crossClusterAccessLevel >= 0 && crossClusterAccessLevel <= 2;
        final String roleDescriptor = switch (crossClusterAccessLevel) {
            case 0 -> """
                {
                  "cluster": ["cross_cluster_search"]
                }""";
            case 1 -> """
                {
                  "cluster": ["cross_cluster_replication"]
                }""";
            default -> """
                {
                  "cluster": ["cross_cluster_search", "cross_cluster_replication"]
                }""";
        };
        final int docId = randomIntBetween(0, Integer.MAX_VALUE);
        final String apiKeyId = randomAlphaOfLength(20);
        final var searchHit = SearchHit.unpooled(docId, apiKeyId);
        try (XContentBuilder builder = JsonXContent.contentBuilder()) {
            builder.map(XContentHelper.convertToMap(JsonXContent.jsonXContent, Strings.format("""
                {
                  "doc_type": "api_key",
                  "type": "cross_cluster",
                  "creation_time": 1591919944598,
                  "expiration_time": null,
                  "api_key_invalidated": false,
                  "api_key_hash": "{PBKDF2}10000$abc",
                  "role_descriptors": { "cross_cluster": %s },
                  "limited_by_role_descriptors": { },
                  "name": null,
                  "version": 8090099,
                  "creator": {
                    "principal": "admin",
                    "metadata": {},
                    "realm": "file1"
                  }
                }""", roleDescriptor), randomBoolean()));
            searchHit.sourceRef(BytesReference.bytes(builder));
            return searchHit;
        } catch (IOException e) {
            throw new UncheckedIOException(e);
        }
    }

    public void testCrossClusterApiKeyUsageStatsAreZerosWhenServiceNotEnabled() {
        final Settings settings = Settings.builder().put(XPackSettings.API_KEY_SERVICE_ENABLED_SETTING.getKey(), false).build();
        final ApiKeyService service = createApiKeyService(settings);
        final PlainActionFuture<Map<String, Object>> future = new PlainActionFuture<>();
        service.crossClusterApiKeyUsageStats(future);
        assertThat(future.actionGet(), anEmptyMap());
    }

    public void testCrossClusterApiKeyUsageStatsAreZerosWhenIndexDoesNotExist() {
        securityIndex = SecurityMocks.mockSecurityIndexManager(".security", false, false);
        final ApiKeyService apiKeyService = createApiKeyService();

        final PlainActionFuture<Map<String, Object>> future = new PlainActionFuture<>();
        apiKeyService.crossClusterApiKeyUsageStats(future);
        assertThat(future.actionGet(), equalTo(Map.of("total", 0, "ccs", 0, "ccr", 0, "ccs_ccr", 0)));
    }

    public void testCrossClusterApiKeyUsageFailsWhenIndexNotAvailable() {
        securityIndex = SecurityMocks.mockSecurityIndexManager(".security", true, false);
        final ElasticsearchException expectedException = new ElasticsearchException("not available");
        when(securityIndex.getUnavailableReason(SecurityIndexManager.Availability.SEARCH_SHARDS)).thenReturn(expectedException);
        final ApiKeyService apiKeyService = createApiKeyService();

        final PlainActionFuture<Map<String, Object>> future = new PlainActionFuture<>();
        apiKeyService.crossClusterApiKeyUsageStats(future);
        final ElasticsearchException e = expectThrows(ElasticsearchException.class, future::actionGet);
        assertThat(e, sameInstance(expectedException));
    }

    private Map<String, Object> mockKeyDocument(
        String id,
        String key,
        User user,
        @Nullable User authUser,
        boolean invalidated,
        Duration expiry,
        @Nullable List<RoleDescriptor> keyRoles,
        ApiKey.Type type
    ) throws IOException {
        final Authentication authentication;
        if (authUser != null) {
            authentication = AuthenticationTestHelper.builder()
                .user(authUser)
                .realmRef(new RealmRef("authRealm", "test", "foo"))
                .runAs()
                .user(user)
                .realmRef(new RealmRef("realm1", "native", "node01"))
                .build();
        } else {
            authentication = AuthenticationTestHelper.builder()
                .user(user)
                .realmRef(new RealmRef("realm1", "native", "node01"))
                .build(false);
        }
        final Map<String, Object> metadata = ApiKeyTests.randomMetadata();
        XContentBuilder docSource = ApiKeyService.newDocument(
            getFastStoredHashAlgoForTests().hash(new SecureString(key.toCharArray())),
            "test",
            authentication,
            type == ApiKey.Type.CROSS_CLUSTER ? Set.of() : Collections.singleton(SUPERUSER_ROLE_DESCRIPTOR),
            Instant.now(),
            Instant.now().plus(expiry),
            keyRoles,
            type,
            Version.CURRENT,
            metadata
        );
        if (invalidated) {
            Map<String, Object> map = XContentHelper.convertToMap(BytesReference.bytes(docSource), true, XContentType.JSON).v2();
            map.put("api_key_invalidated", true);
            docSource = XContentBuilder.builder(XContentType.JSON.xContent()).map(map);
        }
        SecurityMocks.mockGetRequest(client, id, BytesReference.bytes(docSource));
        return metadata;
    }

    private AuthenticationResult<User> tryAuthenticate(ApiKeyService service, String id, String key, ApiKey.Type type) throws Exception {
        final ThreadContext threadContext = threadPool.getThreadContext();
        try (ThreadContext.StoredContext ignore = threadContext.stashContext()) {
            final String header = "ApiKey " + Base64.getEncoder().encodeToString((id + ":" + key).getBytes(StandardCharsets.UTF_8));
            threadContext.putHeader("Authorization", header);

            final PlainActionFuture<AuthenticationResult<User>> future = new PlainActionFuture<>();
            service.tryAuthenticate(threadContext, getApiKeyCredentials(id, key, type), future);

            final AuthenticationResult<User> auth = future.get();
            assertThat(auth, notNullValue());
            return auth;
        }
    }

    public void testValidateApiKey() throws Exception {
        final String apiKeyId = randomAlphaOfLength(12);
        final String apiKey = randomAlphaOfLength(16);
        Hasher hasher = getFastStoredHashAlgoForTests();
        final char[] hash = hasher.hash(new SecureString(apiKey.toCharArray()));

        ApiKeyDoc apiKeyDoc = buildApiKeyDoc(hash, -1, false, -1);

        ApiKeyService service = createApiKeyService(Settings.EMPTY);
        PlainActionFuture<AuthenticationResult<User>> future = new PlainActionFuture<>();
        service.validateApiKeyCredentials(
            apiKeyId,
            apiKeyDoc,
            getApiKeyCredentials(apiKeyId, apiKey, apiKeyDoc.type),
            Clock.systemUTC(),
            future
        );
        AuthenticationResult<User> result = future.get();
        assertNotNull(result);
        assertTrue(result.isAuthenticated());
        assertThat(result.getValue().principal(), is("test_user"));
        assertThat(result.getValue().fullName(), is("test user"));
        assertThat(result.getValue().email(), is("test@user.com"));
        assertThat(result.getValue().roles(), is(emptyArray()));
        assertThat(result.getValue().metadata(), is(Collections.emptyMap()));
        assertThat(result.getMetadata().get(AuthenticationField.API_KEY_ROLE_DESCRIPTORS_KEY), equalTo(apiKeyDoc.roleDescriptorsBytes));
        assertThat(
            result.getMetadata().get(AuthenticationField.API_KEY_LIMITED_ROLE_DESCRIPTORS_KEY),
            equalTo(apiKeyDoc.limitedByRoleDescriptorsBytes)
        );
        assertThat(result.getMetadata().get(AuthenticationField.API_KEY_CREATOR_REALM_NAME), is("realm1"));
        assertThat(result.getMetadata().get(API_KEY_TYPE_KEY), is(apiKeyDoc.type.value()));

        apiKeyDoc = buildApiKeyDoc(hash, Clock.systemUTC().instant().plus(1L, ChronoUnit.HOURS).toEpochMilli(), false, -1);
        future = new PlainActionFuture<>();
        service.validateApiKeyCredentials(
            apiKeyId,
            apiKeyDoc,
            getApiKeyCredentials(apiKeyId, apiKey, apiKeyDoc.type),
            Clock.systemUTC(),
            future
        );
        result = future.get();
        assertNotNull(result);
        assertTrue(result.isAuthenticated());
        assertThat(result.getValue().principal(), is("test_user"));
        assertThat(result.getValue().fullName(), is("test user"));
        assertThat(result.getValue().email(), is("test@user.com"));
        assertThat(result.getValue().roles(), is(emptyArray()));
        assertThat(result.getValue().metadata(), is(Collections.emptyMap()));
        assertThat(result.getMetadata().get(AuthenticationField.API_KEY_ROLE_DESCRIPTORS_KEY), equalTo(apiKeyDoc.roleDescriptorsBytes));
        assertThat(
            result.getMetadata().get(AuthenticationField.API_KEY_LIMITED_ROLE_DESCRIPTORS_KEY),
            equalTo(apiKeyDoc.limitedByRoleDescriptorsBytes)
        );
        assertThat(result.getMetadata().get(AuthenticationField.API_KEY_CREATOR_REALM_NAME), is("realm1"));
        assertThat(result.getMetadata().get(API_KEY_TYPE_KEY), is(apiKeyDoc.type.value()));

        apiKeyDoc = buildApiKeyDoc(hash, Clock.systemUTC().instant().minus(1L, ChronoUnit.HOURS).toEpochMilli(), false, -1);
        future = new PlainActionFuture<>();
        service.validateApiKeyCredentials(
            apiKeyId,
            apiKeyDoc,
            getApiKeyCredentials(apiKeyId, apiKey, apiKeyDoc.type),
            Clock.systemUTC(),
            future
        );
        result = future.get();
        assertNotNull(result);
        assertFalse(result.isAuthenticated());

        // key is invalidated
        apiKeyDoc = buildApiKeyDoc(hash, -1, true, randomLongBetween(0, 3000000000L));
        service.getApiKeyAuthCache().put(apiKeyId, new ListenableFuture<>());
        assertNotNull(service.getApiKeyAuthCache().get(apiKeyId));
        future = new PlainActionFuture<>();
        service.validateApiKeyCredentials(
            apiKeyId,
            apiKeyDoc,
            getApiKeyCredentials(apiKeyId, randomAlphaOfLength(15), apiKeyDoc.type),
            Clock.systemUTC(),
            future
        );
        result = future.get();
        assertNotNull(result);
        assertFalse(result.isAuthenticated());
        // make sure the cache is cleared
        assertNull(service.getApiKeyAuthCache().get(apiKeyId));
    }

    @SuppressWarnings("unchecked")
    public void testParseRoleDescriptorsMap() throws Exception {
        final String apiKeyId = randomAlphaOfLength(12);

        final NativePrivilegeStore privilegesStore = mock(NativePrivilegeStore.class);
        doAnswer(i -> {
            assertThat(i.getArguments().length, equalTo(3));
            final Object arg2 = i.getArguments()[2];
            assertThat(arg2, instanceOf(ActionListener.class));
            ActionListener<Collection<ApplicationPrivilege>> listener = (ActionListener<Collection<ApplicationPrivilege>>) arg2;
            listener.onResponse(Collections.emptyList());
            return null;
        }).when(privilegesStore).getPrivileges(any(Collection.class), any(Collection.class), anyActionListener());
        ApiKeyService service = createApiKeyService(Settings.EMPTY);

        assertThat(service.parseRoleDescriptors(apiKeyId, null, randomApiKeyRoleType()), nullValue());
        assertThat(service.parseRoleDescriptors(apiKeyId, Collections.emptyMap(), randomApiKeyRoleType()), emptyIterable());

        final RoleDescriptor roleARoleDescriptor = new RoleDescriptor(
            "a role",
            new String[] { "monitor" },
            new RoleDescriptor.IndicesPrivileges[] {
                RoleDescriptor.IndicesPrivileges.builder().indices("*").privileges("monitor").build() },
            null
        );
        Map<String, Object> roleARDMap;
        try (XContentBuilder builder = JsonXContent.contentBuilder()) {
            roleARDMap = XContentHelper.convertToMap(
                XContentType.JSON.xContent(),
                BytesReference.bytes(roleARoleDescriptor.toXContent(builder, ToXContent.EMPTY_PARAMS, true)).streamInput(),
                false
            );
        }

        List<RoleDescriptor> roleDescriptors = service.parseRoleDescriptors(apiKeyId, Map.of("a role", roleARDMap), randomApiKeyRoleType());
        assertThat(roleDescriptors, hasSize(1));
        assertThat(roleDescriptors.get(0), equalTo(roleARoleDescriptor));

        Map<String, Object> superUserRdMap;
        try (XContentBuilder builder = JsonXContent.contentBuilder()) {
            superUserRdMap = XContentHelper.convertToMap(
                XContentType.JSON.xContent(),
                BytesReference.bytes(SUPERUSER_ROLE_DESCRIPTOR.toXContent(builder, ToXContent.EMPTY_PARAMS, true)).streamInput(),
                false
            );
        }
        roleDescriptors = service.parseRoleDescriptors(
            apiKeyId,
            Map.of(SUPERUSER_ROLE_DESCRIPTOR.getName(), superUserRdMap),
            randomApiKeyRoleType()
        );
        assertThat(roleDescriptors, hasSize(1));
        assertThat(roleDescriptors.get(0), equalTo(SUPERUSER_ROLE_DESCRIPTOR));

        final Map<String, Object> legacySuperUserRdMap;
        try (XContentBuilder builder = JsonXContent.contentBuilder()) {
            legacySuperUserRdMap = XContentHelper.convertToMap(
                XContentType.JSON.xContent(),
                BytesReference.bytes(LEGACY_SUPERUSER_ROLE_DESCRIPTOR.toXContent(builder, ToXContent.EMPTY_PARAMS, true)).streamInput(),
                false
            );
        }
        final RoleReference.ApiKeyRoleType apiKeyRoleType = randomApiKeyRoleType();
        roleDescriptors = service.parseRoleDescriptors(
            apiKeyId,
            Map.of(LEGACY_SUPERUSER_ROLE_DESCRIPTOR.getName(), legacySuperUserRdMap),
            apiKeyRoleType
        );
        assertThat(roleDescriptors, hasSize(1));
        assertThat(
            roleDescriptors.get(0),
            equalTo(
                apiKeyRoleType == RoleReference.ApiKeyRoleType.LIMITED_BY ? SUPERUSER_ROLE_DESCRIPTOR : LEGACY_SUPERUSER_ROLE_DESCRIPTOR
            )
        );
    }

    public void testParseRoleDescriptors() {
        ApiKeyService service = createApiKeyService(Settings.EMPTY);
        final String apiKeyId = randomAlphaOfLength(12);
        List<RoleDescriptor> roleDescriptors = service.parseRoleDescriptorsBytes(apiKeyId, null, randomApiKeyRoleType());
        assertTrue(roleDescriptors.isEmpty());

        BytesReference roleBytes = new BytesArray("{\"a role\": {\"cluster\": [\"all\"]}}");
        roleDescriptors = service.parseRoleDescriptorsBytes(apiKeyId, roleBytes, randomApiKeyRoleType());
        assertEquals(1, roleDescriptors.size());
        assertEquals("a role", roleDescriptors.get(0).getName());
        assertArrayEquals(new String[] { "all" }, roleDescriptors.get(0).getClusterPrivileges());
        assertEquals(0, roleDescriptors.get(0).getIndicesPrivileges().length);
        assertEquals(0, roleDescriptors.get(0).getApplicationPrivileges().length);

        roleBytes = new BytesArray(
            "{\"reporting_user\":{\"cluster\":[],\"indices\":[],\"applications\":[],\"run_as\":[],\"metadata\":{\"_reserved\":true},"
                + "\"transient_metadata\":{\"enabled\":true}},\"superuser\":{\"cluster\":[\"all\"],\"indices\":[{\"names\":[\"*\"],"
                + "\"privileges\":[\"all\"],\"allow_restricted_indices\":true}],\"applications\":[{\"application\":\"*\","
                + "\"privileges\":[\"*\"],\"resources\":[\"*\"]}],\"run_as\":[\"*\"],\"metadata\":{\"_reserved\":true},"
                + "\"transient_metadata\":{}}}\n"
        );
        final RoleReference.ApiKeyRoleType apiKeyRoleType = randomApiKeyRoleType();
        roleDescriptors = service.parseRoleDescriptorsBytes(apiKeyId, roleBytes, apiKeyRoleType);
        assertEquals(2, roleDescriptors.size());
        assertEquals(
            Set.of("reporting_user", "superuser"),
            roleDescriptors.stream().map(RoleDescriptor::getName).collect(Collectors.toSet())
        );
        assertThat(
            roleDescriptors.get(1),
            equalTo(
                apiKeyRoleType == RoleReference.ApiKeyRoleType.LIMITED_BY ? SUPERUSER_ROLE_DESCRIPTOR : LEGACY_SUPERUSER_ROLE_DESCRIPTOR
            )
        );

        // Tests parsing of role descriptor with and without workflows restriction.
        roleBytes = new BytesArray("""
                {
                    "role_with_restriction":{
                        "indices":[{"names":["books"],"privileges":["read"]}],
                        "restriction":{"workflows":["search_application"]}
                    },
                    "role_without_restriction":{
                        "indices":[{"names":["movies"],"privileges":["read"]}]
                    }
                }
            """);
        roleDescriptors = service.parseRoleDescriptorsBytes(apiKeyId, roleBytes, apiKeyRoleType);
        assertEquals(2, roleDescriptors.size());
        Map<String, RoleDescriptor> roleDescriptorsByName = roleDescriptors.stream()
            .collect(Collectors.toMap(RoleDescriptor::getName, Function.identity()));
        assertEquals(Set.of("role_with_restriction", "role_without_restriction"), roleDescriptorsByName.keySet());

        RoleDescriptor roleWithRestriction = roleDescriptorsByName.get("role_with_restriction");
        assertThat(roleWithRestriction.hasRestriction(), equalTo(true));
        assertThat(roleWithRestriction.getRestriction().isEmpty(), equalTo(false));
        assertThat(roleWithRestriction.getRestriction().hasWorkflows(), equalTo(true));
        assertThat(roleWithRestriction.getRestriction().getWorkflows(), arrayContaining("search_application"));

        RoleDescriptor roleWithoutRestriction = roleDescriptorsByName.get("role_without_restriction");
        assertThat(roleWithoutRestriction.hasRestriction(), equalTo(false));
        assertThat(roleWithoutRestriction.getRestriction().isEmpty(), equalTo(true));
        assertThat(roleWithoutRestriction.getRestriction().hasWorkflows(), equalTo(false));
        assertThat(roleWithoutRestriction.getRestriction().getWorkflows(), nullValue());
    }

    public void testApiKeyServiceDisabled() {
        final Settings settings = Settings.builder().put(XPackSettings.API_KEY_SERVICE_ENABLED_SETTING.getKey(), false).build();
        final ApiKeyService service = createApiKeyService(settings);

        ElasticsearchException e = expectThrows(
            ElasticsearchException.class,
            () -> service.getApiKeys(
                new String[] { randomAlphaOfLength(6) },
                randomAlphaOfLength(8),
                null,
                null,
                randomBoolean(),
                randomBoolean(),
                new PlainActionFuture<>()
            )
        );

        assertThat(e, instanceOf(FeatureNotEnabledException.class));
        // Older Kibana version looked for this exact text:
        assertThat(e, throwableWithMessage("api keys are not enabled"));
        // Newer Kibana versions will check the metadata for this string literal:
        assertThat(e.getMetadata(FeatureNotEnabledException.DISABLED_FEATURE_METADATA), contains("api_keys"));
    }

    public void testApiKeyCache() throws IOException {
        final String apiKeyId = randomAlphaOfLength(12);
        final String apiKey = randomAlphaOfLength(16);
        Hasher hasher = getFastStoredHashAlgoForTests();
        final char[] hash = hasher.hash(new SecureString(apiKey.toCharArray()));

        ApiKeyDoc apiKeyDoc = buildApiKeyDoc(hash, -1, false, -1);

        ApiKeyService service = createApiKeyService(Settings.EMPTY);
        ApiKeyCredentials creds = getApiKeyCredentials(apiKeyId, apiKey, apiKeyDoc.type);
        PlainActionFuture<AuthenticationResult<User>> future = new PlainActionFuture<>();
        service.validateApiKeyCredentials(creds.getId(), apiKeyDoc, creds, Clock.systemUTC(), future);
        AuthenticationResult<User> result = future.actionGet();
        assertThat(result.isAuthenticated(), is(true));
        CachedApiKeyHashResult cachedApiKeyHashResult = service.getFromCache(creds.getId());
        assertNotNull(cachedApiKeyHashResult);
        assertThat(cachedApiKeyHashResult.success, is(true));

        creds = getApiKeyCredentials(creds.getId(), "somelongenoughrandomstring", apiKeyDoc.type);
        future = new PlainActionFuture<>();
        service.validateApiKeyCredentials(creds.getId(), apiKeyDoc, creds, Clock.systemUTC(), future);
        result = future.actionGet();
        assertThat(result.isAuthenticated(), is(false));
        final CachedApiKeyHashResult shouldBeSame = service.getFromCache(creds.getId());
        assertNotNull(shouldBeSame);
        assertThat(shouldBeSame, sameInstance(cachedApiKeyHashResult));

        apiKeyDoc = buildApiKeyDoc(hasher.hash(new SecureString("somelongenoughrandomstring".toCharArray())), -1, false, -1);
        creds = getApiKeyCredentials(randomAlphaOfLength(12), "otherlongenoughrandomstring", apiKeyDoc.type);
        future = new PlainActionFuture<>();
        service.validateApiKeyCredentials(creds.getId(), apiKeyDoc, creds, Clock.systemUTC(), future);
        result = future.actionGet();
        assertThat(result.isAuthenticated(), is(false));
        cachedApiKeyHashResult = service.getFromCache(creds.getId());
        assertNotNull(cachedApiKeyHashResult);
        assertThat(cachedApiKeyHashResult.success, is(false));

        creds = getApiKeyCredentials(creds.getId(), "otherlongenoughrandomstring2", apiKeyDoc.type);
        future = new PlainActionFuture<>();
        service.validateApiKeyCredentials(creds.getId(), apiKeyDoc, creds, Clock.systemUTC(), future);
        result = future.actionGet();
        assertThat(result.isAuthenticated(), is(false));
        assertThat(service.getFromCache(creds.getId()), not(sameInstance(cachedApiKeyHashResult)));
        assertThat(service.getFromCache(creds.getId()).success, is(false));

        creds = getApiKeyCredentials(creds.getId(), "somelongenoughrandomstring", apiKeyDoc.type);
        future = new PlainActionFuture<>();
        service.validateApiKeyCredentials(creds.getId(), apiKeyDoc, creds, Clock.systemUTC(), future);
        result = future.actionGet();
        assertThat(result.isAuthenticated(), is(true));
        assertThat(service.getFromCache(creds.getId()), not(sameInstance(cachedApiKeyHashResult)));
        assertThat(service.getFromCache(creds.getId()).success, is(true));
    }

    public void testApiKeyAuthCacheWillTraceLogOnEvictionDueToCacheSize() throws IllegalAccessException {
        final int cacheSize = randomIntBetween(2, 8);
        ApiKeyService service = createApiKeyService(
            Settings.builder().put("xpack.security.authc.api_key.cache.max_keys", cacheSize).build()
        );
        final Cache<String, ListenableFuture<CachedApiKeyHashResult>> apiKeyAuthCache = service.getApiKeyAuthCache();

        // Fill the cache
        final String idPrefix = randomAlphaOfLength(20);
        final AtomicInteger count = new AtomicInteger(0);
        IntStream.range(0, cacheSize).forEach(i -> apiKeyAuthCache.put(idPrefix + count.incrementAndGet(), new ListenableFuture<>()));
        final Logger logger = LogManager.getLogger(ApiKeyService.class);
        Loggers.setLevel(logger, Level.TRACE);
        final MockLogAppender appender = new MockLogAppender();
        Loggers.addAppender(logger, appender);
        appender.start();

        try {
            appender.addExpectation(
                new MockLogAppender.PatternSeenEventExpectation(
                    "evict",
                    ApiKeyService.class.getName(),
                    Level.TRACE,
                    "API key with ID \\[" + idPrefix + "[0-9]+\\] was evicted from the authentication cache.*"
                )
            );
            appender.addExpectation(
                new MockLogAppender.UnseenEventExpectation(
                    "no-thrashing",
                    ApiKeyService.class.getName(),
                    Level.WARN,
                    "Possible thrashing for API key authentication cache,*"
                )
            );
            apiKeyAuthCache.put(idPrefix + count.incrementAndGet(), new ListenableFuture<>());
            appender.assertAllExpectationsMatched();

            appender.addExpectation(
                new MockLogAppender.UnseenEventExpectation(
                    "replace",
                    ApiKeyService.class.getName(),
                    Level.TRACE,
                    "API key with ID [" + idPrefix + "*] was evicted from the authentication cache*"
                )
            );
            apiKeyAuthCache.put(idPrefix + count.get(), new ListenableFuture<>());
            appender.assertAllExpectationsMatched();

            appender.addExpectation(
                new MockLogAppender.UnseenEventExpectation(
                    "invalidate",
                    ApiKeyService.class.getName(),
                    Level.TRACE,
                    "API key with ID [" + idPrefix + "*] was evicted from the authentication cache*"
                )
            );
            apiKeyAuthCache.invalidate(idPrefix + count.get(), new ListenableFuture<>());
            apiKeyAuthCache.invalidateAll();
            appender.assertAllExpectationsMatched();
        } finally {
            appender.stop();
            Loggers.setLevel(logger, Level.INFO);
            Loggers.removeAppender(logger, appender);
        }
    }

    public void testApiKeyCacheWillNotTraceLogOnEvictionDueToCacheTtl() throws IllegalAccessException, InterruptedException {
        ApiKeyService service = createApiKeyService(
            Settings.builder()
                .put("xpack.security.authc.api_key.cache.max_keys", 2)
                .put("xpack.security.authc.api_key.cache.ttl", TimeValue.timeValueMillis(100))
                .build()
        );
        final Cache<String, ListenableFuture<CachedApiKeyHashResult>> apiKeyAuthCache = service.getApiKeyAuthCache();
        final String apiKeyId = randomAlphaOfLength(22);

        final Logger logger = LogManager.getLogger(ApiKeyService.class);
        Loggers.setLevel(logger, Level.TRACE);
        final MockLogAppender appender = new MockLogAppender();
        Loggers.addAppender(logger, appender);
        appender.start();

        try {
            appender.addExpectation(
                new MockLogAppender.UnseenEventExpectation(
                    "evict",
                    ApiKeyService.class.getName(),
                    Level.TRACE,
                    "API key with ID [" + apiKeyId + "] was evicted from the authentication cache*"
                )
            );
            apiKeyAuthCache.put(apiKeyId, new ListenableFuture<>());
            // Wait for the entry to expire
            Thread.sleep(200);
            assertNull(apiKeyAuthCache.get(apiKeyId));
            // Cache a new entry
            apiKeyAuthCache.put(randomValueOtherThan(apiKeyId, () -> randomAlphaOfLength(22)), new ListenableFuture<>());
            assertEquals(1, apiKeyAuthCache.count());
            appender.assertAllExpectationsMatched();
        } finally {
            appender.stop();
            Loggers.setLevel(logger, Level.INFO);
            Loggers.removeAppender(logger, appender);
        }
    }

    public void testApiKeyAuthCacheWillLogWarningOnPossibleThrashing() throws Exception {
        ApiKeyService service = createApiKeyService(Settings.builder().put("xpack.security.authc.api_key.cache.max_keys", 2).build());
        final Cache<String, ListenableFuture<CachedApiKeyHashResult>> apiKeyAuthCache = service.getApiKeyAuthCache();

        // Fill the cache
        apiKeyAuthCache.put(randomAlphaOfLength(20), new ListenableFuture<>());
        apiKeyAuthCache.put(randomAlphaOfLength(21), new ListenableFuture<>());
        final Logger logger = LogManager.getLogger(ApiKeyService.class);
        Loggers.setLevel(logger, Level.TRACE);
        final MockLogAppender appender = new MockLogAppender();
        Loggers.addAppender(logger, appender);
        appender.start();

        try {
            // Prepare the warning logging to trigger
            service.getEvictionCounter().add(4500);
            final long thrashingCheckIntervalInSeconds = 300L;
            final long secondsToNanoSeconds = 1_000_000_000L;
            // Calculate the last thrashing check time to ensure that the elapsed time is longer than the
            // thrashing checking interval (300 seconds). Also add another 10 seconds to counter any
            // test flakiness.
            final long lastCheckedAt = System.nanoTime() - (thrashingCheckIntervalInSeconds + 10L) * secondsToNanoSeconds;
            service.getLastEvictionCheckedAt().set(lastCheckedAt);
            // Ensure the counter is updated
            assertBusy(() -> assertThat(service.getEvictionCounter().longValue() >= 4500, is(true)));
            appender.addExpectation(
                new MockLogAppender.SeenEventExpectation(
                    "evict",
                    ApiKeyService.class.getName(),
                    Level.TRACE,
                    "API key with ID [*] was evicted from the authentication cache*"
                )
            );
            appender.addExpectation(
                new MockLogAppender.SeenEventExpectation(
                    "thrashing",
                    ApiKeyService.class.getName(),
                    Level.WARN,
                    "Possible thrashing for API key authentication cache,*"
                )
            );
            apiKeyAuthCache.put(randomAlphaOfLength(22), new ListenableFuture<>());
            appender.assertAllExpectationsMatched();

            // Counter and timer should be reset
            assertThat(service.getLastEvictionCheckedAt().get(), lessThanOrEqualTo(System.nanoTime()));
            assertBusy(() -> assertThat(service.getEvictionCounter().longValue(), equalTo(0L)));

            // Will not log warning again for the next eviction because of throttling
            appender.addExpectation(
                new MockLogAppender.SeenEventExpectation(
                    "evict-again",
                    ApiKeyService.class.getName(),
                    Level.TRACE,
                    "API key with ID [*] was evicted from the authentication cache*"
                )
            );
            appender.addExpectation(
                new MockLogAppender.UnseenEventExpectation(
                    "throttling",
                    ApiKeyService.class.getName(),
                    Level.WARN,
                    "Possible thrashing for API key authentication cache,*"
                )
            );
            apiKeyAuthCache.put(randomAlphaOfLength(23), new ListenableFuture<>());
            appender.assertAllExpectationsMatched();
        } finally {
            appender.stop();
            Loggers.setLevel(logger, Level.INFO);
            Loggers.removeAppender(logger, appender);
        }
    }

    public void testAuthenticateWhileCacheBeingPopulated() throws Exception {
        final String apiKey = randomAlphaOfLength(16);
        Hasher hasher = getFastStoredHashAlgoForTests();
        final char[] hash = hasher.hash(new SecureString(apiKey.toCharArray()));

        Map<String, Object> sourceMap = buildApiKeySourceDoc(hash);
        final Object metadata = sourceMap.get("metadata_flattened");
        final ApiKey.Type type = parseTypeFromSourceMap(sourceMap);

        ApiKeyService realService = createApiKeyService(Settings.EMPTY);
        ApiKeyService service = Mockito.spy(realService);

        // Used to block the hashing of the first api-key secret so that we can guarantee
        // that a second api key authentication takes place while hashing is "in progress".
        final Semaphore hashWait = new Semaphore(0);
        final AtomicInteger hashCounter = new AtomicInteger(0);
        doAnswer(invocationOnMock -> {
            hashCounter.incrementAndGet();
            hashWait.acquire();
            return invocationOnMock.callRealMethod();
        }).when(service).verifyKeyAgainstHash(any(String.class), any(ApiKeyCredentials.class), anyActionListener());

        final String apiKeyId = randomAlphaOfLength(12);
        final PlainActionFuture<AuthenticationResult<User>> future1 = new PlainActionFuture<>();

        // Call the top level authenticate... method because it has been known to be buggy in async situations
        mockSourceDocument(apiKeyId, sourceMap);

        // This needs to be done in another thread, because we need it to not complete until we say so, but it should not block this test
        this.threadPool.generic()
            .execute(() -> service.tryAuthenticate(threadPool.getThreadContext(), getApiKeyCredentials(apiKeyId, apiKey, type), future1));

        // Wait for the first credential validation to get to the blocked state
        assertBusy(() -> assertThat(hashCounter.get(), equalTo(1)));
        if (future1.isDone()) {
            // We do this [ rather than assertFalse(isDone) ] so we can get a reasonable failure message
            fail("Expected authentication to be blocked, but was " + future1.actionGet());
        }

        // The second authentication should pass (but not immediately, but will not block)
        PlainActionFuture<AuthenticationResult<User>> future2 = new PlainActionFuture<>();

        service.tryAuthenticate(threadPool.getThreadContext(), getApiKeyCredentials(apiKeyId, apiKey, type), future2);

        assertThat(hashCounter.get(), equalTo(1));
        if (future2.isDone()) {
            // We do this [ rather than assertFalse(isDone) ] so we can get a reasonable failure message
            fail("Expected authentication to be blocked, but was " + future2.actionGet());
        }

        hashWait.release();

        final AuthenticationResult<User> authResult1 = future1.actionGet(TimeValue.timeValueSeconds(2));
        assertThat(authResult1.isAuthenticated(), is(true));
        checkAuthApiKeyMetadata(metadata, authResult1);

        final AuthenticationResult<User> authResult2 = future2.actionGet(TimeValue.timeValueMillis(200));
        assertThat(authResult2.isAuthenticated(), is(true));
        checkAuthApiKeyMetadata(metadata, authResult2);

        CachedApiKeyHashResult cachedApiKeyHashResult = service.getFromCache(apiKeyId);
        assertNotNull(cachedApiKeyHashResult);
        assertThat(cachedApiKeyHashResult.success, is(true));
    }

    public void testApiKeyCacheDisabled() throws IOException {
        final String apiKey = randomAlphaOfLength(16);
        Hasher hasher = getFastStoredHashAlgoForTests();
        final char[] hash = hasher.hash(new SecureString(apiKey.toCharArray()));
        final Settings settings = Settings.builder().put(ApiKeyService.CACHE_TTL_SETTING.getKey(), "0s").build();

        ApiKeyDoc apiKeyDoc = buildApiKeyDoc(hash, -1, false, -1);

        ApiKeyService service = createApiKeyService(settings);
        ApiKeyCredentials creds = getApiKeyCredentials(randomAlphaOfLength(12), apiKey, apiKeyDoc.type);
        PlainActionFuture<AuthenticationResult<User>> future = new PlainActionFuture<>();
        service.validateApiKeyCredentials(creds.getId(), apiKeyDoc, creds, Clock.systemUTC(), future);
        AuthenticationResult<User> result = future.actionGet();
        assertThat(result.isAuthenticated(), is(true));
        CachedApiKeyHashResult cachedApiKeyHashResult = service.getFromCache(creds.getId());
        assertNull(cachedApiKeyHashResult);
        assertNull(service.getDocCache());
        assertNull(service.getRoleDescriptorsBytesCache());
    }

    public void testApiKeyDocCacheCanBeDisabledSeparately() throws IOException {
        final String apiKey = randomAlphaOfLength(16);
        Hasher hasher = getFastStoredHashAlgoForTests();
        final char[] hash = hasher.hash(new SecureString(apiKey.toCharArray()));
        final Settings settings = Settings.builder().put(ApiKeyService.DOC_CACHE_TTL_SETTING.getKey(), "0s").build();

        ApiKeyDoc apiKeyDoc = buildApiKeyDoc(hash, -1, false, -1);

        ApiKeyService service = createApiKeyService(settings);

        ApiKeyCredentials creds = getApiKeyCredentials(randomAlphaOfLength(12), apiKey, apiKeyDoc.type);
        PlainActionFuture<AuthenticationResult<User>> future = new PlainActionFuture<>();
        service.validateApiKeyCredentials(creds.getId(), apiKeyDoc, creds, Clock.systemUTC(), future);
        AuthenticationResult<User> result = future.actionGet();
        assertThat(result.isAuthenticated(), is(true));
        CachedApiKeyHashResult cachedApiKeyHashResult = service.getFromCache(creds.getId());
        assertNotNull(cachedApiKeyHashResult);
        assertNull(service.getDocCache());
        assertNull(service.getRoleDescriptorsBytesCache());
    }

    public void testApiKeyDocCache() throws IOException, ExecutionException, InterruptedException {
        ApiKeyService service = createApiKeyService(Settings.EMPTY);
        assertNotNull(service.getDocCache());
        assertNotNull(service.getRoleDescriptorsBytesCache());
        final ThreadContext threadContext = threadPool.getThreadContext();
        final ApiKey.Type type = ApiKey.Type.REST;

        // 1. A new API key document will be cached after its authentication
        final String docId = randomAlphaOfLength(16);
        final String apiKey = randomAlphaOfLength(16);

        ApiKeyCredentials apiKeyCredentials = getApiKeyCredentials(docId, apiKey, type);
        final Map<String, Object> metadata = mockKeyDocument(
            docId,
            apiKey,
            new User("hulk", "superuser"),
            null,
            false,
            Duration.ofSeconds(3600),
            null,
            type
        );
        PlainActionFuture<AuthenticationResult<User>> future = new PlainActionFuture<>();
        service.loadApiKeyAndValidateCredentials(threadContext, apiKeyCredentials, future);
        final ApiKeyService.CachedApiKeyDoc cachedApiKeyDoc = service.getDocCache().get(docId);
        assertNotNull(cachedApiKeyDoc);
        assertEquals("hulk", cachedApiKeyDoc.creator.get("principal"));
        final BytesReference roleDescriptorsBytes = service.getRoleDescriptorsBytesCache().get(cachedApiKeyDoc.roleDescriptorsHash);
        assertNotNull(roleDescriptorsBytes);
        assertEquals("{}", roleDescriptorsBytes.utf8ToString());
        final BytesReference limitedByRoleDescriptorsBytes = service.getRoleDescriptorsBytesCache()
            .get(cachedApiKeyDoc.limitedByRoleDescriptorsHash);
        assertNotNull(limitedByRoleDescriptorsBytes);
        final List<RoleDescriptor> limitedByRoleDescriptors = service.parseRoleDescriptorsBytes(
            docId,
            limitedByRoleDescriptorsBytes,
            RoleReference.ApiKeyRoleType.LIMITED_BY
        );
        assertEquals(1, limitedByRoleDescriptors.size());
        assertEquals(SUPERUSER_ROLE_DESCRIPTOR, limitedByRoleDescriptors.get(0));
        if (metadata == null) {
            assertNull(cachedApiKeyDoc.metadataFlattened);
        } else {
            assertThat(cachedApiKeyDoc.metadataFlattened, equalTo(XContentTestUtils.convertToXContent(metadata, XContentType.JSON)));
        }
        assertThat(cachedApiKeyDoc.type, is(type));

        // 2. A different API Key with the same role descriptors will share the entries in the role descriptor cache
        final String docId2 = randomAlphaOfLength(16);
        final String apiKey2 = randomAlphaOfLength(16);
        ApiKeyCredentials apiKeyCredentials2 = getApiKeyCredentials(docId2, apiKey2, type);
        final Map<String, Object> metadata2 = mockKeyDocument(
            docId2,
            apiKey2,
            new User("thor", "superuser"),
            null,
            false,
            Duration.ofSeconds(3600),
            null,
            type
        );
        PlainActionFuture<AuthenticationResult<User>> future2 = new PlainActionFuture<>();
        service.loadApiKeyAndValidateCredentials(threadContext, apiKeyCredentials2, future2);
        final ApiKeyService.CachedApiKeyDoc cachedApiKeyDoc2 = service.getDocCache().get(docId2);
        assertNotNull(cachedApiKeyDoc2);
        assertEquals("thor", cachedApiKeyDoc2.creator.get("principal"));
        final BytesReference roleDescriptorsBytes2 = service.getRoleDescriptorsBytesCache().get(cachedApiKeyDoc2.roleDescriptorsHash);
        assertSame(roleDescriptorsBytes, roleDescriptorsBytes2);
        final BytesReference limitedByRoleDescriptorsBytes2 = service.getRoleDescriptorsBytesCache()
            .get(cachedApiKeyDoc2.limitedByRoleDescriptorsHash);
        assertSame(limitedByRoleDescriptorsBytes, limitedByRoleDescriptorsBytes2);
        if (metadata2 == null) {
            assertNull(cachedApiKeyDoc2.metadataFlattened);
        } else {
            assertThat(cachedApiKeyDoc2.metadataFlattened, equalTo(XContentTestUtils.convertToXContent(metadata2, XContentType.JSON)));
        }
        assertThat(cachedApiKeyDoc2.type, is(type));

        // 3. Different role descriptors will be cached into a separate entry
        final String docId3 = randomAlphaOfLength(16);
        final String apiKey3 = randomAlphaOfLength(16);
        ApiKeyCredentials apiKeyCredentials3 = getApiKeyCredentials(docId3, apiKey3, type);
        final List<RoleDescriptor> keyRoles = List.of(
            RoleDescriptor.parse("key-role", new BytesArray("{\"cluster\":[\"monitor\"]}"), true, XContentType.JSON)
        );
        final Map<String, Object> metadata3 = mockKeyDocument(
            docId3,
            apiKey3,
            new User("banner", "superuser"),
            null,
            false,
            Duration.ofSeconds(3600),
            keyRoles,
            type
        );
        PlainActionFuture<AuthenticationResult<User>> future3 = new PlainActionFuture<>();
        service.loadApiKeyAndValidateCredentials(threadContext, apiKeyCredentials3, future3);
        final ApiKeyService.CachedApiKeyDoc cachedApiKeyDoc3 = service.getDocCache().get(docId3);
        assertNotNull(cachedApiKeyDoc3);
        assertEquals("banner", cachedApiKeyDoc3.creator.get("principal"));
        // Shared bytes for limitedBy role since it is the same
        assertSame(
            limitedByRoleDescriptorsBytes,
            service.getRoleDescriptorsBytesCache().get(cachedApiKeyDoc3.limitedByRoleDescriptorsHash)
        );
        // But role descriptors bytes are different
        final BytesReference roleDescriptorsBytes3 = service.getRoleDescriptorsBytesCache().get(cachedApiKeyDoc3.roleDescriptorsHash);
        assertNotSame(roleDescriptorsBytes, roleDescriptorsBytes3);
        assertEquals(3, service.getRoleDescriptorsBytesCache().count());
        if (metadata3 == null) {
            assertNull(cachedApiKeyDoc3.metadataFlattened);
        } else {
            assertThat(cachedApiKeyDoc3.metadataFlattened, equalTo(XContentTestUtils.convertToXContent(metadata3, XContentType.JSON)));
        }
        assertThat(cachedApiKeyDoc3.type, is(type));

        // 3.1. Cross-cluster API keys can share the cache entry
        final String docId31 = randomAlphaOfLength(16);
        final String apiKey31 = randomAlphaOfLength(16);
        ApiKeyCredentials apiKeyCredentials31 = getApiKeyCredentials(docId31, apiKey31, ApiKey.Type.CROSS_CLUSTER);
        final Map<String, Object> metadata31 = mockKeyDocument(
            docId31,
            apiKey31,
            new User("stark", "superuser"),
            null,
            false,
            Duration.ofSeconds(3600),
            keyRoles,
            ApiKey.Type.CROSS_CLUSTER
        );
        service.loadApiKeyAndValidateCredentials(threadContext, apiKeyCredentials31, new PlainActionFuture<>());
        final ApiKeyService.CachedApiKeyDoc cachedApiKeyDoc31 = service.getDocCache().get(docId31);
        assertNotNull(cachedApiKeyDoc31);
        assertEquals("stark", cachedApiKeyDoc31.creator.get("principal"));
        // Both role descriptor and limited-by role descriptor share cache entries.
        assertEquals(3, service.getRoleDescriptorsBytesCache().count());
        // Cross cluster API keys have empty limited-by
        assertThat(
            service.getRoleDescriptorsBytesCache().get(cachedApiKeyDoc31.limitedByRoleDescriptorsHash).utf8ToString(),
            equalTo("{}")
        );
        if (metadata31 == null) {
            assertNull(cachedApiKeyDoc31.metadataFlattened);
        } else {
            assertThat(cachedApiKeyDoc31.metadataFlattened, equalTo(XContentTestUtils.convertToXContent(metadata31, XContentType.JSON)));
        }
        assertThat(service.getRoleDescriptorsBytesCache().get(cachedApiKeyDoc31.roleDescriptorsHash), sameInstance(roleDescriptorsBytes3));
        assertThat(cachedApiKeyDoc31.type, is(ApiKey.Type.CROSS_CLUSTER));

        // 4. Will fetch document from security index if role descriptors are not found even when
        // cachedApiKeyDoc is available
        service.getRoleDescriptorsBytesCache().invalidateAll();
        Mockito.clearInvocations(client);
        final Map<String, Object> metadata4 = mockKeyDocument(
            docId,
            apiKey,
            new User("hulk", "superuser"),
            null,
            false,
            Duration.ofSeconds(3600),
            null,
            type
        );
        PlainActionFuture<AuthenticationResult<User>> future4 = new PlainActionFuture<>();
        service.loadApiKeyAndValidateCredentials(threadContext, getApiKeyCredentials(docId, apiKey, type), future4);
        verify(client, times(1)).get(any(GetRequest.class), anyActionListener());
        assertEquals(2, service.getRoleDescriptorsBytesCache().count());
        final AuthenticationResult<User> authResult4 = future4.get();
        assertSame(AuthenticationResult.Status.SUCCESS, authResult4.getStatus());
        assertThat(authResult4.getMetadata().get(API_KEY_TYPE_KEY), is(type.value()));
        checkAuthApiKeyMetadata(metadata4, authResult4);

        // 5. Cached entries will be used for the same API key doc
        SecurityMocks.mockGetRequestException(client, new EsRejectedExecutionException("rejected"));
        PlainActionFuture<AuthenticationResult<User>> future5 = new PlainActionFuture<>();
        service.loadApiKeyAndValidateCredentials(threadContext, getApiKeyCredentials(docId, apiKey, type), future5);
        final AuthenticationResult<User> authResult5 = future5.get();
        assertSame(AuthenticationResult.Status.SUCCESS, authResult5.getStatus());
        assertThat(authResult5.getMetadata().get(API_KEY_TYPE_KEY), is(type.value()));
        checkAuthApiKeyMetadata(metadata4, authResult5);
    }

    public void testWillInvalidateAuthCacheWhenDocNotFound() {
        ApiKeyService service = createApiKeyService(Settings.EMPTY);
        final ThreadContext threadContext = threadPool.getThreadContext();
        final String docId = randomAlphaOfLength(16);
        final String apiKey = randomAlphaOfLength(16);
        final ApiKey.Type type = randomFrom(ApiKey.Type.values());
        ApiKeyCredentials apiKeyCredentials = getApiKeyCredentials(docId, apiKey, type);
        service.getApiKeyAuthCache().put(docId, new ListenableFuture<>());
        assertNotNull(service.getApiKeyAuthCache().get(docId));
        SecurityMocks.mockGetRequest(
            client,
            SECURITY_MAIN_ALIAS,
            docId,
            new GetResult(
                INTERNAL_SECURITY_MAIN_INDEX_7,
                docId,
                UNASSIGNED_SEQ_NO,
                UNASSIGNED_PRIMARY_TERM,
                randomLongBetween(0, 9),
                false,
                null,
                null,
                null
            )
        );
        PlainActionFuture<AuthenticationResult<User>> future = new PlainActionFuture<>();
        service.loadApiKeyAndValidateCredentials(threadContext, apiKeyCredentials, future);
        assertNull(service.getApiKeyAuthCache().get(docId));
    }

    public void testGetCreatorRealm() {
        final User user = AuthenticationTests.randomUser();

        // API key authentication
        final String apiKeyId = randomAlphaOfLength(20);
        final Authentication authentication1 = AuthenticationTests.randomApiKeyAuthentication(user, apiKeyId);
        assertThat(ApiKeyService.getCreatorRealmName(authentication1), equalTo(AuthenticationField.API_KEY_CREATOR_REALM_NAME));
        assertThat(ApiKeyService.getCreatorRealmType(authentication1), equalTo(AuthenticationField.API_KEY_CREATOR_REALM_TYPE));

        // API key run-as
        final RealmRef lookupRealmRef = AuthenticationTests.randomRealmRef(false);
        final Authentication authentication2 = authentication1.runAs(AuthenticationTests.randomUser(), lookupRealmRef);
        assertThat(ApiKeyService.getCreatorRealmName(authentication2), equalTo(lookupRealmRef.getName()));
        assertThat(ApiKeyService.getCreatorRealmType(authentication2), equalTo(lookupRealmRef.getType()));

        // Realm
        final Authentication authentication3 = AuthenticationTests.randomRealmAuthentication(randomBoolean());
        assertThat(ApiKeyService.getCreatorRealmName(authentication3), equalTo(authentication3.getEffectiveSubject().getRealm().getName()));
        assertThat(ApiKeyService.getCreatorRealmType(authentication3), equalTo(authentication3.getEffectiveSubject().getRealm().getType()));

        // Realm run-as
        final Authentication authentication4 = authentication3.runAs(AuthenticationTests.randomUser(), lookupRealmRef);
        assertThat(ApiKeyService.getCreatorRealmName(authentication4), equalTo(lookupRealmRef.getName()));
        assertThat(ApiKeyService.getCreatorRealmType(authentication4), equalTo(lookupRealmRef.getType()));

        // Others (cannot run-as)
        final Authentication authentication5 = randomFrom(
            AuthenticationTests.randomServiceAccountAuthentication(),
            AuthenticationTests.randomAnonymousAuthentication(),
            AuthenticationTests.randomInternalAuthentication()
        );
        assertThat(ApiKeyService.getCreatorRealmName(authentication5), equalTo(authentication5.getEffectiveSubject().getRealm().getName()));
        assertThat(ApiKeyService.getCreatorRealmType(authentication5), equalTo(authentication5.getEffectiveSubject().getRealm().getType()));

        // Failed run-as returns authenticating subject's realm
        final Authentication authentication6 = authentication3.runAs(AuthenticationTests.randomUser(), null);
        assertThat(
            ApiKeyService.getCreatorRealmName(authentication6),
            equalTo(authentication6.getAuthenticatingSubject().getRealm().getName())
        );
        assertThat(
            ApiKeyService.getCreatorRealmType(authentication6),
            equalTo(authentication6.getAuthenticatingSubject().getRealm().getType())
        );
    }

    public void testGetOwnersRealmNames() {
        // realm, no domain
        RealmRef realmRef = AuthenticationTests.randomRealmRef(false);
        Authentication authentication = Authentication.newRealmAuthentication(AuthenticationTests.randomUser(), realmRef);
        assertThat(Arrays.asList(ApiKeyService.getOwnersRealmNames(authentication)), contains(realmRef.getName()));
        assertThat(Arrays.asList(ApiKeyService.getOwnersRealmNames(authentication.token())), contains(realmRef.getName()));
        // realm run-as, no domain
        authentication = Authentication.newRealmAuthentication(
            AuthenticationTests.randomUser(),
            AuthenticationTests.randomRealmRef(randomBoolean())
        );
        assertThat(
            Arrays.asList(ApiKeyService.getOwnersRealmNames(authentication.runAs(AuthenticationTests.randomUser(), realmRef))),
            contains(realmRef.getName())
        );
        assertThat(
            Arrays.asList(ApiKeyService.getOwnersRealmNames(authentication.runAs(AuthenticationTests.randomUser(), realmRef).token())),
            contains(realmRef.getName())
        );
        // realm under domain
        realmRef = AuthenticationTests.randomRealmRef(true);
        authentication = Authentication.newRealmAuthentication(AuthenticationTests.randomUser(), realmRef);
        assertThat(
            Arrays.asList(ApiKeyService.getOwnersRealmNames(authentication)),
            containsInAnyOrder(
                realmRef.getDomain().realms().stream().map(realmIdentifier -> realmIdentifier.getName()).toArray(String[]::new)
            )
        );
        assertThat(
            Arrays.asList(ApiKeyService.getOwnersRealmNames(authentication.token())),
            containsInAnyOrder(
                realmRef.getDomain().realms().stream().map(realmIdentifier -> realmIdentifier.getName()).toArray(String[]::new)
            )
        );
        // realm under domain run-as
        authentication = Authentication.newRealmAuthentication(
            AuthenticationTests.randomUser(),
            AuthenticationTests.randomRealmRef(randomBoolean())
        );
        assertThat(
            Arrays.asList(ApiKeyService.getOwnersRealmNames(authentication.runAs(AuthenticationTests.randomUser(), realmRef))),
            containsInAnyOrder(
                realmRef.getDomain().realms().stream().map(realmIdentifier -> realmIdentifier.getName()).toArray(String[]::new)
            )
        );
        assertThat(
            Arrays.asList(ApiKeyService.getOwnersRealmNames(authentication.runAs(AuthenticationTests.randomUser(), realmRef).token())),
            containsInAnyOrder(
                realmRef.getDomain().realms().stream().map(realmIdentifier -> realmIdentifier.getName()).toArray(String[]::new)
            )
        );
        // API key authentication
        final String apiKeyCreatorRealm = randomAlphaOfLengthBetween(2, 8);
        authentication = AuthenticationTests.randomApiKeyAuthentication(
            AuthenticationTests.randomUser(),
            randomAlphaOfLength(8),
            apiKeyCreatorRealm,
            "file",
            TransportVersion.current()
        );
        assertThat(Arrays.asList(ApiKeyService.getOwnersRealmNames(authentication)), contains(apiKeyCreatorRealm));
        assertThat(Arrays.asList(ApiKeyService.getOwnersRealmNames(authentication.token())), contains(apiKeyCreatorRealm));

        // API key run-as, no domain
        RealmRef lookupRealmRef = AuthenticationTests.randomRealmRef(false);
        assertThat(
            Arrays.asList(ApiKeyService.getOwnersRealmNames(authentication.runAs(AuthenticationTests.randomUser(), lookupRealmRef))),
            contains(lookupRealmRef.getName())
        );
        assertThat(
            Arrays.asList(
                ApiKeyService.getOwnersRealmNames(authentication.runAs(AuthenticationTests.randomUser(), lookupRealmRef).token())
            ),
            contains(lookupRealmRef.getName())
        );

        // API key run-as under domain
        lookupRealmRef = AuthenticationTests.randomRealmRef(true);
        assertThat(
            Arrays.asList(ApiKeyService.getOwnersRealmNames(authentication.runAs(AuthenticationTests.randomUser(), lookupRealmRef))),
            containsInAnyOrder(
                lookupRealmRef.getDomain().realms().stream().map(realmIdentifier -> realmIdentifier.getName()).toArray(String[]::new)
            )
        );
        assertThat(
            Arrays.asList(
                ApiKeyService.getOwnersRealmNames(authentication.runAs(AuthenticationTests.randomUser(), lookupRealmRef).token())
            ),
            containsInAnyOrder(
                lookupRealmRef.getDomain().realms().stream().map(realmIdentifier -> realmIdentifier.getName()).toArray(String[]::new)
            )
        );
    }

    public void testAuthWillTerminateIfGetThreadPoolIsSaturated() throws ExecutionException, InterruptedException {
        final String apiKey = randomAlphaOfLength(16);
        final ApiKeyCredentials creds = getApiKeyCredentials(randomAlphaOfLength(12), apiKey, randomFrom(ApiKey.Type.values()));
        SecurityMocks.mockGetRequestException(client, new EsRejectedExecutionException("rejected"));
        ApiKeyService service = createApiKeyService(Settings.EMPTY);
        final PlainActionFuture<AuthenticationResult<User>> future = new PlainActionFuture<>();
        service.tryAuthenticate(threadPool.getThreadContext(), creds, future);
        final AuthenticationResult<User> authenticationResult = future.get();
        assertEquals(AuthenticationResult.Status.TERMINATE, authenticationResult.getStatus());
        assertThat(authenticationResult.getMessage(), containsString("server is too busy to respond"));
    }

    public void testAuthWillTerminateIfHashingThreadPoolIsSaturated() throws IOException, ExecutionException, InterruptedException {
        final String apiKey = randomAlphaOfLength(16);

        Hasher hasher = getFastStoredHashAlgoForTests();
        final char[] hash = hasher.hash(new SecureString(apiKey.toCharArray()));
        Map<String, Object> sourceMap = buildApiKeySourceDoc(hash);
        final ApiKey.Type type = parseTypeFromSourceMap(sourceMap);
        final ApiKeyCredentials creds = getApiKeyCredentials(randomAlphaOfLength(12), apiKey, type);
        mockSourceDocument(creds.getId(), sourceMap);
        final ExecutorService mockExecutorService = mock(ExecutorService.class);
        when(threadPool.executor(SECURITY_CRYPTO_THREAD_POOL_NAME)).thenReturn(mockExecutorService);
        Mockito.doAnswer(invocationOnMock -> {
            final AbstractRunnable actionRunnable = (AbstractRunnable) invocationOnMock.getArguments()[0];
            actionRunnable.onRejection(new EsRejectedExecutionException("rejected"));
            return null;
        }).when(mockExecutorService).execute(any(Runnable.class));

        ApiKeyService service = createApiKeyService(Settings.EMPTY);
        final PlainActionFuture<AuthenticationResult<User>> future = new PlainActionFuture<>();
        service.tryAuthenticate(threadPool.getThreadContext(), creds, future);
        final AuthenticationResult<User> authenticationResult = future.get();
        assertEquals(AuthenticationResult.Status.TERMINATE, authenticationResult.getStatus());
        assertThat(authenticationResult.getMessage(), containsString("server is too busy to respond"));
    }

    public void testCreationWillFailIfHashingThreadPoolIsSaturated() {
        final EsRejectedExecutionException rejectedExecutionException = new EsRejectedExecutionException("rejected");
        final ExecutorService mockExecutorService = mock(ExecutorService.class);
        when(threadPool.executor(SECURITY_CRYPTO_THREAD_POOL_NAME)).thenReturn(mockExecutorService);
        Mockito.doAnswer(invocationOnMock -> {
            final AbstractRunnable actionRunnable = (AbstractRunnable) invocationOnMock.getArguments()[0];
            actionRunnable.onRejection(rejectedExecutionException);
            return null;
        }).when(mockExecutorService).execute(any(Runnable.class));

        final Authentication authentication = AuthenticationTestHelper.builder().build();
        final CreateApiKeyRequest createApiKeyRequest = new CreateApiKeyRequest(randomAlphaOfLengthBetween(3, 8), null, null);
        ApiKeyService service = createApiKeyService(Settings.EMPTY);
        final PlainActionFuture<CreateApiKeyResponse> future = new PlainActionFuture<>();
        service.createApiKey(authentication, createApiKeyRequest, Set.of(), future);
        final EsRejectedExecutionException e = expectThrows(EsRejectedExecutionException.class, future::actionGet);
        assertThat(e, is(rejectedExecutionException));
    }

    public void testCachedApiKeyValidationWillNotBeBlockedByUnCachedApiKey() throws IOException, ExecutionException, InterruptedException {
        final String apiKeyId1 = randomAlphaOfLength(12);
        final String apiKey1 = randomAlphaOfLength(16);

        Hasher hasher = getFastStoredHashAlgoForTests();
        final char[] hash = hasher.hash(new SecureString(apiKey1.toCharArray()));
        Map<String, Object> sourceMap = buildApiKeySourceDoc(hash);
        final Object metadata = sourceMap.get("metadata_flattened");
        mockSourceDocument(apiKeyId1, sourceMap);

        // Authenticate the key once to cache it
        ApiKeyService service = createApiKeyService(Settings.EMPTY);
        final ApiKeyCredentials creds = getApiKeyCredentials(apiKeyId1, apiKey1, parseTypeFromSourceMap(sourceMap));
        final PlainActionFuture<AuthenticationResult<User>> future = new PlainActionFuture<>();
        service.tryAuthenticate(threadPool.getThreadContext(), creds, future);
        final AuthenticationResult<User> authenticationResult = future.get();
        assertEquals(AuthenticationResult.Status.SUCCESS, authenticationResult.getStatus());
        checkAuthApiKeyMetadata(metadata, authenticationResult);

        // Now force the hashing thread pool to saturate so that any un-cached keys cannot be validated
        final ExecutorService mockExecutorService = mock(ExecutorService.class);
        when(threadPool.executor(SECURITY_CRYPTO_THREAD_POOL_NAME)).thenReturn(mockExecutorService);
        Mockito.doAnswer(invocationOnMock -> {
            final AbstractRunnable actionRunnable = (AbstractRunnable) invocationOnMock.getArguments()[0];
            actionRunnable.onRejection(new EsRejectedExecutionException("rejected"));
            return null;
        }).when(mockExecutorService).execute(any(Runnable.class));

        // A new API key trying to connect that must go through full hash computation
        final String apiKeyId2 = randomAlphaOfLength(12);
        final String apiKey2 = randomAlphaOfLength(16);
        final Map<String, Object> sourceMap2 = buildApiKeySourceDoc(hasher.hash(new SecureString(apiKey2.toCharArray())));
        mockSourceDocument(apiKeyId2, sourceMap2);
        final ApiKeyCredentials creds2 = getApiKeyCredentials(apiKeyId2, apiKey2, parseTypeFromSourceMap(sourceMap2));
        final PlainActionFuture<AuthenticationResult<User>> future2 = new PlainActionFuture<>();
        service.tryAuthenticate(threadPool.getThreadContext(), creds2, future2);
        final AuthenticationResult<User> authenticationResult2 = future2.get();
        assertEquals(AuthenticationResult.Status.TERMINATE, authenticationResult2.getStatus());
        assertThat(authenticationResult2.getMessage(), containsString("server is too busy to respond"));

        // The cached API key should not be affected
        mockSourceDocument(apiKeyId1, sourceMap);
        final PlainActionFuture<AuthenticationResult<User>> future3 = new PlainActionFuture<>();
        service.tryAuthenticate(
            threadPool.getThreadContext(),
            getApiKeyCredentials(apiKeyId1, apiKey1, parseTypeFromSourceMap(sourceMap)),
            future3
        );
        final AuthenticationResult<User> authenticationResult3 = future3.get();
        assertEquals(AuthenticationResult.Status.SUCCESS, authenticationResult3.getStatus());
        checkAuthApiKeyMetadata(metadata, authenticationResult3);
    }

    @SuppressWarnings("unchecked")
    public void testApiKeyDocDeserialization() throws IOException {
        final String apiKeyDocumentSource = """
            {
              "doc_type": "api_key",
              "creation_time": 1591919944598,
              "expiration_time": 1591919944599,
              "api_key_invalidated": false,
              "api_key_hash": "{PBKDF2}10000$abc",
              "role_descriptors": {
                "a": {
                  "cluster": [ "all" ]
                }
              },
              "limited_by_role_descriptors": {
                "limited_by": {
                  "cluster": [ "all" ],
                  "metadata": {
                    "_reserved": true
                  },
                  "type": "role"
                }
              },
              "name": "key-1",
              "version": 7000099,
              "creator": {
                "principal": "admin",
                "metadata": {
                  "foo": "bar"
                },
                "realm": "file1",
                "realm_type": "file"
              }
            }""";
        final ApiKeyDoc apiKeyDoc = ApiKeyDoc.fromXContent(
            XContentHelper.createParser(
                NamedXContentRegistry.EMPTY,
                LoggingDeprecationHandler.INSTANCE,
                new BytesArray(apiKeyDocumentSource),
                XContentType.JSON
            )
        );
        assertEquals("api_key", apiKeyDoc.docType);
        assertEquals(1591919944598L, apiKeyDoc.creationTime);
        assertEquals(1591919944599L, apiKeyDoc.expirationTime);
        assertFalse(apiKeyDoc.invalidated);
        assertEquals("{PBKDF2}10000$abc", apiKeyDoc.hash);
        assertEquals("key-1", apiKeyDoc.name);
        assertEquals(7000099, apiKeyDoc.version);
        assertEquals(new BytesArray("""
            {"a":{"cluster":["all"]}}"""), apiKeyDoc.roleDescriptorsBytes);
        assertEquals(new BytesArray("""
            {"limited_by":{"cluster":["all"],"metadata":{"_reserved":true},"type":"role"}}"""), apiKeyDoc.limitedByRoleDescriptorsBytes);

        final Map<String, Object> creator = apiKeyDoc.creator;
        assertEquals("admin", creator.get("principal"));
        assertEquals("file1", creator.get("realm"));
        assertEquals("file", creator.get("realm_type"));
        assertEquals("bar", ((Map<String, Object>) creator.get("metadata")).get("foo"));
    }

    public void testValidateApiKeyDocBeforeUpdate() throws IOException {
        final var apiKeyId = randomAlphaOfLength(12);
        final var apiKey = randomAlphaOfLength(16);
        final var hasher = getFastStoredHashAlgoForTests();
        final char[] hash = hasher.hash(new SecureString(apiKey.toCharArray()));

        final var apiKeyService = createApiKeyService();
        final var apiKeyDocWithNullName = buildApiKeyDoc(hash, -1, false, -1, null, Version.V_8_2_0.id);
        final var auth = Authentication.newRealmAuthentication(
            new User("test_user", "role"),
            new Authentication.RealmRef("realm1", "realm_type1", "node")
        );

        var ex = expectThrows(
            IllegalArgumentException.class,
            () -> apiKeyService.validateForUpdate(apiKeyId, apiKeyDocWithNullName.type, auth, apiKeyDocWithNullName)
        );
        assertThat(ex.getMessage(), containsString("cannot update legacy API key [" + apiKeyId + "] without name"));

        final var apiKeyDocWithEmptyName = buildApiKeyDoc(hash, -1, false, -1, "", Version.V_8_2_0.id);
        ex = expectThrows(
            IllegalArgumentException.class,
            () -> apiKeyService.validateForUpdate(apiKeyId, apiKeyDocWithEmptyName.type, auth, apiKeyDocWithEmptyName)
        );
        assertThat(ex.getMessage(), containsString("cannot update legacy API key [" + apiKeyId + "] without name"));

        final ApiKeyDoc apiKeyDoc = buildApiKeyDoc(hash, -1, false, -1, randomAlphaOfLengthBetween(3, 8), Version.CURRENT.id);
        final ApiKey.Type expectedType = randomValueOtherThan(apiKeyDoc.type, () -> randomFrom(ApiKey.Type.values()));
        ex = expectThrows(IllegalArgumentException.class, () -> apiKeyService.validateForUpdate(apiKeyId, expectedType, auth, apiKeyDoc));
        assertThat(
            ex.getMessage(),
            containsString(
                "cannot update API key of type [" + apiKeyDoc.type.value() + "] while expected type is [" + expectedType.value() + "]"
            )
        );
    }

    public void testMaybeBuildUpdatedDocument() throws IOException {
        final var apiKey = randomAlphaOfLength(16);
        final var hasher = getFastStoredHashAlgoForTests();
        final char[] hash = hasher.hash(new SecureString(apiKey.toCharArray()));
        final var oldAuthentication = randomValueOtherThanMany(
            Authentication::isApiKey,
            () -> AuthenticationTestHelper.builder()
                .user(AuthenticationTestHelper.userWithRandomMetadataAndDetails("user", "role"))
                .build(false)
        );
        final ApiKey.Type type = randomFrom(ApiKey.Type.values());
        final Set<RoleDescriptor> oldUserRoles = type == ApiKey.Type.CROSS_CLUSTER
            ? Set.of()
            : randomSet(0, 3, RoleDescriptorTests::randomRoleDescriptor);
        final List<RoleDescriptor> oldKeyRoles;
        if (type == ApiKey.Type.CROSS_CLUSTER) {
            oldKeyRoles = List.of(CrossClusterApiKeyRoleDescriptorBuilder.parse(randomCrossClusterApiKeyAccessField()).build());
        } else {
            oldKeyRoles = randomList(3, RoleDescriptorTests::randomRoleDescriptor);
        }
        final long now = randomMillisUpToYear9999();
        when(clock.instant()).thenReturn(Instant.ofEpochMilli(now));
        final Map<String, Object> oldMetadata = ApiKeyTests.randomMetadata();
        final Version oldVersion = VersionUtils.randomVersion(random());
        final ApiKeyDoc oldApiKeyDoc = ApiKeyDoc.fromXContent(
            XContentHelper.createParser(
                XContentParserConfiguration.EMPTY,
                BytesReference.bytes(
                    ApiKeyService.newDocument(
                        hash,
                        randomAlphaOfLength(10),
                        oldAuthentication,
                        oldUserRoles,
                        Instant.now(),
                        randomBoolean() ? null : Instant.now(),
                        oldKeyRoles,
                        type,
                        oldVersion,
                        oldMetadata
                    )
                ),
                XContentType.JSON
            )
        );

        final boolean changeUserRoles = type != ApiKey.Type.CROSS_CLUSTER && randomBoolean();
        final boolean changeKeyRoles = randomBoolean();
        final boolean changeMetadata = randomBoolean();
        final boolean changeVersion = randomBoolean();
        final boolean changeCreator = randomBoolean();
        final boolean changeExpiration = randomBoolean();

        final Set<RoleDescriptor> newUserRoles = changeUserRoles
            ? randomValueOtherThan(oldUserRoles, () -> randomSet(0, 3, RoleDescriptorTests::randomRoleDescriptor))
            : oldUserRoles;
        final List<RoleDescriptor> newKeyRoles;
        if (changeKeyRoles) {
            if (type == ApiKey.Type.CROSS_CLUSTER) {
                newKeyRoles = randomValueOtherThan(oldKeyRoles, () -> {
                    try {
                        return List.of(CrossClusterApiKeyRoleDescriptorBuilder.parse(randomCrossClusterApiKeyAccessField()).build());
                    } catch (IOException e) {
                        throw new UncheckedIOException(e);
                    }
                });
            } else {
                newKeyRoles = randomValueOtherThan(oldKeyRoles, () -> randomList(0, 3, RoleDescriptorTests::randomRoleDescriptor));
            }
        } else {
            newKeyRoles = randomBoolean() ? oldKeyRoles : null;
        }
        final Map<String, Object> newMetadata = changeMetadata
            ? randomValueOtherThanMany(md -> md == null || md.equals(oldMetadata), ApiKeyTests::randomMetadata)
            : (randomBoolean() ? oldMetadata : null);
        final Version newVersion = changeVersion
            ? randomValueOtherThan(oldVersion, () -> VersionUtils.randomVersion(random()))
            : oldVersion;
        final Authentication newAuthentication = changeCreator
            ? randomValueOtherThanMany(
                (auth -> auth.isApiKey() || auth.getEffectiveSubject().getUser().equals(oldAuthentication.getEffectiveSubject().getUser())),
                () -> AuthenticationTestHelper.builder()
                    .user(AuthenticationTestHelper.userWithRandomMetadataAndDetails("user", "role"))
                    .build(false)
            )
            : oldAuthentication;
        final TimeValue newExpiration = changeExpiration ? randomFrom(ApiKeyTests.randomFutureExpirationTime()) : null;
        final String apiKeyId = randomAlphaOfLength(10);
        final BaseUpdateApiKeyRequest request = mock(BaseUpdateApiKeyRequest.class);
        when(request.getType()).thenReturn(type);
        when(request.getRoleDescriptors()).thenReturn(newKeyRoles);
        when(request.getMetadata()).thenReturn(newMetadata);
        when(request.getExpiration()).thenReturn(newExpiration);

        final var service = createApiKeyService();

        final XContentBuilder builder = ApiKeyService.maybeBuildUpdatedDocument(
            apiKeyId,
            oldApiKeyDoc,
            newVersion,
            newAuthentication,
            request,
            newUserRoles,
            clock
        );

        final boolean noop = (changeCreator
            || changeMetadata
            || changeKeyRoles
            || changeUserRoles
            || changeVersion
            || changeExpiration) == false;
        if (noop) {
            assertNull(builder);
        } else {
            final ApiKeyDoc updatedApiKeyDoc = ApiKeyDoc.fromXContent(
                XContentHelper.createParser(XContentParserConfiguration.EMPTY, BytesReference.bytes(builder), XContentType.JSON)
            );
            assertEquals(oldApiKeyDoc.docType, updatedApiKeyDoc.docType);
            assertEquals(oldApiKeyDoc.type, updatedApiKeyDoc.type);
            assertEquals(oldApiKeyDoc.name, updatedApiKeyDoc.name);
            assertEquals(oldApiKeyDoc.hash, updatedApiKeyDoc.hash);
            assertEquals(oldApiKeyDoc.creationTime, updatedApiKeyDoc.creationTime);
            assertEquals(oldApiKeyDoc.invalidated, updatedApiKeyDoc.invalidated);
            assertEquals(newVersion.id, updatedApiKeyDoc.version);
            final var actualUserRoles = service.parseRoleDescriptorsBytes(
                "",
                updatedApiKeyDoc.limitedByRoleDescriptorsBytes,
                RoleReference.ApiKeyRoleType.LIMITED_BY
            );
            assertEquals(newUserRoles.size(), actualUserRoles.size());
            assertEquals(new HashSet<>(newUserRoles), new HashSet<>(actualUserRoles));
            final var actualKeyRoles = service.parseRoleDescriptorsBytes(
                "",
                updatedApiKeyDoc.roleDescriptorsBytes,
                RoleReference.ApiKeyRoleType.ASSIGNED
            );
            if (changeKeyRoles == false) {
                assertEquals(
                    service.parseRoleDescriptorsBytes("", oldApiKeyDoc.roleDescriptorsBytes, RoleReference.ApiKeyRoleType.ASSIGNED),
                    actualKeyRoles
                );
            } else {
                assertEquals(newKeyRoles.size(), actualKeyRoles.size());
                assertEquals(new HashSet<>(newKeyRoles), new HashSet<>(actualKeyRoles));
            }
            if (changeMetadata == false) {
                assertEquals(oldApiKeyDoc.metadataFlattened, updatedApiKeyDoc.metadataFlattened);
            } else {
                assertEquals(newMetadata, XContentHelper.convertToMap(updatedApiKeyDoc.metadataFlattened, true, XContentType.JSON).v2());
            }
            if (newExpiration != null) {
                assertEquals(clock.instant().plusSeconds(newExpiration.getSeconds()).toEpochMilli(), updatedApiKeyDoc.expirationTime);
            } else {
                assertEquals(oldApiKeyDoc.expirationTime, updatedApiKeyDoc.expirationTime);
            }
            assertEquals(newAuthentication.getEffectiveSubject().getUser().principal(), updatedApiKeyDoc.creator.get("principal"));
            assertEquals(newAuthentication.getEffectiveSubject().getUser().fullName(), updatedApiKeyDoc.creator.get("full_name"));
            assertEquals(newAuthentication.getEffectiveSubject().getUser().email(), updatedApiKeyDoc.creator.get("email"));
            assertEquals(newAuthentication.getEffectiveSubject().getUser().metadata(), updatedApiKeyDoc.creator.get("metadata"));
            final RealmRef realm = newAuthentication.getEffectiveSubject().getRealm();
            assertEquals(realm.getName(), updatedApiKeyDoc.creator.get("realm"));
            assertEquals(realm.getType(), updatedApiKeyDoc.creator.get("realm_type"));
            if (realm.getDomain() != null) {
                @SuppressWarnings("unchecked")
                var m = (Map<String, Object>) updatedApiKeyDoc.creator.get("realm_domain");
                try (var p = XContentHelper.mapToXContentParser(XContentParserConfiguration.EMPTY, m)) {
                    final var actualRealmDomain = RealmDomain.fromXContent(p);
                    assertEquals(realm.getDomain(), actualRealmDomain);
                }
            } else {
                assertFalse(updatedApiKeyDoc.creator.containsKey("realm_domain"));
            }
        }
    }

    public void testApiKeyDocDeserializationWithNullValues() throws IOException {
        final String apiKeyDocumentSource = """
            {
              "doc_type": "api_key",
              "creation_time": 1591919944598,
              "expiration_time": null,
              "api_key_invalidated": false,
              "api_key_hash": "{PBKDF2}10000$abc",
              "role_descriptors": {},
              "limited_by_role_descriptors": {
                "limited_by": {
                  "cluster": [ "all" ]
                }
              },
              "name": null,
              "version": 7000099,
              "creator": {
                "principal": "admin",
                "metadata": {},
                "realm": "file1"
              }
            }""";
        final ApiKeyDoc apiKeyDoc = ApiKeyDoc.fromXContent(
            XContentHelper.createParser(
                NamedXContentRegistry.EMPTY,
                LoggingDeprecationHandler.INSTANCE,
                new BytesArray(apiKeyDocumentSource),
                XContentType.JSON
            )
        );
        assertEquals(-1L, apiKeyDoc.expirationTime);
        assertNull(apiKeyDoc.name);
        assertEquals(new BytesArray("{}"), apiKeyDoc.roleDescriptorsBytes);
    }

    public void testGetApiKeyMetadata() throws IOException {
        final Map<String, Object> metadata;
        final Map<String, Object> apiKeyMetadata = ApiKeyTests.randomMetadata();
        if (apiKeyMetadata == null) {
            metadata = Map.of(API_KEY_ID_KEY, randomAlphaOfLength(20));
        } else {
            final BytesReference metadataBytes = XContentTestUtils.convertToXContent(apiKeyMetadata, XContentType.JSON);
            metadata = Map.of(API_KEY_ID_KEY, randomAlphaOfLength(20), API_KEY_METADATA_KEY, metadataBytes);
        }

        final Authentication apiKeyAuthentication = Authentication.newApiKeyAuthentication(
            AuthenticationResult.success(new User(ESTestCase.randomAlphaOfLengthBetween(3, 8)), metadata),
            randomAlphaOfLengthBetween(3, 8)
        );

        final Map<String, Object> restoredApiKeyMetadata = ApiKeyService.getApiKeyMetadata(apiKeyAuthentication);
        if (apiKeyMetadata == null) {
            assertThat(restoredApiKeyMetadata, anEmptyMap());
        } else {
            assertThat(restoredApiKeyMetadata, equalTo(apiKeyMetadata));
        }

        final Authentication authentication = AuthenticationTests.randomAuthentication(
            AuthenticationTests.randomUser(),
            AuthenticationTests.randomRealmRef(randomBoolean()),
            false
        );
        final IllegalArgumentException e = expectThrows(
            IllegalArgumentException.class,
            () -> ApiKeyService.getApiKeyMetadata(authentication)
        );
        assertThat(e.getMessage(), containsString("authentication realm must be [_es_api_key]"));
    }

    public void testMaybeRemoveRemoteIndicesPrivilegesWithUnsupportedVersion() {
        final String apiKeyId = randomAlphaOfLengthBetween(5, 8);
        final Set<RoleDescriptor> userRoleDescriptors = Set.copyOf(
            randomList(2, 5, () -> RoleDescriptorTests.randomRoleDescriptor(randomBoolean(), randomBoolean(), randomBoolean()))
        );

        // Selecting random unsupported version.
        final TransportVersion minTransportVersion = TransportVersionUtils.randomVersionBetween(
            random(),
            TransportVersions.MINIMUM_COMPATIBLE,
            TransportVersionUtils.getPreviousVersion(TRANSPORT_VERSION_ADVANCED_REMOTE_CLUSTER_SECURITY)
        );

        final Set<RoleDescriptor> result = ApiKeyService.maybeRemoveRemoteIndicesPrivileges(
            userRoleDescriptors,
            minTransportVersion,
            apiKeyId
        );
        assertThat(result.stream().anyMatch(RoleDescriptor::hasRemoteIndicesPrivileges), equalTo(false));
        assertThat(result.size(), equalTo(userRoleDescriptors.size()));

        // Roles for which warning headers are added.
        final List<String> userRoleNamesWithRemoteIndicesPrivileges = userRoleDescriptors.stream()
            .filter(RoleDescriptor::hasRemoteIndicesPrivileges)
            .map(RoleDescriptor::getName)
            .sorted()
            .toList();

        if (false == userRoleNamesWithRemoteIndicesPrivileges.isEmpty()) {
            assertWarnings(
                "Removed API key's remote indices privileges from role(s) "
                    + userRoleNamesWithRemoteIndicesPrivileges
                    + ". Remote indices are not supported by all nodes in the cluster. "
                    + "Use the update API Key API to re-assign remote indices to the API key(s), after the cluster upgrade is complete."
            );
        }
    }

    public void testMaybeRemoveRemoteIndicesPrivilegesWithSupportedVersion() {
        final String apiKeyId = randomAlphaOfLengthBetween(5, 8);
        final Set<RoleDescriptor> userRoleDescriptors = Set.copyOf(
            randomList(1, 3, ApiKeyServiceTests::randomRoleDescriptorWithRemoteIndexPrivileges)
        );

        // Selecting random supported version.
        final TransportVersion minTransportVersion = TransportVersionUtils.randomVersionBetween(
            random(),
            TRANSPORT_VERSION_ADVANCED_REMOTE_CLUSTER_SECURITY,
            TransportVersion.current()
        );

        final Set<RoleDescriptor> result = ApiKeyService.maybeRemoveRemoteIndicesPrivileges(
            userRoleDescriptors,
            minTransportVersion,
            apiKeyId
        );

        // User roles should be unchanged.
        assertThat(result, equalTo(userRoleDescriptors));
    }

    public void testBuildDelimitedStringWithLimit() {
        int limit = 2;
        assertThat(ApiKeyService.buildDelimitedStringWithLimit(limit), equalTo(""));
        assertThat(ApiKeyService.buildDelimitedStringWithLimit(limit, new String[] {}), equalTo(""));
        assertThat(ApiKeyService.buildDelimitedStringWithLimit(limit, "id-1"), equalTo("id-1"));
        assertThat(ApiKeyService.buildDelimitedStringWithLimit(limit, "id-1", "id-2"), equalTo("id-1, id-2"));
        assertThat(
            ApiKeyService.buildDelimitedStringWithLimit(limit, "id-1", "id-2", "id-3"),
            equalTo("id-1, id-2... (3 in total, 1 omitted)")
        );
        assertThat(
            ApiKeyService.buildDelimitedStringWithLimit(limit, "id-1", "id-2", "id-3", "id-4"),
            equalTo("id-1, id-2... (4 in total, 2 omitted)")
        );

        var e = expectThrows(
            IllegalArgumentException.class,
            () -> ApiKeyService.buildDelimitedStringWithLimit(randomIntBetween(-5, 0), "not-relevant-for-this-test")
        );
        assertThat(e.getMessage(), equalTo("limit must be positive number"));
    }

    public void testCreateCrossClusterApiKeyMinVersionConstraint() {
        final Authentication authentication = randomValueOtherThanMany(
            Authentication::isApiKey,
            () -> AuthenticationTestHelper.builder().build()
        );
        final AbstractCreateApiKeyRequest request = mock(AbstractCreateApiKeyRequest.class);
        when(request.getType()).thenReturn(ApiKey.Type.CROSS_CLUSTER);

        final ClusterService clusterService = mock(ClusterService.class);
        when(clusterService.getClusterSettings()).thenReturn(
            new ClusterSettings(Settings.EMPTY, Set.of(ApiKeyService.DELETE_RETENTION_PERIOD, ApiKeyService.DELETE_INTERVAL))
        );
        final ClusterState clusterState = mock(ClusterState.class);
        when(clusterService.state()).thenReturn(clusterState);
        final TransportVersion minTransportVersion = TransportVersionUtils.randomVersionBetween(
            random(),
            TransportVersions.MINIMUM_COMPATIBLE,
            TransportVersionUtils.getPreviousVersion(TRANSPORT_VERSION_ADVANCED_REMOTE_CLUSTER_SECURITY)
        );
        when(clusterState.getMinTransportVersion()).thenReturn(minTransportVersion);

        final ApiKeyService service = new ApiKeyService(
            Settings.EMPTY,
            clock,
            client,
            securityIndex,
            clusterService,
            cacheInvalidatorRegistry,
            threadPool
        );

        final PlainActionFuture<CreateApiKeyResponse> future = new PlainActionFuture<>();
        service.createApiKey(authentication, request, Set.of(), future);
        final IllegalArgumentException e = expectThrows(IllegalArgumentException.class, future::actionGet);

        assertThat(
            e.getMessage(),
            containsString(
                "all nodes must have transport version ["
                    + TRANSPORT_VERSION_ADVANCED_REMOTE_CLUSTER_SECURITY
                    + "] or higher to support creating cross cluster API keys"
            )
        );
    }

    public void testAuthenticationFailureWithApiKeyTypeMismatch() throws Exception {
        final Settings settings = Settings.builder().put(XPackSettings.API_KEY_SERVICE_ENABLED_SETTING.getKey(), true).build();
        final ApiKeyService service = spy(createApiKeyService(settings));

        final String id = randomAlphaOfLength(12);
        final String key = randomAlphaOfLength(16);
        final ApiKey.Type type = randomFrom(ApiKey.Type.values());
        mockKeyDocument(id, key, new User("hulk", "superuser"), null, false, Duration.ofSeconds(3600), null, type);

        final ApiKey.Type expectedType = randomValueOtherThan(type, () -> randomFrom(ApiKey.Type.values()));
        final AuthenticationResult<User> auth = tryAuthenticate(service, id, key, expectedType);
        assertThat(auth.getStatus(), is(AuthenticationResult.Status.TERMINATE));
        assertThat(auth.getValue(), nullValue());
        assertThat(
            auth.getMessage(),
            containsString(
                "authentication expected API key type of ["
                    + expectedType.value()
                    + "], but API key ["
                    + id
                    + "] has type ["
                    + type.value()
                    + "]"
            )
        );

        // API key type mismatch should be checked after API key secret is verified
        verify(service).verifyKeyAgainstHash(any(), any(), anyActionListener());
        assertThat(service.getDocCache().keys(), contains(id));
        assertThat(service.getApiKeyAuthCache().keys(), contains(id));
    }

    public void testValidateApiKeyTypeAndExpiration() throws IOException {
        final var apiKeyId = randomAlphaOfLength(12);
        final var apiKey = randomAlphaOfLength(16);
        final var hasher = getFastStoredHashAlgoForTests();
        final char[] hash = hasher.hash(new SecureString(apiKey.toCharArray()));

        final long futureTime = Instant.now().plus(7, ChronoUnit.DAYS).toEpochMilli();
        final long pastTime = Instant.now().plus(-7, ChronoUnit.DAYS).toEpochMilli();

        // Wrong API key type
        final var apiKeyDoc1 = buildApiKeyDoc(
            hash,
            randomFrom(-1L, futureTime),
            false,
            -1,
            randomAlphaOfLengthBetween(3, 8),
            Version.CURRENT.id
        );
        final ApiKey.Type expectedType1 = randomValueOtherThan(apiKeyDoc1.type, () -> randomFrom(ApiKey.Type.values()));
        final ApiKeyCredentials apiKeyCredentials1 = getApiKeyCredentials(apiKeyId, apiKey, expectedType1);
        final PlainActionFuture<AuthenticationResult<User>> future1 = new PlainActionFuture<>();
        ApiKeyService.validateApiKeyTypeAndExpiration(apiKeyDoc1, apiKeyCredentials1, clock, future1);
        final AuthenticationResult<User> auth1 = future1.actionGet();
        assertThat(auth1.getStatus(), is(AuthenticationResult.Status.TERMINATE));
        assertThat(auth1.getValue(), nullValue());
        assertThat(
            auth1.getMessage(),
            containsString(
                "authentication expected API key type of ["
                    + expectedType1.value()
                    + "], but API key ["
                    + apiKeyId
                    + "] has type ["
                    + apiKeyDoc1.type.value()
                    + "]"
            )
        );

        // Expired API key
        final var apiKeyDoc2 = buildApiKeyDoc(hash, pastTime, false, -1, randomAlphaOfLengthBetween(3, 8), Version.CURRENT.id);
        final ApiKeyCredentials apiKeyCredentials2 = getApiKeyCredentials(apiKeyId, apiKey, apiKeyDoc2.type);
        final PlainActionFuture<AuthenticationResult<User>> future2 = new PlainActionFuture<>();
        ApiKeyService.validateApiKeyTypeAndExpiration(apiKeyDoc2, apiKeyCredentials2, clock, future2);
        final AuthenticationResult<User> auth2 = future2.actionGet();
        assertThat(auth2.getStatus(), is(AuthenticationResult.Status.CONTINUE));
        assertThat(auth2.getValue(), nullValue());
        assertThat(auth2.getMessage(), containsString("api key is expired"));

        // Good API key
        final var apiKeyDoc3 = buildApiKeyDoc(
            hash,
            randomFrom(-1L, futureTime),
            false,
            -1,
            randomAlphaOfLengthBetween(3, 8),
            Version.CURRENT.id
        );
        final ApiKeyCredentials apiKeyCredentials3 = getApiKeyCredentials(apiKeyId, apiKey, apiKeyDoc3.type);
        final PlainActionFuture<AuthenticationResult<User>> future3 = new PlainActionFuture<>();
        ApiKeyService.validateApiKeyTypeAndExpiration(apiKeyDoc3, apiKeyCredentials3, clock, future3);
        final AuthenticationResult<User> auth3 = future3.actionGet();
        assertThat(auth3.getStatus(), is(AuthenticationResult.Status.SUCCESS));
        assertThat(auth3.getValue(), notNullValue());
        assertThat(auth3.getMetadata(), hasEntry(API_KEY_TYPE_KEY, apiKeyDoc3.type.value()));
    }

    public void testCreateOrUpdateApiKeyWithWorkflowsRestrictionForUnsupportedVersion() {
        final Authentication authentication = AuthenticationTestHelper.builder().build();
        final ClusterService clusterService = mock(ClusterService.class);
        when(clusterService.getClusterSettings()).thenReturn(
            new ClusterSettings(Settings.EMPTY, Set.of(ApiKeyService.DELETE_RETENTION_PERIOD, ApiKeyService.DELETE_INTERVAL))
        );
        final ClusterState clusterState = mock(ClusterState.class);
        when(clusterService.state()).thenReturn(clusterState);
        final TransportVersion minTransportVersion = TransportVersionUtils.randomVersionBetween(
            random(),
            TransportVersions.MINIMUM_COMPATIBLE,
            TransportVersionUtils.getPreviousVersion(WORKFLOWS_RESTRICTION_VERSION)
        );
        when(clusterState.getMinTransportVersion()).thenReturn(minTransportVersion);

        final ApiKeyService service = new ApiKeyService(
            Settings.EMPTY,
            clock,
            client,
            securityIndex,
            clusterService,
            cacheInvalidatorRegistry,
            threadPool
        );

        final List<RoleDescriptor> roleDescriptorsWithWorkflowsRestriction = randomList(
            1,
            3,
            () -> randomRoleDescriptorWithWorkflowsRestriction()
        );

        final AbstractCreateApiKeyRequest createRequest = mock(AbstractCreateApiKeyRequest.class);
        when(createRequest.getType()).thenReturn(ApiKey.Type.REST);
        when(createRequest.getRoleDescriptors()).thenReturn(roleDescriptorsWithWorkflowsRestriction);

        final PlainActionFuture<CreateApiKeyResponse> createFuture = new PlainActionFuture<>();
        service.createApiKey(authentication, createRequest, Set.of(), createFuture);
        final IllegalArgumentException e1 = expectThrows(IllegalArgumentException.class, createFuture::actionGet);
        assertThat(
            e1.getMessage(),
            containsString(
                "all nodes must have transport version ["
                    + WORKFLOWS_RESTRICTION_VERSION
                    + "] or higher to support restrictions for API keys"
            )
        );

        final BulkUpdateApiKeyRequest updateRequest = new BulkUpdateApiKeyRequest(
            randomList(1, 3, () -> randomAlphaOfLengthBetween(3, 5)),
            roleDescriptorsWithWorkflowsRestriction,
            Map.of(),
            ApiKeyTests.randomFutureExpirationTime()
        );
        final PlainActionFuture<BulkUpdateApiKeyResponse> updateFuture = new PlainActionFuture<>();
        service.updateApiKeys(authentication, updateRequest, Set.of(), updateFuture);
        final IllegalArgumentException e2 = expectThrows(IllegalArgumentException.class, createFuture::actionGet);
        assertThat(
            e2.getMessage(),
            containsString(
                "all nodes must have transport version ["
                    + WORKFLOWS_RESTRICTION_VERSION
                    + "] or higher to support restrictions for API keys"
            )
        );
    }

    public void testValidateOwnerUserRoleDescriptorsWithWorkflowsRestriction() {
        final Authentication authentication = AuthenticationTestHelper.builder().build();
        final ClusterService clusterService = mock(ClusterService.class);
        when(clusterService.getClusterSettings()).thenReturn(
            new ClusterSettings(Settings.EMPTY, Set.of(ApiKeyService.DELETE_RETENTION_PERIOD, ApiKeyService.DELETE_INTERVAL))
        );
        final ClusterState clusterState = mock(ClusterState.class);
        when(clusterService.state()).thenReturn(clusterState);
        final TransportVersion minTransportVersion = TransportVersionUtils.randomVersionBetween(
            random(),
            WORKFLOWS_RESTRICTION_VERSION,
            TransportVersion.current()
        );
        when(clusterState.getMinTransportVersion()).thenReturn(minTransportVersion);
        final ApiKeyService service = new ApiKeyService(
            Settings.EMPTY,
            clock,
            client,
            securityIndex,
            clusterService,
            cacheInvalidatorRegistry,
            threadPool
        );

        final Set<RoleDescriptor> userRoleDescriptorsWithWorkflowsRestriction = randomSet(
            1,
            2,
            () -> randomRoleDescriptorWithWorkflowsRestriction()
        );
        final List<RoleDescriptor> requestRoleDescriptors = randomList(
            0,
            1,
            () -> RoleDescriptorTests.randomRoleDescriptor(randomBoolean(), false, randomBoolean())
        );

        final AbstractCreateApiKeyRequest createRequest = mock(AbstractCreateApiKeyRequest.class);
        when(createRequest.getType()).thenReturn(ApiKey.Type.REST);
        when(createRequest.getRoleDescriptors()).thenReturn(requestRoleDescriptors);

        final PlainActionFuture<CreateApiKeyResponse> createFuture = new PlainActionFuture<>();
        service.createApiKey(authentication, createRequest, userRoleDescriptorsWithWorkflowsRestriction, createFuture);
        final IllegalArgumentException e1 = expectThrows(IllegalArgumentException.class, createFuture::actionGet);
        assertThat(e1.getMessage(), containsString("owner user role descriptors must not include restriction"));

        final BulkUpdateApiKeyRequest updateRequest = new BulkUpdateApiKeyRequest(
            randomList(1, 3, () -> randomAlphaOfLengthBetween(3, 5)),
            requestRoleDescriptors,
            Map.of(),
            ApiKeyTests.randomFutureExpirationTime()
        );
        final PlainActionFuture<BulkUpdateApiKeyResponse> updateFuture = new PlainActionFuture<>();
        service.updateApiKeys(authentication, updateRequest, userRoleDescriptorsWithWorkflowsRestriction, updateFuture);
        final IllegalArgumentException e2 = expectThrows(IllegalArgumentException.class, createFuture::actionGet);
        assertThat(e2.getMessage(), containsString("owner user role descriptors must not include restriction"));
    }

    private static RoleDescriptor randomRoleDescriptorWithRemoteIndexPrivileges() {
        return new RoleDescriptor(
            randomAlphaOfLengthBetween(3, 90),
            randomSubsetOf(ClusterPrivilegeResolver.names()).toArray(String[]::new),
            RoleDescriptorTests.randomIndicesPrivileges(0, 3),
            RoleDescriptorTests.randomApplicationPrivileges(),
            RoleDescriptorTests.randomClusterPrivileges(),
            generateRandomStringArray(5, randomIntBetween(2, 8), false, true),
            RoleDescriptorTests.randomRoleDescriptorMetadata(randomBoolean()),
            Map.of(),
            RoleDescriptorTests.randomRemoteIndicesPrivileges(1, 3),
            RoleRestrictionTests.randomWorkflowsRestriction(1, 3)
        );
    }

    private static RoleDescriptor randomRoleDescriptorWithWorkflowsRestriction() {
        return new RoleDescriptor(
            randomAlphaOfLengthBetween(3, 90),
            randomSubsetOf(ClusterPrivilegeResolver.names()).toArray(String[]::new),
            RoleDescriptorTests.randomIndicesPrivileges(0, 3),
            RoleDescriptorTests.randomApplicationPrivileges(),
            RoleDescriptorTests.randomClusterPrivileges(),
            generateRandomStringArray(5, randomIntBetween(2, 8), false, true),
            RoleDescriptorTests.randomRoleDescriptorMetadata(randomBoolean()),
            Map.of(),
            null,
            RoleRestrictionTests.randomWorkflowsRestriction(1, 3)
        );
    }

    public static class Utils {

        private static final AuthenticationContextSerializer authenticationContextSerializer = new AuthenticationContextSerializer();

        public static Authentication createApiKeyAuthentication(
            ApiKeyService apiKeyService,
            Authentication authentication,
            Set<RoleDescriptor> userRoles,
            List<RoleDescriptor> keyRoles,
            TransportVersion version
        ) throws Exception {
            XContentBuilder keyDocSource = ApiKeyService.newDocument(
                getFastStoredHashAlgoForTests().hash(new SecureString(randomAlphaOfLength(16).toCharArray())),
                "test",
                authentication,
                userRoles,
                Instant.now(),
                Instant.now().plus(Duration.ofSeconds(3600)),
                keyRoles,
                ApiKey.Type.REST,
                Version.CURRENT,
                randomBoolean() ? null : Map.of(randomAlphaOfLengthBetween(3, 8), randomAlphaOfLengthBetween(3, 8))
            );
            final ApiKeyDoc apiKeyDoc = ApiKeyDoc.fromXContent(
                XContentHelper.createParser(
                    NamedXContentRegistry.EMPTY,
                    LoggingDeprecationHandler.INSTANCE,
                    BytesReference.bytes(keyDocSource),
                    XContentType.JSON
                )
            );
            PlainActionFuture<AuthenticationResult<User>> authenticationResultFuture = new PlainActionFuture<>();
            ApiKeyService.validateApiKeyTypeAndExpiration(
                apiKeyDoc,
                new ApiKeyService.ApiKeyCredentials("id", new SecureString(randomAlphaOfLength(16).toCharArray()), ApiKey.Type.REST),
                Clock.systemUTC(),
                authenticationResultFuture
            );

            AuthenticationResult<User> authenticationResult = authenticationResultFuture.get();
            if (randomBoolean()) {
                // maybe remove realm name to simulate old API Key authentication
                assert authenticationResult.getStatus() == AuthenticationResult.Status.SUCCESS;
                Map<String, Object> authenticationResultMetadata = new HashMap<>(authenticationResult.getMetadata());
                authenticationResultMetadata.remove(AuthenticationField.API_KEY_CREATOR_REALM_NAME);
                authenticationResult = AuthenticationResult.success(authenticationResult.getValue(), authenticationResultMetadata);
            }
            if (randomBoolean()) {
                // simulate authentication with nameless API Key, see https://github.com/elastic/elasticsearch/issues/59484
                assert authenticationResult.getStatus() == AuthenticationResult.Status.SUCCESS;
                Map<String, Object> authenticationResultMetadata = new HashMap<>(authenticationResult.getMetadata());
                authenticationResultMetadata.put(AuthenticationField.API_KEY_NAME_KEY, null);
                authenticationResult = AuthenticationResult.success(authenticationResult.getValue(), authenticationResultMetadata);
            }

            final ThreadContext threadContext = new ThreadContext(Settings.EMPTY);
            final SecurityContext securityContext = new SecurityContext(Settings.EMPTY, threadContext);
            authenticationContextSerializer.writeToContext(
                Authentication.newApiKeyAuthentication(authenticationResult, "node01"),
                threadContext
            );
            final CompletableFuture<Authentication> authFuture = new CompletableFuture<>();
            securityContext.executeAfterRewritingAuthentication((c) -> {
                try {
                    authFuture.complete(authenticationContextSerializer.readFromContext(threadContext));
                } catch (IOException e) {
                    throw new RuntimeException(e);
                }
            }, version);
            return authFuture.get();
        }

        public static Authentication createApiKeyAuthentication(ApiKeyService apiKeyService, Authentication authentication)
            throws Exception {
            return createApiKeyAuthentication(
                apiKeyService,
                authentication,
                Collections.singleton(new RoleDescriptor("user_role_" + randomAlphaOfLength(4), new String[] { "manage" }, null, null)),
                null,
                TransportVersion.current()
            );
        }
    }

    private ApiKeyService createApiKeyService() {
        final Settings settings = Settings.builder().put(XPackSettings.API_KEY_SERVICE_ENABLED_SETTING.getKey(), true).build();
        return createApiKeyService(settings);
    }

    private ApiKeyService createApiKeyService(Settings baseSettings) {
        final Settings settings = Settings.builder()
            .put(XPackSettings.API_KEY_SERVICE_ENABLED_SETTING.getKey(), true)
            .put(baseSettings)
            .build();
        final ClusterSettings clusterSettings = new ClusterSettings(
            settings,
            Sets.union(
                ClusterSettings.BUILT_IN_CLUSTER_SETTINGS,
                Set.of(ApiKeyService.DELETE_RETENTION_PERIOD, ApiKeyService.DELETE_INTERVAL)
            )
        );
        final ApiKeyService service = new ApiKeyService(
            settings,
            clock,
            client,
            securityIndex,
            ClusterServiceUtils.createClusterService(threadPool, clusterSettings),
            cacheInvalidatorRegistry,
            threadPool
        );
        if ("0s".equals(settings.get(ApiKeyService.CACHE_TTL_SETTING.getKey()))) {
            verify(cacheInvalidatorRegistry, never()).registerCacheInvalidator(eq("api_key"), any());
        } else {
            verify(cacheInvalidatorRegistry).registerCacheInvalidator(eq("api_key"), any());
        }
        return service;
    }

    private Map<String, Object> buildApiKeySourceDoc(char[] hash) {
        Map<String, Object> sourceMap = new HashMap<>();
        sourceMap.put("doc_type", "api_key");
        if (randomBoolean()) {
            sourceMap.put("type", randomFrom(ApiKey.Type.values()).value());
        }
        sourceMap.put("creation_time", Clock.systemUTC().instant().toEpochMilli());
        sourceMap.put("expiration_time", -1);
        sourceMap.put("api_key_hash", new String(hash));
        sourceMap.put("name", randomAlphaOfLength(12));
        sourceMap.put("version", 0);
        sourceMap.put("role_descriptors", Collections.singletonMap("a role", Collections.singletonMap("cluster", List.of("all"))));
        sourceMap.put(
            "limited_by_role_descriptors",
            Collections.singletonMap("limited role", Collections.singletonMap("cluster", List.of("all")))
        );
        Map<String, Object> creatorMap = new HashMap<>();
        creatorMap.put("principal", "test_user");
        creatorMap.put("full_name", "test user");
        creatorMap.put("email", "test@user.com");
        creatorMap.put("metadata", Collections.emptyMap());
        sourceMap.put("creator", creatorMap);
        sourceMap.put("api_key_invalidated", false);
        // noinspection unchecked
        sourceMap.put("metadata_flattened", ApiKeyTests.randomMetadata());
        return sourceMap;
    }

    private void mockSourceDocument(String id, Map<String, Object> sourceMap) throws IOException {
        try (XContentBuilder builder = JsonXContent.contentBuilder()) {
            builder.map(sourceMap);
            SecurityMocks.mockGetRequest(client, id, BytesReference.bytes(builder));
        }
    }

    private ApiKeyDoc buildApiKeyDoc(char[] hash, long expirationTime, boolean invalidated, long invalidation) throws IOException {
        return buildApiKeyDoc(hash, expirationTime, invalidated, invalidation, randomAlphaOfLength(12));
    }

    private ApiKeyDoc buildApiKeyDoc(char[] hash, long expirationTime, boolean invalidated, long invalidation, String name)
        throws IOException {
        return buildApiKeyDoc(hash, expirationTime, invalidated, invalidation, name, 0);
    }

    private ApiKeyDoc buildApiKeyDoc(char[] hash, long expirationTime, boolean invalidated, long invalidation, String name, int version)
        throws IOException {
        final BytesReference metadataBytes = XContentTestUtils.convertToXContent(ApiKeyTests.randomMetadata(), XContentType.JSON);
        return new ApiKeyDoc(
            "api_key",
            randomBoolean() ? randomFrom(ApiKey.Type.values()) : null,
            Clock.systemUTC().instant().toEpochMilli(),
            expirationTime,
            invalidated,
            invalidation,
            new String(hash),
            name,
            version,
            new BytesArray("{\"a role\": {\"cluster\": [\"all\"]}}"),
            new BytesArray("{\"limited role\": {\"cluster\": [\"all\"]}}"),
            Map.of(
                "principal",
                "test_user",
                "full_name",
                "test user",
                "email",
                "test@user.com",
                "realm",
                "realm1",
                "realm_type",
                "realm_type1",
                "metadata",
                Map.of()
            ),
            metadataBytes
        );
    }

    @SuppressWarnings("unchecked")
    private void checkAuthApiKeyMetadata(Object metadata, AuthenticationResult<User> authResult1) throws IOException {
        if (metadata == null) {
            assertThat(authResult1.getMetadata().containsKey(API_KEY_METADATA_KEY), is(false));
        } else {
            assertThat(
                authResult1.getMetadata().get(API_KEY_METADATA_KEY),
                equalTo(XContentTestUtils.convertToXContent((Map<String, Object>) metadata, XContentType.JSON))
            );
        }
    }

    private RoleReference.ApiKeyRoleType randomApiKeyRoleType() {
        return randomFrom(RoleReference.ApiKeyRoleType.values());
    }

    private ApiKeyCredentials getApiKeyCredentials(String id, String key, ApiKey.Type type) {
        return new ApiKeyCredentials(id, new SecureString(key.toCharArray()), type);
    }

    private ApiKey.Type parseTypeFromSourceMap(Map<String, Object> sourceMap) {
        if (sourceMap.containsKey("type")) {
            return ApiKey.Type.parse((String) sourceMap.get("type"));
        } else {
            return ApiKey.Type.REST;
        }
    }

    private static Authenticator.Context getAuthenticatorContext(ThreadContext threadContext) {
        return new Authenticator.Context(
            threadContext,
            mock(AuthenticationService.AuditableRequest.class),
            null,
            randomBoolean(),
            mock(Realms.class)
        );
    }
}<|MERGE_RESOLUTION|>--- conflicted
+++ resolved
@@ -410,22 +410,6 @@
                 builder.map(buildApiKeySourceDoc("some_hash".toCharArray()));
                 searchHit.sourceRef(BytesReference.bytes(builder));
             }
-<<<<<<< HEAD
-            var searchHits = new SearchHits(
-                new SearchHit[] { searchHit },
-                new TotalHits(1, TotalHits.Relation.EQUAL_TO),
-                randomFloat(),
-                null,
-                null,
-                null
-            );
-            try {
-                ActionListener.respondAndRelease(
-                    listener,
-                    new SearchResponse(
-                        searchHits,
-                        null,
-=======
             ActionListener.respondAndRelease(
                 listener,
                 new SearchResponse(
@@ -433,24 +417,25 @@
                         new SearchHit[] { searchHit },
                         new TotalHits(1, TotalHits.Relation.EQUAL_TO),
                         randomFloat(),
->>>>>>> 42caa0ee
-                        null,
-                        false,
                         null,
                         null,
-                        0,
-                        randomAlphaOfLengthBetween(3, 8),
-                        1,
-                        1,
-                        0,
-                        10,
-                        null,
                         null
-                    )
-                );
-            } finally {
-                searchHits.decRef();
-            }
+                    ),
+                    null,
+                    null,
+                    false,
+                    null,
+                    null,
+                    0,
+                    randomAlphaOfLengthBetween(3, 8),
+                    1,
+                    1,
+                    0,
+                    10,
+                    null,
+                    null
+                )
+            );
             return null;
         }).when(client).search(any(SearchRequest.class), anyActionListener());
 
@@ -767,24 +752,11 @@
         }
 
         final AtomicReference<SearchRequest> searchRequest = new AtomicReference<>();
-        final SearchHits pooledHits = new SearchHits(
-            searchHits.toArray(SearchHit[]::new),
-            new TotalHits(searchHits.size(), TotalHits.Relation.EQUAL_TO),
-            randomFloat(),
-            null,
-            null,
-            null
-        );
-        final var hits = pooledHits.asUnpooled();
-        pooledHits.decRef();
         doAnswer(invocationOnMock -> {
             searchRequest.set(invocationOnMock.getArgument(0));
             final ActionListener<SearchResponse> listener = invocationOnMock.getArgument(1);
             ActionListener.respondAndRelease(
                 listener,
-<<<<<<< HEAD
-                new SearchResponse(hits, null, null, false, null, null, 0, randomAlphaOfLengthBetween(3, 8), 1, 1, 0, 10, null, null)
-=======
                 new SearchResponse(
                     SearchHits.unpooled(
                         searchHits.toArray(SearchHit[]::new),
@@ -808,7 +780,6 @@
                     null,
                     null
                 )
->>>>>>> 42caa0ee
             );
             return null;
         }).when(client).search(any(SearchRequest.class), anyActionListener());
