/*
 * Copyright Elasticsearch B.V. and/or licensed to Elasticsearch B.V. under one
 * or more contributor license agreements. Licensed under the Elastic License
 * 2.0; you may not use this file except in compliance with the Elastic License
 * 2.0.
 */

package org.elasticsearch.xpack.security.authz;

import org.elasticsearch.ElasticsearchRoleRestrictionException;
import org.elasticsearch.TransportVersion;
import org.elasticsearch.action.ActionListener;
import org.elasticsearch.action.admin.cluster.health.TransportClusterHealthAction;
import org.elasticsearch.action.admin.cluster.state.ClusterStateAction;
import org.elasticsearch.action.admin.cluster.stats.TransportClusterStatsAction;
import org.elasticsearch.action.admin.indices.mapping.put.PutMappingRequest;
import org.elasticsearch.action.admin.indices.mapping.put.TransportPutMappingAction;
import org.elasticsearch.action.delete.TransportDeleteAction;
import org.elasticsearch.action.index.TransportIndexAction;
import org.elasticsearch.action.search.SearchRequest;
import org.elasticsearch.action.search.TransportSearchAction;
import org.elasticsearch.action.support.PlainActionFuture;
import org.elasticsearch.client.internal.Client;
import org.elasticsearch.client.internal.ElasticsearchClient;
import org.elasticsearch.cluster.metadata.DataStream;
import org.elasticsearch.cluster.metadata.DataStreamTestHelper;
import org.elasticsearch.cluster.metadata.IndexAbstraction;
import org.elasticsearch.cluster.metadata.IndexMetadata;
import org.elasticsearch.common.Strings;
import org.elasticsearch.common.bytes.BytesArray;
import org.elasticsearch.common.bytes.BytesReference;
import org.elasticsearch.common.settings.Settings;
import org.elasticsearch.common.util.set.Sets;
import org.elasticsearch.core.Tuple;
import org.elasticsearch.index.IndexVersion;
import org.elasticsearch.license.GetLicenseAction;
import org.elasticsearch.test.ESTestCase;
import org.elasticsearch.transport.TransportRequest;
import org.elasticsearch.xcontent.XContentType;
import org.elasticsearch.xpack.core.XPackPlugin;
import org.elasticsearch.xpack.core.security.action.apikey.GetApiKeyAction;
import org.elasticsearch.xpack.core.security.action.apikey.GetApiKeyRequest;
import org.elasticsearch.xpack.core.security.action.user.AuthenticateAction;
import org.elasticsearch.xpack.core.security.action.user.AuthenticateRequest;
import org.elasticsearch.xpack.core.security.action.user.ChangePasswordRequest;
import org.elasticsearch.xpack.core.security.action.user.DeleteUserAction;
import org.elasticsearch.xpack.core.security.action.user.GetUserPrivilegesAction;
import org.elasticsearch.xpack.core.security.action.user.GetUserPrivilegesRequest;
import org.elasticsearch.xpack.core.security.action.user.GetUserPrivilegesRequestBuilder;
import org.elasticsearch.xpack.core.security.action.user.GetUserPrivilegesResponse;
import org.elasticsearch.xpack.core.security.action.user.HasPrivilegesAction;
import org.elasticsearch.xpack.core.security.action.user.HasPrivilegesRequest;
import org.elasticsearch.xpack.core.security.action.user.HasPrivilegesRequestBuilder;
import org.elasticsearch.xpack.core.security.action.user.PutUserAction;
import org.elasticsearch.xpack.core.security.action.user.UserRequest;
import org.elasticsearch.xpack.core.security.authc.Authentication;
import org.elasticsearch.xpack.core.security.authc.AuthenticationTestHelper;
import org.elasticsearch.xpack.core.security.authc.AuthenticationTests;
import org.elasticsearch.xpack.core.security.authc.CrossClusterAccessSubjectInfo;
import org.elasticsearch.xpack.core.security.authc.esnative.NativeRealmSettings;
import org.elasticsearch.xpack.core.security.authc.file.FileRealmSettings;
import org.elasticsearch.xpack.core.security.authc.ldap.LdapRealmSettings;
import org.elasticsearch.xpack.core.security.authc.pki.PkiRealmSettings;
import org.elasticsearch.xpack.core.security.authz.AuthorizationEngine.AsyncSupplier;
import org.elasticsearch.xpack.core.security.authz.AuthorizationEngine.AuthorizationInfo;
import org.elasticsearch.xpack.core.security.authz.AuthorizationEngine.AuthorizedIndices;
import org.elasticsearch.xpack.core.security.authz.AuthorizationEngine.IndexAuthorizationResult;
import org.elasticsearch.xpack.core.security.authz.AuthorizationEngine.ParentActionAuthorization;
import org.elasticsearch.xpack.core.security.authz.AuthorizationEngine.PrivilegesCheckResult;
import org.elasticsearch.xpack.core.security.authz.AuthorizationEngine.PrivilegesToCheck;
import org.elasticsearch.xpack.core.security.authz.AuthorizationEngine.RequestInfo;
import org.elasticsearch.xpack.core.security.authz.ResolvedIndices;
import org.elasticsearch.xpack.core.security.authz.RestrictedIndices;
import org.elasticsearch.xpack.core.security.authz.RoleDescriptor;
import org.elasticsearch.xpack.core.security.authz.RoleDescriptor.ApplicationResourcePrivileges;
import org.elasticsearch.xpack.core.security.authz.RoleDescriptor.IndicesPrivileges;
import org.elasticsearch.xpack.core.security.authz.RoleDescriptorTestHelper;
import org.elasticsearch.xpack.core.security.authz.RoleDescriptorsIntersection;
import org.elasticsearch.xpack.core.security.authz.permission.ApplicationPermission;
import org.elasticsearch.xpack.core.security.authz.permission.ClusterPermission;
import org.elasticsearch.xpack.core.security.authz.permission.FieldPermissions;
import org.elasticsearch.xpack.core.security.authz.permission.FieldPermissionsCache;
import org.elasticsearch.xpack.core.security.authz.permission.FieldPermissionsDefinition;
import org.elasticsearch.xpack.core.security.authz.permission.IndicesPermission;
import org.elasticsearch.xpack.core.security.authz.permission.RemoteClusterPermissionGroup;
import org.elasticsearch.xpack.core.security.authz.permission.RemoteClusterPermissions;
import org.elasticsearch.xpack.core.security.authz.permission.RemoteIndicesPermission;
import org.elasticsearch.xpack.core.security.authz.permission.ResourcePrivileges;
import org.elasticsearch.xpack.core.security.authz.permission.Role;
import org.elasticsearch.xpack.core.security.authz.permission.RunAsPermission;
import org.elasticsearch.xpack.core.security.authz.permission.SimpleRole;
import org.elasticsearch.xpack.core.security.authz.privilege.ApplicationPrivilege;
import org.elasticsearch.xpack.core.security.authz.privilege.ApplicationPrivilegeDescriptor;
import org.elasticsearch.xpack.core.security.authz.privilege.ApplicationPrivilegeTests;
import org.elasticsearch.xpack.core.security.authz.privilege.ConfigurableClusterPrivileges.ManageApplicationPrivileges;
import org.elasticsearch.xpack.core.security.authz.privilege.IndexPrivilege;
import org.elasticsearch.xpack.core.security.authz.privilege.Privilege;
import org.elasticsearch.xpack.core.security.authz.store.ReservedRolesStore;
import org.elasticsearch.xpack.core.security.support.Automatons;
import org.elasticsearch.xpack.core.security.test.TestRestrictedIndices;
import org.elasticsearch.xpack.core.security.user.User;
import org.elasticsearch.xpack.security.action.user.ChangePasswordRequestBuilder;
import org.elasticsearch.xpack.security.action.user.TransportChangePasswordAction;
import org.elasticsearch.xpack.security.authc.esnative.ReservedRealm;
import org.elasticsearch.xpack.security.authz.RBACEngine.RBACAuthorizationInfo;
import org.elasticsearch.xpack.security.authz.store.CompositeRolesStore;
import org.hamcrest.Matchers;
import org.junit.Assert;
import org.junit.Before;
import org.mockito.Mockito;

import java.util.ArrayList;
import java.util.Arrays;
import java.util.Collection;
import java.util.Collections;
import java.util.List;
import java.util.Locale;
import java.util.Map;
import java.util.Objects;
import java.util.Set;
import java.util.TreeMap;
import java.util.concurrent.ExecutionException;
import java.util.function.Supplier;
import java.util.stream.Collectors;
import java.util.stream.Stream;

import static java.util.Collections.emptyMap;
import static java.util.Map.entry;
import static org.elasticsearch.common.util.set.Sets.newHashSet;
import static org.elasticsearch.test.ActionListenerUtils.anyActionListener;
import static org.elasticsearch.xpack.core.security.test.TestRestrictedIndices.RESTRICTED_INDICES;
import static org.elasticsearch.xpack.security.authz.AuthorizedIndicesTests.getRequestInfo;
import static org.hamcrest.Matchers.aMapWithSize;
import static org.hamcrest.Matchers.containsInAnyOrder;
import static org.hamcrest.Matchers.containsString;
import static org.hamcrest.Matchers.emptyArray;
import static org.hamcrest.Matchers.emptyIterable;
import static org.hamcrest.Matchers.equalTo;
import static org.hamcrest.Matchers.hasItem;
import static org.hamcrest.Matchers.hasItems;
import static org.hamcrest.Matchers.instanceOf;
import static org.hamcrest.Matchers.is;
import static org.hamcrest.Matchers.iterableWithSize;
import static org.hamcrest.Matchers.notNullValue;
import static org.hamcrest.Matchers.nullValue;
import static org.hamcrest.Matchers.sameInstance;
import static org.mockito.ArgumentMatchers.any;
import static org.mockito.ArgumentMatchers.anyString;
import static org.mockito.ArgumentMatchers.eq;
import static org.mockito.Mockito.atLeastOnce;
import static org.mockito.Mockito.doAnswer;
import static org.mockito.Mockito.doThrow;
import static org.mockito.Mockito.mock;
import static org.mockito.Mockito.never;
import static org.mockito.Mockito.spy;
import static org.mockito.Mockito.verify;
import static org.mockito.Mockito.verifyNoMoreInteractions;
import static org.mockito.Mockito.when;

public class RBACEngineTests extends ESTestCase {

    private RBACEngine engine;
    private CompositeRolesStore rolesStore;

    @Before
    public void createEngine() {
        final LoadAuthorizedIndicesTimeChecker.Factory timerFactory = mock(LoadAuthorizedIndicesTimeChecker.Factory.class);
        when(timerFactory.newTimer(any())).thenReturn(LoadAuthorizedIndicesTimeChecker.NO_OP_CONSUMER);
        rolesStore = mock(CompositeRolesStore.class);
        engine = new RBACEngine(Settings.EMPTY, rolesStore, new FieldPermissionsCache(Settings.EMPTY), timerFactory);
    }

    public void testResolveAuthorizationInfoForEmptyRolesWithAuthentication() {
        doAnswer(invocation -> {
            @SuppressWarnings("unchecked")
            final var listener = (ActionListener<Tuple<Role, Role>>) invocation.getArgument(1);
            listener.onResponse(new Tuple<>(Role.EMPTY, Role.EMPTY));
            return null;
        }).when(rolesStore).getRoles(any(), anyActionListener());

        final PlainActionFuture<AuthorizationInfo> future = new PlainActionFuture<>();
        engine.resolveAuthorizationInfo(
            new RequestInfo(
                AuthenticationTestHelper.builder().build(),
                mock(TransportRequest.class),
                randomAlphaOfLengthBetween(20, 30),
                null
            ),
            future
        );

        final AuthorizationInfo authorizationInfo = future.actionGet();
        assertThat((String[]) authorizationInfo.asMap().get("user.roles"), emptyArray());
        assertThat((String[]) authorizationInfo.getAuthenticatedUserAuthorizationInfo().asMap().get("user.roles"), emptyArray());
    }

    public void testResolveAuthorizationInfoForEmptyRestrictedRolesWithAuthentication() {
        doAnswer(invocation -> {
            @SuppressWarnings("unchecked")
            final var listener = (ActionListener<Tuple<Role, Role>>) invocation.getArgument(1);
            final Supplier<Role> randomRoleSupplier = () -> Role.buildFromRoleDescriptor(
<<<<<<< HEAD
                RoleDescriptorTestHelper.builder()
                    .allowReservedMetadata(randomBoolean())
                    .allowRemoteIndices(false)
                    .allowRestriction(randomBoolean())
                    .allowDescription(randomBoolean())
                    .build(),
=======
                RoleDescriptorTests.randomRoleDescriptor(randomBoolean(), false, randomBoolean(), false),
>>>>>>> 02962400
                new FieldPermissionsCache(Settings.EMPTY),
                RESTRICTED_INDICES,
                List.of()
            );
            switch (randomIntBetween(1, 3)) {
                case 1 -> listener.onResponse(new Tuple<>(Role.EMPTY_RESTRICTED_BY_WORKFLOW, Role.EMPTY_RESTRICTED_BY_WORKFLOW));
                case 2 -> listener.onResponse(new Tuple<>(randomRoleSupplier.get(), Role.EMPTY_RESTRICTED_BY_WORKFLOW));
                case 3 -> listener.onResponse(new Tuple<>(Role.EMPTY_RESTRICTED_BY_WORKFLOW, randomRoleSupplier.get()));
                default -> throw new IllegalStateException("unexpected test case!");
            }
            return null;
        }).when(rolesStore).getRoles(any(), anyActionListener());

        final PlainActionFuture<AuthorizationInfo> future = new PlainActionFuture<>();
        engine.resolveAuthorizationInfo(
            new RequestInfo(
                AuthenticationTestHelper.builder().build(),
                mock(TransportRequest.class),
                randomAlphaOfLengthBetween(20, 30),
                null
            ),
            future
        );

        ElasticsearchRoleRestrictionException e = expectThrows(ElasticsearchRoleRestrictionException.class, future::actionGet);
        assertThat(e.getMessage(), containsString("access restricted by workflow"));
    }

    public void testResolveAuthorizationInfoForEmptyRoleWithSubject() {
        doAnswer(invocation -> {
            @SuppressWarnings("unchecked")
            final var listener = (ActionListener<Role>) invocation.getArgument(1);
            listener.onResponse(Role.EMPTY);
            return null;
        }).when(rolesStore).getRole(any(), anyActionListener());

        final PlainActionFuture<AuthorizationInfo> future = new PlainActionFuture<>();
        engine.resolveAuthorizationInfo(AuthenticationTestHelper.builder().build().getEffectiveSubject(), future);

        final AuthorizationInfo authorizationInfo = future.actionGet();
        assertThat((String[]) authorizationInfo.asMap().get("user.roles"), emptyArray());
        assertThat((String[]) authorizationInfo.getAuthenticatedUserAuthorizationInfo().asMap().get("user.roles"), emptyArray());
    }

    public void testSameUserPermission() {
        final User user = new User("joe");
        final boolean changePasswordRequest = randomBoolean();
        final TransportRequest request = changePasswordRequest
            ? new ChangePasswordRequestBuilder(mock(Client.class)).username(user.principal()).request()
            : new HasPrivilegesRequestBuilder(mock(Client.class)).username(user.principal()).request();
        final String action = changePasswordRequest ? TransportChangePasswordAction.TYPE.name() : HasPrivilegesAction.NAME;
        final Authentication.RealmRef authenticatedBy = new Authentication.RealmRef(
            randomAlphaOfLengthBetween(3, 8),
            changePasswordRequest ? randomFrom(ReservedRealm.TYPE, NativeRealmSettings.TYPE) : randomAlphaOfLengthBetween(4, 12),
            randomAlphaOfLengthBetween(3, 8)
        );
        final Authentication authentication = AuthenticationTestHelper.builder().realm().realmRef(authenticatedBy).user(user).build(false);

        assertThat(request, instanceOf(UserRequest.class));
        assertTrue(RBACEngine.checkSameUserPermissions(action, request, authentication));
    }

    public void testSameUserPermissionDoesNotAllowNonMatchingUsername() {
        final User authUser = new User("admin", "bar");
        final User user = new User("joe");
        final boolean changePasswordRequest = randomBoolean();
        final String username = randomFrom("", "joe" + randomAlphaOfLengthBetween(1, 5), randomAlphaOfLengthBetween(3, 10));
        final TransportRequest request = changePasswordRequest
            ? new ChangePasswordRequestBuilder(mock(Client.class)).username(username).request()
            : new HasPrivilegesRequestBuilder(mock(Client.class)).username(username).request();
        final String action = changePasswordRequest ? TransportChangePasswordAction.TYPE.name() : HasPrivilegesAction.NAME;

        final Authentication.RealmRef authenticatedBy = new Authentication.RealmRef(
            randomAlphaOfLengthBetween(3, 8),
            randomAlphaOfLengthBetween(4, 12),
            randomAlphaOfLengthBetween(3, 8)
        );

        final Authentication.RealmRef lookedUpBy = new Authentication.RealmRef(
            randomAlphaOfLengthBetween(3, 8),
            changePasswordRequest ? randomFrom(ReservedRealm.TYPE, NativeRealmSettings.TYPE) : randomAlphaOfLengthBetween(4, 12),
            randomAlphaOfLengthBetween(3, 8)
        );

        final Authentication authentication = Authentication.newRealmAuthentication(authUser, authenticatedBy).runAs(user, lookedUpBy);

        assertThat(request, instanceOf(UserRequest.class));
        assertFalse(RBACEngine.checkSameUserPermissions(action, request, authentication));

        // this should still fail since the username is still different
        assertFalse(RBACEngine.checkSameUserPermissions(action, request, authentication));

        if (request instanceof ChangePasswordRequest) {
            ((ChangePasswordRequest) request).username("joe");
        } else {
            ((HasPrivilegesRequest) request).username("joe");
        }
        assertTrue(RBACEngine.checkSameUserPermissions(action, request, authentication));
    }

    public void testSameUserPermissionForAuthenticateRequest() {
        assertTrue(
            RBACEngine.checkSameUserPermissions(
                AuthenticateAction.NAME,
                AuthenticateRequest.INSTANCE,
                AuthenticationTestHelper.builder().build()
            )
        );
    }

    public void testSameUserPermissionDoesNotAllowOtherActions() {
        final TransportRequest request = mock(TransportRequest.class);
        final String action = randomFrom(
            PutUserAction.NAME,
            DeleteUserAction.NAME,
            TransportClusterHealthAction.NAME,
            ClusterStateAction.NAME,
            TransportClusterStatsAction.TYPE.name(),
            GetLicenseAction.NAME
        );
        final Authentication authentication = AuthenticationTestHelper.builder().build();

        assertFalse(RBACEngine.checkSameUserPermissions(action, request, authentication));
        verifyNoMoreInteractions(request);
    }

    public void testSameUserPermissionRunAsChecksAuthenticatedBy() {
        final User authUser = new User("admin", "bar");
        final String username = "joe";
        final User user = new User(username);
        final boolean changePasswordRequest = randomBoolean();
        final TransportRequest request = changePasswordRequest
            ? new ChangePasswordRequestBuilder(mock(Client.class)).username(username).request()
            : new HasPrivilegesRequestBuilder(mock(Client.class)).username(username).request();
        final String action = changePasswordRequest ? TransportChangePasswordAction.TYPE.name() : AuthenticateAction.NAME;

        final Authentication.RealmRef authenticatedBy = AuthenticationTestHelper.randomRealmRef(false);
        final Authentication.RealmRef lookedUpBy = new Authentication.RealmRef(
            randomAlphaOfLengthBetween(3, 8),
            changePasswordRequest ? randomFrom(ReservedRealm.TYPE, NativeRealmSettings.TYPE) : randomAlphaOfLengthBetween(4, 12),
            randomAlphaOfLengthBetween(3, 8)
        );

        final Authentication authentication = Authentication.newRealmAuthentication(authUser, authenticatedBy).runAs(user, lookedUpBy);
        assertTrue(RBACEngine.checkSameUserPermissions(action, request, authentication));

        final Authentication authentication2 = Authentication.newRealmAuthentication(authUser, authenticatedBy);
        assertFalse(RBACEngine.checkSameUserPermissions(action, request, authentication2));
    }

    public void testSameUserPermissionDoesNotAllowChangePasswordForOtherRealms() {
        final Authentication authentication = AuthenticationTestHelper.builder()
            .realm()
            .realmRef(
                new Authentication.RealmRef(
                    randomAlphaOfLengthBetween(3, 8),
                    randomFrom(
                        LdapRealmSettings.LDAP_TYPE,
                        FileRealmSettings.TYPE,
                        LdapRealmSettings.AD_TYPE,
                        PkiRealmSettings.TYPE,
                        randomAlphaOfLengthBetween(4, 12)
                    ),
                    randomAlphaOfLengthBetween(3, 8)
                )
            )
            .build(false);
        final ChangePasswordRequest request = new ChangePasswordRequestBuilder(mock(Client.class)).username(
            authentication.getEffectiveSubject().getUser().principal()
        ).request();
        final String action = TransportChangePasswordAction.TYPE.name();

        assertThat(request, instanceOf(UserRequest.class));
        assertFalse(RBACEngine.checkSameUserPermissions(action, request, authentication));
    }

    public void testSameUserPermissionDoesNotAllowChangePasswordForApiKey() {
        final Authentication authentication = AuthenticationTestHelper.builder().apiKey().build(false);
        final ChangePasswordRequest request = new ChangePasswordRequestBuilder(mock(Client.class)).username(
            authentication.getEffectiveSubject().getUser().principal()
        ).request();
        final String action = TransportChangePasswordAction.TYPE.name();

        assertThat(request, instanceOf(UserRequest.class));
        assertFalse(RBACEngine.checkSameUserPermissions(action, request, authentication));
    }

    public void testSameUserPermissionDoesNotAllowChangePasswordForAccessToken() {
        final Authentication authentication = AuthenticationTestHelper.builder().realm().build(false).token();
        final ChangePasswordRequest request = new ChangePasswordRequestBuilder(mock(Client.class)).username(
            authentication.getEffectiveSubject().getUser().principal()
        ).request();
        final String action = TransportChangePasswordAction.TYPE.name();

        assertThat(request, instanceOf(UserRequest.class));
        assertFalse(RBACEngine.checkSameUserPermissions(action, request, authentication));
    }

    public void testSameUserPermissionDoesNotAllowChangePasswordForLookedUpByOtherRealms() {
        final Authentication authentication = AuthenticationTestHelper.builder()
            .realm()
            .runAs()
            .realmRef(
                new Authentication.RealmRef(
                    randomAlphaOfLengthBetween(3, 8),
                    randomFrom(
                        LdapRealmSettings.LDAP_TYPE,
                        FileRealmSettings.TYPE,
                        LdapRealmSettings.AD_TYPE,
                        PkiRealmSettings.TYPE,
                        randomAlphaOfLengthBetween(4, 12)
                    ),
                    randomAlphaOfLengthBetween(3, 8)
                )
            )
            .build();
        final ChangePasswordRequest request = new ChangePasswordRequestBuilder(mock(Client.class)).username(
            authentication.getEffectiveSubject().getUser().principal()
        ).request();
        final String action = TransportChangePasswordAction.TYPE.name();

        assertThat(request, instanceOf(UserRequest.class));
        assertFalse(RBACEngine.checkSameUserPermissions(action, request, authentication));
    }

    public void testSameUserPermissionAllowsSelfApiKeyInfoRetrievalWhenAuthenticatedByApiKey() {
        final User user = new User("joe");
        final String apiKeyId = randomAlphaOfLengthBetween(4, 7);
        final Authentication authentication = AuthenticationTests.randomApiKeyAuthentication(user, apiKeyId);
        final TransportRequest request = GetApiKeyRequest.builder().apiKeyId(apiKeyId).build();
        assertTrue(RBACEngine.checkSameUserPermissions(GetApiKeyAction.NAME, request, authentication));
    }

    public void testSameUserPermissionDeniesSelfApiKeyInfoRetrievalWithLimitedByWhenAuthenticatedByApiKey() {
        final User user = new User("joe");
        final String apiKeyId = randomAlphaOfLengthBetween(4, 7);
        final Authentication authentication = AuthenticationTests.randomApiKeyAuthentication(user, apiKeyId);
        final TransportRequest request = GetApiKeyRequest.builder().apiKeyId(apiKeyId).withLimitedBy(true).build();
        assertFalse(RBACEngine.checkSameUserPermissions(GetApiKeyAction.NAME, request, authentication));
    }

    public void testSameUserPermissionDeniesApiKeyInfoRetrievalWhenAuthenticatedByADifferentApiKey() {
        final User user = new User("joe");
        final String apiKeyId = randomAlphaOfLengthBetween(4, 7);
        final TransportRequest request = GetApiKeyRequest.builder().apiKeyId(apiKeyId).ownedByAuthenticatedUser(false).build();
        final Authentication authentication = AuthenticationTests.randomApiKeyAuthentication(user, randomAlphaOfLength(8));
        assertFalse(RBACEngine.checkSameUserPermissions(GetApiKeyAction.NAME, request, authentication));
    }

    public void testSameUserPermissionDeniesApiKeyInfoRetrievalWhenLookedupByIsPresent() {
        final User user = new User("joe");
        final String apiKeyId = randomAlphaOfLengthBetween(4, 7);
        final TransportRequest request = GetApiKeyRequest.builder().apiKeyId(apiKeyId).ownedByAuthenticatedUser(false).build();
        final Authentication authentication = AuthenticationTests.randomApiKeyAuthentication(new User("not-joe"), apiKeyId)
            .runAs(user, new Authentication.RealmRef("name", "type", randomAlphaOfLengthBetween(3, 8)));
        assertFalse(RBACEngine.checkSameUserPermissions(GetApiKeyAction.NAME, request, authentication));
    }

    public void testSameUserPermissionForCrossClusterAccess() {
        final CrossClusterAccessSubjectInfo ccaSubjectInfo = AuthenticationTestHelper.randomCrossClusterAccessSubjectInfo();
        final Authentication authentication = AuthenticationTestHelper.builder().apiKey().build().toCrossClusterAccess(ccaSubjectInfo);

        // HasPrivileges is allowed
        final HasPrivilegesRequest hasPrivilegesRequest = new HasPrivilegesRequest();
        hasPrivilegesRequest.username(ccaSubjectInfo.getAuthentication().getEffectiveSubject().getUser().principal());
        assertTrue(RBACEngine.checkSameUserPermissions(HasPrivilegesAction.NAME, hasPrivilegesRequest, authentication));

        // Other actions, e.g. GetUserPrivilegesAction, are not allowed even if they are allowed when performing within a single cluster
        final GetUserPrivilegesRequest getUserPrivilegesRequest = new GetUserPrivilegesRequestBuilder(mock(ElasticsearchClient.class))
            .username(ccaSubjectInfo.getAuthentication().getEffectiveSubject().getUser().principal())
            .request();
        assertFalse(RBACEngine.checkSameUserPermissions(GetUserPrivilegesAction.NAME, getUserPrivilegesRequest, authentication));
    }

    /**
     * This tests that action names in the request are considered "matched" by the relevant named privilege
     * (in this case that {@link TransportDeleteAction} and {@link TransportIndexAction} are satisfied by {@link IndexPrivilege#WRITE}).
     */
    public void testNamedIndexPrivilegesMatchApplicableActions() throws Exception {
        Role role = Role.builder(RESTRICTED_INDICES, "test1")
            .cluster(Collections.singleton("all"), Collections.emptyList())
            .add(IndexPrivilege.WRITE, "academy")
            .build();
        RBACAuthorizationInfo authzInfo = new RBACAuthorizationInfo(role, null);

        final PrivilegesCheckResult result = hasPrivileges(
            IndicesPrivileges.builder().indices("academy").privileges(TransportDeleteAction.NAME, TransportIndexAction.NAME).build(),
            authzInfo,
            List.of(),
            new String[] { TransportClusterHealthAction.NAME }
        );

        assertThat(result, notNullValue());
        assertThat(result.allChecksSuccess(), is(true));

        assertThat(result.getDetails().cluster(), aMapWithSize(1));
        assertThat(result.getDetails().cluster().get(TransportClusterHealthAction.NAME), equalTo(true));

        assertThat(result.getDetails().index().values(), Matchers.iterableWithSize(1));
        final ResourcePrivileges resourcePrivileges = result.getDetails().index().values().iterator().next();
        assertThat(resourcePrivileges.getResource(), equalTo("academy"));
        assertThat(resourcePrivileges.getPrivileges(), aMapWithSize(2));
        assertThat(resourcePrivileges.getPrivileges().get(TransportDeleteAction.NAME), equalTo(true));
        assertThat(resourcePrivileges.getPrivileges().get(TransportIndexAction.NAME), equalTo(true));
    }

    /**
     * This tests that the action responds correctly when the user/role has some, but not all
     * of the privileges being checked.
     */
    public void testMatchSubsetOfPrivileges() throws Exception {
        Role role = Role.builder(RESTRICTED_INDICES, "test2")
            .cluster(Set.of("monitor"), Set.of())
            .add(IndexPrivilege.INDEX, "academy")
            .add(IndexPrivilege.WRITE, "initiative")
            .build();
        RBACAuthorizationInfo authzInfo = new RBACAuthorizationInfo(role, null);

        PrivilegesCheckResult response = hasPrivileges(
            IndicesPrivileges.builder().indices("academy", "initiative", "school").privileges("delete", "index", "manage").build(),
            authzInfo,
            List.of(),
            new String[] { "monitor", "manage" }
        );

        assertThat(response.allChecksSuccess(), is(false));
        assertThat(response.getDetails().cluster(), aMapWithSize(2));
        assertThat(response.getDetails().cluster().get("monitor"), equalTo(true));
        assertThat(response.getDetails().cluster().get("manage"), equalTo(false));
        assertThat(response.getDetails().index().values(), Matchers.iterableWithSize(3));

        final ResourcePrivileges academy = response.getDetails().index().get("academy");
        final ResourcePrivileges initiative = response.getDetails().index().get("initiative");
        final ResourcePrivileges school = response.getDetails().index().get("school");

        assertThat(academy.getResource(), equalTo("academy"));
        assertThat(academy.getPrivileges(), aMapWithSize(3));
        assertThat(academy.getPrivileges().get("index"), equalTo(true)); // explicit
        assertThat(academy.getPrivileges().get("delete"), equalTo(false));
        assertThat(academy.getPrivileges().get("manage"), equalTo(false));

        assertThat(initiative.getResource(), equalTo("initiative"));
        assertThat(initiative.getPrivileges(), aMapWithSize(3));
        assertThat(initiative.getPrivileges().get("index"), equalTo(true)); // implied by write
        assertThat(initiative.getPrivileges().get("delete"), equalTo(true)); // implied by write
        assertThat(initiative.getPrivileges().get("manage"), equalTo(false));

        assertThat(school.getResource(), equalTo("school"));
        assertThat(school.getPrivileges(), aMapWithSize(3));
        assertThat(school.getPrivileges().get("index"), equalTo(false));
        assertThat(school.getPrivileges().get("delete"), equalTo(false));
        assertThat(school.getPrivileges().get("manage"), equalTo(false));
    }

    /**
     * This tests that the action responds correctly when the user/role has none
     * of the privileges being checked.
     */
    public void testMatchNothing() throws Exception {
        Role role = Role.builder(RESTRICTED_INDICES, "test3").cluster(Set.of("monitor"), Set.of()).build();
        RBACAuthorizationInfo authzInfo = new RBACAuthorizationInfo(role, null);

        final PrivilegesCheckResult response = hasPrivileges(
            IndicesPrivileges.builder().indices("academy").privileges("read", "write").build(),
            authzInfo,
            Collections.emptyList(),
            Strings.EMPTY_ARRAY
        );
        assertThat(response.allChecksSuccess(), is(false));
        assertThat(response.getDetails().index().values(), Matchers.iterableWithSize(1));
        final ResourcePrivileges result = response.getDetails().index().values().iterator().next();
        assertThat(result.getResource(), equalTo("academy"));
        assertThat(result.getPrivileges(), aMapWithSize(2));
        assertThat(result.getPrivileges().get("read"), equalTo(false));
        assertThat(result.getPrivileges().get("write"), equalTo(false));
    }

    /**
     * Wildcards in the request are treated as
     * <em>does the user have ___ privilege on every possible index that matches this pattern?</em>
     * Or, expressed differently,
     * <em>does the user have ___ privilege on a wildcard that covers (is a superset of) this pattern?</em>
     */
    public void testWildcardHandling() throws Exception {
        List<ApplicationPrivilegeDescriptor> privs = new ArrayList<>();
        final ApplicationPrivilege kibanaRead = defineApplicationPrivilege(
            privs,
            "kibana",
            "read",
            "data:read/*",
            "action:login",
            "action:view/dashboard"
        );
        final ApplicationPrivilege kibanaWrite = defineApplicationPrivilege(
            privs,
            "kibana",
            "write",
            "data:write/*",
            "action:login",
            "action:view/dashboard"
        );
        final ApplicationPrivilege kibanaAdmin = defineApplicationPrivilege(privs, "kibana", "admin", "action:login", "action:manage/*");
        final ApplicationPrivilege kibanaViewSpace = defineApplicationPrivilege(
            privs,
            "kibana",
            "view-space",
            "action:login",
            "space:view/*"
        );
        Role role = Role.builder(RESTRICTED_INDICES, "test3")
            .add(IndexPrivilege.ALL, "logstash-*", "foo?")
            .add(IndexPrivilege.READ, "abc*")
            .add(IndexPrivilege.WRITE, "*xyz")
            .addApplicationPrivilege(kibanaRead, Collections.singleton("*"))
            .addApplicationPrivilege(kibanaViewSpace, newHashSet("space/engineering/*", "space/builds"))
            .build();
        RBACAuthorizationInfo authzInfo = new RBACAuthorizationInfo(role, null);

        final PrivilegesCheckResult response = hasPrivileges(
            new IndicesPrivileges[] {
                IndicesPrivileges.builder()
                    .indices("logstash-2016-*")
                    .privileges("write") // Yes, because (ALL,"logstash-*")
                    .build(),
                IndicesPrivileges.builder()
                    .indices("logstash-*")
                    .privileges("read") // Yes, because (ALL,"logstash-*")
                    .build(),
                IndicesPrivileges.builder()
                    .indices("log*")
                    .privileges("manage") // No, because "log*" includes indices that "logstash-*" does not
                    .build(),
                IndicesPrivileges.builder()
                    .indices("foo*", "foo?")
                    .privileges("read") // Yes, "foo?", but not "foo*", because "foo*" > "foo?"
                    .build(),
                IndicesPrivileges.builder()
                    .indices("abcd*")
                    .privileges("read", "write") // read = Yes, because (READ, "abc*"), write = No
                    .build(),
                IndicesPrivileges.builder()
                    .indices("abc*xyz")
                    .privileges("read", "write", "manage") // read = Yes ( READ "abc*"), write = Yes (WRITE, "*xyz"), manage = No
                    .build(),
                IndicesPrivileges.builder()
                    .indices("a*xyz")
                    .privileges("read", "write", "manage") // read = No, write = Yes (WRITE, "*xyz"), manage = No
                    .build() },
            new ApplicationResourcePrivileges[] {
                ApplicationResourcePrivileges.builder()
                    .resources("*")
                    .application("kibana")
                    .privileges(Sets.union(kibanaRead.name(), kibanaWrite.name())) // read = Yes, write = No
                    .build(),
                ApplicationResourcePrivileges.builder()
                    .resources("space/engineering/project-*", "space/*") // project-* = Yes, space/* = Not
                    .application("kibana")
                    .privileges("space:view/dashboard")
                    .build() },
            authzInfo,
            privs,
            new String[0]
        );

        assertThat(response, notNullValue());
        assertThat(response.allChecksSuccess(), is(false));
        assertThat(response.getDetails().index().values(), Matchers.iterableWithSize(8));
        assertThat(
            response.getDetails().index().values(),
            containsInAnyOrder(
                ResourcePrivileges.builder("logstash-2016-*").addPrivileges(Collections.singletonMap("write", true)).build(),
                ResourcePrivileges.builder("logstash-*").addPrivileges(Collections.singletonMap("read", true)).build(),
                ResourcePrivileges.builder("log*").addPrivileges(Collections.singletonMap("manage", false)).build(),
                ResourcePrivileges.builder("foo?").addPrivileges(Collections.singletonMap("read", true)).build(),
                ResourcePrivileges.builder("foo*").addPrivileges(Collections.singletonMap("read", false)).build(),
                ResourcePrivileges.builder("abcd*").addPrivileges(Map.of("read", true, "write", false)).build(),
                ResourcePrivileges.builder("abc*xyz").addPrivileges(Map.of("read", true, "write", true, "manage", false)).build(),
                ResourcePrivileges.builder("a*xyz").addPrivileges(Map.of("read", false, "write", true, "manage", false)).build()
            )
        );
        assertThat(response.getDetails().application().entrySet(), Matchers.iterableWithSize(1));
        final Collection<ResourcePrivileges> kibanaPrivileges = response.getDetails().application().get("kibana");
        assertThat(kibanaPrivileges, Matchers.iterableWithSize(3));
        assertThat(
            Strings.collectionToCommaDelimitedString(kibanaPrivileges),
            kibanaPrivileges,
            containsInAnyOrder(
                ResourcePrivileges.builder("*").addPrivileges(Map.of("read", true, "write", false)).build(),
                ResourcePrivileges.builder("space/engineering/project-*")
                    .addPrivileges(Collections.singletonMap("space:view/dashboard", true))
                    .build(),
                ResourcePrivileges.builder("space/*").addPrivileges(Collections.singletonMap("space:view/dashboard", false)).build()
            )
        );
    }

    public void testCheckingIndexPermissionsDefinedOnDifferentPatterns() throws Exception {
        final RBACAuthorizationInfo authzInfo = new RBACAuthorizationInfo(
            Role.builder(RESTRICTED_INDICES, "test-multiple")
                .add(IndexPrivilege.CREATE_DOC, "*")
                .add(IndexPrivilege.INDEX, "apache-*", "unrelated", "something_else*")
                .add(IndexPrivilege.DELETE, "apache-2016-*", ".security*")
                .build(),
            null
        );

        List<String> indices = new ArrayList<>(3);
        indices.add("apache-2016-12");
        indices.add("apache-2017-01");
        indices.add("other");
        Collections.shuffle(indices, random());
        List<String> privileges = new ArrayList<>(3);
        privileges.add("create_doc");
        privileges.add("index");
        privileges.add("delete");
        Collections.shuffle(privileges, random());
        PrivilegesCheckResult response = hasPrivileges(
            IndicesPrivileges.builder().indices(indices).privileges(privileges).allowRestrictedIndices(randomBoolean()).build(),
            authzInfo,
            Collections.emptyList(),
            Strings.EMPTY_ARRAY
        );
        assertThat(response.allChecksSuccess(), is(false));
        assertThat(response.getDetails().index().values(), Matchers.iterableWithSize(3));
        assertThat(
            response.getDetails().index().values(),
            containsInAnyOrder(
                ResourcePrivileges.builder("apache-2016-12")
                    .addPrivileges(Map.of("create_doc", true, "index", true, "delete", true))
                    .build(),
                ResourcePrivileges.builder("apache-2017-01")
                    .addPrivileges(Map.of("create_doc", true, "index", true, "delete", false))
                    .build(),
                ResourcePrivileges.builder("other").addPrivileges(Map.of("create_doc", true, "index", false, "delete", false)).build()
            )
        );

        indices = new ArrayList<>(2);
        indices.add("apache-2016-12");
        indices.add("apache-2017-01");
        Collections.shuffle(indices, random());
        privileges = new ArrayList<>(3);
        privileges.add("create");
        privileges.add("create_doc");
        privileges.add("index");
        Collections.shuffle(privileges, random());
        response = hasPrivileges(
            IndicesPrivileges.builder().indices(indices).privileges(privileges).allowRestrictedIndices(randomBoolean()).build(),
            authzInfo,
            Collections.emptyList(),
            Strings.EMPTY_ARRAY
        );
        assertThat(response.allChecksSuccess(), is(true));
        assertThat(response.getDetails().index().values(), Matchers.iterableWithSize(2));
        assertThat(
            response.getDetails().index().values(),
            containsInAnyOrder(
                ResourcePrivileges.builder("apache-2016-12")
                    .addPrivileges(Map.of("create_doc", true, "create", true, "index", true))
                    .build(),
                ResourcePrivileges.builder("apache-2017-01")
                    .addPrivileges(Map.of("create_doc", true, "create", true, "index", true))
                    .build()
            )
        );
    }

    public void testCheckRestrictedIndexPatternPermission() throws Exception {
        final String patternPrefix = XPackPlugin.ASYNC_RESULTS_INDEX.substring(
            0,
            randomIntBetween(2, XPackPlugin.ASYNC_RESULTS_INDEX.length() - 2)
        );
        Role role = Role.builder(RESTRICTED_INDICES, "role")
            .add(FieldPermissions.DEFAULT, null, IndexPrivilege.INDEX, false, patternPrefix + "*")
            .build();
        RBACAuthorizationInfo authzInfo = new RBACAuthorizationInfo(role, null);

        String prePatternPrefix = patternPrefix.substring(0, randomIntBetween(1, patternPrefix.length() - 1)) + "*";
        PrivilegesCheckResult response = hasPrivileges(
            IndicesPrivileges.builder().indices(prePatternPrefix).allowRestrictedIndices(randomBoolean()).privileges("index").build(),
            authzInfo,
            Collections.emptyList(),
            Strings.EMPTY_ARRAY
        );
        assertThat(response.allChecksSuccess(), is(false));
        assertThat(response.getDetails().index().values(), Matchers.iterableWithSize(1));
        assertThat(
            response.getDetails().index().values(),
            containsInAnyOrder(ResourcePrivileges.builder(prePatternPrefix).addPrivileges(Map.of("index", false)).build())
        );

        String matchesPatternPrefix = XPackPlugin.ASYNC_RESULTS_INDEX.substring(0, patternPrefix.length() + 1);
        response = hasPrivileges(
            IndicesPrivileges.builder().indices(matchesPatternPrefix + "*").allowRestrictedIndices(false).privileges("index").build(),
            authzInfo,
            Collections.emptyList(),
            Strings.EMPTY_ARRAY
        );
        assertThat(response.allChecksSuccess(), is(true));
        assertThat(response.getDetails().index().values(), Matchers.iterableWithSize(1));
        assertThat(
            response.getDetails().index().values(),
            containsInAnyOrder(ResourcePrivileges.builder(matchesPatternPrefix + "*").addPrivileges(Map.of("index", true)).build())
        );
        response = hasPrivileges(
            IndicesPrivileges.builder().indices(matchesPatternPrefix + "*").allowRestrictedIndices(true).privileges("index").build(),
            authzInfo,
            Collections.emptyList(),
            Strings.EMPTY_ARRAY
        );
        assertThat(response.allChecksSuccess(), is(false));
        assertThat(response.getDetails().index().values(), Matchers.iterableWithSize(1));
        assertThat(
            response.getDetails().index().values(),
            containsInAnyOrder(ResourcePrivileges.builder(matchesPatternPrefix + "*").addPrivileges(Map.of("index", false)).build())
        );
        response = hasPrivileges(
            IndicesPrivileges.builder().indices(matchesPatternPrefix).allowRestrictedIndices(randomBoolean()).privileges("index").build(),
            authzInfo,
            Collections.emptyList(),
            Strings.EMPTY_ARRAY
        );
        assertThat(response.allChecksSuccess(), is(true));
        assertThat(response.getDetails().index().values(), Matchers.iterableWithSize(1));
        assertThat(
            response.getDetails().index().values(),
            containsInAnyOrder(ResourcePrivileges.builder(matchesPatternPrefix).addPrivileges(Map.of("index", true)).build())
        );

        final String restrictedIndexMatchingWildcard = XPackPlugin.ASYNC_RESULTS_INDEX + randomAlphaOfLengthBetween(0, 2);
        response = hasPrivileges(
            IndicesPrivileges.builder()
                .indices(restrictedIndexMatchingWildcard + "*")
                .allowRestrictedIndices(true)
                .privileges("index")
                .build(),
            authzInfo,
            Collections.emptyList(),
            Strings.EMPTY_ARRAY
        );
        assertThat(response.allChecksSuccess(), is(false));
        assertThat(response.getDetails().index().values(), Matchers.iterableWithSize(1));
        assertThat(
            response.getDetails().index().values(),
            containsInAnyOrder(
                ResourcePrivileges.builder(restrictedIndexMatchingWildcard + "*").addPrivileges(Map.of("index", false)).build()
            )
        );
        response = hasPrivileges(
            IndicesPrivileges.builder()
                .indices(restrictedIndexMatchingWildcard + "*")
                .allowRestrictedIndices(false)
                .privileges("index")
                .build(),
            authzInfo,
            Collections.emptyList(),
            Strings.EMPTY_ARRAY
        );
        assertThat(response.allChecksSuccess(), is(false));
        assertThat(response.getDetails().index().values(), Matchers.iterableWithSize(1));
        assertThat(
            response.getDetails().index().values(),
            containsInAnyOrder(
                ResourcePrivileges.builder(restrictedIndexMatchingWildcard + "*").addPrivileges(Map.of("index", false)).build()
            )
        );
        response = hasPrivileges(
            IndicesPrivileges.builder()
                .indices(restrictedIndexMatchingWildcard)
                .allowRestrictedIndices(randomBoolean())
                .privileges("index")
                .build(),
            authzInfo,
            Collections.emptyList(),
            Strings.EMPTY_ARRAY
        );
        assertThat(response.allChecksSuccess(), is(false));
        assertThat(response.getDetails().index().values(), Matchers.iterableWithSize(1));
        assertThat(
            response.getDetails().index().values(),
            containsInAnyOrder(ResourcePrivileges.builder(restrictedIndexMatchingWildcard).addPrivileges(Map.of("index", false)).build())
        );

        role = Role.builder(RESTRICTED_INDICES, "role")
            .add(FieldPermissions.DEFAULT, null, IndexPrivilege.INDEX, true, patternPrefix + "*")
            .build();
        authzInfo = new RBACAuthorizationInfo(role, null);
        response = hasPrivileges(
            IndicesPrivileges.builder()
                .indices(matchesPatternPrefix + "*")
                .allowRestrictedIndices(randomBoolean())
                .privileges("index")
                .build(),
            authzInfo,
            Collections.emptyList(),
            Strings.EMPTY_ARRAY
        );
        assertThat(response.allChecksSuccess(), is(true));
        assertThat(response.getDetails().index().values(), Matchers.iterableWithSize(1));
        assertThat(
            response.getDetails().index().values(),
            containsInAnyOrder(ResourcePrivileges.builder(matchesPatternPrefix + "*").addPrivileges(Map.of("index", true)).build())
        );
    }

    public void testCheckExplicitRestrictedIndexPermissions() throws Exception {
        final boolean restrictedIndexPermission = randomBoolean();
        final boolean restrictedMonitorPermission = randomBoolean();
        Role role = Role.builder(RESTRICTED_INDICES, "role")
            .add(FieldPermissions.DEFAULT, null, IndexPrivilege.INDEX, restrictedIndexPermission, ".sec*")
            .add(FieldPermissions.DEFAULT, null, IndexPrivilege.MONITOR, restrictedMonitorPermission, ".security*")
            .build();
        RBACAuthorizationInfo authzInfo = new RBACAuthorizationInfo(role, null);

        String explicitRestrictedIndex = randomFrom(TestRestrictedIndices.SAMPLE_RESTRICTED_NAMES);
        PrivilegesCheckResult response = hasPrivileges(
            IndicesPrivileges.builder()
                .indices(new String[] { ".secret-non-restricted", explicitRestrictedIndex })
                .privileges("index", "monitor")
                .allowRestrictedIndices(false) // explicit false for test
                .build(),
            authzInfo,
            Collections.emptyList(),
            Strings.EMPTY_ARRAY
        );
        assertThat(response.allChecksSuccess(), is(false));
        assertThat(response.getDetails().index().values(), Matchers.iterableWithSize(2));
        assertThat(
            response.getDetails().index().values(),
            containsInAnyOrder(
                ResourcePrivileges.builder(".secret-non-restricted") // matches ".sec*" but not ".security*"
                    .addPrivileges(Map.of("index", true, "monitor", false))
                    .build(),
                ResourcePrivileges.builder(explicitRestrictedIndex) // matches both ".sec*" and ".security*"
                    .addPrivileges(Map.of("index", restrictedIndexPermission, "monitor", restrictedMonitorPermission))
                    .build()
            )
        );

        explicitRestrictedIndex = randomFrom(TestRestrictedIndices.SAMPLE_RESTRICTED_NAMES);
        response = hasPrivileges(
            IndicesPrivileges.builder()
                .indices(new String[] { ".secret-non-restricted", explicitRestrictedIndex })
                .privileges("index", "monitor")
                .allowRestrictedIndices(true) // explicit true for test
                .build(),
            authzInfo,
            Collections.emptyList(),
            Strings.EMPTY_ARRAY
        );
        assertThat(response.allChecksSuccess(), is(false));
        assertThat(response.getDetails().index().values(), Matchers.iterableWithSize(2));
        assertThat(
            response.getDetails().index().values(),
            containsInAnyOrder(
                ResourcePrivileges.builder(".secret-non-restricted") // matches ".sec*" but not ".security*"
                    .addPrivileges(Map.of("index", true, "monitor", false))
                    .build(),
                ResourcePrivileges.builder(explicitRestrictedIndex) // matches both ".sec*" and ".security*"
                    .addPrivileges(Map.of("index", restrictedIndexPermission, "monitor", restrictedMonitorPermission))
                    .build()
            )
        );
    }

    public void testCheckRestrictedIndexWildcardPermissions() throws Exception {
        Role role = Role.builder(RESTRICTED_INDICES, "role")
            .add(FieldPermissions.DEFAULT, null, IndexPrivilege.INDEX, false, ".sec*")
            .add(FieldPermissions.DEFAULT, null, IndexPrivilege.MONITOR, true, ".security*")
            .build();
        RBACAuthorizationInfo authzInfo = new RBACAuthorizationInfo(role, null);

        PrivilegesCheckResult response = hasPrivileges(
            IndicesPrivileges.builder().indices(".sec*", ".security*").privileges("index", "monitor").build(),
            authzInfo,
            Collections.emptyList(),
            Strings.EMPTY_ARRAY
        );
        assertThat(response.allChecksSuccess(), is(false));
        assertThat(response.getDetails().index().values(), Matchers.iterableWithSize(2));
        assertThat(
            response.getDetails().index().values(),
            containsInAnyOrder(
                ResourcePrivileges.builder(".sec*").addPrivileges(Map.of("index", true, "monitor", false)).build(),
                ResourcePrivileges.builder(".security*").addPrivileges(Map.of("index", true, "monitor", true)).build()
            )
        );

        response = hasPrivileges(
            IndicesPrivileges.builder().indices(".sec*", ".security*").privileges("index", "monitor").allowRestrictedIndices(true).build(),
            authzInfo,
            Collections.emptyList(),
            Strings.EMPTY_ARRAY
        );
        assertThat(response.allChecksSuccess(), is(false));
        assertThat(response.getDetails().index().values(), Matchers.iterableWithSize(2));
        assertThat(
            response.getDetails().index().values(),
            containsInAnyOrder(
                ResourcePrivileges.builder(".sec*").addPrivileges(Map.of("index", false, "monitor", false)).build(),
                ResourcePrivileges.builder(".security*").addPrivileges(Map.of("index", false, "monitor", true)).build()
            )
        );

        role = Role.builder(RESTRICTED_INDICES, "role")
            .add(FieldPermissions.DEFAULT, null, IndexPrivilege.INDEX, true, ".sec*")
            .add(FieldPermissions.DEFAULT, null, IndexPrivilege.MONITOR, false, ".security*")
            .build();
        authzInfo = new RBACAuthorizationInfo(role, null);

        response = hasPrivileges(
            IndicesPrivileges.builder().indices(".sec*", ".security*").privileges("index", "monitor").build(),
            authzInfo,
            Collections.emptyList(),
            Strings.EMPTY_ARRAY
        );
        assertThat(response.allChecksSuccess(), is(false));
        assertThat(response.getDetails().index().values(), Matchers.iterableWithSize(2));
        assertThat(
            response.getDetails().index().values(),
            containsInAnyOrder(
                ResourcePrivileges.builder(".sec*").addPrivileges(Map.of("index", true, "monitor", false)).build(),
                ResourcePrivileges.builder(".security*").addPrivileges(Map.of("index", true, "monitor", true)).build()
            )
        );

        response = hasPrivileges(
            IndicesPrivileges.builder().indices(".sec*", ".security*").privileges("index", "monitor").allowRestrictedIndices(true).build(),
            authzInfo,
            Collections.emptyList(),
            Strings.EMPTY_ARRAY
        );
        assertThat(response.allChecksSuccess(), is(false));
        assertThat(response.getDetails().index().values(), Matchers.iterableWithSize(2));
        assertThat(
            response.getDetails().index().values(),
            containsInAnyOrder(
                ResourcePrivileges.builder(".sec*").addPrivileges(Map.of("index", true, "monitor", false)).build(),
                ResourcePrivileges.builder(".security*").addPrivileges(Map.of("index", true, "monitor", false)).build()
            )
        );
    }

    public void testCheckingApplicationPrivilegesOnDifferentApplicationsAndResources() throws Exception {
        List<ApplicationPrivilegeDescriptor> privs = new ArrayList<>();
        final ApplicationPrivilege app1Read = defineApplicationPrivilege(privs, "app1", "read", "data:read/*");
        final ApplicationPrivilege app1Write = defineApplicationPrivilege(privs, "app1", "write", "data:write/*");
        final ApplicationPrivilege app1All = defineApplicationPrivilege(privs, "app1", "all", "*");
        final ApplicationPrivilege app2Read = defineApplicationPrivilege(privs, "app2", "read", "data:read/*");
        final ApplicationPrivilege app2Write = defineApplicationPrivilege(privs, "app2", "write", "data:write/*");
        final ApplicationPrivilege app2All = defineApplicationPrivilege(privs, "app2", "all", "*");

        Role role = Role.builder(RESTRICTED_INDICES, "test-role")
            .addApplicationPrivilege(app1Read, Collections.singleton("foo/*"))
            .addApplicationPrivilege(app1All, Collections.singleton("foo/bar/baz"))
            .addApplicationPrivilege(app2Read, Collections.singleton("foo/bar/*"))
            .addApplicationPrivilege(app2Write, Collections.singleton("*/bar/*"))
            .build();
        RBACAuthorizationInfo authzInfo = new RBACAuthorizationInfo(role, null);

        List<String> resources = new ArrayList<>();
        resources.add("foo/1");
        resources.add("foo/bar/2");
        resources.add("foo/bar/baz");
        resources.add("baz/bar/foo");
        Collections.shuffle(resources, random());
        List<String> privileges = new ArrayList<>();
        privileges.add("read");
        privileges.add("write");
        privileges.add("all");
        Collections.shuffle(privileges, random());

        final PrivilegesCheckResult response = hasPrivileges(
            new IndicesPrivileges[0],
            new ApplicationResourcePrivileges[] {
                ApplicationResourcePrivileges.builder().application("app1").resources(resources).privileges(privileges).build(),
                ApplicationResourcePrivileges.builder().application("app2").resources(resources).privileges(privileges).build() },
            authzInfo,
            privs,
            Strings.EMPTY_ARRAY
        );

        assertThat(response.allChecksSuccess(), is(false));
        assertThat(response.getDetails().index().values(), Matchers.emptyIterable());
        assertThat(response.getDetails().application().entrySet(), Matchers.iterableWithSize(2));
        final Collection<ResourcePrivileges> app1 = response.getDetails().application().get("app1");
        assertThat(app1, Matchers.iterableWithSize(4));
        assertThat(
            Strings.collectionToCommaDelimitedString(app1),
            app1,
            containsInAnyOrder(
                ResourcePrivileges.builder("foo/1").addPrivileges(Map.of("read", true, "write", false, "all", false)).build(),
                ResourcePrivileges.builder("foo/bar/2").addPrivileges(Map.of("read", true, "write", false, "all", false)).build(),
                ResourcePrivileges.builder("foo/bar/baz").addPrivileges(Map.of("read", true, "write", true, "all", true)).build(),
                ResourcePrivileges.builder("baz/bar/foo").addPrivileges(Map.of("read", false, "write", false, "all", false)).build()
            )
        );
        final Collection<ResourcePrivileges> app2 = response.getDetails().application().get("app2");
        assertThat(app2, Matchers.iterableWithSize(4));
        assertThat(
            Strings.collectionToCommaDelimitedString(app2),
            app2,
            containsInAnyOrder(
                ResourcePrivileges.builder("foo/1").addPrivileges(Map.of("read", false, "write", false, "all", false)).build(),
                ResourcePrivileges.builder("foo/bar/2").addPrivileges(Map.of("read", true, "write", true, "all", false)).build(),
                ResourcePrivileges.builder("foo/bar/baz").addPrivileges(Map.of("read", true, "write", true, "all", false)).build(),
                ResourcePrivileges.builder("baz/bar/foo").addPrivileges(Map.of("read", false, "write", true, "all", false)).build()
            )
        );
    }

    public void testCheckingApplicationPrivilegesWithComplexNames() throws Exception {
        final String appName = randomAlphaOfLength(1).toLowerCase(Locale.ROOT) + randomAlphaOfLengthBetween(3, 10);
        final String action1 = randomAlphaOfLength(1).toLowerCase(Locale.ROOT) + randomAlphaOfLengthBetween(2, 5);
        final String action2 = randomAlphaOfLength(1).toLowerCase(Locale.ROOT) + randomAlphaOfLengthBetween(6, 9);

        final List<ApplicationPrivilegeDescriptor> privs = new ArrayList<>();
        final ApplicationPrivilege priv1 = defineApplicationPrivilege(privs, appName, action1, "DATA:read/*", "ACTION:" + action1);
        final ApplicationPrivilege priv2 = defineApplicationPrivilege(privs, appName, action2, "DATA:read/*", "ACTION:" + action2);

        Role role = Role.builder(RESTRICTED_INDICES, "test-write")
            .addApplicationPrivilege(priv1, Collections.singleton("user/*/name"))
            .build();
        RBACAuthorizationInfo authzInfo = new RBACAuthorizationInfo(role, null);

        final PrivilegesCheckResult response = hasPrivileges(
            new IndicesPrivileges[0],
            new ApplicationResourcePrivileges[] {
                ApplicationResourcePrivileges.builder()
                    .application(appName)
                    .resources("user/hawkeye/name")
                    .privileges("DATA:read/user/*", "ACTION:" + action1, "ACTION:" + action2, action1, action2)
                    .build() },
            authzInfo,
            privs,
            "monitor"
        );
        assertThat(response.allChecksSuccess(), is(false));
        assertThat(response.getDetails().application().keySet(), containsInAnyOrder(appName));
        assertThat(response.getDetails().application().get(appName), iterableWithSize(1));
        assertThat(
            response.getDetails().application().get(appName),
            containsInAnyOrder(
                ResourcePrivileges.builder("user/hawkeye/name")
                    .addPrivileges(
                        Map.ofEntries(
                            entry("DATA:read/user/*", true),
                            entry("ACTION:" + action1, true),
                            entry("ACTION:" + action2, false),
                            entry(action1, true),
                            entry(action2, false)
                        )
                    )
                    .build()
            )
        );
    }

    public void testCheckPrivilegesWithCache() throws Exception {
        final List<ApplicationPrivilegeDescriptor> privs = new ArrayList<>();
        final String appName = randomAlphaOfLength(1).toLowerCase(Locale.ROOT) + randomAlphaOfLengthBetween(3, 10);
        final String privilegeName = randomAlphaOfLength(1).toLowerCase(Locale.ROOT) + randomAlphaOfLengthBetween(3, 10);
        final String action1 = randomAlphaOfLength(1).toLowerCase(Locale.ROOT) + randomAlphaOfLengthBetween(2, 5);
        final ApplicationPrivilege priv1 = defineApplicationPrivilege(privs, appName, privilegeName, "DATA:read/*", "ACTION:" + action1);
        SimpleRole role = spy(
            Role.builder(RESTRICTED_INDICES, "test-write").addApplicationPrivilege(priv1, Collections.singleton("user/*/name")).build()
        );
        RBACAuthorizationInfo authzInfo = new RBACAuthorizationInfo(role, null);

        // 1st check privileges
        final PrivilegesToCheck privilegesToCheck1 = new PrivilegesToCheck(
            new String[0],
            new IndicesPrivileges[0],
            new ApplicationResourcePrivileges[] {
                ApplicationResourcePrivileges.builder()
                    .application(appName)
                    .resources("user/hawkeye/name")
                    .privileges("DATA:read/user/*", "ACTION:" + action1)
                    .build() },
            randomBoolean()
        );

        final PlainActionFuture<PrivilegesCheckResult> future1 = new PlainActionFuture<>();
        engine.checkPrivileges(authzInfo, privilegesToCheck1, privs, future1);
        final PrivilegesCheckResult privilegesCheckResult1 = future1.actionGet();

        // Result should be cached
        verify(role).cacheHasPrivileges(any(), eq(privilegesToCheck1), eq(privilegesCheckResult1));

        // Stall the check so that we are sure cache is used
        final RuntimeException stallCheckException = new RuntimeException("you shall not pass");
        doThrow(stallCheckException).when(role).checkApplicationResourcePrivileges(anyString(), any(), any(), any(), any());
        Mockito.clearInvocations(role);

        final PlainActionFuture<PrivilegesCheckResult> future2 = new PlainActionFuture<>();
        engine.checkPrivileges(authzInfo, privilegesToCheck1, privs, future2);
        final PrivilegesCheckResult privilegesCheckResult2 = future2.actionGet();

        assertThat(privilegesCheckResult2, is(privilegesCheckResult1));
        // Cached result won't be cached again
        verify(role, never()).cacheHasPrivileges(any(), any(), any());

        // Test a new check does not go through cache (and hence will be stalled by the exception)
        final PrivilegesToCheck privilegesToCheck2 = new PrivilegesToCheck(
            new String[0],
            new IndicesPrivileges[0],
            new ApplicationResourcePrivileges[] {
                ApplicationResourcePrivileges.builder()
                    .application(appName)
                    .resources("user/hawkeye/name")
                    .privileges("DATA:read/user/*")
                    .build() },
            randomBoolean()
        );
        final RuntimeException e1 = expectThrows(
            RuntimeException.class,
            () -> engine.checkPrivileges(authzInfo, privilegesToCheck2, privs, new PlainActionFuture<>())
        );
        assertThat(e1, is(stallCheckException));
    }

    public void testIsCompleteMatch() throws Exception {
        final List<ApplicationPrivilegeDescriptor> privs = new ArrayList<>();
        final ApplicationPrivilege kibanaRead = defineApplicationPrivilege(privs, "kibana", "read", "data:read/*");
        final ApplicationPrivilege kibanaWrite = defineApplicationPrivilege(privs, "kibana", "write", "data:write/*");
        Role role = Role.builder(RESTRICTED_INDICES, "test-write")
            .cluster(Set.of("monitor"), Set.of())
            .add(IndexPrivilege.READ, "read-*")
            .add(IndexPrivilege.ALL, "all-*")
            .addApplicationPrivilege(kibanaRead, Collections.singleton("*"))
            .build();
        RBACAuthorizationInfo authzInfo = new RBACAuthorizationInfo(role, null);

        assertThat(
            hasPrivileges(indexPrivileges("read", "read-123", "read-456", "all-999"), authzInfo, privs, "monitor").allChecksSuccess(),
            is(true)
        );
        assertThat(
            hasPrivileges(indexPrivileges("read", "read-123", "read-456", "all-999"), authzInfo, privs, "manage").allChecksSuccess(),
            is(false)
        );
        assertThat(
            hasPrivileges(indexPrivileges("write", "read-123", "read-456", "all-999"), authzInfo, privs, "monitor").allChecksSuccess(),
            is(false)
        );
        assertThat(
            hasPrivileges(indexPrivileges("write", "read-123", "read-456", "all-999"), authzInfo, privs, "manage").allChecksSuccess(),
            is(false)
        );
        assertThat(
            hasPrivileges(
                new IndicesPrivileges[] {
                    IndicesPrivileges.builder().indices("read-a").privileges("read").build(),
                    IndicesPrivileges.builder().indices("all-b").privileges("read", "write").build() },
                new ApplicationResourcePrivileges[] {
                    ApplicationResourcePrivileges.builder().application("kibana").resources("*").privileges("read").build() },
                authzInfo,
                privs,
                "monitor"
            ).allChecksSuccess(),
            is(true)
        );
        assertThat(
            hasPrivileges(
                new IndicesPrivileges[] { indexPrivileges("read", "read-123", "read-456", "all-999") },
                new ApplicationResourcePrivileges[] {
                    ApplicationResourcePrivileges.builder().application("kibana").resources("*").privileges("read").build(),
                    ApplicationResourcePrivileges.builder().application("kibana").resources("*").privileges("write").build() },
                authzInfo,
                privs,
                "monitor"
            ).allChecksSuccess(),
            is(false)
        );
    }

    public void testBuildUserPrivilegeResponse() {
        final ManageApplicationPrivileges manageApplicationPrivileges = new ManageApplicationPrivileges(Sets.newHashSet("app01", "app02"));
        final BytesArray query = new BytesArray("""
            {"term":{"public":true}}""");
        final Role role = Role.builder(RESTRICTED_INDICES, "test", "role")
            .cluster(Sets.newHashSet("monitor", "manage_watcher"), Collections.singleton(manageApplicationPrivileges))
            .add(IndexPrivilege.get(Sets.newHashSet("read", "write")), "index-1")
            .add(IndexPrivilege.ALL, "index-2", "index-3")
            .add(
                new FieldPermissions(new FieldPermissionsDefinition(new String[] { "public.*" }, new String[0])),
                Collections.singleton(query),
                IndexPrivilege.READ,
                randomBoolean(),
                "index-4",
                "index-5"
            )
            .addApplicationPrivilege(ApplicationPrivilegeTests.createPrivilege("app01", "read", "data:read"), Collections.singleton("*"))
            .runAs(new Privilege(Sets.newHashSet("user01", "user02"), "user01", "user02"))
            .addRemoteIndicesGroup(Set.of("remote-1"), FieldPermissions.DEFAULT, null, IndexPrivilege.READ, false, "remote-index-1")
            .addRemoteIndicesGroup(
                Set.of("remote-2", "remote-3"),
                new FieldPermissions(new FieldPermissionsDefinition(new String[] { "public.*" }, new String[0])),
                Collections.singleton(query),
                IndexPrivilege.READ,
                randomBoolean(),
                "remote-index-2",
                "remote-index-3"
            )
            .addRemoteClusterPermissions(
                new RemoteClusterPermissions().addGroup(
                    new RemoteClusterPermissionGroup(
                        RemoteClusterPermissions.getSupportedRemoteClusterPermissions().toArray(new String[0]),
                        new String[] { "remote-1" }
                    )
                )
                    .addGroup(
                        new RemoteClusterPermissionGroup(
                            RemoteClusterPermissions.getSupportedRemoteClusterPermissions().toArray(new String[0]),
                            new String[] { "remote-2", "remote-3" }
                        )
                    )
            )
            .build();

        final GetUserPrivilegesResponse response = RBACEngine.buildUserPrivilegesResponseObject(role);

        assertThat(response.getClusterPrivileges(), containsInAnyOrder("monitor", "manage_watcher"));
        assertThat(response.getConditionalClusterPrivileges(), containsInAnyOrder(manageApplicationPrivileges));

        assertThat(response.getIndexPrivileges(), iterableWithSize(3));
        final GetUserPrivilegesResponse.Indices index1 = findIndexPrivilege(response.getIndexPrivileges(), "index-1");
        assertThat(index1.getIndices(), containsInAnyOrder("index-1"));
        assertThat(index1.getPrivileges(), containsInAnyOrder("read", "write"));
        assertThat(index1.getFieldSecurity(), emptyIterable());
        assertThat(index1.getQueries(), emptyIterable());
        final GetUserPrivilegesResponse.Indices index2 = findIndexPrivilege(response.getIndexPrivileges(), "index-2");
        assertThat(index2.getIndices(), containsInAnyOrder("index-2", "index-3"));
        assertThat(index2.getPrivileges(), containsInAnyOrder("all"));
        assertThat(index2.getFieldSecurity(), emptyIterable());
        assertThat(index2.getQueries(), emptyIterable());
        final GetUserPrivilegesResponse.Indices index4 = findIndexPrivilege(response.getIndexPrivileges(), "index-4");
        assertThat(index4.getIndices(), containsInAnyOrder("index-4", "index-5"));
        assertThat(index4.getPrivileges(), containsInAnyOrder("read"));
        assertThat(
            index4.getFieldSecurity(),
            containsInAnyOrder(new FieldPermissionsDefinition.FieldGrantExcludeGroup(new String[] { "public.*" }, new String[0]))
        );
        assertThat(index4.getQueries(), containsInAnyOrder(query));

        assertThat(
            response.getApplicationPrivileges(),
            containsInAnyOrder(ApplicationResourcePrivileges.builder().application("app01").privileges("read").resources("*").build())
        );

        assertThat(response.getRunAs(), containsInAnyOrder("user01", "user02"));

        assertThat(response.getRemoteIndexPrivileges(), iterableWithSize(2));
        final GetUserPrivilegesResponse.RemoteIndices remoteIndex1 = findRemoteIndexPrivilege(
            response.getRemoteIndexPrivileges(),
            "remote-1"
        );
        assertThat(remoteIndex1.remoteClusters(), containsInAnyOrder("remote-1"));
        assertThat(remoteIndex1.indices().getIndices(), containsInAnyOrder("remote-index-1"));
        assertThat(remoteIndex1.indices().getPrivileges(), containsInAnyOrder("read"));
        assertThat(remoteIndex1.indices().getFieldSecurity(), emptyIterable());
        assertThat(remoteIndex1.indices().getQueries(), emptyIterable());
        final GetUserPrivilegesResponse.RemoteIndices remoteIndex2 = findRemoteIndexPrivilege(
            response.getRemoteIndexPrivileges(),
            "remote-2"
        );
        assertThat(remoteIndex2.remoteClusters(), containsInAnyOrder("remote-2", "remote-3"));
        assertThat(remoteIndex2.indices().getIndices(), containsInAnyOrder("remote-index-2", "remote-index-3"));
        assertThat(remoteIndex2.indices().getPrivileges(), containsInAnyOrder("read"));
        assertThat(
            remoteIndex2.indices().getFieldSecurity(),
            containsInAnyOrder(new FieldPermissionsDefinition.FieldGrantExcludeGroup(new String[] { "public.*" }, new String[0]))
        );
        assertThat(remoteIndex2.indices().getQueries(), containsInAnyOrder(query));

        RemoteClusterPermissions remoteClusterPermissions = response.getRemoteClusterPermissions();
        String[] allRemoteClusterPermissions = RemoteClusterPermissions.getSupportedRemoteClusterPermissions().toArray(new String[0]);
        assert allRemoteClusterPermissions.length == 1
            : "if more remote cluster permissions are added this test needs to be updated to ensure the correct remotes receive the "
                + "correct permissions. ";
        // 2 groups with 3 aliases
        assertThat(response.getRemoteClusterPermissions().groups(), iterableWithSize(2));
        assertEquals(
            3,
            response.getRemoteClusterPermissions()
                .groups()
                .stream()
                .map(RemoteClusterPermissionGroup::remoteClusterAliases)
                .flatMap(Arrays::stream)
                .distinct()
                .count()
        );

        for (String permission : RemoteClusterPermissions.getSupportedRemoteClusterPermissions()) {
            assertThat(Arrays.asList(remoteClusterPermissions.privilegeNames("remote-1", TransportVersion.current())), hasItem(permission));
            assertThat(Arrays.asList(remoteClusterPermissions.privilegeNames("remote-2", TransportVersion.current())), hasItem(permission));
            assertThat(Arrays.asList(remoteClusterPermissions.privilegeNames("remote-3", TransportVersion.current())), hasItem(permission));
        }
    }

    public void testBackingIndicesAreIncludedForAuthorizedDataStreams() {
        final String dataStreamName = "my_data_stream";
        User user = new User(randomAlphaOfLengthBetween(4, 12));
        Role role = Role.builder(RESTRICTED_INDICES, "test1")
            .cluster(Collections.singleton("all"), Collections.emptyList())
            .add(IndexPrivilege.READ, dataStreamName)
            .build();

        TreeMap<String, IndexAbstraction> lookup = new TreeMap<>();
        List<IndexMetadata> backingIndices = new ArrayList<>();
        int numBackingIndices = randomIntBetween(1, 3);
        for (int k = 0; k < numBackingIndices; k++) {
            backingIndices.add(DataStreamTestHelper.createBackingIndex(dataStreamName, k + 1).build());
        }
        DataStream ds = DataStreamTestHelper.newInstance(
            dataStreamName,
            backingIndices.stream().map(IndexMetadata::getIndex).collect(Collectors.toList())
        );
        lookup.put(ds.getName(), ds);
        for (IndexMetadata im : backingIndices) {
            lookup.put(im.getIndex().getName(), new IndexAbstraction.ConcreteIndex(im, ds));
        }

        SearchRequest request = new SearchRequest("*");
        AuthorizedIndices authorizedIndices = RBACEngine.resolveAuthorizedIndicesFromRole(
            role,
            getRequestInfo(request, TransportSearchAction.TYPE.name()),
            lookup,
            () -> ignore -> {}
        );
        assertThat(authorizedIndices.all().get(), hasItem(dataStreamName));
        assertThat(authorizedIndices.check(dataStreamName), is(true));
        assertThat(
            authorizedIndices.all().get(),
            hasItems(backingIndices.stream().map(im -> im.getIndex().getName()).collect(Collectors.toList()).toArray(Strings.EMPTY_ARRAY))
        );
        for (String index : backingIndices.stream().map(im -> im.getIndex().getName()).toList()) {
            assertThat(authorizedIndices.check(index), is(true));
        }
    }

    public void testExplicitMappingUpdatesAreNotGrantedWithIngestPrivileges() {
        final String dataStreamName = "my_data_stream";
        User user = new User(randomAlphaOfLengthBetween(4, 12));
        Role role = Role.builder(RESTRICTED_INDICES, "test1")
            .cluster(Collections.emptySet(), Collections.emptyList())
            .add(IndexPrivilege.CREATE, "my_*")
            .add(IndexPrivilege.WRITE, "my_data*")
            .build();

        TreeMap<String, IndexAbstraction> lookup = new TreeMap<>();
        List<IndexMetadata> backingIndices = new ArrayList<>();
        int numBackingIndices = randomIntBetween(1, 3);
        for (int k = 0; k < numBackingIndices; k++) {
            backingIndices.add(DataStreamTestHelper.createBackingIndex(dataStreamName, k + 1).build());
        }
        DataStream ds = DataStreamTestHelper.newInstance(
            dataStreamName,
            backingIndices.stream().map(IndexMetadata::getIndex).collect(Collectors.toList())
        );
        lookup.put(ds.getName(), ds);
        for (IndexMetadata im : backingIndices) {
            lookup.put(im.getIndex().getName(), new IndexAbstraction.ConcreteIndex(im, ds));
        }

        PutMappingRequest request = new PutMappingRequest("*");
        request.source("{ \"properties\": { \"message\": { \"type\": \"text\" } } }", XContentType.JSON);
        AuthorizedIndices authorizedIndices = RBACEngine.resolveAuthorizedIndicesFromRole(
            role,
            getRequestInfo(request, TransportPutMappingAction.TYPE.name()),
            lookup,
            () -> ignore -> {}
        );
        assertThat(authorizedIndices.all().get().isEmpty(), is(true));
    }

    public void testNoInfiniteRecursionForRBACAuthorizationInfoHashCode() {
        final Role role = Role.builder(RESTRICTED_INDICES, "role").build();
        // No assertion is needed, the test is successful as long as hashCode calls do not throw error
        new RBACAuthorizationInfo(role, Role.builder(RESTRICTED_INDICES, "authenticated_role").build()).hashCode();
        new RBACAuthorizationInfo(role, null).hashCode();
    }

    public void testGetUserPrivilegesThrowsIaeForUnsupportedOperation() {
        final RBACAuthorizationInfo authorizationInfo = mock(RBACAuthorizationInfo.class);
        final Role role = mock(Role.class);
        when(authorizationInfo.getRole()).thenReturn(role);
        when(role.cluster()).thenReturn(ClusterPermission.NONE);
        when(role.indices()).thenReturn(IndicesPermission.NONE);
        when(role.application()).thenReturn(ApplicationPermission.NONE);
        when(role.runAs()).thenReturn(RunAsPermission.NONE);
        when(role.remoteIndices()).thenReturn(RemoteIndicesPermission.NONE);

        final UnsupportedOperationException unsupportedOperationException = new UnsupportedOperationException();
        switch (randomIntBetween(0, 4)) {
            case 0 -> when(role.cluster()).thenThrow(unsupportedOperationException);
            case 1 -> when(role.indices()).thenThrow(unsupportedOperationException);
            case 2 -> when(role.application()).thenThrow(unsupportedOperationException);
            case 3 -> when(role.runAs()).thenThrow(unsupportedOperationException);
            case 4 -> when(role.remoteIndices()).thenThrow(unsupportedOperationException);
            default -> throw new IllegalStateException("unknown case number");
        }

        final PlainActionFuture<GetUserPrivilegesResponse> future = new PlainActionFuture<>();
        engine.getUserPrivileges(authorizationInfo, future);

        final IllegalArgumentException e = expectThrows(IllegalArgumentException.class, future::actionGet);

        assertThat(
            e.getMessage(),
            equalTo(
                "Cannot retrieve privileges for API keys with assigned role descriptors. "
                    + "Please use the Get API key information API https://ela.st/es-api-get-api-key"
            )
        );
        assertThat(e.getCause(), sameInstance(unsupportedOperationException));
    }

    public void testGetRoleDescriptorsIntersectionForRemoteCluster() throws ExecutionException, InterruptedException {
        final RemoteIndicesPermission.Builder remoteIndicesBuilder = RemoteIndicesPermission.builder();
        final String concreteClusterAlias = randomAlphaOfLength(10);
        final int numGroups = randomIntBetween(1, 3);
        final List<IndicesPrivileges> expectedIndicesPrivileges = new ArrayList<>();
        for (int i = 0; i < numGroups; i++) {
            final String[] indexNames = Objects.requireNonNull(generateRandomStringArray(3, 10, false, false));
            final boolean allowRestrictedIndices = randomBoolean();
            final boolean hasFls = randomBoolean();
            final FieldPermissionsDefinition.FieldGrantExcludeGroup group = hasFls
                ? randomFieldGrantExcludeGroup()
                : new FieldPermissionsDefinition.FieldGrantExcludeGroup(null, null);
            final BytesReference query = randomBoolean() ? randomDlsQuery() : null;
            final IndicesPrivileges.Builder builder = IndicesPrivileges.builder()
                .indices(Arrays.stream(indexNames).sorted().collect(Collectors.toList()))
                .privileges("read")
                .allowRestrictedIndices(allowRestrictedIndices)
                .query(query);
            if (hasFls) {
                builder.grantedFields(group.getGrantedFields());
                builder.deniedFields(group.getExcludedFields());
            }
            expectedIndicesPrivileges.add(builder.build());
            remoteIndicesBuilder.addGroup(
                Set.of(randomFrom(concreteClusterAlias, "*")),
                IndexPrivilege.READ,
                new FieldPermissions(new FieldPermissionsDefinition(Set.of(group))),
                query == null ? null : Set.of(query),
                allowRestrictedIndices,
                indexNames
            );
        }
        final String mismatchedConcreteClusterAlias = randomValueOtherThan(concreteClusterAlias, () -> randomAlphaOfLength(10));
        // Add some groups that don't match the alias
        final int numMismatchedGroups = randomIntBetween(0, 3);
        for (int i = 0; i < numMismatchedGroups; i++) {
            remoteIndicesBuilder.addGroup(
                Set.of(mismatchedConcreteClusterAlias),
                IndexPrivilege.READ,
                new FieldPermissions(
                    new FieldPermissionsDefinition(Set.of(new FieldPermissionsDefinition.FieldGrantExcludeGroup(null, null)))
                ),
                null,
                randomBoolean(),
                generateRandomStringArray(3, 10, false, false)
            );
        }

        final Role role = createSimpleRoleWithRemoteIndices(remoteIndicesBuilder.build());
        final RBACAuthorizationInfo authorizationInfo = mock(RBACAuthorizationInfo.class);
        when(authorizationInfo.getRole()).thenReturn(role);

        final PlainActionFuture<RoleDescriptorsIntersection> future = new PlainActionFuture<>();
        engine.getRoleDescriptorsIntersectionForRemoteCluster(concreteClusterAlias, TransportVersion.current(), authorizationInfo, future);
        final RoleDescriptorsIntersection actual = future.get();

        assertThat(
            actual,
            equalTo(
                new RoleDescriptorsIntersection(
                    List.of(
                        Set.of(
                            new RoleDescriptor(
                                Role.REMOTE_USER_ROLE_NAME,
                                null,
                                expectedIndicesPrivileges.stream().sorted().toArray(RoleDescriptor.IndicesPrivileges[]::new),
                                null,
                                null,
                                null,
                                null,
                                null
                            )
                        )
                    )
                )
            )
        );
    }

    public void testGetRoleDescriptorsIntersectionForRemoteClusterHasDeterministicOrderForIndicesPrivileges() throws ExecutionException,
        InterruptedException {
        final RemoteIndicesPermission.Builder remoteIndicesBuilder = RemoteIndicesPermission.builder();
        final String concreteClusterAlias = randomAlphaOfLength(10);
        final int numGroups = randomIntBetween(2, 5);
        for (int i = 0; i < numGroups; i++) {
            remoteIndicesBuilder.addGroup(
                Set.copyOf(randomNonEmptySubsetOf(List.of(concreteClusterAlias, "*"))),
                IndexPrivilege.get(Set.copyOf(randomSubsetOf(randomIntBetween(1, 4), IndexPrivilege.names()))),
                new FieldPermissions(
                    new FieldPermissionsDefinition(
                        Set.of(
                            randomBoolean()
                                ? randomFieldGrantExcludeGroup()
                                : new FieldPermissionsDefinition.FieldGrantExcludeGroup(null, null)
                        )
                    )
                ),
                randomBoolean() ? Set.of(randomDlsQuery()) : null,
                randomBoolean(),
                generateRandomStringArray(3, 10, false, false)
            );
        }
        final RemoteIndicesPermission permissions = remoteIndicesBuilder.build();
        List<RemoteIndicesPermission.RemoteIndicesGroup> remoteIndicesGroups = permissions.remoteIndicesGroups();
        final Role role1 = createSimpleRoleWithRemoteIndices(permissions);
        final RBACAuthorizationInfo authorizationInfo1 = mock(RBACAuthorizationInfo.class);
        when(authorizationInfo1.getRole()).thenReturn(role1);
        final PlainActionFuture<RoleDescriptorsIntersection> future1 = new PlainActionFuture<>();
        engine.getRoleDescriptorsIntersectionForRemoteCluster(
            concreteClusterAlias,
            TransportVersion.current(),
            authorizationInfo1,
            future1
        );
        final RoleDescriptorsIntersection actual1 = future1.get();

        // Randomize the order of both remote indices groups and each of the indices permissions groups each group holds
        final RemoteIndicesPermission shuffledPermissions = new RemoteIndicesPermission(
            shuffledList(
                remoteIndicesGroups.stream()
                    .map(
                        group -> new RemoteIndicesPermission.RemoteIndicesGroup(
                            group.remoteClusterAliases(),
                            shuffledList(group.indicesPermissionGroups())
                        )
                    )
                    .toList()
            )
        );
        final Role role2 = createSimpleRoleWithRemoteIndices(shuffledPermissions);
        final RBACAuthorizationInfo authorizationInfo2 = mock(RBACAuthorizationInfo.class);
        when(authorizationInfo2.getRole()).thenReturn(role2);
        final PlainActionFuture<RoleDescriptorsIntersection> future2 = new PlainActionFuture<>();
        engine.getRoleDescriptorsIntersectionForRemoteCluster(
            concreteClusterAlias,
            TransportVersion.current(),
            authorizationInfo2,
            future2
        );
        final RoleDescriptorsIntersection actual2 = future2.get();

        assertThat(actual1, equalTo(actual2));
        assertThat(actual1.roleDescriptorsList().iterator().next().iterator().next().getIndicesPrivileges().length, equalTo(numGroups));
    }

    public void testGetRoleDescriptorsIntersectionForRemoteClusterWithoutMatchingGroups() throws ExecutionException, InterruptedException {
        final String concreteClusterAlias = randomAlphaOfLength(10);
        final Role role = createSimpleRoleWithRemoteIndices(
            RemoteIndicesPermission.builder()
                .addGroup(
                    Set.of(concreteClusterAlias),
                    IndexPrivilege.READ,
                    new FieldPermissions(new FieldPermissionsDefinition(null, null)),
                    null,
                    randomBoolean(),
                    generateRandomStringArray(3, 10, false, false)
                )
                .build()
        );
        final RBACAuthorizationInfo authorizationInfo = mock(RBACAuthorizationInfo.class);
        when(authorizationInfo.getRole()).thenReturn(role);

        final PlainActionFuture<RoleDescriptorsIntersection> future = new PlainActionFuture<>();
        engine.getRoleDescriptorsIntersectionForRemoteCluster(
            randomValueOtherThan(concreteClusterAlias, () -> randomAlphaOfLength(10)),
            TransportVersion.current(),
            authorizationInfo,
            future
        );
        final RoleDescriptorsIntersection actual = future.get();
        assertThat(actual, equalTo(RoleDescriptorsIntersection.EMPTY));
    }

    public void testGetRoleDescriptorsIntersectionForRemoteClusterWithoutRemoteIndicesPermissions() throws ExecutionException,
        InterruptedException {
        final String concreteClusterAlias = randomAlphaOfLength(10);
        final Role role = createSimpleRoleWithRemoteIndices(RemoteIndicesPermission.NONE);
        final RBACAuthorizationInfo authorizationInfo = mock(RBACAuthorizationInfo.class);
        when(authorizationInfo.getRole()).thenReturn(role);

        final PlainActionFuture<RoleDescriptorsIntersection> future = new PlainActionFuture<>();
        engine.getRoleDescriptorsIntersectionForRemoteCluster(
            randomValueOtherThan(concreteClusterAlias, () -> randomAlphaOfLength(10)),
            TransportVersion.current(),
            authorizationInfo,
            future
        );
        final RoleDescriptorsIntersection actual = future.get();
        assertThat(actual, equalTo(RoleDescriptorsIntersection.EMPTY));
    }

    public void testGetRoleDescriptorsForRemoteClusterForReservedRoles() {
        final ReservedRolesStore reservedRolesStore = new ReservedRolesStore();
        final FieldPermissionsCache fieldPermissionsCache = new FieldPermissionsCache(Settings.EMPTY);

        // superuser
        {
            final SimpleRole role = Role.buildFromRoleDescriptor(
                ReservedRolesStore.roleDescriptor("superuser"),
                fieldPermissionsCache,
                RESTRICTED_INDICES
            );
            final RBACAuthorizationInfo authorizationInfo = mock(RBACAuthorizationInfo.class);
            when(authorizationInfo.getRole()).thenReturn(role);
            final PlainActionFuture<RoleDescriptorsIntersection> future = new PlainActionFuture<>();
            engine.getRoleDescriptorsIntersectionForRemoteCluster(
                randomAlphaOfLengthBetween(5, 20),
                TransportVersion.current(),
                authorizationInfo,
                future
            );
            assertThat(
                future.actionGet(),
                equalTo(
                    new RoleDescriptorsIntersection(
                        new RoleDescriptor(
                            Role.REMOTE_USER_ROLE_NAME,
                            RemoteClusterPermissions.getSupportedRemoteClusterPermissions().toArray(new String[0]),
                            new IndicesPrivileges[] {
                                IndicesPrivileges.builder().indices("*").privileges("all").allowRestrictedIndices(false).build(),
                                IndicesPrivileges.builder()
                                    .indices("*")
                                    .privileges("monitor", "read", "read_cross_cluster", "view_index_metadata")
                                    .allowRestrictedIndices(true)
                                    .build() },
                            null,
                            null,
                            null,
                            null,
                            null
                        )
                    )
                )
            );
        }

        // kibana_system
        {
            final SimpleRole role = Role.buildFromRoleDescriptor(
                ReservedRolesStore.roleDescriptor("kibana_system"),
                fieldPermissionsCache,
                RESTRICTED_INDICES
            );
            final RBACAuthorizationInfo authorizationInfo = mock(RBACAuthorizationInfo.class);
            when(authorizationInfo.getRole()).thenReturn(role);
            final PlainActionFuture<RoleDescriptorsIntersection> future = new PlainActionFuture<>();
            engine.getRoleDescriptorsIntersectionForRemoteCluster(
                randomAlphaOfLengthBetween(5, 20),
                TransportVersion.current(),
                authorizationInfo,
                future
            );
            assertThat(
                future.actionGet(),
                equalTo(
                    new RoleDescriptorsIntersection(
                        new RoleDescriptor(
                            Role.REMOTE_USER_ROLE_NAME,
                            null,
                            new IndicesPrivileges[] {
                                IndicesPrivileges.builder().indices(".monitoring-*").privileges("read", "read_cross_cluster").build(),
                                IndicesPrivileges.builder().indices("apm-*").privileges("read", "read_cross_cluster").build(),
                                IndicesPrivileges.builder().indices("logs-apm.*").privileges("read", "read_cross_cluster").build(),
                                IndicesPrivileges.builder().indices("metrics-apm.*").privileges("read", "read_cross_cluster").build(),
                                IndicesPrivileges.builder().indices("traces-apm-*").privileges("read", "read_cross_cluster").build(),
                                IndicesPrivileges.builder().indices("traces-apm.*").privileges("read", "read_cross_cluster").build() },
                            null,
                            null,
                            null,
                            null,
                            null
                        )
                    )
                )
            );
        }

        // monitoring_user
        {
            final SimpleRole role = Role.buildFromRoleDescriptor(
                ReservedRolesStore.roleDescriptor("monitoring_user"),
                fieldPermissionsCache,
                RESTRICTED_INDICES
            );
            final RBACAuthorizationInfo authorizationInfo = mock(RBACAuthorizationInfo.class);
            when(authorizationInfo.getRole()).thenReturn(role);
            final PlainActionFuture<RoleDescriptorsIntersection> future = new PlainActionFuture<>();
            engine.getRoleDescriptorsIntersectionForRemoteCluster(
                randomAlphaOfLengthBetween(5, 20),
                TransportVersion.current(),
                authorizationInfo,
                future
            );
            assertThat(
                future.actionGet(),
                equalTo(
                    new RoleDescriptorsIntersection(
                        new RoleDescriptor(
                            Role.REMOTE_USER_ROLE_NAME,
                            null,
                            new IndicesPrivileges[] {
                                IndicesPrivileges.builder().indices(".monitoring-*").privileges("read", "read_cross_cluster").build(),
                                IndicesPrivileges.builder()
                                    .indices("/metrics-(beats|elasticsearch|enterprisesearch|kibana|logstash).*/")
                                    .privileges("read", "read_cross_cluster")
                                    .build(),
                                IndicesPrivileges.builder().indices("metricbeat-*").privileges("read", "read_cross_cluster").build() },
                            null,
                            null,
                            null,
                            null,
                            null
                        )
                    )
                )
            );
        }
    }

    public void testChildSearchActionAuthorizationIsSkipped() {
        final String[] indices = { "test-index" };
        final Role role = Mockito.spy(Role.builder(RESTRICTED_INDICES, "test-role").add(IndexPrivilege.READ, indices).build());

        final String action = randomFrom(
            PreAuthorizationUtils.CHILD_ACTIONS_PRE_AUTHORIZED_BY_PARENT.get(TransportSearchAction.TYPE.name())
        );
        final ParentActionAuthorization parentAuthorization = new ParentActionAuthorization(TransportSearchAction.TYPE.name());

        authorizeIndicesAction(indices, role, action, parentAuthorization, new ActionListener<IndexAuthorizationResult>() {
            @Override
            public void onResponse(IndexAuthorizationResult indexAuthorizationResult) {
                assertTrue(indexAuthorizationResult.isGranted());
                // Child authorization should be skipped since we passed parent authorization.
                Mockito.verify(role, never()).checkIndicesAction(action);
                Mockito.verify(role, never()).authorize(eq(action), any(), any(), any());
            }

            @Override
            public void onFailure(Exception e) {
                Assert.fail(e.getMessage());
            }
        });
    }

    public void testChildSearchActionIsAuthorizedWithoutSkipping() {
        final String[] indices = { "test-index" };
        final Role role = Mockito.spy(Role.builder(RESTRICTED_INDICES, "test-role").add(IndexPrivilege.READ, indices).build());

        final String action = randomFrom(
            PreAuthorizationUtils.CHILD_ACTIONS_PRE_AUTHORIZED_BY_PARENT.get(TransportSearchAction.TYPE.name())
        );
        final ParentActionAuthorization parentAuthorization = null;

        authorizeIndicesAction(indices, role, action, parentAuthorization, new ActionListener<IndexAuthorizationResult>() {
            @Override
            public void onResponse(IndexAuthorizationResult indexAuthorizationResult) {
                assertTrue(indexAuthorizationResult.isGranted());
                // Child action should have been authorized normally since we did not pass parent authorization
                Mockito.verify(role, atLeastOnce()).authorize(eq(action), any(), any(), any());
            }

            @Override
            public void onFailure(Exception e) {
                Assert.fail(e.getMessage());
            }
        });
    }

    public void testChildSearchActionAuthorizationIsNotSkippedWhenRoleHasDLS() {
        final String[] indices = { "test-index" };
        final BytesArray query = new BytesArray("""
            {"term":{"foo":bar}}""");
        final Role role = Mockito.spy(
            Role.builder(RESTRICTED_INDICES, "test-role")
                .add(
                    new FieldPermissions(new FieldPermissionsDefinition(new String[] { "foo" }, new String[0])),
                    Set.of(query),
                    IndexPrivilege.READ,
                    randomBoolean(),
                    indices
                )
                .build()
        );

        final String action = randomFrom(
            PreAuthorizationUtils.CHILD_ACTIONS_PRE_AUTHORIZED_BY_PARENT.get(TransportSearchAction.TYPE.name())
        );
        final ParentActionAuthorization parentAuthorization = new ParentActionAuthorization(TransportSearchAction.TYPE.name());

        authorizeIndicesAction(indices, role, action, parentAuthorization, new ActionListener<IndexAuthorizationResult>() {
            @Override
            public void onResponse(IndexAuthorizationResult indexAuthorizationResult) {
                assertTrue(indexAuthorizationResult.isGranted());
                // Child action authorization should not be skipped, even though the parent authorization was present
                Mockito.verify(role, atLeastOnce()).authorize(eq(action), any(), any(), any());
            }

            @Override
            public void onFailure(Exception e) {
                Assert.fail(e.getMessage());
            }
        });
    }

    public void testRandomChildSearchActionAuthorizionIsNotSkipped() {
        final String[] indices = { "test-index" };
        final Role role = Mockito.spy(Role.builder(RESTRICTED_INDICES, "test-role").add(IndexPrivilege.READ, indices).build());

        final String action = TransportSearchAction.TYPE.name() + "[" + randomAlphaOfLength(3) + "]";
        final ParentActionAuthorization parentAuthorization = new ParentActionAuthorization(TransportSearchAction.TYPE.name());

        authorizeIndicesAction(indices, role, action, parentAuthorization, new ActionListener<IndexAuthorizationResult>() {
            @Override
            public void onResponse(IndexAuthorizationResult indexAuthorizationResult) {
                assertTrue(indexAuthorizationResult.isGranted());
                Mockito.verify(role, atLeastOnce()).authorize(eq(action), any(), any(), any());
            }

            @Override
            public void onFailure(Exception e) {
                Assert.fail(e.getMessage());
            }
        });
    }

    private void authorizeIndicesAction(
        final String[] indices,
        final Role role,
        final String action,
        final ParentActionAuthorization parentAuthorization,
        final ActionListener<IndexAuthorizationResult> listener
    ) {

        final RBACAuthorizationInfo authzInfo = new RBACAuthorizationInfo(role, null);
        final ResolvedIndices resolvedIndices = new ResolvedIndices(List.of(indices), List.of());
        final TransportRequest searchRequest = new SearchRequest(indices);
        final RequestInfo requestInfo = createRequestInfo(searchRequest, action, parentAuthorization);
        final AsyncSupplier<ResolvedIndices> indicesAsyncSupplier = s -> s.onResponse(resolvedIndices);

        final Map<String, IndexAbstraction> aliasOrIndexLookup = Stream.of(indices)
            .collect(
                Collectors.toMap(
                    i -> i,
                    v -> new IndexAbstraction.ConcreteIndex(
                        IndexMetadata.builder(v).settings(indexSettings(IndexVersion.current(), 1, 0)).build()
                    )
                )
            );

        engine.authorizeIndexAction(requestInfo, authzInfo, indicesAsyncSupplier, aliasOrIndexLookup, listener);
    }

    private static RequestInfo createRequestInfo(TransportRequest request, String action, ParentActionAuthorization parentAuthorization) {
        final Authentication.RealmRef realm = new Authentication.RealmRef(
            randomAlphaOfLength(6),
            randomAlphaOfLength(4),
            "node0" + randomIntBetween(1, 9)
        );
        return new RequestInfo(
            AuthenticationTestHelper.builder().user(new User(randomAlphaOfLength(8))).realmRef(realm).build(false),
            request,
            action,
            null,
            parentAuthorization
        );
    }

    private GetUserPrivilegesResponse.Indices findIndexPrivilege(Set<GetUserPrivilegesResponse.Indices> indices, String name) {
        return indices.stream().filter(i -> i.getIndices().contains(name)).findFirst().get();
    }

    private GetUserPrivilegesResponse.RemoteIndices findRemoteIndexPrivilege(
        Set<GetUserPrivilegesResponse.RemoteIndices> remoteIndices,
        String remoteClusterAlias
    ) {
        return remoteIndices.stream().filter(i -> i.remoteClusters().contains(remoteClusterAlias)).findFirst().get();
    }

    private IndicesPrivileges indexPrivileges(String priv, String... indices) {
        return IndicesPrivileges.builder().indices(indices).privileges(priv).build();
    }

    private ApplicationPrivilege defineApplicationPrivilege(
        List<ApplicationPrivilegeDescriptor> privs,
        String app,
        String name,
        String... actions
    ) {
        privs.add(new ApplicationPrivilegeDescriptor(app, name, newHashSet(actions), emptyMap()));
        return ApplicationPrivilegeTests.createPrivilege(app, name, actions);
    }

    private PrivilegesCheckResult hasPrivileges(
        IndicesPrivileges indicesPrivileges,
        AuthorizationInfo authorizationInfo,
        List<ApplicationPrivilegeDescriptor> applicationPrivilegeDescriptors,
        String... clusterPrivileges
    ) throws Exception {
        return hasPrivileges(
            new IndicesPrivileges[] { indicesPrivileges },
            new ApplicationResourcePrivileges[0],
            authorizationInfo,
            applicationPrivilegeDescriptors,
            clusterPrivileges
        );
    }

    private PrivilegesCheckResult hasPrivileges(
        IndicesPrivileges[] indicesPrivileges,
        ApplicationResourcePrivileges[] appPrivileges,
        AuthorizationInfo authorizationInfo,
        List<ApplicationPrivilegeDescriptor> applicationPrivilegeDescriptors,
        String... clusterPrivileges
    ) throws Exception {
        final PlainActionFuture<PrivilegesCheckResult> future = new PlainActionFuture<>();
        final PlainActionFuture<PrivilegesCheckResult> future2 = new PlainActionFuture<>();
        final PrivilegesToCheck privilegesToCheck = new PrivilegesToCheck(
            clusterPrivileges,
            indicesPrivileges,
            appPrivileges,
            randomBoolean()
        );
        engine.checkPrivileges(authorizationInfo, privilegesToCheck, applicationPrivilegeDescriptors, future);
        // flip the "runDetailedCheck" flag
        engine.checkPrivileges(
            authorizationInfo,
            new PrivilegesToCheck(
                privilegesToCheck.cluster(),
                privilegesToCheck.index(),
                privilegesToCheck.application(),
                false == privilegesToCheck.runDetailedCheck()
            ),
            applicationPrivilegeDescriptors,
            future2
        );

        final PrivilegesCheckResult privilegesCheckResult = future.get();
        assertThat(privilegesCheckResult, notNullValue());
        final PrivilegesCheckResult privilegesCheckResult2 = future2.get();
        assertThat(privilegesCheckResult2, notNullValue());

        // same result independent of the "runDetailedCheck" flag
        assertThat(privilegesCheckResult.allChecksSuccess(), is(privilegesCheckResult2.allChecksSuccess()));

        if (privilegesToCheck.runDetailedCheck()) {
            assertThat(privilegesCheckResult.getDetails(), notNullValue());
            assertThat(privilegesCheckResult2.getDetails(), nullValue());
            return privilegesCheckResult;
        } else {
            assertThat(privilegesCheckResult.getDetails(), nullValue());
            assertThat(privilegesCheckResult2.getDetails(), notNullValue());
            return privilegesCheckResult2;
        }
    }

    private BytesArray randomDlsQuery() {
        return new BytesArray(
            "{ \"term\": { \"" + randomAlphaOfLengthBetween(3, 24) + "\" : \"" + randomAlphaOfLengthBetween(3, 24) + "\" }"
        );
    }

    private FieldPermissionsDefinition.FieldGrantExcludeGroup randomFieldGrantExcludeGroup() {
        return new FieldPermissionsDefinition.FieldGrantExcludeGroup(generateRandomStringArray(3, 10, false, false), new String[] {});
    }

    private Role createSimpleRoleWithRemoteIndices(final RemoteIndicesPermission remoteIndicesPermission) {
        final String[] roleNames = generateRandomStringArray(3, 10, false, false);
        Role.Builder roleBuilder = Role.builder(new RestrictedIndices(Automatons.EMPTY), roleNames);
        remoteIndicesPermission.remoteIndicesGroups().forEach(group -> {
            group.indicesPermissionGroups()
                .forEach(
                    p -> roleBuilder.addRemoteIndicesGroup(
                        group.remoteClusterAliases(),
                        p.getFieldPermissions(),
                        p.getQuery(),
                        p.privilege(),
                        p.allowRestrictedIndices(),
                        p.indices()
                    )
                );
        });
        return roleBuilder.build();
    }
}<|MERGE_RESOLUTION|>--- conflicted
+++ resolved
@@ -199,16 +199,13 @@
             @SuppressWarnings("unchecked")
             final var listener = (ActionListener<Tuple<Role, Role>>) invocation.getArgument(1);
             final Supplier<Role> randomRoleSupplier = () -> Role.buildFromRoleDescriptor(
-<<<<<<< HEAD
                 RoleDescriptorTestHelper.builder()
                     .allowReservedMetadata(randomBoolean())
                     .allowRemoteIndices(false)
                     .allowRestriction(randomBoolean())
                     .allowDescription(randomBoolean())
+                    .allowRemoteClusters(false)
                     .build(),
-=======
-                RoleDescriptorTests.randomRoleDescriptor(randomBoolean(), false, randomBoolean(), false),
->>>>>>> 02962400
                 new FieldPermissionsCache(Settings.EMPTY),
                 RESTRICTED_INDICES,
                 List.of()
