/*
 * Copyright Elasticsearch B.V. and/or licensed to Elasticsearch B.V. under one
 * or more contributor license agreements. Licensed under the Elastic License;
 * you may not use this file except in compliance with the Elastic License.
 */
package org.elasticsearch.xpack.security.authz;

import org.elasticsearch.ElasticsearchSecurityException;
import org.elasticsearch.Version;
import org.elasticsearch.action.ActionListener;
import org.elasticsearch.action.CompositeIndicesRequest;
import org.elasticsearch.action.DocWriteRequest;
import org.elasticsearch.action.MockIndicesRequest;
import org.elasticsearch.action.admin.cluster.health.ClusterHealthAction;
import org.elasticsearch.action.admin.cluster.health.ClusterHealthRequest;
import org.elasticsearch.action.admin.indices.alias.Alias;
import org.elasticsearch.action.admin.indices.alias.IndicesAliasesAction;
import org.elasticsearch.action.admin.indices.alias.IndicesAliasesRequest;
import org.elasticsearch.action.admin.indices.alias.IndicesAliasesRequest.AliasActions;
import org.elasticsearch.action.admin.indices.create.CreateIndexAction;
import org.elasticsearch.action.admin.indices.create.CreateIndexRequest;
import org.elasticsearch.action.admin.indices.delete.DeleteIndexAction;
import org.elasticsearch.action.admin.indices.delete.DeleteIndexRequest;
import org.elasticsearch.action.admin.indices.exists.indices.IndicesExistsAction;
import org.elasticsearch.action.admin.indices.exists.indices.IndicesExistsRequest;
import org.elasticsearch.action.admin.indices.get.GetIndexAction;
import org.elasticsearch.action.admin.indices.get.GetIndexRequest;
import org.elasticsearch.action.admin.indices.recovery.RecoveryAction;
import org.elasticsearch.action.admin.indices.recovery.RecoveryRequest;
import org.elasticsearch.action.admin.indices.segments.IndicesSegmentsAction;
import org.elasticsearch.action.admin.indices.segments.IndicesSegmentsRequest;
import org.elasticsearch.action.admin.indices.settings.get.GetSettingsAction;
import org.elasticsearch.action.admin.indices.settings.get.GetSettingsRequest;
import org.elasticsearch.action.admin.indices.settings.put.UpdateSettingsAction;
import org.elasticsearch.action.admin.indices.settings.put.UpdateSettingsRequest;
import org.elasticsearch.action.admin.indices.shards.IndicesShardStoresAction;
import org.elasticsearch.action.admin.indices.shards.IndicesShardStoresRequest;
import org.elasticsearch.action.admin.indices.stats.IndicesStatsAction;
import org.elasticsearch.action.admin.indices.stats.IndicesStatsRequest;
import org.elasticsearch.action.admin.indices.upgrade.get.UpgradeStatusAction;
import org.elasticsearch.action.admin.indices.upgrade.get.UpgradeStatusRequest;
import org.elasticsearch.action.bulk.BulkAction;
import org.elasticsearch.action.bulk.BulkItemRequest;
import org.elasticsearch.action.bulk.BulkRequest;
import org.elasticsearch.action.bulk.BulkShardRequest;
import org.elasticsearch.action.delete.DeleteAction;
import org.elasticsearch.action.delete.DeleteRequest;
import org.elasticsearch.action.get.GetAction;
import org.elasticsearch.action.get.GetRequest;
import org.elasticsearch.action.get.MultiGetAction;
import org.elasticsearch.action.get.MultiGetRequest;
import org.elasticsearch.action.index.IndexAction;
import org.elasticsearch.action.index.IndexRequest;
import org.elasticsearch.action.search.ClearScrollAction;
import org.elasticsearch.action.search.ClearScrollRequest;
import org.elasticsearch.action.search.MultiSearchAction;
import org.elasticsearch.action.search.MultiSearchRequest;
import org.elasticsearch.action.search.SearchAction;
import org.elasticsearch.action.search.SearchRequest;
import org.elasticsearch.action.search.SearchScrollAction;
import org.elasticsearch.action.search.SearchScrollRequest;
import org.elasticsearch.action.search.SearchTransportService;
import org.elasticsearch.action.support.IndicesOptions;
import org.elasticsearch.action.support.PlainActionFuture;
import org.elasticsearch.action.support.WriteRequest;
import org.elasticsearch.action.termvectors.MultiTermVectorsAction;
import org.elasticsearch.action.termvectors.MultiTermVectorsRequest;
import org.elasticsearch.action.termvectors.TermVectorsAction;
import org.elasticsearch.action.termvectors.TermVectorsRequest;
import org.elasticsearch.action.update.UpdateAction;
import org.elasticsearch.action.update.UpdateRequest;
import org.elasticsearch.cluster.ClusterState;
import org.elasticsearch.cluster.metadata.IndexMetaData;
import org.elasticsearch.cluster.metadata.MetaData;
import org.elasticsearch.cluster.node.DiscoveryNode;
import org.elasticsearch.cluster.service.ClusterService;
import org.elasticsearch.common.Strings;
import org.elasticsearch.common.TriFunction;
import org.elasticsearch.common.collect.Tuple;
import org.elasticsearch.common.settings.ClusterSettings;
import org.elasticsearch.common.settings.Settings;
import org.elasticsearch.common.util.concurrent.ThreadContext;
import org.elasticsearch.index.IndexNotFoundException;
import org.elasticsearch.index.shard.ShardId;
import org.elasticsearch.test.ESTestCase;
import org.elasticsearch.threadpool.ThreadPool;
import org.elasticsearch.transport.TransportActionProxy;
import org.elasticsearch.transport.TransportRequest;
import org.elasticsearch.xpack.core.security.action.privilege.DeletePrivilegesAction;
import org.elasticsearch.xpack.core.security.action.privilege.DeletePrivilegesRequest;
import org.elasticsearch.xpack.core.security.action.user.AuthenticateAction;
import org.elasticsearch.xpack.core.security.action.user.AuthenticateRequest;
import org.elasticsearch.xpack.core.security.authc.Authentication;
import org.elasticsearch.xpack.core.security.authc.Authentication.RealmRef;
import org.elasticsearch.xpack.core.security.authc.DefaultAuthenticationFailureHandler;
import org.elasticsearch.xpack.core.security.authz.AuthorizationServiceField;
import org.elasticsearch.xpack.core.security.authz.IndicesAndAliasesResolverField;
import org.elasticsearch.xpack.core.security.authz.RoleDescriptor;
import org.elasticsearch.xpack.core.security.authz.RoleDescriptor.IndicesPrivileges;
import org.elasticsearch.xpack.core.security.authz.accesscontrol.IndicesAccessControl;
import org.elasticsearch.xpack.core.security.authz.permission.FieldPermissionsCache;
import org.elasticsearch.xpack.core.security.authz.permission.Role;
import org.elasticsearch.xpack.core.security.authz.privilege.ApplicationPrivilege;
import org.elasticsearch.xpack.core.security.authz.privilege.ClusterPrivilege;
import org.elasticsearch.xpack.core.security.authz.privilege.ConditionalClusterPrivilege;
import org.elasticsearch.xpack.core.security.authz.store.ReservedRolesStore;
import org.elasticsearch.xpack.core.security.user.AnonymousUser;
import org.elasticsearch.xpack.core.security.user.ElasticUser;
import org.elasticsearch.xpack.core.security.user.SystemUser;
import org.elasticsearch.xpack.core.security.user.User;
import org.elasticsearch.xpack.core.security.user.XPackUser;
import org.elasticsearch.xpack.security.audit.AuditTrailService;
<<<<<<< HEAD
=======
import org.elasticsearch.xpack.security.audit.AuditUtil;
import org.elasticsearch.xpack.security.authc.esnative.ReservedRealm;
>>>>>>> 9ca3a064
import org.elasticsearch.xpack.security.authz.store.CompositeRolesStore;
import org.elasticsearch.xpack.security.authz.store.NativePrivilegeStore;
import org.elasticsearch.xpack.sql.action.SqlQueryAction;
import org.elasticsearch.xpack.sql.action.SqlQueryRequest;
import org.junit.Before;
import org.mockito.Mockito;

import java.util.ArrayList;
import java.util.Arrays;
import java.util.Collection;
import java.util.Collections;
import java.util.HashMap;
import java.util.HashSet;
import java.util.List;
import java.util.Map;
import java.util.Set;
import java.util.UUID;
import java.util.function.Predicate;

import static java.util.Arrays.asList;
import static org.elasticsearch.test.SecurityTestsUtils.assertAuthenticationException;
import static org.elasticsearch.test.SecurityTestsUtils.assertThrowsAuthorizationException;
import static org.elasticsearch.test.SecurityTestsUtils.assertThrowsAuthorizationExceptionRunAs;
import static org.elasticsearch.xpack.security.support.SecurityIndexManager.SECURITY_INDEX_NAME;
import static org.hamcrest.Matchers.arrayContaining;
import static org.hamcrest.Matchers.containsString;
import static org.hamcrest.Matchers.endsWith;
import static org.hamcrest.Matchers.equalTo;
import static org.hamcrest.Matchers.hasItem;
import static org.hamcrest.Matchers.instanceOf;
import static org.hamcrest.Matchers.is;
import static org.hamcrest.Matchers.notNullValue;
import static org.hamcrest.Matchers.startsWith;
import static org.mockito.Matchers.any;
import static org.mockito.Mockito.doAnswer;
import static org.mockito.Mockito.mock;
import static org.mockito.Mockito.times;
import static org.mockito.Mockito.verify;
import static org.mockito.Mockito.verifyNoMoreInteractions;
import static org.mockito.Mockito.verifyZeroInteractions;
import static org.mockito.Mockito.when;

public class AuthorizationServiceTests extends ESTestCase {
    private AuditTrailService auditTrail;
    private ClusterService clusterService;
    private AuthorizationService authorizationService;
    private ThreadContext threadContext;
    private ThreadPool threadPool;
    private Map<String, RoleDescriptor> roleMap = new HashMap<>();
    private CompositeRolesStore rolesStore;

    @SuppressWarnings("unchecked")
    @Before
    public void setup() {
        rolesStore = mock(CompositeRolesStore.class);
        clusterService = mock(ClusterService.class);
        final Settings settings = Settings.builder()
            .put("cluster.remote.other_cluster.seeds", "localhost:9999")
            .build();
        final ClusterSettings clusterSettings = new ClusterSettings(settings, ClusterSettings.BUILT_IN_CLUSTER_SETTINGS);
        when(clusterService.getClusterSettings()).thenReturn(clusterSettings);
        auditTrail = mock(AuditTrailService.class);
        threadContext = new ThreadContext(settings);
        threadPool = mock(ThreadPool.class);
        when(threadPool.getThreadContext()).thenReturn(threadContext);
        final FieldPermissionsCache fieldPermissionsCache = new FieldPermissionsCache(settings);

        final NativePrivilegeStore privilegesStore = mock(NativePrivilegeStore.class);
        doAnswer(i -> {
                assertThat(i.getArguments().length, equalTo(3));
                final Object arg2 = i.getArguments()[2];
                assertThat(arg2, instanceOf(ActionListener.class));
                ActionListener<Collection<ApplicationPrivilege>> listener = (ActionListener<Collection<ApplicationPrivilege>>) arg2;
                listener.onResponse(Collections.emptyList());
                return null;
            }
        ).when(privilegesStore).getPrivileges(any(Collection.class), any(Collection.class), any(ActionListener.class));

        doAnswer((i) -> {
            ActionListener<Role> callback = (ActionListener<Role>) i.getArguments()[2];
            Set<String> names = (Set<String>) i.getArguments()[0];
            assertNotNull(names);
            Set<RoleDescriptor> roleDescriptors = new HashSet<>();
            for (String name : names) {
                RoleDescriptor descriptor = roleMap.get(name);
                if (descriptor != null) {
                    roleDescriptors.add(descriptor);
                }
            }

            if (roleDescriptors.isEmpty()) {
                callback.onResponse(Role.EMPTY);
            } else {
                CompositeRolesStore.buildRoleFromDescriptors(roleDescriptors, fieldPermissionsCache, privilegesStore,
                    ActionListener.wrap(r -> callback.onResponse(r), callback::onFailure)
                );
            }
            return Void.TYPE;
        }).when(rolesStore).roles(any(Set.class), any(FieldPermissionsCache.class), any(ActionListener.class));
        authorizationService = new AuthorizationService(settings, rolesStore, clusterService,
            auditTrail, new DefaultAuthenticationFailureHandler(Collections.emptyMap()), threadPool, new AnonymousUser(settings));
    }

    private void authorize(Authentication authentication, String action, TransportRequest request) {
        PlainActionFuture<Void> future = new PlainActionFuture<>();
        authorizationService.authorize(authentication, action, request, future);
        future.actionGet();
    }

    public void testActionsForSystemUserIsAuthorized() {
        final TransportRequest request = mock(TransportRequest.class);
        final String requestId = AuditUtil.getOrGenerateRequestId(threadContext);

        // A failure would throw an exception
        final Authentication authentication = createAuthentication(SystemUser.INSTANCE);
        final String[] actions = { "indices:monitor/whatever", "internal:whatever", "cluster:monitor/whatever", "cluster:admin/reroute",
                "indices:admin/mapping/put", "indices:admin/template/put", "indices:admin/seq_no/global_checkpoint_sync",
                "indices:admin/settings/update" };
        for (String action : actions) {
            authorize(authentication, action, request);
            verify(auditTrail).accessGranted(requestId, authentication, action, request, new String[] { SystemUser.ROLE_NAME });
        }

        verifyNoMoreInteractions(auditTrail);
    }

    public void testIndicesActionsForSystemUserWhichAreNotAuthorized() {
        final TransportRequest request = mock(TransportRequest.class);
        final Authentication authentication = createAuthentication(SystemUser.INSTANCE);
        final String requestId = AuditUtil.getOrGenerateRequestId(threadContext);
        assertThrowsAuthorizationException(
            () -> authorize(authentication, "indices:", request),
            "indices:", SystemUser.INSTANCE.principal());
        verify(auditTrail).accessDenied(requestId, authentication, "indices:", request, new String[]{SystemUser.ROLE_NAME});
        verifyNoMoreInteractions(auditTrail);
    }

    public void testClusterAdminActionsForSystemUserWhichAreNotAuthorized() {
        final TransportRequest request = mock(TransportRequest.class);
        final Authentication authentication = createAuthentication(SystemUser.INSTANCE);
        final String requestId = AuditUtil.getOrGenerateRequestId(threadContext);
        assertThrowsAuthorizationException(
            () -> authorize(authentication, "cluster:admin/whatever", request),
            "cluster:admin/whatever", SystemUser.INSTANCE.principal());
        verify(auditTrail).accessDenied(requestId, authentication, "cluster:admin/whatever", request,
            new String[] { SystemUser.ROLE_NAME });
        verifyNoMoreInteractions(auditTrail);
    }

    public void testClusterAdminSnapshotStatusActionForSystemUserWhichIsNotAuthorized() {
        final TransportRequest request = mock(TransportRequest.class);
        final Authentication authentication = createAuthentication(SystemUser.INSTANCE);
        final String requestId = AuditUtil.getOrGenerateRequestId(threadContext);
        assertThrowsAuthorizationException(
            () -> authorize(authentication, "cluster:admin/snapshot/status", request),
            "cluster:admin/snapshot/status", SystemUser.INSTANCE.principal());
        verify(auditTrail).accessDenied(requestId, authentication, "cluster:admin/snapshot/status", request,
            new String[] { SystemUser.ROLE_NAME });
        verifyNoMoreInteractions(auditTrail);
    }

    public void testAuthorizeUsingConditionalPrivileges() {
        final DeletePrivilegesRequest request = new DeletePrivilegesRequest();
        final Authentication authentication = createAuthentication(new User("user1", "role1"));

        final ConditionalClusterPrivilege conditionalClusterPrivilege = Mockito.mock(ConditionalClusterPrivilege.class);
        final Predicate<TransportRequest> requestPredicate = r -> r == request;
        Mockito.when(conditionalClusterPrivilege.getRequestPredicate()).thenReturn(requestPredicate);
        Mockito.when(conditionalClusterPrivilege.getPrivilege()).thenReturn(ClusterPrivilege.MANAGE_SECURITY);
        final ConditionalClusterPrivilege[] conditionalClusterPrivileges = new ConditionalClusterPrivilege[] {
            conditionalClusterPrivilege
        };
        final String requestId = AuditUtil.getOrGenerateRequestId(threadContext);
        RoleDescriptor role = new RoleDescriptor("role1", null, null, null, conditionalClusterPrivileges, null, null ,null);
        roleMap.put("role1", role);

        authorize(authentication, DeletePrivilegesAction.NAME, request);
        verify(auditTrail).accessGranted(requestId, authentication, DeletePrivilegesAction.NAME, request, new String[]{role.getName()});
        verifyNoMoreInteractions(auditTrail);
    }

    public void testAuthorizationDeniedWhenConditionalPrivilegesDoNotMatch() {
        final DeletePrivilegesRequest request = new DeletePrivilegesRequest();
        final Authentication authentication = createAuthentication(new User("user1", "role1"));

        final ConditionalClusterPrivilege conditionalClusterPrivilege = Mockito.mock(ConditionalClusterPrivilege.class);
        final Predicate<TransportRequest> requestPredicate = r -> false;
        Mockito.when(conditionalClusterPrivilege.getRequestPredicate()).thenReturn(requestPredicate);
        Mockito.when(conditionalClusterPrivilege.getPrivilege()).thenReturn(ClusterPrivilege.MANAGE_SECURITY);
        final ConditionalClusterPrivilege[] conditionalClusterPrivileges = new ConditionalClusterPrivilege[] {
            conditionalClusterPrivilege
        };
        final String requestId = AuditUtil.getOrGenerateRequestId(threadContext);
        RoleDescriptor role = new RoleDescriptor("role1", null, null, null, conditionalClusterPrivileges, null, null ,null);
        roleMap.put("role1", role);

        assertThrowsAuthorizationException(
            () -> authorize(authentication, DeletePrivilegesAction.NAME, request),
            DeletePrivilegesAction.NAME, "user1");
        verify(auditTrail).accessDenied(requestId, authentication, DeletePrivilegesAction.NAME, request, new String[]{role.getName()});
        verifyNoMoreInteractions(auditTrail);
    }

    public void testNoRolesCausesDenial() {
        final TransportRequest request = new SearchRequest();
        final Authentication authentication = createAuthentication(new User("test user"));
        mockEmptyMetaData();
        final String requestId = AuditUtil.getOrGenerateRequestId(threadContext);
        assertThrowsAuthorizationException(
            () -> authorize(authentication, "indices:a", request),
            "indices:a", "test user");
        verify(auditTrail).accessDenied(requestId, authentication, "indices:a", request, Role.EMPTY.names());
        verifyNoMoreInteractions(auditTrail);
    }

    public void testUserWithNoRolesCanPerformRemoteSearch() {
        SearchRequest request = new SearchRequest();
        request.indices("other_cluster:index1", "*_cluster:index2", "other_cluster:other_*");
        final Authentication authentication = createAuthentication(new User("test user"));
        mockEmptyMetaData();
        final String requestId = AuditUtil.getOrGenerateRequestId(threadContext);
        authorize(authentication, SearchAction.NAME, request);
<<<<<<< HEAD
        // nocommit fix this
        //verify(auditTrail).accessGranted(authentication, SearchAction.NAME, request, Role.EMPTY.names());
        verify(auditTrail).accessGranted(authentication, SearchAction.NAME, request, Strings.EMPTY_ARRAY);
=======
        verify(auditTrail).accessGranted(requestId, authentication, SearchAction.NAME, request, Role.EMPTY.names());
>>>>>>> 9ca3a064
        verifyNoMoreInteractions(auditTrail);
    }

    /**
     * This test mimics {@link #testUserWithNoRolesCanPerformRemoteSearch()} except that
     * while the referenced index _looks_ like a remote index, the remote cluster name has not
     * been defined, so it is actually a local index and access should be denied
     */
    public void testUserWithNoRolesCannotPerformLocalSearch() {
        SearchRequest request = new SearchRequest();
        request.indices("no_such_cluster:index");
        final Authentication authentication = createAuthentication(new User("test user"));
        mockEmptyMetaData();
        final String requestId = AuditUtil.getOrGenerateRequestId(threadContext);
        assertThrowsAuthorizationException(
            () -> authorize(authentication, SearchAction.NAME, request),
            SearchAction.NAME, "test user");
<<<<<<< HEAD
        // nocommit fix this
        //verify(auditTrail).accessDenied(authentication, SearchAction.NAME, request, Role.EMPTY.names());
        verify(auditTrail).accessDenied(authentication, SearchAction.NAME, request, Strings.EMPTY_ARRAY);
=======
        verify(auditTrail).accessDenied(requestId, authentication, SearchAction.NAME, request, Role.EMPTY.names());
>>>>>>> 9ca3a064
        verifyNoMoreInteractions(auditTrail);
    }

    /**
     * This test mimics {@link #testUserWithNoRolesCannotPerformLocalSearch()} but includes
     * both local and remote indices, including wildcards
     */
    public void testUserWithNoRolesCanPerformMultiClusterSearch() {
        SearchRequest request = new SearchRequest();
        request.indices("local_index", "wildcard_*", "other_cluster:remote_index", "*:foo?");
        final Authentication authentication = createAuthentication(new User("test user"));
        mockEmptyMetaData();
        final String requestId = AuditUtil.getOrGenerateRequestId(threadContext);
        assertThrowsAuthorizationException(
            () -> authorize(authentication, SearchAction.NAME, request),
            SearchAction.NAME, "test user");
<<<<<<< HEAD
        // nocommit fix this
        //verify(auditTrail).accessDenied(authentication, SearchAction.NAME, request, Role.EMPTY.names());
        verify(auditTrail).accessDenied(authentication, SearchAction.NAME, request, Strings.EMPTY_ARRAY);
=======
        verify(auditTrail).accessDenied(requestId, authentication, SearchAction.NAME, request, Role.EMPTY.names());
>>>>>>> 9ca3a064
        verifyNoMoreInteractions(auditTrail);
    }

    public void testUserWithNoRolesCannotSql() {
        TransportRequest request = new SqlQueryRequest();
        Authentication authentication = createAuthentication(new User("test user"));
        mockEmptyMetaData();
        final String requestId = AuditUtil.getOrGenerateRequestId(threadContext);
        assertThrowsAuthorizationException(
            () -> authorize(authentication, SqlQueryAction.NAME, request),
            SqlQueryAction.NAME, "test user");
<<<<<<< HEAD
        // nocommit fix this
        // verify(auditTrail).accessDenied(authentication, SqlQueryAction.NAME, request, Role.EMPTY.names());
        verify(auditTrail).accessDenied(authentication, SqlQueryAction.NAME, request, Strings.EMPTY_ARRAY);
=======
        verify(auditTrail).accessDenied(requestId, authentication, SqlQueryAction.NAME, request, Role.EMPTY.names());
>>>>>>> 9ca3a064
        verifyNoMoreInteractions(auditTrail);
    }
    /**
     * Verifies that the behaviour tested in {@link #testUserWithNoRolesCanPerformRemoteSearch}
     * does not work for requests that are not remote-index-capable.
     */
    public void testRemoteIndicesOnlyWorkWithApplicableRequestTypes() {
        DeleteIndexRequest request = new DeleteIndexRequest();
        request.indices("other_cluster:index1", "other_cluster:index2");
        final Authentication authentication = createAuthentication(new User("test user"));
        mockEmptyMetaData();
        final String requestId = AuditUtil.getOrGenerateRequestId(threadContext);
        assertThrowsAuthorizationException(
            () -> authorize(authentication, DeleteIndexAction.NAME, request),
            DeleteIndexAction.NAME, "test user");
<<<<<<< HEAD
        verify(auditTrail).accessDenied(authentication, DeleteIndexAction.NAME, request, Strings.EMPTY_ARRAY);
=======
        verify(auditTrail).accessDenied(requestId, authentication, DeleteIndexAction.NAME, request, Role.EMPTY.names());
>>>>>>> 9ca3a064
        verifyNoMoreInteractions(auditTrail);
    }

    public void testUnknownRoleCausesDenial() {
        Tuple<String, TransportRequest> tuple = randomFrom(asList(
            new Tuple<>(SearchAction.NAME, new SearchRequest()),
            new Tuple<>(IndicesExistsAction.NAME, new IndicesExistsRequest()),
            new Tuple<>(SqlQueryAction.NAME, new SqlQueryRequest())));
        String action = tuple.v1();
        TransportRequest request = tuple.v2();
        final Authentication authentication = createAuthentication(new User("test user", "non-existent-role"));
        final String requestId = AuditUtil.getOrGenerateRequestId(threadContext);
        mockEmptyMetaData();
        assertThrowsAuthorizationException(
            () -> authorize(authentication, action, request),
            action, "test user");
<<<<<<< HEAD
        // nocommit fix this!
        //verify(auditTrail).accessDenied(authentication, action, request, Role.EMPTY.names());
=======
        verify(auditTrail).accessDenied(requestId, authentication, action, request, Role.EMPTY.names());
>>>>>>> 9ca3a064
        verifyNoMoreInteractions(auditTrail);
    }

    public void testThatNonIndicesAndNonClusterActionIsDenied() {
        final TransportRequest request = mock(TransportRequest.class);
        final String requestId = AuditUtil.getOrGenerateRequestId(threadContext);
        final Authentication authentication = createAuthentication(new User("test user", "a_all"));
        final RoleDescriptor role = new RoleDescriptor("a_all", null,
            new IndicesPrivileges[]{IndicesPrivileges.builder().indices("a").privileges("all").build()}, null);
        roleMap.put("a_all", role);

        assertThrowsAuthorizationException(
            () -> authorize(authentication, "whatever", request),
            "whatever", "test user");
        verify(auditTrail).accessDenied(requestId, authentication, "whatever", request, new String[]{role.getName()});
        verifyNoMoreInteractions(auditTrail);
    }

    public void testThatRoleWithNoIndicesIsDenied() {
        @SuppressWarnings("unchecked")
        Tuple<String, TransportRequest> tuple = randomFrom(
            new Tuple<>(SearchAction.NAME, new SearchRequest()),
            new Tuple<>(IndicesExistsAction.NAME, new IndicesExistsRequest()),
            new Tuple<>(SqlQueryAction.NAME, new SqlQueryRequest()));
        String action = tuple.v1();
        TransportRequest request = tuple.v2();
        final String requestId = AuditUtil.getOrGenerateRequestId(threadContext);
        final Authentication authentication = createAuthentication(new User("test user", "no_indices"));
        RoleDescriptor role = new RoleDescriptor("no_indices", null, null, null);
        roleMap.put("no_indices", role);
        mockEmptyMetaData();

        assertThrowsAuthorizationException(
            () -> authorize(authentication, action, request),
            action, "test user");
        verify(auditTrail).accessDenied(requestId, authentication, action, request, new String[]{role.getName()});
        verifyNoMoreInteractions(auditTrail);
    }

    public void testElasticUserAuthorizedForNonChangePasswordRequestsWhenNotInSetupMode() {
        final Authentication authentication = createAuthentication(new ElasticUser(true));
        final String requestId = AuditUtil.getOrGenerateRequestId(threadContext);
        final Tuple<String, TransportRequest> request = randomCompositeRequest();
        authorize(authentication, request.v1(), request.v2());

        verify(auditTrail).accessGranted(requestId, authentication, request.v1(), request.v2(), new String[]{ElasticUser.ROLE_NAME});
    }

    public void testSearchAgainstEmptyCluster() {
        RoleDescriptor role = new RoleDescriptor("a_all", null,
            new IndicesPrivileges[]{IndicesPrivileges.builder().indices("a").privileges("all").build()}, null);
        final Authentication authentication = createAuthentication(new User("test user", "a_all"));
        final String requestId = AuditUtil.getOrGenerateRequestId(threadContext);
        roleMap.put("a_all", role);
        mockEmptyMetaData();

        {
            //ignore_unavailable set to false, user is not authorized for this index nor does it exist
            SearchRequest searchRequest = new SearchRequest("does_not_exist")
                .indicesOptions(IndicesOptions.fromOptions(false, true,
                    true, false));

            assertThrowsAuthorizationException(
                () -> authorize(authentication, SearchAction.NAME, searchRequest),
                SearchAction.NAME, "test user");
            verify(auditTrail).accessDenied(requestId, authentication, SearchAction.NAME, searchRequest, new String[]{role.getName()});
            verifyNoMoreInteractions(auditTrail);
        }

        {
            //ignore_unavailable and allow_no_indices both set to true, user is not authorized for this index nor does it exist
            SearchRequest searchRequest = new SearchRequest("does_not_exist")
                .indicesOptions(IndicesOptions.fromOptions(true, true, true, false));
            authorize(authentication, SearchAction.NAME, searchRequest);
            verify(auditTrail).accessGranted(requestId, authentication, SearchAction.NAME, searchRequest, new String[]{role.getName()});
            final IndicesAccessControl indicesAccessControl = threadContext.getTransient(AuthorizationServiceField.INDICES_PERMISSIONS_KEY);
            final IndicesAccessControl.IndexAccessControl indexAccessControl =
                indicesAccessControl.getIndexPermissions(IndicesAndAliasesResolverField.NO_INDEX_PLACEHOLDER);
            assertFalse(indexAccessControl.getFieldPermissions().hasFieldLevelSecurity());
            assertNull(indexAccessControl.getQueries());
        }
    }

    public void testScrollRelatedRequestsAllowed() {
        RoleDescriptor role = new RoleDescriptor("a_all", null,
            new IndicesPrivileges[]{IndicesPrivileges.builder().indices("a").privileges("all").build()}, null);
        final Authentication authentication = createAuthentication(new User("test user", "a_all"));
        roleMap.put("a_all", role);
        mockEmptyMetaData();
        final String requestId = AuditUtil.getOrGenerateRequestId(threadContext);

        final ClearScrollRequest clearScrollRequest = new ClearScrollRequest();
        authorize(authentication, ClearScrollAction.NAME, clearScrollRequest);
        verify(auditTrail).accessGranted(requestId, authentication, ClearScrollAction.NAME, clearScrollRequest,
            new String[]{role.getName()});

        final SearchScrollRequest searchScrollRequest = new SearchScrollRequest();
        authorize(authentication, SearchScrollAction.NAME, searchScrollRequest);
        verify(auditTrail).accessGranted(requestId, authentication, SearchScrollAction.NAME, searchScrollRequest,
            new String[]{role.getName()});

        // We have to use a mock request for other Scroll actions as the actual requests are package private to SearchTransportService
        final TransportRequest request = mock(TransportRequest.class);
        authorize(authentication, SearchTransportService.CLEAR_SCROLL_CONTEXTS_ACTION_NAME, request);
        verify(auditTrail).accessGranted(requestId, authentication, SearchTransportService.CLEAR_SCROLL_CONTEXTS_ACTION_NAME, request,
            new String[]{role.getName()});

        authorize(authentication, SearchTransportService.FETCH_ID_SCROLL_ACTION_NAME, request);
        verify(auditTrail).accessGranted(requestId, authentication, SearchTransportService.FETCH_ID_SCROLL_ACTION_NAME, request,
            new String[]{role.getName()});

        authorize(authentication, SearchTransportService.QUERY_FETCH_SCROLL_ACTION_NAME, request);
        verify(auditTrail).accessGranted(requestId, authentication, SearchTransportService.QUERY_FETCH_SCROLL_ACTION_NAME, request,
            new String[]{role.getName()});

        authorize(authentication, SearchTransportService.QUERY_SCROLL_ACTION_NAME, request);
        verify(auditTrail).accessGranted(requestId, authentication, SearchTransportService.QUERY_SCROLL_ACTION_NAME, request,
            new String[]{role.getName()});

        authorize(authentication, SearchTransportService.FREE_CONTEXT_SCROLL_ACTION_NAME, request);
        verify(auditTrail).accessGranted(requestId, authentication, SearchTransportService.FREE_CONTEXT_SCROLL_ACTION_NAME, request,
            new String[]{role.getName()});
        verifyNoMoreInteractions(auditTrail);
    }

    public void testAuthorizeIndicesFailures() {
        TransportRequest request = new GetIndexRequest().indices("b");
        ClusterState state = mockEmptyMetaData();
        RoleDescriptor role = new RoleDescriptor("a_all", null,
            new IndicesPrivileges[]{IndicesPrivileges.builder().indices("a").privileges("all").build()}, null);
        final Authentication authentication = createAuthentication(new User("test user", "a_all"));
        roleMap.put("a_all", role);
        final String requestId = AuditUtil.getOrGenerateRequestId(threadContext);

        assertThrowsAuthorizationException(
            () -> authorize(authentication, "indices:a", request),
            "indices:a", "test user");
        verify(auditTrail).accessDenied(requestId, authentication, "indices:a", request, new String[]{role.getName()});
        verifyNoMoreInteractions(auditTrail);
        verify(clusterService, times(1)).state();
        verify(state, times(1)).metaData();
    }

    public void testCreateIndexWithAliasWithoutPermissions() {
        CreateIndexRequest request = new CreateIndexRequest("a");
        request.alias(new Alias("a2"));
        ClusterState state = mockEmptyMetaData();
        RoleDescriptor role = new RoleDescriptor("a_all", null,
            new IndicesPrivileges[]{IndicesPrivileges.builder().indices("a").privileges("all").build()}, null);
        final Authentication authentication = createAuthentication(new User("test user", "a_all"));
        roleMap.put("a_all", role);
        final String requestId = AuditUtil.getOrGenerateRequestId(threadContext);

        assertThrowsAuthorizationException(
            () -> authorize(authentication, CreateIndexAction.NAME, request),
            IndicesAliasesAction.NAME, "test user");
        verify(auditTrail).accessDenied(requestId, authentication, IndicesAliasesAction.NAME, request, new String[]{role.getName()});
        verifyNoMoreInteractions(auditTrail);
        verify(clusterService).state();
        verify(state, times(1)).metaData();
    }

    public void testCreateIndexWithAlias() {
        CreateIndexRequest request = new CreateIndexRequest("a");
        request.alias(new Alias("a2"));
        ClusterState state = mockEmptyMetaData();
        RoleDescriptor role = new RoleDescriptor("a_all", null,
            new IndicesPrivileges[]{IndicesPrivileges.builder().indices("a", "a2").privileges("all").build()}, null);
        final Authentication authentication = createAuthentication(new User("test user", "a_all"));
        roleMap.put("a_all", role);
        final String requestId = AuditUtil.getOrGenerateRequestId(threadContext);

        authorize(authentication, CreateIndexAction.NAME, request);

<<<<<<< HEAD
        verify(auditTrail).accessGranted(authentication, CreateIndexAction.NAME, request, new String[]{role.getName()});
        verify(auditTrail).accessGranted(authentication, "indices:admin/aliases", request, new String[]{role.getName()});
=======
        verify(auditTrail).accessGranted(requestId, authentication, CreateIndexAction.NAME, request, new String[]{role.getName()});
>>>>>>> 9ca3a064
        verifyNoMoreInteractions(auditTrail);
        verify(clusterService).state();
        verify(state, times(1)).metaData();
    }

    public void testDenialForAnonymousUser() {
        TransportRequest request = new GetIndexRequest().indices("b");
        ClusterState state = mockEmptyMetaData();
        Settings settings = Settings.builder().put(AnonymousUser.ROLES_SETTING.getKey(), "a_all").build();
        final AnonymousUser anonymousUser = new AnonymousUser(settings);
        authorizationService = new AuthorizationService(settings, rolesStore, clusterService, auditTrail,
            new DefaultAuthenticationFailureHandler(Collections.emptyMap()), threadPool, anonymousUser);

        RoleDescriptor role = new RoleDescriptor("a_all", null,
            new IndicesPrivileges[] { IndicesPrivileges.builder().indices("a").privileges("all").build() }, null);
        roleMap.put("a_all", role);
        final String requestId = AuditUtil.getOrGenerateRequestId(threadContext);

        final Authentication authentication = createAuthentication(anonymousUser);
        assertThrowsAuthorizationException(
            () -> authorize(authentication, "indices:a", request),
            "indices:a", anonymousUser.principal());
        verify(auditTrail).accessDenied(requestId, authentication, "indices:a", request, new String[]{role.getName()});
        verifyNoMoreInteractions(auditTrail);
        verify(clusterService, times(1)).state();
        verify(state, times(1)).metaData();
    }

    public void testDenialForAnonymousUserAuthorizationExceptionDisabled() {
        TransportRequest request = new GetIndexRequest().indices("b");
        ClusterState state = mockEmptyMetaData();
        Settings settings = Settings.builder()
            .put(AnonymousUser.ROLES_SETTING.getKey(), "a_all")
            .put(AuthorizationService.ANONYMOUS_AUTHORIZATION_EXCEPTION_SETTING.getKey(), false)
            .build();
        final Authentication authentication = createAuthentication(new AnonymousUser(settings));
        authorizationService = new AuthorizationService(settings, rolesStore, clusterService, auditTrail,
            new DefaultAuthenticationFailureHandler(Collections.emptyMap()), threadPool, new AnonymousUser(settings));

        RoleDescriptor role = new RoleDescriptor("a_all", null,
            new IndicesPrivileges[]{IndicesPrivileges.builder().indices("a").privileges("all").build()}, null);
        roleMap.put("a_all", role);
        final String requestId = AuditUtil.getOrGenerateRequestId(threadContext);

        final ElasticsearchSecurityException securityException = expectThrows(ElasticsearchSecurityException.class,
            () -> authorize(authentication, "indices:a", request));
        assertAuthenticationException(securityException, containsString("action [indices:a] requires authentication"));
        verify(auditTrail).accessDenied(requestId, authentication, "indices:a", request, new String[]{role.getName()});
        verifyNoMoreInteractions(auditTrail);
        verify(clusterService, times(1)).state();
        verify(state, times(1)).metaData();
    }

    public void testAuditTrailIsRecordedWhenIndexWildcardThrowsError() {
        IndicesOptions options = IndicesOptions.fromOptions(false, false, true, true);
        TransportRequest request = new GetIndexRequest().indices("not-an-index-*").indicesOptions(options);
        ClusterState state = mockEmptyMetaData();
        RoleDescriptor role = new RoleDescriptor("a_all", null,
            new IndicesPrivileges[]{IndicesPrivileges.builder().indices("a").privileges("all").build()}, null);
        final Authentication authentication = createAuthentication(new User("test user", "a_all"));
        roleMap.put("a_all", role);
        final String requestId = AuditUtil.getOrGenerateRequestId(threadContext);

        final IndexNotFoundException nfe = expectThrows(
            IndexNotFoundException.class,
            () -> authorize(authentication, GetIndexAction.NAME, request));
        assertThat(nfe.getIndex(), is(notNullValue()));
        assertThat(nfe.getIndex().getName(), is("not-an-index-*"));
        verify(auditTrail).accessDenied(requestId, authentication, GetIndexAction.NAME, request, new String[]{role.getName()});
        verifyNoMoreInteractions(auditTrail);
        verify(clusterService).state();
        verify(state, times(1)).metaData();
    }

    public void testRunAsRequestWithNoRolesUser() {
        final TransportRequest request = mock(TransportRequest.class);
        final String requestId = AuditUtil.getOrGenerateRequestId(threadContext);
        final Authentication authentication = createAuthentication(new User("run as me", null, new User("test user", "admin")));
        assertNotEquals(authentication.getUser().authenticatedUser(), authentication);
        assertThrowsAuthorizationExceptionRunAs(
            () -> authorize(authentication, "indices:a", request),
            "indices:a", "test user", "run as me"); // run as [run as me]
<<<<<<< HEAD
        // nocommit fix this
        verify(auditTrail).runAsDenied(authentication, "indices:a", request, Strings.EMPTY_ARRAY);
        //verify(auditTrail).runAsDenied(authentication, "indices:a", request, Role.EMPTY.names());
=======
        verify(auditTrail).runAsDenied(requestId, authentication, "indices:a", request, Role.EMPTY.names());
>>>>>>> 9ca3a064
        verifyNoMoreInteractions(auditTrail);
    }

    public void testRunAsRequestWithoutLookedUpBy() {
        final String requestId = AuditUtil.getOrGenerateRequestId(threadContext);
        AuthenticateRequest request = new AuthenticateRequest("run as me");
        roleMap.put("superuser", ReservedRolesStore.SUPERUSER_ROLE_DESCRIPTOR);
        User user = new User("run as me", Strings.EMPTY_ARRAY, new User("test user", new String[]{"superuser"}));
        Authentication authentication = new Authentication(user, new RealmRef("foo", "bar", "baz"), null);
        assertNotEquals(user.authenticatedUser(), user);
        assertThrowsAuthorizationExceptionRunAs(
            () -> authorize(authentication, AuthenticateAction.NAME, request),
            AuthenticateAction.NAME, "test user", "run as me"); // run as [run as me]
        verify(auditTrail).runAsDenied(requestId, authentication, AuthenticateAction.NAME, request,
            new String[] { ReservedRolesStore.SUPERUSER_ROLE_DESCRIPTOR.getName() });
        verifyNoMoreInteractions(auditTrail);
    }

    public void testRunAsRequestRunningAsUnAllowedUser() {
        TransportRequest request = mock(TransportRequest.class);
        User user = new User("run as me", new String[]{"doesn't exist"}, new User("test user", "can run as"));
        assertNotEquals(user.authenticatedUser(), user);
        final Authentication authentication = createAuthentication(user);
        final RoleDescriptor role = new RoleDescriptor("can run as", null,
            new IndicesPrivileges[]{IndicesPrivileges.builder().indices("a").privileges("all").build()},
            new String[]{"not the right user"});
        roleMap.put("can run as", role);
        final String requestId = AuditUtil.getOrGenerateRequestId(threadContext);

        assertThrowsAuthorizationExceptionRunAs(
            () -> authorize(authentication, "indices:a", request),
            "indices:a", "test user", "run as me");
        verify(auditTrail).runAsDenied(requestId, authentication, "indices:a", request, new String[]{role.getName()});
        verifyNoMoreInteractions(auditTrail);
    }

    public void testRunAsRequestWithRunAsUserWithoutPermission() {
        TransportRequest request = new GetIndexRequest().indices("a");
        User authenticatedUser = new User("test user", "can run as");
        User user = new User("run as me", new String[]{"b"}, authenticatedUser);
        assertNotEquals(user.authenticatedUser(), user);
        final Authentication authentication = createAuthentication(user);
        final RoleDescriptor runAsRole = new RoleDescriptor("can run as", null,
            new IndicesPrivileges[]{IndicesPrivileges.builder().indices("a").privileges("all").build()},
            new String[]{"run as me"});
        roleMap.put("can run as", runAsRole);

        RoleDescriptor bRole = new RoleDescriptor("b", null,
            new IndicesPrivileges[]{IndicesPrivileges.builder().indices("b").privileges("all").build()}, null);
        boolean indexExists = randomBoolean();
        if (indexExists) {
            ClusterState state = mock(ClusterState.class);
            when(clusterService.state()).thenReturn(state);
            when(state.metaData()).thenReturn(MetaData.builder()
                .put(new IndexMetaData.Builder("a")
                    .settings(Settings.builder().put("index.version.created", Version.CURRENT).build())
                    .numberOfShards(1).numberOfReplicas(0).build(), true)
                .build());
            roleMap.put("b", bRole);
        } else {
            mockEmptyMetaData();
        }
        final String requestId = AuditUtil.getOrGenerateRequestId(threadContext);

        assertThrowsAuthorizationExceptionRunAs(
            () -> authorize(authentication, "indices:a", request),
            "indices:a", "test user", "run as me");
        verify(auditTrail).runAsGranted(requestId, authentication, "indices:a", request, new String[]{runAsRole.getName()});
        if (indexExists) {
            verify(auditTrail).accessDenied(requestId, authentication, "indices:a", request, new String[]{bRole.getName()});
        } else {
            verify(auditTrail).accessDenied(requestId, authentication, "indices:a", request, Role.EMPTY.names());
        }
        verifyNoMoreInteractions(auditTrail);
    }

    public void testRunAsRequestWithValidPermissions() {
        TransportRequest request = new GetIndexRequest().indices("b");
        User authenticatedUser = new User("test user", new String[]{"can run as"});
        User user = new User("run as me", new String[]{"b"}, authenticatedUser);
        assertNotEquals(user.authenticatedUser(), user);
        final Authentication authentication = createAuthentication(user);
        final RoleDescriptor runAsRole = new RoleDescriptor("can run as", null,
            new IndicesPrivileges[]{IndicesPrivileges.builder().indices("a").privileges("all").build()},
            new String[]{"run as me"});
        roleMap.put("can run as", runAsRole);
        ClusterState state = mock(ClusterState.class);
        when(clusterService.state()).thenReturn(state);
        when(state.metaData()).thenReturn(MetaData.builder()
            .put(new IndexMetaData.Builder("b")
                .settings(Settings.builder().put("index.version.created", Version.CURRENT).build())
                .numberOfShards(1).numberOfReplicas(0).build(), true)
            .build());
        RoleDescriptor bRole = new RoleDescriptor("b", null,
            new IndicesPrivileges[]{IndicesPrivileges.builder().indices("b").privileges("all").build()}, null);
        roleMap.put("b", bRole);
        final String requestId = AuditUtil.getOrGenerateRequestId(threadContext);

        authorize(authentication, "indices:a", request);
        verify(auditTrail).runAsGranted(requestId, authentication, "indices:a", request, new String[]{runAsRole.getName()});
        verify(auditTrail).accessGranted(requestId, authentication, "indices:a", request, new String[]{bRole.getName()});
        verifyNoMoreInteractions(auditTrail);
    }

    public void testNonXPackUserCannotExecuteOperationAgainstSecurityIndex() {
        RoleDescriptor role = new RoleDescriptor("all_access", new String[]{"all"},
            new IndicesPrivileges[]{IndicesPrivileges.builder().indices("*").privileges("all").build()}, null);
        final Authentication authentication = createAuthentication(new User("all_access_user", "all_access"));
        roleMap.put("all_access", role);
        ClusterState state = mock(ClusterState.class);
        when(clusterService.state()).thenReturn(state);
        when(state.metaData()).thenReturn(MetaData.builder()
            .put(new IndexMetaData.Builder(SECURITY_INDEX_NAME)
                .settings(Settings.builder().put("index.version.created", Version.CURRENT).build())
                .numberOfShards(1).numberOfReplicas(0).build(), true)
            .build());
        final String requestId = AuditUtil.getOrGenerateRequestId(threadContext);

        List<Tuple<String, TransportRequest>> requests = new ArrayList<>();
        requests.add(new Tuple<>(BulkAction.NAME + "[s]",
            new DeleteRequest(SECURITY_INDEX_NAME, "type", "id")));
        requests.add(new Tuple<>(UpdateAction.NAME,
            new UpdateRequest(SECURITY_INDEX_NAME, "type", "id")));
        requests.add(new Tuple<>(BulkAction.NAME + "[s]",
            new IndexRequest(SECURITY_INDEX_NAME, "type", "id")));
        requests.add(new Tuple<>(SearchAction.NAME, new SearchRequest(SECURITY_INDEX_NAME)));
        requests.add(new Tuple<>(TermVectorsAction.NAME,
            new TermVectorsRequest(SECURITY_INDEX_NAME, "type", "id")));
        requests.add(new Tuple<>(GetAction.NAME, new GetRequest(SECURITY_INDEX_NAME, "type", "id")));
        requests.add(new Tuple<>(TermVectorsAction.NAME,
            new TermVectorsRequest(SECURITY_INDEX_NAME, "type", "id")));
        requests.add(new Tuple<>(IndicesAliasesAction.NAME, new IndicesAliasesRequest()
            .addAliasAction(AliasActions.add().alias("security_alias").index(SECURITY_INDEX_NAME))));
        requests.add(
            new Tuple<>(UpdateSettingsAction.NAME, new UpdateSettingsRequest().indices(SECURITY_INDEX_NAME)));

        for (Tuple<String, TransportRequest> requestTuple : requests) {
            String action = requestTuple.v1();
            TransportRequest request = requestTuple.v2();
            assertThrowsAuthorizationException(
                () -> authorize(authentication, action, request),
                action, "all_access_user");
            verify(auditTrail).accessDenied(requestId, authentication, action, request, new String[]{role.getName()});
            verifyNoMoreInteractions(auditTrail);
        }

        // we should allow waiting for the health of the index or any index if the user has this permission
        ClusterHealthRequest request = new ClusterHealthRequest(SECURITY_INDEX_NAME);
        authorize(authentication, ClusterHealthAction.NAME, request);
        verify(auditTrail).accessGranted(requestId, authentication, ClusterHealthAction.NAME, request, new String[]{role.getName()});

        // multiple indices
        request = new ClusterHealthRequest(SECURITY_INDEX_NAME, "foo", "bar");
        authorize(authentication, ClusterHealthAction.NAME, request);
        verify(auditTrail).accessGranted(requestId, authentication, ClusterHealthAction.NAME, request, new String[]{role.getName()});
        verifyNoMoreInteractions(auditTrail);

        final SearchRequest searchRequest = new SearchRequest("_all");
        authorize(authentication, SearchAction.NAME, searchRequest);
        assertEquals(2, searchRequest.indices().length);
        assertEquals(IndicesAndAliasesResolver.NO_INDICES_OR_ALIASES_LIST, Arrays.asList(searchRequest.indices()));
    }

    public void testGrantedNonXPackUserCanExecuteMonitoringOperationsAgainstSecurityIndex() {
        RoleDescriptor role = new RoleDescriptor("all_access", new String[]{"all"},
            new IndicesPrivileges[]{IndicesPrivileges.builder().indices("*").privileges("all").build()}, null);
        final Authentication authentication = createAuthentication(new User("all_access_user", "all_access"));
        roleMap.put("all_access", role);
        ClusterState state = mock(ClusterState.class);
        when(clusterService.state()).thenReturn(state);
        when(state.metaData()).thenReturn(MetaData.builder()
            .put(new IndexMetaData.Builder(SECURITY_INDEX_NAME)
                .settings(Settings.builder().put("index.version.created", Version.CURRENT).build())
                .numberOfShards(1).numberOfReplicas(0).build(), true)
            .build());
        final String requestId = AuditUtil.getOrGenerateRequestId(threadContext);

        List<Tuple<String, ? extends TransportRequest>> requests = new ArrayList<>();
        requests.add(new Tuple<>(IndicesStatsAction.NAME, new IndicesStatsRequest().indices(SECURITY_INDEX_NAME)));
        requests.add(new Tuple<>(RecoveryAction.NAME, new RecoveryRequest().indices(SECURITY_INDEX_NAME)));
        requests.add(new Tuple<>(IndicesSegmentsAction.NAME, new IndicesSegmentsRequest().indices(SECURITY_INDEX_NAME)));
        requests.add(new Tuple<>(GetSettingsAction.NAME, new GetSettingsRequest().indices(SECURITY_INDEX_NAME)));
        requests.add(new Tuple<>(IndicesShardStoresAction.NAME,
            new IndicesShardStoresRequest().indices(SECURITY_INDEX_NAME)));
        requests.add(new Tuple<>(UpgradeStatusAction.NAME,
            new UpgradeStatusRequest().indices(SECURITY_INDEX_NAME)));

        for (final Tuple<String, ? extends TransportRequest> requestTuple : requests) {
            final String action = requestTuple.v1();
            final TransportRequest request = requestTuple.v2();
            authorize(authentication, action, request);
            verify(auditTrail).accessGranted(requestId, authentication, action, request, new String[]{role.getName()});
        }
    }

    public void testSuperusersCanExecuteOperationAgainstSecurityIndex() {
        final User superuser = new User("custom_admin", ReservedRolesStore.SUPERUSER_ROLE_DESCRIPTOR.getName());
        roleMap.put(ReservedRolesStore.SUPERUSER_ROLE_DESCRIPTOR.getName(), ReservedRolesStore.SUPERUSER_ROLE_DESCRIPTOR);
        ClusterState state = mock(ClusterState.class);
        when(clusterService.state()).thenReturn(state);
        when(state.metaData()).thenReturn(MetaData.builder()
            .put(new IndexMetaData.Builder(SECURITY_INDEX_NAME)
                .settings(Settings.builder().put("index.version.created", Version.CURRENT).build())
                .numberOfShards(1).numberOfReplicas(0).build(), true)
            .build());
        final String requestId = AuditUtil.getOrGenerateRequestId(threadContext);

        List<Tuple<String, TransportRequest>> requests = new ArrayList<>();
        requests.add(new Tuple<>(DeleteAction.NAME,
            new DeleteRequest(SECURITY_INDEX_NAME, "type", "id")));
        requests.add(new Tuple<>(BulkAction.NAME + "[s]",
            createBulkShardRequest(SECURITY_INDEX_NAME, DeleteRequest::new)));
        requests.add(new Tuple<>(UpdateAction.NAME,
            new UpdateRequest(SECURITY_INDEX_NAME, "type", "id")));
        requests.add(new Tuple<>(IndexAction.NAME,
            new IndexRequest(SECURITY_INDEX_NAME, "type", "id")));
        requests.add(new Tuple<>(BulkAction.NAME + "[s]",
            createBulkShardRequest(SECURITY_INDEX_NAME, IndexRequest::new)));
        requests.add(new Tuple<>(SearchAction.NAME, new SearchRequest(SECURITY_INDEX_NAME)));
        requests.add(new Tuple<>(TermVectorsAction.NAME,
            new TermVectorsRequest(SECURITY_INDEX_NAME, "type", "id")));
        requests.add(new Tuple<>(GetAction.NAME, new GetRequest(SECURITY_INDEX_NAME, "type", "id")));
        requests.add(new Tuple<>(TermVectorsAction.NAME,
            new TermVectorsRequest(SECURITY_INDEX_NAME, "type", "id")));
        requests.add(new Tuple<>(IndicesAliasesAction.NAME, new IndicesAliasesRequest()
            .addAliasAction(AliasActions.add().alias("security_alias").index(SECURITY_INDEX_NAME))));
        requests.add(new Tuple<>(ClusterHealthAction.NAME, new ClusterHealthRequest(SECURITY_INDEX_NAME)));
        requests.add(new Tuple<>(ClusterHealthAction.NAME,
            new ClusterHealthRequest(SECURITY_INDEX_NAME, "foo", "bar")));

        for (final Tuple<String, TransportRequest> requestTuple : requests) {
            final String action = requestTuple.v1();
            final TransportRequest request = requestTuple.v2();
            final Authentication authentication = createAuthentication(superuser);
            authorize(authentication, action, request);
            verify(auditTrail).accessGranted(requestId, authentication, action, request, superuser.roles());
        }
    }

    public void testSuperusersCanExecuteOperationAgainstSecurityIndexWithWildcard() {
        final User superuser = new User("custom_admin", ReservedRolesStore.SUPERUSER_ROLE_DESCRIPTOR.getName());
        final Authentication authentication = createAuthentication(superuser);
        roleMap.put(ReservedRolesStore.SUPERUSER_ROLE_DESCRIPTOR.getName(), ReservedRolesStore.SUPERUSER_ROLE_DESCRIPTOR);
        ClusterState state = mock(ClusterState.class);
        when(clusterService.state()).thenReturn(state);
        when(state.metaData()).thenReturn(MetaData.builder()
            .put(new IndexMetaData.Builder(SECURITY_INDEX_NAME)
                .settings(Settings.builder().put("index.version.created", Version.CURRENT).build())
                .numberOfShards(1).numberOfReplicas(0).build(), true)
            .build());
        final String requestId = AuditUtil.getOrGenerateRequestId(threadContext);

        String action = SearchAction.NAME;
        SearchRequest request = new SearchRequest("_all");
        authorize(createAuthentication(superuser), action, request);
        verify(auditTrail).accessGranted(requestId, authentication, action, request, superuser.roles());
        assertThat(request.indices(), arrayContaining(".security"));
    }

    public void testAnonymousRolesAreAppliedToOtherUsers() {
        TransportRequest request = new ClusterHealthRequest();
        Settings settings = Settings.builder().put(AnonymousUser.ROLES_SETTING.getKey(), "anonymous_user_role").build();
        final AnonymousUser anonymousUser = new AnonymousUser(settings);
        authorizationService = new AuthorizationService(settings, rolesStore, clusterService, auditTrail,
            new DefaultAuthenticationFailureHandler(Collections.emptyMap()), threadPool, anonymousUser);
        roleMap.put("anonymous_user_role", new RoleDescriptor("anonymous_user_role", new String[]{"all"},
            new IndicesPrivileges[]{IndicesPrivileges.builder().indices("a").privileges("all").build()}, null));
        mockEmptyMetaData();
        AuditUtil.getOrGenerateRequestId(threadContext);

        // sanity check the anonymous user
        authorize(createAuthentication(anonymousUser), ClusterHealthAction.NAME, request);
        authorize(createAuthentication(anonymousUser), IndicesExistsAction.NAME, new IndicesExistsRequest("a"));

        // test the no role user
        final User userWithNoRoles = new User("no role user");
        authorize(createAuthentication(userWithNoRoles), ClusterHealthAction.NAME, request);
        authorize(createAuthentication(userWithNoRoles), IndicesExistsAction.NAME, new IndicesExistsRequest("a"));
    }

    public void testDefaultRoleUserWithoutRoles() {
        PlainActionFuture<Role> rolesFuture = new PlainActionFuture<>();
        authorizationService.roles(new User("no role user"), rolesFuture);
        final Role roles = rolesFuture.actionGet();
        assertEquals(Role.EMPTY, roles);
    }

    public void testAnonymousUserEnabledRoleAdded() {
        Settings settings = Settings.builder().put(AnonymousUser.ROLES_SETTING.getKey(), "anonymous_user_role").build();
        final AnonymousUser anonymousUser = new AnonymousUser(settings);
        authorizationService = new AuthorizationService(settings, rolesStore, clusterService, auditTrail,
            new DefaultAuthenticationFailureHandler(Collections.emptyMap()), threadPool, anonymousUser);
        roleMap.put("anonymous_user_role", new RoleDescriptor("anonymous_user_role", new String[]{"all"},
            new IndicesPrivileges[]{IndicesPrivileges.builder().indices("a").privileges("all").build()}, null));
        mockEmptyMetaData();
        PlainActionFuture<Role> rolesFuture = new PlainActionFuture<>();
        authorizationService.roles(new User("no role user"), rolesFuture);
        final Role roles = rolesFuture.actionGet();
        assertThat(Arrays.asList(roles.names()), hasItem("anonymous_user_role"));
    }

    public void testCompositeActionsAreImmediatelyRejected() {
        //if the user has no permission for composite actions against any index, the request fails straight-away in the main action
        final Tuple<String, TransportRequest> compositeRequest = randomCompositeRequest();
        final String action = compositeRequest.v1();
        final TransportRequest request = compositeRequest.v2();
        final Authentication authentication = createAuthentication(new User("test user", "no_indices"));
        final RoleDescriptor role = new RoleDescriptor("no_indices", null, null, null);
        roleMap.put("no_indices", role);
        final String requestId = AuditUtil.getOrGenerateRequestId(threadContext);

        assertThrowsAuthorizationException(
            () -> authorize(authentication, action, request), action, "test user");
        verify(auditTrail).accessDenied(requestId, authentication, action, request, new String[]{role.getName()});
        verifyNoMoreInteractions(auditTrail);
    }

    public void testCompositeActionsIndicesAreNotChecked() {
        //if the user has permission for some index, the request goes through without looking at the indices, they will be checked later
        final Tuple<String, TransportRequest> compositeRequest = randomCompositeRequest();
        final String action = compositeRequest.v1();
        final TransportRequest request = compositeRequest.v2();
        final Authentication authentication = createAuthentication(new User("test user", "role"));
        final RoleDescriptor role = new RoleDescriptor("role", null,
            new IndicesPrivileges[]{IndicesPrivileges.builder().indices(randomBoolean() ? "a" : "index").privileges("all").build()},
            null);
        roleMap.put("role", role);
        final String requestId = AuditUtil.getOrGenerateRequestId(threadContext);

        authorize(authentication, action, request);
        verify(auditTrail).accessGranted(requestId, authentication, action, request, new String[]{role.getName()});
        verifyNoMoreInteractions(auditTrail);
    }

    public void testCompositeActionsMustImplementCompositeIndicesRequest() {
        String action = randomCompositeRequest().v1();
        TransportRequest request = mock(TransportRequest.class);
        final String requestId = AuditUtil.getOrGenerateRequestId(threadContext);
        User user = new User("test user", "role");
        roleMap.put("role", new RoleDescriptor("role", null,
            new IndicesPrivileges[]{IndicesPrivileges.builder().indices(randomBoolean() ? "a" : "index").privileges("all").build()},
            null));
        IllegalStateException illegalStateException = expectThrows(IllegalStateException.class,
            () -> authorize(createAuthentication(user), action, request));
        assertThat(illegalStateException.getMessage(), containsString("Composite actions must implement CompositeIndicesRequest"));
    }

    public void testCompositeActionsIndicesAreCheckedAtTheShardLevel() {
        final MockIndicesRequest mockRequest = new MockIndicesRequest(IndicesOptions.strictExpandOpen(), "index");
        final TransportRequest request;
        final String action;
        switch (randomIntBetween(0, 4)) {
            case 0:
                action = MultiGetAction.NAME + "[shard]";
                request = mockRequest;
                break;
            case 1:
                //reindex, msearch, search template, and multi search template delegate to search
                action = SearchAction.NAME;
                request = mockRequest;
                break;
            case 2:
                action = MultiTermVectorsAction.NAME + "[shard]";
                request = mockRequest;
                break;
            case 3:
                action = BulkAction.NAME + "[s]";
                request = createBulkShardRequest("index", IndexRequest::new);
                break;
            case 4:
                action = "indices:data/read/mpercolate[s]";
                request = mockRequest;
                break;
            default:
                throw new UnsupportedOperationException();
        }
        logger.info("--> action: {}", action);

        User userAllowed = new User("userAllowed", "roleAllowed");
        roleMap.put("roleAllowed", new RoleDescriptor("roleAllowed", null,
            new IndicesPrivileges[]{IndicesPrivileges.builder().indices("index").privileges("all").build()}, null));
        User userDenied = new User("userDenied", "roleDenied");
        roleMap.put("roleDenied", new RoleDescriptor("roleDenied", null,
            new IndicesPrivileges[]{IndicesPrivileges.builder().indices("a").privileges("all").build()}, null));
        AuditUtil.getOrGenerateRequestId(threadContext);
        mockEmptyMetaData();
        authorize(createAuthentication(userAllowed), action, request);
        assertThrowsAuthorizationException(
            () -> authorize(createAuthentication(userDenied), action, request), action, "userDenied");
    }

    public void testAuthorizationOfIndividualBulkItems() {
        final String action = BulkAction.NAME + "[s]";
        final BulkItemRequest[] items = {
            new BulkItemRequest(1, new DeleteRequest("concrete-index", "doc", "c1")),
            new BulkItemRequest(2, new IndexRequest("concrete-index", "doc", "c2")),
            new BulkItemRequest(3, new DeleteRequest("alias-1", "doc", "a1a")),
            new BulkItemRequest(4, new IndexRequest("alias-1", "doc", "a1b")),
            new BulkItemRequest(5, new DeleteRequest("alias-2", "doc", "a2a")),
            new BulkItemRequest(6, new IndexRequest("alias-2", "doc", "a2b"))
        };
        final ShardId shardId = new ShardId("concrete-index", UUID.randomUUID().toString(), 1);
        final TransportRequest request = new BulkShardRequest(shardId, WriteRequest.RefreshPolicy.IMMEDIATE, items);

        final Authentication authentication = createAuthentication(new User("user", "my-role"));
        RoleDescriptor role = new RoleDescriptor("my-role", null, new IndicesPrivileges[]{
            IndicesPrivileges.builder().indices("concrete-index").privileges("all").build(),
            IndicesPrivileges.builder().indices("alias-1").privileges("index").build(),
            IndicesPrivileges.builder().indices("alias-2").privileges("delete").build()
        }, null);
        roleMap.put("my-role", role);

        mockEmptyMetaData();
        final String requestId = AuditUtil.getOrGenerateRequestId(threadContext);
        authorize(authentication, action, request);

        verify(auditTrail).accessDenied(requestId, authentication, DeleteAction.NAME, request,
            new String[] { role.getName() }); // alias-1 delete
        verify(auditTrail).accessDenied(requestId, authentication, IndexAction.NAME, request,
            new String[] { role.getName() }); // alias-2 index
        verify(auditTrail).accessGranted(requestId, authentication, action, request,
            new String[] { role.getName() }); // bulk request is allowed
        verifyNoMoreInteractions(auditTrail);
    }

    public void testAuthorizationOfIndividualBulkItemsWithDateMath() {
        final String action = BulkAction.NAME + "[s]";
        final BulkItemRequest[] items = {
            new BulkItemRequest(1, new IndexRequest("<datemath-{now/M{YYYY}}>", "doc", "dy1")),
            new BulkItemRequest(2,
                new DeleteRequest("<datemath-{now/d{YYYY}}>", "doc", "dy2")), // resolves to same as above
            new BulkItemRequest(3, new IndexRequest("<datemath-{now/M{YYYY.MM}}>", "doc", "dm1")),
            new BulkItemRequest(4,
                new DeleteRequest("<datemath-{now/d{YYYY.MM}}>", "doc", "dm2")), // resolves to same as above
        };
        final ShardId shardId = new ShardId("concrete-index", UUID.randomUUID().toString(), 1);
        final TransportRequest request = new BulkShardRequest(shardId, WriteRequest.RefreshPolicy.IMMEDIATE, items);

        final Authentication authentication = createAuthentication(new User("user", "my-role"));
        final RoleDescriptor role = new RoleDescriptor("my-role", null,
            new IndicesPrivileges[]{IndicesPrivileges.builder().indices("datemath-*").privileges("index").build()}, null);
        roleMap.put("my-role", role);
        final String requestId = AuditUtil.getOrGenerateRequestId(threadContext);

        mockEmptyMetaData();
        authorize(authentication, action, request);

        // both deletes should fail
<<<<<<< HEAD
        verify(auditTrail, times(2)).accessDenied(authentication, DeleteAction.NAME, request, new String[] { role.getName() });
        verify(auditTrail, times(2)).accessGranted(authentication, IndexAction.NAME, request, new String[] { role.getName() });
=======
        verify(auditTrail, Mockito.times(2)).accessDenied(requestId, authentication, DeleteAction.NAME, request,
            new String[]{role.getName()});
>>>>>>> 9ca3a064
        // bulk request is allowed
        verify(auditTrail).accessGranted(requestId, authentication, action, request, new String[]{role.getName()});
        verifyNoMoreInteractions(auditTrail);
    }

    private BulkShardRequest createBulkShardRequest(String indexName, TriFunction<String, String, String, DocWriteRequest<?>> req) {
        final BulkItemRequest[] items = {new BulkItemRequest(1, req.apply(indexName, "type", "id"))};
        return new BulkShardRequest(new ShardId(indexName, UUID.randomUUID().toString(), 1),
            WriteRequest.RefreshPolicy.IMMEDIATE, items);
    }

    private static Tuple<String, TransportRequest> randomCompositeRequest() {
        switch (randomIntBetween(0, 7)) {
            case 0:
                return Tuple.tuple(MultiGetAction.NAME, new MultiGetRequest().add("index", "type", "id"));
            case 1:
                return Tuple.tuple(MultiSearchAction.NAME, new MultiSearchRequest().add(new SearchRequest()));
            case 2:
                return Tuple.tuple(MultiTermVectorsAction.NAME, new MultiTermVectorsRequest().add("index", "type", "id"));
            case 3:
                return Tuple.tuple(BulkAction.NAME, new BulkRequest().add(new DeleteRequest("index", "type", "id")));
            case 4:
                return Tuple.tuple("indices:data/read/mpercolate", new MockCompositeIndicesRequest());
            case 5:
                return Tuple.tuple("indices:data/read/msearch/template", new MockCompositeIndicesRequest());
            case 6:
                return Tuple.tuple("indices:data/read/search/template", new MockCompositeIndicesRequest());
            case 7:
                return Tuple.tuple("indices:data/write/reindex", new MockCompositeIndicesRequest());
            default:
                throw new UnsupportedOperationException();
        }
    }

    private static class MockCompositeIndicesRequest extends TransportRequest implements CompositeIndicesRequest {
    }

    public void testDoesNotUseRolesStoreForXPackUser() {
        PlainActionFuture<Role> rolesFuture = new PlainActionFuture<>();
        authorizationService.roles(XPackUser.INSTANCE, rolesFuture);
        final Role roles = rolesFuture.actionGet();
        assertThat(roles, equalTo(XPackUser.ROLE));
        verifyZeroInteractions(rolesStore);
    }

    public void testGetRolesForSystemUserThrowsException() {
        IllegalArgumentException iae = expectThrows(IllegalArgumentException.class, () -> authorizationService.roles(SystemUser.INSTANCE,
            null));
        assertEquals("the user [_system] is the system user and we should never try to get its roles", iae.getMessage());
    }

    private static Authentication createAuthentication(User user) {
        RealmRef lookedUpBy = user.authenticatedUser() == user ? null : new RealmRef("looked", "up", "by");
        return new Authentication(user, new RealmRef("test", "test", "foo"), lookedUpBy);
    }

    private ClusterState mockEmptyMetaData() {
        ClusterState state = mock(ClusterState.class);
        when(clusterService.state()).thenReturn(state);
        when(state.metaData()).thenReturn(MetaData.EMPTY_META_DATA);
        return state;
    }

    public void testProxyRequestFailsOnNonProxyAction() {
        TransportRequest request = TransportRequest.Empty.INSTANCE;
        DiscoveryNode node = new DiscoveryNode("foo", buildNewFakeTransportAddress(), Version.CURRENT);
        TransportRequest transportRequest = TransportActionProxy.wrapRequest(node, request);
        final String requestId = AuditUtil.getOrGenerateRequestId(threadContext);
        User user = new User("test user", "role");
        ElasticsearchSecurityException ese = expectThrows(ElasticsearchSecurityException.class,
            () -> authorize(createAuthentication(user), "indices:some/action", transportRequest));
        assertThat(ese.getCause(), instanceOf(IllegalStateException.class));
        IllegalStateException illegalStateException = (IllegalStateException) ese.getCause();
        assertThat(illegalStateException.getMessage(),
            startsWith("originalRequest is a proxy request for: [org.elasticsearch.transport.TransportRequest$"));
        assertThat(illegalStateException.getMessage(), endsWith("] but action: [indices:some/action] isn't"));
    }

    public void testProxyRequestFailsOnNonProxyRequest() {
        TransportRequest request = TransportRequest.Empty.INSTANCE;
        User user = new User("test user", "role");
<<<<<<< HEAD
        ElasticsearchSecurityException ese = expectThrows(ElasticsearchSecurityException.class,
=======
        AuditUtil.getOrGenerateRequestId(threadContext);
        IllegalStateException illegalStateException = expectThrows(IllegalStateException.class,
>>>>>>> 9ca3a064
            () -> authorize(createAuthentication(user), TransportActionProxy.getProxyAction("indices:some/action"), request));
        assertThat(ese.getCause(), instanceOf(IllegalStateException.class));
        IllegalStateException illegalStateException = (IllegalStateException) ese.getCause();
        assertThat(illegalStateException.getMessage(),
            startsWith("originalRequest is not a proxy request: [org.elasticsearch.transport.TransportRequest$"));
        assertThat(illegalStateException.getMessage(),
            endsWith("] but action: [internal:transport/proxy/indices:some/action] is a proxy action"));
    }

    public void testProxyRequestAuthenticationDenied() {
        final TransportRequest proxiedRequest = new SearchRequest();
        final DiscoveryNode node = new DiscoveryNode("foo", buildNewFakeTransportAddress(), Version.CURRENT);
        final TransportRequest transportRequest = TransportActionProxy.wrapRequest(node, proxiedRequest);
        final String action = TransportActionProxy.getProxyAction(SearchTransportService.QUERY_ACTION_NAME);
        final Authentication authentication = createAuthentication(new User("test user", "no_indices"));
        final RoleDescriptor role = new RoleDescriptor("no_indices", null, null, null);
        roleMap.put("no_indices", role);
        final String requestId = AuditUtil.getOrGenerateRequestId(threadContext);

        assertThrowsAuthorizationException(
            () -> authorize(authentication, action, transportRequest), action, "test user");
        verify(auditTrail).accessDenied(requestId, authentication, action, proxiedRequest, new String[]{role.getName()});
        verifyNoMoreInteractions(auditTrail);
    }

    public void testProxyRequestAuthenticationGrantedWithAllPrivileges() {
        RoleDescriptor role = new RoleDescriptor("a_all", null,
            new IndicesPrivileges[]{IndicesPrivileges.builder().indices("a").privileges("all").build()}, null);
        final Authentication authentication = createAuthentication(new User("test user", "a_all"));
        roleMap.put("a_all", role);
        final String requestId = AuditUtil.getOrGenerateRequestId(threadContext);

        mockEmptyMetaData();
        DiscoveryNode node = new DiscoveryNode("foo", buildNewFakeTransportAddress(), Version.CURRENT);

        final ClearScrollRequest clearScrollRequest = new ClearScrollRequest();
        final TransportRequest transportRequest = TransportActionProxy.wrapRequest(node, clearScrollRequest);
        final String action = TransportActionProxy.getProxyAction(SearchTransportService.CLEAR_SCROLL_CONTEXTS_ACTION_NAME);
        authorize(authentication, action, transportRequest);
        verify(auditTrail).accessGranted(requestId, authentication, action, clearScrollRequest, new String[]{role.getName()});
    }

    public void testProxyRequestAuthenticationGranted() {
        RoleDescriptor role = new RoleDescriptor("a_all", null,
            new IndicesPrivileges[]{IndicesPrivileges.builder().indices("a").privileges("read_cross_cluster").build()}, null);
        final Authentication authentication = createAuthentication(new User("test user", "a_all"));
        roleMap.put("a_all", role);
        mockEmptyMetaData();
        DiscoveryNode node = new DiscoveryNode("foo", buildNewFakeTransportAddress(), Version.CURRENT);
        final String requestId = AuditUtil.getOrGenerateRequestId(threadContext);

        final ClearScrollRequest clearScrollRequest = new ClearScrollRequest();
        final TransportRequest transportRequest = TransportActionProxy.wrapRequest(node, clearScrollRequest);
        final String action = TransportActionProxy.getProxyAction(SearchTransportService.CLEAR_SCROLL_CONTEXTS_ACTION_NAME);
        authorize(authentication, action, transportRequest);
        verify(auditTrail).accessGranted(requestId, authentication, action, clearScrollRequest, new String[]{role.getName()});
    }

    public void testProxyRequestAuthenticationDeniedWithReadPrivileges() {
        final Authentication authentication = createAuthentication(new User("test user", "a_all"));
        final RoleDescriptor role = new RoleDescriptor("a_all", null,
            new IndicesPrivileges[]{IndicesPrivileges.builder().indices("a").privileges("read").build()}, null);
        roleMap.put("a_all", role);
        final String requestId = AuditUtil.getOrGenerateRequestId(threadContext);
        mockEmptyMetaData();
        DiscoveryNode node = new DiscoveryNode("foo", buildNewFakeTransportAddress(), Version.CURRENT);
        ClearScrollRequest clearScrollRequest = new ClearScrollRequest();
        TransportRequest transportRequest = TransportActionProxy.wrapRequest(node, clearScrollRequest);
        String action = TransportActionProxy.getProxyAction(SearchTransportService.CLEAR_SCROLL_CONTEXTS_ACTION_NAME);
        assertThrowsAuthorizationException(
            () -> authorize(authentication, action, transportRequest), action, "test user");
        verify(auditTrail).accessDenied(requestId, authentication, action, clearScrollRequest, new String[]{role.getName()});
    }
}<|MERGE_RESOLUTION|>--- conflicted
+++ resolved
@@ -110,11 +110,8 @@
 import org.elasticsearch.xpack.core.security.user.User;
 import org.elasticsearch.xpack.core.security.user.XPackUser;
 import org.elasticsearch.xpack.security.audit.AuditTrailService;
-<<<<<<< HEAD
-=======
 import org.elasticsearch.xpack.security.audit.AuditUtil;
 import org.elasticsearch.xpack.security.authc.esnative.ReservedRealm;
->>>>>>> 9ca3a064
 import org.elasticsearch.xpack.security.authz.store.CompositeRolesStore;
 import org.elasticsearch.xpack.security.authz.store.NativePrivilegeStore;
 import org.elasticsearch.xpack.sql.action.SqlQueryAction;
@@ -337,13 +334,9 @@
         mockEmptyMetaData();
         final String requestId = AuditUtil.getOrGenerateRequestId(threadContext);
         authorize(authentication, SearchAction.NAME, request);
-<<<<<<< HEAD
         // nocommit fix this
-        //verify(auditTrail).accessGranted(authentication, SearchAction.NAME, request, Role.EMPTY.names());
-        verify(auditTrail).accessGranted(authentication, SearchAction.NAME, request, Strings.EMPTY_ARRAY);
-=======
-        verify(auditTrail).accessGranted(requestId, authentication, SearchAction.NAME, request, Role.EMPTY.names());
->>>>>>> 9ca3a064
+        //verify(auditTrail).accessGranted(requestId, authentication, SearchAction.NAME, request, Role.EMPTY.names());
+        verify(auditTrail).accessGranted(requestId, authentication, SearchAction.NAME, request, Strings.EMPTY_ARRAY);
         verifyNoMoreInteractions(auditTrail);
     }
 
@@ -361,13 +354,9 @@
         assertThrowsAuthorizationException(
             () -> authorize(authentication, SearchAction.NAME, request),
             SearchAction.NAME, "test user");
-<<<<<<< HEAD
         // nocommit fix this
-        //verify(auditTrail).accessDenied(authentication, SearchAction.NAME, request, Role.EMPTY.names());
-        verify(auditTrail).accessDenied(authentication, SearchAction.NAME, request, Strings.EMPTY_ARRAY);
-=======
-        verify(auditTrail).accessDenied(requestId, authentication, SearchAction.NAME, request, Role.EMPTY.names());
->>>>>>> 9ca3a064
+        //verify(auditTrail).accessDenied(requestId, authentication, SearchAction.NAME, request, Role.EMPTY.names());
+        verify(auditTrail).accessDenied(requestId, authentication, SearchAction.NAME, request, Strings.EMPTY_ARRAY);
         verifyNoMoreInteractions(auditTrail);
     }
 
@@ -384,13 +373,9 @@
         assertThrowsAuthorizationException(
             () -> authorize(authentication, SearchAction.NAME, request),
             SearchAction.NAME, "test user");
-<<<<<<< HEAD
         // nocommit fix this
-        //verify(auditTrail).accessDenied(authentication, SearchAction.NAME, request, Role.EMPTY.names());
-        verify(auditTrail).accessDenied(authentication, SearchAction.NAME, request, Strings.EMPTY_ARRAY);
-=======
-        verify(auditTrail).accessDenied(requestId, authentication, SearchAction.NAME, request, Role.EMPTY.names());
->>>>>>> 9ca3a064
+        //verify(auditTrail).accessDenied(requestId, authentication, SearchAction.NAME, request, Role.EMPTY.names());
+        verify(auditTrail).accessDenied(requestId, authentication, SearchAction.NAME, request, Strings.EMPTY_ARRAY);
         verifyNoMoreInteractions(auditTrail);
     }
 
@@ -402,13 +387,9 @@
         assertThrowsAuthorizationException(
             () -> authorize(authentication, SqlQueryAction.NAME, request),
             SqlQueryAction.NAME, "test user");
-<<<<<<< HEAD
         // nocommit fix this
-        // verify(auditTrail).accessDenied(authentication, SqlQueryAction.NAME, request, Role.EMPTY.names());
-        verify(auditTrail).accessDenied(authentication, SqlQueryAction.NAME, request, Strings.EMPTY_ARRAY);
-=======
-        verify(auditTrail).accessDenied(requestId, authentication, SqlQueryAction.NAME, request, Role.EMPTY.names());
->>>>>>> 9ca3a064
+        // verify(auditTrail).accessDenied(requestId, authentication, SqlQueryAction.NAME, request, Role.EMPTY.names());
+        verify(auditTrail).accessDenied(requestId, authentication, SqlQueryAction.NAME, request, Strings.EMPTY_ARRAY);
         verifyNoMoreInteractions(auditTrail);
     }
     /**
@@ -424,11 +405,7 @@
         assertThrowsAuthorizationException(
             () -> authorize(authentication, DeleteIndexAction.NAME, request),
             DeleteIndexAction.NAME, "test user");
-<<<<<<< HEAD
-        verify(auditTrail).accessDenied(authentication, DeleteIndexAction.NAME, request, Strings.EMPTY_ARRAY);
-=======
-        verify(auditTrail).accessDenied(requestId, authentication, DeleteIndexAction.NAME, request, Role.EMPTY.names());
->>>>>>> 9ca3a064
+        verify(auditTrail).accessDenied(requestId, authentication, DeleteIndexAction.NAME, request, Strings.EMPTY_ARRAY);
         verifyNoMoreInteractions(auditTrail);
     }
 
@@ -445,12 +422,8 @@
         assertThrowsAuthorizationException(
             () -> authorize(authentication, action, request),
             action, "test user");
-<<<<<<< HEAD
         // nocommit fix this!
-        //verify(auditTrail).accessDenied(authentication, action, request, Role.EMPTY.names());
-=======
-        verify(auditTrail).accessDenied(requestId, authentication, action, request, Role.EMPTY.names());
->>>>>>> 9ca3a064
+        //verify(auditTrail).accessDenied(requestId, authentication, action, request, Role.EMPTY.names());
         verifyNoMoreInteractions(auditTrail);
     }
 
@@ -625,12 +598,8 @@
 
         authorize(authentication, CreateIndexAction.NAME, request);
 
-<<<<<<< HEAD
-        verify(auditTrail).accessGranted(authentication, CreateIndexAction.NAME, request, new String[]{role.getName()});
-        verify(auditTrail).accessGranted(authentication, "indices:admin/aliases", request, new String[]{role.getName()});
-=======
         verify(auditTrail).accessGranted(requestId, authentication, CreateIndexAction.NAME, request, new String[]{role.getName()});
->>>>>>> 9ca3a064
+        verify(auditTrail).accessGranted(requestId, authentication, "indices:admin/aliases", request, new String[]{role.getName()});
         verifyNoMoreInteractions(auditTrail);
         verify(clusterService).state();
         verify(state, times(1)).metaData();
@@ -713,13 +682,9 @@
         assertThrowsAuthorizationExceptionRunAs(
             () -> authorize(authentication, "indices:a", request),
             "indices:a", "test user", "run as me"); // run as [run as me]
-<<<<<<< HEAD
         // nocommit fix this
-        verify(auditTrail).runAsDenied(authentication, "indices:a", request, Strings.EMPTY_ARRAY);
-        //verify(auditTrail).runAsDenied(authentication, "indices:a", request, Role.EMPTY.names());
-=======
-        verify(auditTrail).runAsDenied(requestId, authentication, "indices:a", request, Role.EMPTY.names());
->>>>>>> 9ca3a064
+        verify(auditTrail).runAsDenied(requestId, authentication, "indices:a", request, Strings.EMPTY_ARRAY);
+        //verify(auditTrail).runAsDenied(requestId, authentication, "indices:a", request, Role.EMPTY.names());
         verifyNoMoreInteractions(auditTrail);
     }
 
@@ -1168,13 +1133,8 @@
         authorize(authentication, action, request);
 
         // both deletes should fail
-<<<<<<< HEAD
-        verify(auditTrail, times(2)).accessDenied(authentication, DeleteAction.NAME, request, new String[] { role.getName() });
-        verify(auditTrail, times(2)).accessGranted(authentication, IndexAction.NAME, request, new String[] { role.getName() });
-=======
-        verify(auditTrail, Mockito.times(2)).accessDenied(requestId, authentication, DeleteAction.NAME, request,
-            new String[]{role.getName()});
->>>>>>> 9ca3a064
+        verify(auditTrail, times(2)).accessDenied(requestId, authentication, DeleteAction.NAME, request, new String[] { role.getName() });
+        verify(auditTrail, times(2)).accessGranted(requestId, authentication, IndexAction.NAME, request, new String[] { role.getName() });
         // bulk request is allowed
         verify(auditTrail).accessGranted(requestId, authentication, action, request, new String[]{role.getName()});
         verifyNoMoreInteractions(auditTrail);
@@ -1256,12 +1216,8 @@
     public void testProxyRequestFailsOnNonProxyRequest() {
         TransportRequest request = TransportRequest.Empty.INSTANCE;
         User user = new User("test user", "role");
-<<<<<<< HEAD
+        AuditUtil.getOrGenerateRequestId(threadContext);
         ElasticsearchSecurityException ese = expectThrows(ElasticsearchSecurityException.class,
-=======
-        AuditUtil.getOrGenerateRequestId(threadContext);
-        IllegalStateException illegalStateException = expectThrows(IllegalStateException.class,
->>>>>>> 9ca3a064
             () -> authorize(createAuthentication(user), TransportActionProxy.getProxyAction("indices:some/action"), request));
         assertThat(ese.getCause(), instanceOf(IllegalStateException.class));
         IllegalStateException illegalStateException = (IllegalStateException) ese.getCause();
