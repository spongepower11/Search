/*
 * Copyright Elasticsearch B.V. and/or licensed to Elasticsearch B.V. under one
 * or more contributor license agreements. Licensed under the Elastic License;
 * you may not use this file except in compliance with the Elastic License.
 */
package org.elasticsearch.xpack.security.authz;

import org.elasticsearch.ElasticsearchSecurityException;
import org.elasticsearch.Version;
import org.elasticsearch.action.ActionListener;
import org.elasticsearch.action.CompositeIndicesRequest;
import org.elasticsearch.action.DocWriteRequest;
import org.elasticsearch.action.LatchedActionListener;
import org.elasticsearch.action.MockIndicesRequest;
import org.elasticsearch.action.admin.cluster.health.ClusterHealthAction;
import org.elasticsearch.action.admin.cluster.health.ClusterHealthRequest;
import org.elasticsearch.action.admin.indices.alias.Alias;
import org.elasticsearch.action.admin.indices.alias.IndicesAliasesAction;
import org.elasticsearch.action.admin.indices.alias.IndicesAliasesRequest;
import org.elasticsearch.action.admin.indices.alias.IndicesAliasesRequest.AliasActions;
import org.elasticsearch.action.admin.indices.create.CreateIndexAction;
import org.elasticsearch.action.admin.indices.create.CreateIndexRequest;
import org.elasticsearch.action.admin.indices.delete.DeleteIndexAction;
import org.elasticsearch.action.admin.indices.delete.DeleteIndexRequest;
import org.elasticsearch.action.admin.indices.exists.indices.IndicesExistsAction;
import org.elasticsearch.action.admin.indices.exists.indices.IndicesExistsRequest;
import org.elasticsearch.action.admin.indices.get.GetIndexAction;
import org.elasticsearch.action.admin.indices.get.GetIndexRequest;
import org.elasticsearch.action.admin.indices.recovery.RecoveryAction;
import org.elasticsearch.action.admin.indices.recovery.RecoveryRequest;
import org.elasticsearch.action.admin.indices.segments.IndicesSegmentsAction;
import org.elasticsearch.action.admin.indices.segments.IndicesSegmentsRequest;
import org.elasticsearch.action.admin.indices.settings.get.GetSettingsAction;
import org.elasticsearch.action.admin.indices.settings.get.GetSettingsRequest;
import org.elasticsearch.action.admin.indices.settings.put.UpdateSettingsAction;
import org.elasticsearch.action.admin.indices.settings.put.UpdateSettingsRequest;
import org.elasticsearch.action.admin.indices.shards.IndicesShardStoresAction;
import org.elasticsearch.action.admin.indices.shards.IndicesShardStoresRequest;
import org.elasticsearch.action.admin.indices.stats.IndicesStatsAction;
import org.elasticsearch.action.admin.indices.stats.IndicesStatsRequest;
import org.elasticsearch.action.admin.indices.upgrade.get.UpgradeStatusAction;
import org.elasticsearch.action.admin.indices.upgrade.get.UpgradeStatusRequest;
import org.elasticsearch.action.bulk.BulkAction;
import org.elasticsearch.action.bulk.BulkItemRequest;
import org.elasticsearch.action.bulk.BulkRequest;
import org.elasticsearch.action.bulk.BulkShardRequest;
import org.elasticsearch.action.delete.DeleteAction;
import org.elasticsearch.action.delete.DeleteRequest;
import org.elasticsearch.action.get.GetAction;
import org.elasticsearch.action.get.GetRequest;
import org.elasticsearch.action.get.MultiGetAction;
import org.elasticsearch.action.get.MultiGetRequest;
import org.elasticsearch.action.index.IndexAction;
import org.elasticsearch.action.index.IndexRequest;
import org.elasticsearch.action.search.ClearScrollAction;
import org.elasticsearch.action.search.ClearScrollRequest;
import org.elasticsearch.action.search.MultiSearchAction;
import org.elasticsearch.action.search.MultiSearchRequest;
import org.elasticsearch.action.search.SearchAction;
import org.elasticsearch.action.search.SearchRequest;
import org.elasticsearch.action.search.SearchScrollAction;
import org.elasticsearch.action.search.SearchScrollRequest;
import org.elasticsearch.action.search.SearchTransportService;
import org.elasticsearch.action.support.IndicesOptions;
import org.elasticsearch.action.support.PlainActionFuture;
import org.elasticsearch.action.support.WriteRequest;
import org.elasticsearch.action.termvectors.MultiTermVectorsAction;
import org.elasticsearch.action.termvectors.MultiTermVectorsRequest;
import org.elasticsearch.action.termvectors.TermVectorsAction;
import org.elasticsearch.action.termvectors.TermVectorsRequest;
import org.elasticsearch.action.update.UpdateAction;
import org.elasticsearch.action.update.UpdateRequest;
import org.elasticsearch.cluster.ClusterState;
import org.elasticsearch.cluster.metadata.AliasMetaData;
import org.elasticsearch.cluster.metadata.AliasOrIndex;
import org.elasticsearch.cluster.metadata.IndexMetaData;
import org.elasticsearch.cluster.metadata.MetaData;
import org.elasticsearch.cluster.node.DiscoveryNode;
import org.elasticsearch.cluster.service.ClusterService;
import org.elasticsearch.common.Strings;
import org.elasticsearch.common.TriFunction;
import org.elasticsearch.common.collect.Tuple;
import org.elasticsearch.common.settings.ClusterSettings;
import org.elasticsearch.common.settings.Settings;
import org.elasticsearch.common.util.concurrent.ThreadContext;
import org.elasticsearch.index.IndexNotFoundException;
import org.elasticsearch.index.shard.ShardId;
import org.elasticsearch.test.ESTestCase;
import org.elasticsearch.threadpool.ThreadPool;
import org.elasticsearch.transport.TransportActionProxy;
import org.elasticsearch.transport.TransportRequest;
import org.elasticsearch.xpack.core.security.action.privilege.DeletePrivilegesAction;
import org.elasticsearch.xpack.core.security.action.privilege.DeletePrivilegesRequest;
import org.elasticsearch.xpack.core.security.action.user.AuthenticateAction;
import org.elasticsearch.xpack.core.security.action.user.AuthenticateRequest;
import org.elasticsearch.xpack.core.security.action.user.GetUserPrivilegesRequest;
import org.elasticsearch.xpack.core.security.action.user.GetUserPrivilegesResponse;
import org.elasticsearch.xpack.core.security.action.user.HasPrivilegesRequest;
import org.elasticsearch.xpack.core.security.action.user.HasPrivilegesResponse;
import org.elasticsearch.xpack.core.security.authc.Authentication;
import org.elasticsearch.xpack.core.security.authc.Authentication.RealmRef;
import org.elasticsearch.xpack.core.security.authc.DefaultAuthenticationFailureHandler;
import org.elasticsearch.xpack.core.security.authz.AuthorizationEngine;
import org.elasticsearch.xpack.core.security.authz.AuthorizationEngine.AuthorizationInfo;
import org.elasticsearch.xpack.core.security.authz.AuthorizationServiceField;
import org.elasticsearch.xpack.core.security.authz.IndicesAndAliasesResolverField;
import org.elasticsearch.xpack.core.security.authz.ResolvedIndices;
import org.elasticsearch.xpack.core.security.authz.RoleDescriptor;
import org.elasticsearch.xpack.core.security.authz.RoleDescriptor.IndicesPrivileges;
import org.elasticsearch.xpack.core.security.authz.accesscontrol.IndicesAccessControl;
import org.elasticsearch.xpack.core.security.authz.permission.FieldPermissionsCache;
import org.elasticsearch.xpack.core.security.authz.permission.Role;
import org.elasticsearch.xpack.core.security.authz.privilege.ApplicationPrivilege;
import org.elasticsearch.xpack.core.security.authz.privilege.ApplicationPrivilegeDescriptor;
import org.elasticsearch.xpack.core.security.authz.privilege.ClusterPrivilege;
import org.elasticsearch.xpack.core.security.authz.privilege.ConditionalClusterPrivilege;
import org.elasticsearch.xpack.core.security.authz.store.ReservedRolesStore;
import org.elasticsearch.xpack.core.security.user.AnonymousUser;
import org.elasticsearch.xpack.core.security.user.ElasticUser;
import org.elasticsearch.xpack.core.security.user.KibanaUser;
import org.elasticsearch.xpack.core.security.user.SystemUser;
import org.elasticsearch.xpack.core.security.user.User;
import org.elasticsearch.xpack.core.security.user.XPackSecurityUser;
import org.elasticsearch.xpack.core.security.user.XPackUser;
import org.elasticsearch.xpack.security.audit.AuditTrailService;
import org.elasticsearch.xpack.security.audit.AuditUtil;
import org.elasticsearch.xpack.security.authz.store.CompositeRolesStore;
import org.elasticsearch.xpack.security.authz.store.NativePrivilegeStore;
import org.elasticsearch.xpack.sql.action.SqlQueryAction;
import org.elasticsearch.xpack.sql.action.SqlQueryRequest;
import org.junit.Before;
import org.mockito.ArgumentMatcher;
import org.mockito.Matchers;
import org.mockito.Mockito;

import java.util.ArrayList;
import java.util.Arrays;
import java.util.Collection;
import java.util.Collections;
import java.util.HashMap;
import java.util.HashSet;
import java.util.List;
import java.util.Map;
import java.util.Set;
import java.util.UUID;
import java.util.concurrent.CountDownLatch;
import java.util.function.Function;
import java.util.function.Predicate;

import static java.util.Arrays.asList;
import static org.elasticsearch.test.SecurityTestsUtils.assertAuthenticationException;
import static org.elasticsearch.test.SecurityTestsUtils.assertThrowsAuthorizationException;
import static org.elasticsearch.test.SecurityTestsUtils.assertThrowsAuthorizationExceptionRunAs;
import static org.elasticsearch.xpack.security.audit.logfile.LoggingAuditTrail.PRINCIPAL_ROLES_FIELD_NAME;
import static org.elasticsearch.xpack.security.support.SecurityIndexManager.INTERNAL_SECURITY_INDEX;
import static org.elasticsearch.xpack.security.support.SecurityIndexManager.SECURITY_INDEX_NAME;
import static org.hamcrest.Matchers.arrayContainingInAnyOrder;
import static org.hamcrest.Matchers.containsString;
import static org.hamcrest.Matchers.endsWith;
import static org.hamcrest.Matchers.equalTo;
import static org.hamcrest.Matchers.instanceOf;
import static org.hamcrest.Matchers.is;
import static org.hamcrest.Matchers.notNullValue;
import static org.hamcrest.Matchers.startsWith;
import static org.mockito.Matchers.any;
import static org.mockito.Matchers.eq;
import static org.mockito.Mockito.doAnswer;
import static org.mockito.Mockito.mock;
import static org.mockito.Mockito.times;
import static org.mockito.Mockito.verify;
import static org.mockito.Mockito.verifyNoMoreInteractions;
import static org.mockito.Mockito.when;

public class AuthorizationServiceTests extends ESTestCase {
    private AuditTrailService auditTrail;
    private ClusterService clusterService;
    private AuthorizationService authorizationService;
    private ThreadContext threadContext;
    private ThreadPool threadPool;
    private Map<String, RoleDescriptor> roleMap = new HashMap<>();
    private CompositeRolesStore rolesStore;

    @SuppressWarnings("unchecked")
    @Before
    public void setup() {
        rolesStore = mock(CompositeRolesStore.class);
        clusterService = mock(ClusterService.class);
        final Settings settings = Settings.builder()
            .put("cluster.remote.other_cluster.seeds", "localhost:9999")
            .build();
        final ClusterSettings clusterSettings = new ClusterSettings(settings, ClusterSettings.BUILT_IN_CLUSTER_SETTINGS);
        when(clusterService.getClusterSettings()).thenReturn(clusterSettings);
        when(clusterService.state()).thenReturn(ClusterState.EMPTY_STATE);
        auditTrail = mock(AuditTrailService.class);
        threadContext = new ThreadContext(settings);
        threadPool = mock(ThreadPool.class);
        when(threadPool.getThreadContext()).thenReturn(threadContext);
        final FieldPermissionsCache fieldPermissionsCache = new FieldPermissionsCache(settings);

        final NativePrivilegeStore privilegesStore = mock(NativePrivilegeStore.class);
        doAnswer(i -> {
                assertThat(i.getArguments().length, equalTo(3));
                final Object arg2 = i.getArguments()[2];
                assertThat(arg2, instanceOf(ActionListener.class));
                ActionListener<Collection<ApplicationPrivilege>> listener = (ActionListener<Collection<ApplicationPrivilege>>) arg2;
                listener.onResponse(Collections.emptyList());
                return null;
            }
        ).when(privilegesStore).getPrivileges(any(Collection.class), any(Collection.class), any(ActionListener.class));

        doAnswer((i) -> {
            ActionListener<Role> callback = (ActionListener<Role>) i.getArguments()[2];
            User user = (User) i.getArguments()[0];
            Set<String> names = new HashSet<>(Arrays.asList(user.roles()));
            assertNotNull(names);
            Set<RoleDescriptor> roleDescriptors = new HashSet<>();
            for (String name : names) {
                RoleDescriptor descriptor = roleMap.get(name);
                if (descriptor != null) {
                    roleDescriptors.add(descriptor);
                }
            }

            if (roleDescriptors.isEmpty()) {
                callback.onResponse(Role.EMPTY);
            } else {
                CompositeRolesStore.buildRoleFromDescriptors(roleDescriptors, fieldPermissionsCache, privilegesStore,
                    ActionListener.wrap(r -> callback.onResponse(r), callback::onFailure)
                );
            }
            return Void.TYPE;
        }).when(rolesStore).getRoles(any(User.class), any(FieldPermissionsCache.class), any(ActionListener.class));
        roleMap.put(ReservedRolesStore.SUPERUSER_ROLE_DESCRIPTOR.getName(), ReservedRolesStore.SUPERUSER_ROLE_DESCRIPTOR);
        authorizationService = new AuthorizationService(settings, rolesStore, clusterService,
            auditTrail, new DefaultAuthenticationFailureHandler(Collections.emptyMap()), threadPool, new AnonymousUser(settings), null,
            Collections.emptySet());
    }

    private void authorize(Authentication authentication, String action, TransportRequest request) {
        PlainActionFuture<Void> future = new PlainActionFuture<>();
        authorizationService.authorize(authentication, action, request, future);
        future.actionGet();
    }

    public void testActionsForSystemUserIsAuthorized() {
        final TransportRequest request = mock(TransportRequest.class);
        final String requestId = AuditUtil.getOrGenerateRequestId(threadContext);

        // A failure would throw an exception
        final Authentication authentication = createAuthentication(SystemUser.INSTANCE);
        final String[] actions = {
                "indices:monitor/whatever",
                "internal:whatever",
                "cluster:monitor/whatever",
                "cluster:admin/reroute",
                "indices:admin/mapping/put",
                "indices:admin/template/put",
                "indices:admin/seq_no/global_checkpoint_sync",
                "indices:admin/seq_no/retention_lease_sync",
                "indices:admin/settings/update" };
        for (String action : actions) {
            authorize(authentication, action, request);
            verify(auditTrail).accessGranted(eq(requestId), eq(authentication), eq(action), eq(request),
                authzInfoRoles(new String[] { SystemUser.ROLE_NAME }));
        }

        verifyNoMoreInteractions(auditTrail);
    }

    public void testIndicesActionsForSystemUserWhichAreNotAuthorized() {
        final TransportRequest request = mock(TransportRequest.class);
        final Authentication authentication = createAuthentication(SystemUser.INSTANCE);
        final String requestId = AuditUtil.getOrGenerateRequestId(threadContext);
        assertThrowsAuthorizationException(
            () -> authorize(authentication, "indices:", request),
            "indices:", SystemUser.INSTANCE.principal());
        verify(auditTrail).accessDenied(eq(requestId), eq(authentication), eq("indices:"), eq(request),
            authzInfoRoles(new String[]{SystemUser.ROLE_NAME}));
        verifyNoMoreInteractions(auditTrail);
    }

    public void testClusterAdminActionsForSystemUserWhichAreNotAuthorized() {
        final TransportRequest request = mock(TransportRequest.class);
        final Authentication authentication = createAuthentication(SystemUser.INSTANCE);
        final String requestId = AuditUtil.getOrGenerateRequestId(threadContext);
        assertThrowsAuthorizationException(
            () -> authorize(authentication, "cluster:admin/whatever", request),
            "cluster:admin/whatever", SystemUser.INSTANCE.principal());
        verify(auditTrail).accessDenied(eq(requestId), eq(authentication), eq("cluster:admin/whatever"), eq(request),
            authzInfoRoles(new String[] { SystemUser.ROLE_NAME }));
        verifyNoMoreInteractions(auditTrail);
    }

    public void testClusterAdminSnapshotStatusActionForSystemUserWhichIsNotAuthorized() {
        final TransportRequest request = mock(TransportRequest.class);
        final Authentication authentication = createAuthentication(SystemUser.INSTANCE);
        final String requestId = AuditUtil.getOrGenerateRequestId(threadContext);
        assertThrowsAuthorizationException(
            () -> authorize(authentication, "cluster:admin/snapshot/status", request),
            "cluster:admin/snapshot/status", SystemUser.INSTANCE.principal());
        verify(auditTrail).accessDenied(eq(requestId), eq(authentication), eq("cluster:admin/snapshot/status"), eq(request),
            authzInfoRoles(new String[] { SystemUser.ROLE_NAME }));
        verifyNoMoreInteractions(auditTrail);
    }

    public void testAuthorizeUsingConditionalPrivileges() {
        final DeletePrivilegesRequest request = new DeletePrivilegesRequest();
        final Authentication authentication = createAuthentication(new User("user1", "role1"));

        final ConditionalClusterPrivilege conditionalClusterPrivilege = Mockito.mock(ConditionalClusterPrivilege.class);
        final Predicate<TransportRequest> requestPredicate = r -> r == request;
        Mockito.when(conditionalClusterPrivilege.getRequestPredicate()).thenReturn(requestPredicate);
        Mockito.when(conditionalClusterPrivilege.getPrivilege()).thenReturn(ClusterPrivilege.MANAGE_SECURITY);
        final ConditionalClusterPrivilege[] conditionalClusterPrivileges = new ConditionalClusterPrivilege[] {
            conditionalClusterPrivilege
        };
        final String requestId = AuditUtil.getOrGenerateRequestId(threadContext);
        RoleDescriptor role = new RoleDescriptor("role1", null, null, null, conditionalClusterPrivileges, null, null ,null);
        roleMap.put("role1", role);

        authorize(authentication, DeletePrivilegesAction.NAME, request);
        verify(auditTrail).accessGranted(eq(requestId), eq(authentication), eq(DeletePrivilegesAction.NAME), eq(request),
            authzInfoRoles(new String[]{role.getName()}));
        verifyNoMoreInteractions(auditTrail);
    }

    public void testAuthorizationDeniedWhenConditionalPrivilegesDoNotMatch() {
        final DeletePrivilegesRequest request = new DeletePrivilegesRequest();
        final Authentication authentication = createAuthentication(new User("user1", "role1"));

        final ConditionalClusterPrivilege conditionalClusterPrivilege = Mockito.mock(ConditionalClusterPrivilege.class);
        final Predicate<TransportRequest> requestPredicate = r -> false;
        Mockito.when(conditionalClusterPrivilege.getRequestPredicate()).thenReturn(requestPredicate);
        Mockito.when(conditionalClusterPrivilege.getPrivilege()).thenReturn(ClusterPrivilege.MANAGE_SECURITY);
        final ConditionalClusterPrivilege[] conditionalClusterPrivileges = new ConditionalClusterPrivilege[] {
            conditionalClusterPrivilege
        };
        final String requestId = AuditUtil.getOrGenerateRequestId(threadContext);
        RoleDescriptor role = new RoleDescriptor("role1", null, null, null, conditionalClusterPrivileges, null, null ,null);
        roleMap.put("role1", role);

        assertThrowsAuthorizationException(
            () -> authorize(authentication, DeletePrivilegesAction.NAME, request),
            DeletePrivilegesAction.NAME, "user1");
        verify(auditTrail).accessDenied(eq(requestId), eq(authentication), eq(DeletePrivilegesAction.NAME), eq(request),
            authzInfoRoles(new String[]{role.getName()}));
        verifyNoMoreInteractions(auditTrail);
    }

    public void testNoRolesCausesDenial() {
        final TransportRequest request = new SearchRequest();
        final Authentication authentication = createAuthentication(new User("test user"));
        mockEmptyMetaData();
        final String requestId = AuditUtil.getOrGenerateRequestId(threadContext);
        assertThrowsAuthorizationException(
            () -> authorize(authentication, "indices:a", request),
            "indices:a", "test user");
        verify(auditTrail).accessDenied(eq(requestId), eq(authentication), eq("indices:a"), eq(request),
            authzInfoRoles(Role.EMPTY.names()));
        verifyNoMoreInteractions(auditTrail);
    }

    public void testUserWithNoRolesCanPerformRemoteSearch() {
        SearchRequest request = new SearchRequest();
        request.indices("other_cluster:index1", "*_cluster:index2", "other_cluster:other_*");
        final Authentication authentication = createAuthentication(new User("test user"));
        mockEmptyMetaData();
        final String requestId = AuditUtil.getOrGenerateRequestId(threadContext);
        authorize(authentication, SearchAction.NAME, request);
        verify(auditTrail).accessGranted(eq(requestId), eq(authentication), eq(SearchAction.NAME), eq(request),
            authzInfoRoles(Role.EMPTY.names()));
        verifyNoMoreInteractions(auditTrail);
    }

    /**
     * This test mimics {@link #testUserWithNoRolesCanPerformRemoteSearch()} except that
     * while the referenced index _looks_ like a remote index, the remote cluster name has not
     * been defined, so it is actually a local index and access should be denied
     */
    public void testUserWithNoRolesCannotPerformLocalSearch() {
        SearchRequest request = new SearchRequest();
        request.indices("no_such_cluster:index");
        final Authentication authentication = createAuthentication(new User("test user"));
        mockEmptyMetaData();
        final String requestId = AuditUtil.getOrGenerateRequestId(threadContext);
        assertThrowsAuthorizationException(
            () -> authorize(authentication, SearchAction.NAME, request),
            SearchAction.NAME, "test user");
        verify(auditTrail).accessDenied(eq(requestId), eq(authentication), eq(SearchAction.NAME), eq(request),
            authzInfoRoles(Role.EMPTY.names()));
        verifyNoMoreInteractions(auditTrail);
    }

    /**
     * This test mimics {@link #testUserWithNoRolesCannotPerformLocalSearch()} but includes
     * both local and remote indices, including wildcards
     */
    public void testUserWithNoRolesCanPerformMultiClusterSearch() {
        SearchRequest request = new SearchRequest();
        request.indices("local_index", "wildcard_*", "other_cluster:remote_index", "*:foo?");
        final Authentication authentication = createAuthentication(new User("test user"));
        mockEmptyMetaData();
        final String requestId = AuditUtil.getOrGenerateRequestId(threadContext);
        assertThrowsAuthorizationException(
            () -> authorize(authentication, SearchAction.NAME, request),
            SearchAction.NAME, "test user");
        verify(auditTrail).accessDenied(eq(requestId), eq(authentication), eq(SearchAction.NAME), eq(request),
            authzInfoRoles(Role.EMPTY.names()));
        verifyNoMoreInteractions(auditTrail);
    }

    public void testUserWithNoRolesCannotSql() {
        TransportRequest request = new SqlQueryRequest();
        Authentication authentication = createAuthentication(new User("test user"));
        mockEmptyMetaData();
        final String requestId = AuditUtil.getOrGenerateRequestId(threadContext);
        assertThrowsAuthorizationException(
            () -> authorize(authentication, SqlQueryAction.NAME, request),
            SqlQueryAction.NAME, "test user");
        verify(auditTrail).accessDenied(eq(requestId), eq(authentication), eq(SqlQueryAction.NAME), eq(request),
            authzInfoRoles(Role.EMPTY.names()));
        verifyNoMoreInteractions(auditTrail);
    }
    /**
     * Verifies that the behaviour tested in {@link #testUserWithNoRolesCanPerformRemoteSearch}
     * does not work for requests that are not remote-index-capable.
     */
    public void testRemoteIndicesOnlyWorkWithApplicableRequestTypes() {
        DeleteIndexRequest request = new DeleteIndexRequest();
        request.indices("other_cluster:index1", "other_cluster:index2");
        final Authentication authentication = createAuthentication(new User("test user"));
        mockEmptyMetaData();
        final String requestId = AuditUtil.getOrGenerateRequestId(threadContext);
        assertThrowsAuthorizationException(
            () -> authorize(authentication, DeleteIndexAction.NAME, request),
            DeleteIndexAction.NAME, "test user");
        verify(auditTrail).accessDenied(eq(requestId), eq(authentication), eq(DeleteIndexAction.NAME), eq(request),
            authzInfoRoles(Role.EMPTY.names()));
        verifyNoMoreInteractions(auditTrail);
    }

    public void testUnknownRoleCausesDenial() {
        Tuple<String, TransportRequest> tuple = randomFrom(asList(
            new Tuple<>(SearchAction.NAME, new SearchRequest()),
            new Tuple<>(IndicesExistsAction.NAME, new IndicesExistsRequest()),
            new Tuple<>(SqlQueryAction.NAME, new SqlQueryRequest())));
        String action = tuple.v1();
        TransportRequest request = tuple.v2();
        final Authentication authentication = createAuthentication(new User("test user", "non-existent-role"));
        final String requestId = AuditUtil.getOrGenerateRequestId(threadContext);
        mockEmptyMetaData();
        assertThrowsAuthorizationException(
            () -> authorize(authentication, action, request),
            action, "test user");
        verify(auditTrail).accessDenied(eq(requestId), eq(authentication), eq(action), eq(request), authzInfoRoles(Role.EMPTY.names()));
        verifyNoMoreInteractions(auditTrail);
    }

    public void testThatNonIndicesAndNonClusterActionIsDenied() {
        final TransportRequest request = mock(TransportRequest.class);
        final String requestId = AuditUtil.getOrGenerateRequestId(threadContext);
        final Authentication authentication = createAuthentication(new User("test user", "a_all"));
        final RoleDescriptor role = new RoleDescriptor("a_all", null,
            new IndicesPrivileges[]{IndicesPrivileges.builder().indices("a").privileges("all").build()}, null);
        roleMap.put("a_all", role);

        assertThrowsAuthorizationException(
            () -> authorize(authentication, "whatever", request),
            "whatever", "test user");
        verify(auditTrail).accessDenied(eq(requestId), eq(authentication), eq("whatever"), eq(request),
            authzInfoRoles(new String[]{role.getName()}));
        verifyNoMoreInteractions(auditTrail);
    }

    public void testThatRoleWithNoIndicesIsDenied() {
        @SuppressWarnings("unchecked")
        Tuple<String, TransportRequest> tuple = randomFrom(
            new Tuple<>(SearchAction.NAME, new SearchRequest()),
            new Tuple<>(IndicesExistsAction.NAME, new IndicesExistsRequest()),
            new Tuple<>(SqlQueryAction.NAME, new SqlQueryRequest()));
        String action = tuple.v1();
        TransportRequest request = tuple.v2();
        final String requestId = AuditUtil.getOrGenerateRequestId(threadContext);
        final Authentication authentication = createAuthentication(new User("test user", "no_indices"));
        RoleDescriptor role = new RoleDescriptor("no_indices", null, null, null);
        roleMap.put("no_indices", role);
        mockEmptyMetaData();

        assertThrowsAuthorizationException(
            () -> authorize(authentication, action, request),
            action, "test user");
        verify(auditTrail).accessDenied(eq(requestId), eq(authentication), eq(action), eq(request),
            authzInfoRoles(new String[]{role.getName()}));
        verifyNoMoreInteractions(auditTrail);
    }

    public void testElasticUserAuthorizedForNonChangePasswordRequestsWhenNotInSetupMode() {
        final Authentication authentication = createAuthentication(new ElasticUser(true));
        final String requestId = AuditUtil.getOrGenerateRequestId(threadContext);
        final Tuple<String, TransportRequest> request = randomCompositeRequest();
        authorize(authentication, request.v1(), request.v2());

        verify(auditTrail).accessGranted(eq(requestId), eq(authentication), eq(request.v1()), eq(request.v2()),
            authzInfoRoles(new String[]{ElasticUser.ROLE_NAME}));
    }

    public void testSearchAgainstEmptyCluster() throws Exception {
        RoleDescriptor role = new RoleDescriptor("a_all", null,
            new IndicesPrivileges[]{IndicesPrivileges.builder().indices("a").privileges("all").build()}, null);
        final Authentication authentication = createAuthentication(new User("test user", "a_all"));
        final String requestId = AuditUtil.getOrGenerateRequestId(threadContext);
        roleMap.put("a_all", role);
        mockEmptyMetaData();

        {
            //ignore_unavailable set to false, user is not authorized for this index nor does it exist
            SearchRequest searchRequest = new SearchRequest("does_not_exist")
                .indicesOptions(IndicesOptions.fromOptions(false, true,
                    true, false));

            assertThrowsAuthorizationException(
                () -> authorize(authentication, SearchAction.NAME, searchRequest),
                SearchAction.NAME, "test user");
            verify(auditTrail).accessDenied(eq(requestId), eq(authentication), eq(SearchAction.NAME), eq(searchRequest),
                authzInfoRoles(new String[]{role.getName()}));
            verifyNoMoreInteractions(auditTrail);
        }

        {
            //ignore_unavailable and allow_no_indices both set to true, user is not authorized for this index nor does it exist
            SearchRequest searchRequest = new SearchRequest("does_not_exist")
                .indicesOptions(IndicesOptions.fromOptions(true, true, true, false));
            final ActionListener<Void> listener = ActionListener.wrap(ignore -> {
                final IndicesAccessControl indicesAccessControl =
                    threadContext.getTransient(AuthorizationServiceField.INDICES_PERMISSIONS_KEY);
                assertNotNull(indicesAccessControl);
                final IndicesAccessControl.IndexAccessControl indexAccessControl =
                    indicesAccessControl.getIndexPermissions(IndicesAndAliasesResolverField.NO_INDEX_PLACEHOLDER);
                assertFalse(indexAccessControl.getFieldPermissions().hasFieldLevelSecurity());
                assertNull(indexAccessControl.getQueries());
            }, e -> {
                fail(e.getMessage());
            });
            final CountDownLatch latch = new CountDownLatch(1);
            authorizationService.authorize(authentication, SearchAction.NAME, searchRequest, new LatchedActionListener<>(listener, latch));
            latch.await();
            verify(auditTrail).accessGranted(eq(requestId), eq(authentication), eq(SearchAction.NAME), eq(searchRequest),
                authzInfoRoles(new String[]{role.getName()}));
        }
    }

    public void testScrollRelatedRequestsAllowed() {
        RoleDescriptor role = new RoleDescriptor("a_all", null,
            new IndicesPrivileges[]{IndicesPrivileges.builder().indices("a").privileges("all").build()}, null);
        final Authentication authentication = createAuthentication(new User("test user", "a_all"));
        roleMap.put("a_all", role);
        mockEmptyMetaData();
        final String requestId = AuditUtil.getOrGenerateRequestId(threadContext);

        final ClearScrollRequest clearScrollRequest = new ClearScrollRequest();
        authorize(authentication, ClearScrollAction.NAME, clearScrollRequest);
        verify(auditTrail).accessGranted(eq(requestId), eq(authentication), eq(ClearScrollAction.NAME), eq(clearScrollRequest),
            authzInfoRoles(new String[]{role.getName()}));

        final SearchScrollRequest searchScrollRequest = new SearchScrollRequest();
        authorize(authentication, SearchScrollAction.NAME, searchScrollRequest);
        verify(auditTrail).accessGranted(eq(requestId), eq(authentication), eq(SearchScrollAction.NAME), eq(searchScrollRequest),
            authzInfoRoles(new String[]{role.getName()}));

        // We have to use a mock request for other Scroll actions as the actual requests are package private to SearchTransportService
        final TransportRequest request = mock(TransportRequest.class);
        authorize(authentication, SearchTransportService.CLEAR_SCROLL_CONTEXTS_ACTION_NAME, request);
        verify(auditTrail).accessGranted(eq(requestId), eq(authentication), eq(SearchTransportService.CLEAR_SCROLL_CONTEXTS_ACTION_NAME),
            eq(request), authzInfoRoles(new String[]{role.getName()}));

        authorize(authentication, SearchTransportService.FETCH_ID_SCROLL_ACTION_NAME, request);
        verify(auditTrail).accessGranted(eq(requestId), eq(authentication), eq(SearchTransportService.FETCH_ID_SCROLL_ACTION_NAME),
            eq(request), authzInfoRoles(new String[]{role.getName()}));

        authorize(authentication, SearchTransportService.QUERY_FETCH_SCROLL_ACTION_NAME, request);
        verify(auditTrail).accessGranted(eq(requestId), eq(authentication), eq(SearchTransportService.QUERY_FETCH_SCROLL_ACTION_NAME),
            eq(request), authzInfoRoles(new String[]{role.getName()}));

        authorize(authentication, SearchTransportService.QUERY_SCROLL_ACTION_NAME, request);
        verify(auditTrail).accessGranted(eq(requestId), eq(authentication), eq(SearchTransportService.QUERY_SCROLL_ACTION_NAME),
            eq(request), authzInfoRoles(new String[]{role.getName()}));

        authorize(authentication, SearchTransportService.FREE_CONTEXT_SCROLL_ACTION_NAME, request);
        verify(auditTrail).accessGranted(eq(requestId), eq(authentication), eq(SearchTransportService.FREE_CONTEXT_SCROLL_ACTION_NAME),
            eq(request), authzInfoRoles(new String[]{role.getName()}));
        verifyNoMoreInteractions(auditTrail);
    }

    public void testAuthorizeIndicesFailures() {
        TransportRequest request = new GetIndexRequest().indices("b");
        ClusterState state = mockEmptyMetaData();
        RoleDescriptor role = new RoleDescriptor("a_all", null,
            new IndicesPrivileges[]{IndicesPrivileges.builder().indices("a").privileges("all").build()}, null);
        final Authentication authentication = createAuthentication(new User("test user", "a_all"));
        roleMap.put("a_all", role);
        final String requestId = AuditUtil.getOrGenerateRequestId(threadContext);

        assertThrowsAuthorizationException(
            () -> authorize(authentication, "indices:a", request),
            "indices:a", "test user");
        verify(auditTrail).accessDenied(eq(requestId), eq(authentication), eq("indices:a"), eq(request),
            authzInfoRoles(new String[]{role.getName()}));
        verifyNoMoreInteractions(auditTrail);
        verify(clusterService, times(1)).state();
        verify(state, times(1)).metaData();
    }

    public void testCreateIndexWithAliasWithoutPermissions() {
        CreateIndexRequest request = new CreateIndexRequest("a");
        request.alias(new Alias("a2"));
        ClusterState state = mockEmptyMetaData();
        RoleDescriptor role = new RoleDescriptor("a_all", null,
            new IndicesPrivileges[]{IndicesPrivileges.builder().indices("a").privileges("all").build()}, null);
        final Authentication authentication = createAuthentication(new User("test user", "a_all"));
        roleMap.put("a_all", role);
        final String requestId = AuditUtil.getOrGenerateRequestId(threadContext);

        assertThrowsAuthorizationException(
            () -> authorize(authentication, CreateIndexAction.NAME, request),
            IndicesAliasesAction.NAME, "test user");
        verify(auditTrail).accessGranted(eq(requestId), eq(authentication), eq(CreateIndexAction.NAME), eq(request),
            authzInfoRoles(new String[]{role.getName()}));
        verify(auditTrail).accessDenied(eq(requestId), eq(authentication), eq(IndicesAliasesAction.NAME), eq(request),
            authzInfoRoles(new String[]{role.getName()}));
        verifyNoMoreInteractions(auditTrail);
        verify(clusterService).state();
        verify(state, times(1)).metaData();
    }

    public void testCreateIndexWithAlias() {
        CreateIndexRequest request = new CreateIndexRequest("a");
        request.alias(new Alias("a2"));
        ClusterState state = mockEmptyMetaData();
        RoleDescriptor role = new RoleDescriptor("a_all", null,
            new IndicesPrivileges[]{IndicesPrivileges.builder().indices("a", "a2").privileges("all").build()}, null);
        final Authentication authentication = createAuthentication(new User("test user", "a_all"));
        roleMap.put("a_all", role);
        final String requestId = AuditUtil.getOrGenerateRequestId(threadContext);

        authorize(authentication, CreateIndexAction.NAME, request);

        verify(auditTrail).accessGranted(eq(requestId), eq(authentication), eq(CreateIndexAction.NAME), eq(request),
            authzInfoRoles(new String[]{role.getName()}));
        verify(auditTrail).accessGranted(eq(requestId), eq(authentication), eq("indices:admin/aliases"), eq(request),
            authzInfoRoles(new String[]{role.getName()}));
        verifyNoMoreInteractions(auditTrail);
        verify(clusterService).state();
        verify(state, times(1)).metaData();
    }

    public void testDenialForAnonymousUser() {
        TransportRequest request = new GetIndexRequest().indices("b");
        ClusterState state = mockEmptyMetaData();
        Settings settings = Settings.builder().put(AnonymousUser.ROLES_SETTING.getKey(), "a_all").build();
        final AnonymousUser anonymousUser = new AnonymousUser(settings);
        authorizationService = new AuthorizationService(settings, rolesStore, clusterService, auditTrail,
            new DefaultAuthenticationFailureHandler(Collections.emptyMap()), threadPool, anonymousUser, null, Collections.emptySet());

        RoleDescriptor role = new RoleDescriptor("a_all", null,
            new IndicesPrivileges[] { IndicesPrivileges.builder().indices("a").privileges("all").build() }, null);
        roleMap.put("a_all", role);
        final String requestId = AuditUtil.getOrGenerateRequestId(threadContext);

        final Authentication authentication = createAuthentication(anonymousUser);
        assertThrowsAuthorizationException(
            () -> authorize(authentication, "indices:a", request),
            "indices:a", anonymousUser.principal());
        verify(auditTrail).accessDenied(eq(requestId), eq(authentication), eq("indices:a"), eq(request),
            authzInfoRoles(new String[]{role.getName()}));
        verifyNoMoreInteractions(auditTrail);
        verify(clusterService, times(1)).state();
        verify(state, times(1)).metaData();
    }

    public void testDenialForAnonymousUserAuthorizationExceptionDisabled() {
        TransportRequest request = new GetIndexRequest().indices("b");
        ClusterState state = mockEmptyMetaData();
        Settings settings = Settings.builder()
            .put(AnonymousUser.ROLES_SETTING.getKey(), "a_all")
            .put(AuthorizationService.ANONYMOUS_AUTHORIZATION_EXCEPTION_SETTING.getKey(), false)
            .build();
        final Authentication authentication = createAuthentication(new AnonymousUser(settings));
        authorizationService = new AuthorizationService(settings, rolesStore, clusterService, auditTrail,
            new DefaultAuthenticationFailureHandler(Collections.emptyMap()), threadPool, new AnonymousUser(settings), null,
            Collections.emptySet());

        RoleDescriptor role = new RoleDescriptor("a_all", null,
            new IndicesPrivileges[]{IndicesPrivileges.builder().indices("a").privileges("all").build()}, null);
        roleMap.put("a_all", role);
        final String requestId = AuditUtil.getOrGenerateRequestId(threadContext);

        final ElasticsearchSecurityException securityException = expectThrows(ElasticsearchSecurityException.class,
            () -> authorize(authentication, "indices:a", request));
        assertAuthenticationException(securityException, containsString("action [indices:a] requires authentication"));
        verify(auditTrail).accessDenied(eq(requestId), eq(authentication), eq("indices:a"), eq(request),
            authzInfoRoles(new String[]{role.getName()}));
        verifyNoMoreInteractions(auditTrail);
        verify(clusterService, times(1)).state();
        verify(state, times(1)).metaData();
    }

    public void testAuditTrailIsRecordedWhenIndexWildcardThrowsError() {
        IndicesOptions options = IndicesOptions.fromOptions(false, false, true, true);
        TransportRequest request = new GetIndexRequest().indices("not-an-index-*").indicesOptions(options);
        ClusterState state = mockEmptyMetaData();
        RoleDescriptor role = new RoleDescriptor("a_all", null,
            new IndicesPrivileges[]{IndicesPrivileges.builder().indices("a").privileges("all").build()}, null);
        final Authentication authentication = createAuthentication(new User("test user", "a_all"));
        roleMap.put("a_all", role);
        final String requestId = AuditUtil.getOrGenerateRequestId(threadContext);

        final IndexNotFoundException nfe = expectThrows(
            IndexNotFoundException.class,
            () -> authorize(authentication, GetIndexAction.NAME, request));
        assertThat(nfe.getIndex(), is(notNullValue()));
        assertThat(nfe.getIndex().getName(), is("not-an-index-*"));
        verify(auditTrail).accessDenied(eq(requestId), eq(authentication), eq(GetIndexAction.NAME), eq(request),
            authzInfoRoles(new String[]{role.getName()}));
        verifyNoMoreInteractions(auditTrail);
        verify(clusterService).state();
        verify(state, times(1)).metaData();
    }

    public void testRunAsRequestWithNoRolesUser() {
        final TransportRequest request = mock(TransportRequest.class);
        final String requestId = AuditUtil.getOrGenerateRequestId(threadContext);
        final Authentication authentication = createAuthentication(new User("run as me", null, new User("test user", "admin")));
        assertNotEquals(authentication.getUser().authenticatedUser(), authentication);
        assertThrowsAuthorizationExceptionRunAs(
            () -> authorize(authentication, "indices:a", request),
            "indices:a", "test user", "run as me"); // run as [run as me]
        verify(auditTrail).runAsDenied(eq(requestId), eq(authentication), eq("indices:a"), eq(request),
            authzInfoRoles(Role.EMPTY.names()));
        verifyNoMoreInteractions(auditTrail);
    }

    public void testRunAsRequestWithoutLookedUpBy() {
        final String requestId = AuditUtil.getOrGenerateRequestId(threadContext);
        AuthenticateRequest request = new AuthenticateRequest("run as me");
        roleMap.put("superuser", ReservedRolesStore.SUPERUSER_ROLE_DESCRIPTOR);
        User user = new User("run as me", Strings.EMPTY_ARRAY, new User("test user", new String[]{"superuser"}));
        Authentication authentication = new Authentication(user, new RealmRef("foo", "bar", "baz"), null);
        assertNotEquals(user.authenticatedUser(), user);
        assertThrowsAuthorizationExceptionRunAs(
            () -> authorize(authentication, AuthenticateAction.NAME, request),
            AuthenticateAction.NAME, "test user", "run as me"); // run as [run as me]
        verify(auditTrail).runAsDenied(eq(requestId), eq(authentication), eq(AuthenticateAction.NAME), eq(request),
            authzInfoRoles(new String[] { ReservedRolesStore.SUPERUSER_ROLE_DESCRIPTOR.getName() }));
        verifyNoMoreInteractions(auditTrail);
    }

    public void testRunAsRequestRunningAsUnAllowedUser() {
        TransportRequest request = mock(TransportRequest.class);
        User user = new User("run as me", new String[]{"doesn't exist"}, new User("test user", "can run as"));
        assertNotEquals(user.authenticatedUser(), user);
        final Authentication authentication = createAuthentication(user);
        final RoleDescriptor role = new RoleDescriptor("can run as", null,
            new IndicesPrivileges[]{IndicesPrivileges.builder().indices("a").privileges("all").build()},
            new String[]{"not the right user"});
        roleMap.put("can run as", role);
        final String requestId = AuditUtil.getOrGenerateRequestId(threadContext);

        assertThrowsAuthorizationExceptionRunAs(
            () -> authorize(authentication, "indices:a", request),
            "indices:a", "test user", "run as me");
        verify(auditTrail).runAsDenied(eq(requestId), eq(authentication), eq("indices:a"), eq(request),
            authzInfoRoles(new String[]{role.getName()}));
        verifyNoMoreInteractions(auditTrail);
    }

    public void testRunAsRequestWithRunAsUserWithoutPermission() {
        TransportRequest request = new GetIndexRequest().indices("a");
        User authenticatedUser = new User("test user", "can run as");
        User user = new User("run as me", new String[]{"b"}, authenticatedUser);
        assertNotEquals(user.authenticatedUser(), user);
        final Authentication authentication = createAuthentication(user);
        final RoleDescriptor runAsRole = new RoleDescriptor("can run as", null,
            new IndicesPrivileges[]{IndicesPrivileges.builder().indices("a").privileges("all").build()},
            new String[]{"run as me"});
        roleMap.put("can run as", runAsRole);

        RoleDescriptor bRole = new RoleDescriptor("b", null,
            new IndicesPrivileges[]{IndicesPrivileges.builder().indices("b").privileges("all").build()}, null);
        boolean indexExists = randomBoolean();
        if (indexExists) {
            ClusterState state = mock(ClusterState.class);
            when(clusterService.state()).thenReturn(state);
            when(state.metaData()).thenReturn(MetaData.builder()
                .put(new IndexMetaData.Builder("a")
                    .settings(Settings.builder().put("index.version.created", Version.CURRENT).build())
                    .numberOfShards(1).numberOfReplicas(0).build(), true)
                .build());
            roleMap.put("b", bRole);
        } else {
            mockEmptyMetaData();
        }
        final String requestId = AuditUtil.getOrGenerateRequestId(threadContext);

        assertThrowsAuthorizationExceptionRunAs(
            () -> authorize(authentication, "indices:a", request),
            "indices:a", "test user", "run as me");
        verify(auditTrail).runAsGranted(eq(requestId), eq(authentication), eq("indices:a"), eq(request),
            authzInfoRoles(new String[]{runAsRole.getName()}));
        if (indexExists) {
            verify(auditTrail).accessDenied(eq(requestId), eq(authentication), eq("indices:a"), eq(request),
                authzInfoRoles(new String[]{bRole.getName()}));
        } else {
            verify(auditTrail).accessDenied(eq(requestId), eq(authentication), eq("indices:a"), eq(request),
                authzInfoRoles(Role.EMPTY.names()));
        }
        verifyNoMoreInteractions(auditTrail);
    }

    public void testRunAsRequestWithValidPermissions() {
        TransportRequest request = new GetIndexRequest().indices("b");
        User authenticatedUser = new User("test user", new String[]{"can run as"});
        User user = new User("run as me", new String[]{"b"}, authenticatedUser);
        assertNotEquals(user.authenticatedUser(), user);
        final Authentication authentication = createAuthentication(user);
        final RoleDescriptor runAsRole = new RoleDescriptor("can run as", null,
            new IndicesPrivileges[]{IndicesPrivileges.builder().indices("a").privileges("all").build()},
            new String[]{"run as me"});
        roleMap.put("can run as", runAsRole);
        ClusterState state = mock(ClusterState.class);
        when(clusterService.state()).thenReturn(state);
        when(state.metaData()).thenReturn(MetaData.builder()
            .put(new IndexMetaData.Builder("b")
                .settings(Settings.builder().put("index.version.created", Version.CURRENT).build())
                .numberOfShards(1).numberOfReplicas(0).build(), true)
            .build());
        RoleDescriptor bRole = new RoleDescriptor("b", null,
            new IndicesPrivileges[]{IndicesPrivileges.builder().indices("b").privileges("all").build()}, null);
        roleMap.put("b", bRole);
        final String requestId = AuditUtil.getOrGenerateRequestId(threadContext);

        authorize(authentication, "indices:a", request);
        verify(auditTrail).runAsGranted(eq(requestId), eq(authentication), eq("indices:a"), eq(request),
            authzInfoRoles(new String[]{runAsRole.getName()}));
        verify(auditTrail).accessGranted(eq(requestId), eq(authentication), eq("indices:a"), eq(request),
            authzInfoRoles(new String[]{bRole.getName()}));
        verifyNoMoreInteractions(auditTrail);
    }

    public void testGrantAllRestrictedUserCannotExecuteOperationAgainstSecurityIndices() {
        RoleDescriptor role = new RoleDescriptor("all access", new String[]{"all"},
            new IndicesPrivileges[]{IndicesPrivileges.builder().indices("*").privileges("all").build()}, null);
        final Authentication authentication = createAuthentication(new User("all_access_user", "all_access"));
        roleMap.put("all_access", role);
        ClusterState state = mock(ClusterState.class);
        when(clusterService.state()).thenReturn(state);
        when(state.metaData()).thenReturn(MetaData.builder()
            .put(new IndexMetaData.Builder(INTERNAL_SECURITY_INDEX)
                    .putAlias(new AliasMetaData.Builder(SECURITY_INDEX_NAME).build())
                    .settings(Settings.builder().put("index.version.created", Version.CURRENT).build())
                    .numberOfShards(1)
                    .numberOfReplicas(0)
                    .build(),true)
            .build());
        final String requestId = AuditUtil.getOrGenerateRequestId(threadContext);

        List<Tuple<String, TransportRequest>> requests = new ArrayList<>();
        requests.add(
                new Tuple<>(BulkAction.NAME + "[s]", new DeleteRequest(randomFrom(SECURITY_INDEX_NAME, INTERNAL_SECURITY_INDEX), "id")));
        requests.add(new Tuple<>(UpdateAction.NAME, new UpdateRequest(randomFrom(SECURITY_INDEX_NAME, INTERNAL_SECURITY_INDEX), "id")));
        requests.add(new Tuple<>(BulkAction.NAME + "[s]", new IndexRequest(randomFrom(SECURITY_INDEX_NAME, INTERNAL_SECURITY_INDEX))));
        requests.add(new Tuple<>(SearchAction.NAME, new SearchRequest(randomFrom(SECURITY_INDEX_NAME, INTERNAL_SECURITY_INDEX))));
        requests.add(new Tuple<>(TermVectorsAction.NAME,
                new TermVectorsRequest(randomFrom(SECURITY_INDEX_NAME, INTERNAL_SECURITY_INDEX), "type", "id")));
        requests.add(new Tuple<>(GetAction.NAME, new GetRequest(randomFrom(SECURITY_INDEX_NAME, INTERNAL_SECURITY_INDEX), "id")));
        requests.add(new Tuple<>(IndicesAliasesAction.NAME, new IndicesAliasesRequest()
            .addAliasAction(AliasActions.add().alias("security_alias").index(INTERNAL_SECURITY_INDEX))));
        requests.add(new Tuple<>(UpdateSettingsAction.NAME,
                new UpdateSettingsRequest().indices(randomFrom(SECURITY_INDEX_NAME, INTERNAL_SECURITY_INDEX))));
        // cannot execute monitor operations
        requests.add(new Tuple<>(IndicesStatsAction.NAME,
                new IndicesStatsRequest().indices(randomFrom(SECURITY_INDEX_NAME, INTERNAL_SECURITY_INDEX))));
        requests.add(
                new Tuple<>(RecoveryAction.NAME, new RecoveryRequest().indices(randomFrom(SECURITY_INDEX_NAME, INTERNAL_SECURITY_INDEX))));
        requests.add(new Tuple<>(IndicesSegmentsAction.NAME,
                new IndicesSegmentsRequest().indices(randomFrom(SECURITY_INDEX_NAME, INTERNAL_SECURITY_INDEX))));
        requests.add(new Tuple<>(GetSettingsAction.NAME,
                new GetSettingsRequest().indices(randomFrom(SECURITY_INDEX_NAME, INTERNAL_SECURITY_INDEX))));
        requests.add(new Tuple<>(IndicesShardStoresAction.NAME,
                new IndicesShardStoresRequest().indices(randomFrom(SECURITY_INDEX_NAME, INTERNAL_SECURITY_INDEX))));
        requests.add(new Tuple<>(UpgradeStatusAction.NAME,
                new UpgradeStatusRequest().indices(randomFrom(SECURITY_INDEX_NAME, INTERNAL_SECURITY_INDEX))));

        for (Tuple<String, TransportRequest> requestTuple : requests) {
            String action = requestTuple.v1();
            TransportRequest request = requestTuple.v2();
            assertThrowsAuthorizationException(
                () -> authorize(authentication, action, request),
                action, "all_access_user");
            verify(auditTrail).accessDenied(eq(requestId), eq(authentication), eq(action), eq(request),
                authzInfoRoles(new String[]{role.getName()}));
            verifyNoMoreInteractions(auditTrail);
        }

        // we should allow waiting for the health of the index or any index if the user has this permission
        ClusterHealthRequest request = new ClusterHealthRequest(randomFrom(SECURITY_INDEX_NAME, INTERNAL_SECURITY_INDEX));
        authorize(authentication, ClusterHealthAction.NAME, request);
        verify(auditTrail).accessGranted(eq(requestId), eq(authentication), eq(ClusterHealthAction.NAME), eq(request),
            authzInfoRoles(new String[]{role.getName()}));

        // multiple indices
        request = new ClusterHealthRequest(SECURITY_INDEX_NAME, INTERNAL_SECURITY_INDEX, "foo", "bar");
        authorize(authentication, ClusterHealthAction.NAME, request);
        verify(auditTrail).accessGranted(eq(requestId), eq(authentication), eq(ClusterHealthAction.NAME), eq(request),
            authzInfoRoles(new String[]{role.getName()}));
        verifyNoMoreInteractions(auditTrail);

        final SearchRequest searchRequest = new SearchRequest("_all");
        authorize(authentication, SearchAction.NAME, searchRequest);
        assertEquals(2, searchRequest.indices().length);
        assertEquals(IndicesAndAliasesResolver.NO_INDICES_OR_ALIASES_LIST, Arrays.asList(searchRequest.indices()));
    }

    public void testMonitoringOperationsAgainstSecurityIndexRequireAllowRestricted() {
        final RoleDescriptor restrictedMonitorRole = new RoleDescriptor("restricted_monitor", null,
                new IndicesPrivileges[] { IndicesPrivileges.builder().indices("*").privileges("monitor").build() }, null);
        final RoleDescriptor unrestrictedMonitorRole = new RoleDescriptor("unrestricted_monitor", null, new IndicesPrivileges[] {
                IndicesPrivileges.builder().indices("*").privileges("monitor").allowRestrictedIndices(true).build() }, null);
        roleMap.put("restricted_monitor", restrictedMonitorRole);
        roleMap.put("unrestricted_monitor", unrestrictedMonitorRole);
        final Authentication restrictedUserAuthn = createAuthentication(new User("restricted_user", "restricted_monitor"));
        final Authentication unrestrictedUserAuthn = createAuthentication(new User("unrestricted_user", "unrestricted_monitor"));
        ClusterState state = mock(ClusterState.class);
        when(clusterService.state()).thenReturn(state);
        when(state.metaData()).thenReturn(MetaData.builder()
            .put(new IndexMetaData.Builder(INTERNAL_SECURITY_INDEX)
                    .putAlias(new AliasMetaData.Builder(SECURITY_INDEX_NAME).build())
                    .settings(Settings.builder().put("index.version.created", Version.CURRENT).build())
                    .numberOfShards(1)
                    .numberOfReplicas(0)
                    .build(), true)
            .build());
        final String requestId = AuditUtil.getOrGenerateRequestId(threadContext);

        List<Tuple<String, ? extends TransportRequest>> requests = new ArrayList<>();
        requests.add(new Tuple<>(IndicesStatsAction.NAME, new IndicesStatsRequest().indices(SECURITY_INDEX_NAME)));
        requests.add(new Tuple<>(RecoveryAction.NAME, new RecoveryRequest().indices(SECURITY_INDEX_NAME)));
        requests.add(new Tuple<>(IndicesSegmentsAction.NAME, new IndicesSegmentsRequest().indices(SECURITY_INDEX_NAME)));
        requests.add(new Tuple<>(GetSettingsAction.NAME, new GetSettingsRequest().indices(SECURITY_INDEX_NAME)));
        requests.add(new Tuple<>(IndicesShardStoresAction.NAME, new IndicesShardStoresRequest().indices(SECURITY_INDEX_NAME)));
        requests.add(new Tuple<>(UpgradeStatusAction.NAME, new UpgradeStatusRequest().indices(SECURITY_INDEX_NAME)));

        for (final Tuple<String, ? extends TransportRequest> requestTuple : requests) {
            final String action = requestTuple.v1();
            final TransportRequest request = requestTuple.v2();
            assertThrowsAuthorizationException(() -> authorize(restrictedUserAuthn, action, request), action, "restricted_user");
            verify(auditTrail).accessDenied(eq(requestId), eq(restrictedUserAuthn), eq(action), eq(request),
                authzInfoRoles(new String[] { "restricted_monitor" }));
            verifyNoMoreInteractions(auditTrail);
            authorize(unrestrictedUserAuthn, action, request);
            verify(auditTrail).accessGranted(eq(requestId), eq(unrestrictedUserAuthn), eq(action), eq(request),
                authzInfoRoles(new String[] { "unrestricted_monitor" }));
            verifyNoMoreInteractions(auditTrail);
        }
    }

    public void testSuperusersCanExecuteOperationAgainstSecurityIndex() {
        final User superuser = new User("custom_admin", ReservedRolesStore.SUPERUSER_ROLE_DESCRIPTOR.getName());
        roleMap.put(ReservedRolesStore.SUPERUSER_ROLE_DESCRIPTOR.getName(), ReservedRolesStore.SUPERUSER_ROLE_DESCRIPTOR);
        ClusterState state = mock(ClusterState.class);
        when(clusterService.state()).thenReturn(state);
        when(state.metaData()).thenReturn(MetaData.builder()
            .put(new IndexMetaData.Builder(INTERNAL_SECURITY_INDEX)
                    .putAlias(new AliasMetaData.Builder(SECURITY_INDEX_NAME).build())
                    .settings(Settings.builder().put("index.version.created", Version.CURRENT).build())
                    .numberOfShards(1)
                    .numberOfReplicas(0)
                    .build(), true)
            .build());
        final String requestId = AuditUtil.getOrGenerateRequestId(threadContext);

        List<Tuple<String, TransportRequest>> requests = new ArrayList<>();
        requests.add(new Tuple<>(DeleteAction.NAME, new DeleteRequest(randomFrom(SECURITY_INDEX_NAME, INTERNAL_SECURITY_INDEX), "id")));
        requests.add(new Tuple<>(BulkAction.NAME + "[s]",
                createBulkShardRequest(randomFrom(SECURITY_INDEX_NAME, INTERNAL_SECURITY_INDEX), DeleteRequest::new)));
        requests.add(new Tuple<>(UpdateAction.NAME, new UpdateRequest(randomFrom(SECURITY_INDEX_NAME, INTERNAL_SECURITY_INDEX), "id")));
        requests.add(new Tuple<>(IndexAction.NAME, new IndexRequest(randomFrom(SECURITY_INDEX_NAME, INTERNAL_SECURITY_INDEX))));
        requests.add(new Tuple<>(BulkAction.NAME + "[s]",
                createBulkShardRequest(randomFrom(SECURITY_INDEX_NAME, INTERNAL_SECURITY_INDEX), IndexRequest::new)));
        requests.add(new Tuple<>(SearchAction.NAME, new SearchRequest(randomFrom(SECURITY_INDEX_NAME, INTERNAL_SECURITY_INDEX))));
        requests.add(new Tuple<>(TermVectorsAction.NAME,
                new TermVectorsRequest(randomFrom(SECURITY_INDEX_NAME, INTERNAL_SECURITY_INDEX), "type", "id")));
        requests.add(new Tuple<>(GetAction.NAME, new GetRequest(randomFrom(SECURITY_INDEX_NAME, INTERNAL_SECURITY_INDEX), "type", "id")));
        requests.add(new Tuple<>(TermVectorsAction.NAME,
                new TermVectorsRequest(randomFrom(SECURITY_INDEX_NAME, INTERNAL_SECURITY_INDEX), "type", "id")));
        requests.add(new Tuple<>(IndicesAliasesAction.NAME,
                new IndicesAliasesRequest().addAliasAction(AliasActions.add().alias("security_alias").index(INTERNAL_SECURITY_INDEX))));
        requests.add(
                new Tuple<>(ClusterHealthAction.NAME, new ClusterHealthRequest(randomFrom(SECURITY_INDEX_NAME, INTERNAL_SECURITY_INDEX))));
        requests.add(new Tuple<>(ClusterHealthAction.NAME,
                new ClusterHealthRequest(randomFrom(SECURITY_INDEX_NAME, INTERNAL_SECURITY_INDEX), "foo", "bar")));

        for (final Tuple<String, TransportRequest> requestTuple : requests) {
            final String action = requestTuple.v1();
            final TransportRequest request = requestTuple.v2();
            final Authentication authentication = createAuthentication(superuser);
            authorize(authentication, action, request);
            verify(auditTrail).accessGranted(eq(requestId), eq(authentication), eq(action), eq(request), authzInfoRoles(superuser.roles()));
        }
    }

    public void testSuperusersCanExecuteOperationAgainstSecurityIndexWithWildcard() {
        final User superuser = new User("custom_admin", ReservedRolesStore.SUPERUSER_ROLE_DESCRIPTOR.getName());
        final Authentication authentication = createAuthentication(superuser);
        roleMap.put(ReservedRolesStore.SUPERUSER_ROLE_DESCRIPTOR.getName(), ReservedRolesStore.SUPERUSER_ROLE_DESCRIPTOR);
        ClusterState state = mock(ClusterState.class);
        when(clusterService.state()).thenReturn(state);
        when(state.metaData()).thenReturn(MetaData.builder()
            .put(new IndexMetaData.Builder(INTERNAL_SECURITY_INDEX)
                    .putAlias(new AliasMetaData.Builder(SECURITY_INDEX_NAME).build())
                    .settings(Settings.builder().put("index.version.created", Version.CURRENT).build())
                    .numberOfShards(1)
                    .numberOfReplicas(0)
                    .build(), true)
            .build());
        final String requestId = AuditUtil.getOrGenerateRequestId(threadContext);

        String action = SearchAction.NAME;
        SearchRequest request = new SearchRequest("_all");
        authorize(createAuthentication(superuser), action, request);
        verify(auditTrail).accessGranted(eq(requestId), eq(authentication), eq(action), eq(request), authzInfoRoles(superuser.roles()));
        assertThat(request.indices(), arrayContainingInAnyOrder(INTERNAL_SECURITY_INDEX, SECURITY_INDEX_NAME));
    }

    public void testCompositeActionsAreImmediatelyRejected() {
        //if the user has no permission for composite actions against any index, the request fails straight-away in the main action
        final Tuple<String, TransportRequest> compositeRequest = randomCompositeRequest();
        final String action = compositeRequest.v1();
        final TransportRequest request = compositeRequest.v2();
        final Authentication authentication = createAuthentication(new User("test user", "no_indices"));
        final RoleDescriptor role = new RoleDescriptor("no_indices", null, null, null);
        roleMap.put("no_indices", role);
        final String requestId = AuditUtil.getOrGenerateRequestId(threadContext);

        assertThrowsAuthorizationException(
            () -> authorize(authentication, action, request), action, "test user");
        verify(auditTrail).accessDenied(eq(requestId), eq(authentication), eq(action), eq(request),
            authzInfoRoles(new String[] { role.getName() }));
        verifyNoMoreInteractions(auditTrail);
    }

    public void testCompositeActionsIndicesAreNotChecked() {
        //if the user has permission for some index, the request goes through without looking at the indices, they will be checked later
        final Tuple<String, TransportRequest> compositeRequest = randomCompositeRequest();
        final String action = compositeRequest.v1();
        final TransportRequest request = compositeRequest.v2();
        final Authentication authentication = createAuthentication(new User("test user", "role"));
        final RoleDescriptor role = new RoleDescriptor("role", null,
            new IndicesPrivileges[]{IndicesPrivileges.builder().indices(randomBoolean() ? "a" : "index").privileges("all").build()},
            null);
        roleMap.put("role", role);
        final String requestId = AuditUtil.getOrGenerateRequestId(threadContext);

        authorize(authentication, action, request);
        verify(auditTrail).accessGranted(eq(requestId), eq(authentication), eq(action), eq(request),
            authzInfoRoles(new String[] { role.getName() }));
        verifyNoMoreInteractions(auditTrail);
    }

    public void testCompositeActionsMustImplementCompositeIndicesRequest() {
        String action = randomCompositeRequest().v1();
        TransportRequest request = mock(TransportRequest.class);
        final String requestId = AuditUtil.getOrGenerateRequestId(threadContext);
        User user = new User("test user", "role");
        roleMap.put("role", new RoleDescriptor("role", null,
            new IndicesPrivileges[]{IndicesPrivileges.builder().indices(randomBoolean() ? "a" : "index").privileges("all").build()},
            null));
        IllegalStateException illegalStateException = expectThrows(IllegalStateException.class,
            () -> authorize(createAuthentication(user), action, request));
        assertThat(illegalStateException.getMessage(), containsString("Composite and bulk actions must implement CompositeIndicesRequest"));
    }

    public void testCompositeActionsIndicesAreCheckedAtTheShardLevel() {
        final MockIndicesRequest mockRequest = new MockIndicesRequest(IndicesOptions.strictExpandOpen(), "index");
        final TransportRequest request;
        final String action;
        switch (randomIntBetween(0, 4)) {
            case 0:
                action = MultiGetAction.NAME + "[shard]";
                request = mockRequest;
                break;
            case 1:
                //reindex, msearch, search template, and multi search template delegate to search
                action = SearchAction.NAME;
                request = mockRequest;
                break;
            case 2:
                action = MultiTermVectorsAction.NAME + "[shard]";
                request = mockRequest;
                break;
            case 3:
                action = BulkAction.NAME + "[s]";
                request = createBulkShardRequest("index", IndexRequest::new);
                break;
            case 4:
                action = "indices:data/read/mpercolate[s]";
                request = mockRequest;
                break;
            default:
                throw new UnsupportedOperationException();
        }
        logger.info("--> action: {}", action);

        User userAllowed = new User("userAllowed", "roleAllowed");
        roleMap.put("roleAllowed", new RoleDescriptor("roleAllowed", null,
            new IndicesPrivileges[]{IndicesPrivileges.builder().indices("index").privileges("all").build()}, null));
        User userDenied = new User("userDenied", "roleDenied");
        roleMap.put("roleDenied", new RoleDescriptor("roleDenied", null,
            new IndicesPrivileges[]{IndicesPrivileges.builder().indices("a").privileges("all").build()}, null));
        AuditUtil.getOrGenerateRequestId(threadContext);
        mockEmptyMetaData();
        authorize(createAuthentication(userAllowed), action, request);
        assertThrowsAuthorizationException(
            () -> authorize(createAuthentication(userDenied), action, request), action, "userDenied");
    }

    public void testAuthorizationOfIndividualBulkItems() {
        final String action = BulkAction.NAME + "[s]";
        final BulkItemRequest[] items = {
            new BulkItemRequest(1, new DeleteRequest("concrete-index", "doc", "c1")),
            new BulkItemRequest(2, new IndexRequest("concrete-index", "doc", "c2")),
            new BulkItemRequest(3, new DeleteRequest("alias-1", "doc", "a1a")),
            new BulkItemRequest(4, new IndexRequest("alias-1", "doc", "a1b")),
            new BulkItemRequest(5, new DeleteRequest("alias-2", "doc", "a2a")),
            new BulkItemRequest(6, new IndexRequest("alias-2", "doc", "a2b"))
        };
        final ShardId shardId = new ShardId("concrete-index", UUID.randomUUID().toString(), 1);
        final TransportRequest request = new BulkShardRequest(shardId, WriteRequest.RefreshPolicy.IMMEDIATE, items);

        final Authentication authentication = createAuthentication(new User("user", "my-role"));
        RoleDescriptor role = new RoleDescriptor("my-role", null, new IndicesPrivileges[]{
            IndicesPrivileges.builder().indices("concrete-index").privileges("all").build(),
            IndicesPrivileges.builder().indices("alias-1").privileges("index").build(),
            IndicesPrivileges.builder().indices("alias-2").privileges("delete").build()
        }, null);
        roleMap.put("my-role", role);

        mockEmptyMetaData();
        final String requestId = AuditUtil.getOrGenerateRequestId(threadContext);
        authorize(authentication, action, request);

        verify(auditTrail, times(2)).accessGranted(eq(requestId), eq(authentication), eq(DeleteAction.NAME), eq(request),
            authzInfoRoles(new String[] { role.getName() })); // concrete-index and alias-2 delete
        verify(auditTrail, times(2)).accessGranted(eq(requestId), eq(authentication), eq(IndexAction.NAME), eq(request),
            authzInfoRoles(new String[] { role.getName() })); // concrete-index and alias-1 index
        verify(auditTrail).accessDenied(eq(requestId), eq(authentication), eq(DeleteAction.NAME), eq(request),
            authzInfoRoles(new String[] { role.getName() })); // alias-1 delete
        verify(auditTrail).accessDenied(eq(requestId), eq(authentication), eq(IndexAction.NAME), eq(request),
            authzInfoRoles(new String[] { role.getName() })); // alias-2 index
        verify(auditTrail).accessGranted(eq(requestId), eq(authentication), eq(action), eq(request),
            authzInfoRoles(new String[] { role.getName() })); // bulk request is allowed
        verifyNoMoreInteractions(auditTrail);
    }

    public void testAuthorizationOfIndividualBulkItemsWithDateMath() {
        final String action = BulkAction.NAME + "[s]";
        final BulkItemRequest[] items = {
            new BulkItemRequest(1, new IndexRequest("<datemath-{now/M{YYYY}}>", "doc", "dy1")),
            new BulkItemRequest(2,
                new DeleteRequest("<datemath-{now/d{YYYY}}>", "doc", "dy2")), // resolves to same as above
            new BulkItemRequest(3, new IndexRequest("<datemath-{now/M{YYYY.MM}}>", "doc", "dm1")),
            new BulkItemRequest(4,
                new DeleteRequest("<datemath-{now/d{YYYY.MM}}>", "doc", "dm2")), // resolves to same as above
        };
        final ShardId shardId = new ShardId("concrete-index", UUID.randomUUID().toString(), 1);
        final TransportRequest request = new BulkShardRequest(shardId, WriteRequest.RefreshPolicy.IMMEDIATE, items);

        final Authentication authentication = createAuthentication(new User("user", "my-role"));
        final RoleDescriptor role = new RoleDescriptor("my-role", null,
            new IndicesPrivileges[]{IndicesPrivileges.builder().indices("datemath-*").privileges("index").build()}, null);
        roleMap.put("my-role", role);
        final String requestId = AuditUtil.getOrGenerateRequestId(threadContext);

        mockEmptyMetaData();
        authorize(authentication, action, request);

        // both deletes should fail
        verify(auditTrail, times(2)).accessDenied(eq(requestId), eq(authentication), eq(DeleteAction.NAME), eq(request),
            authzInfoRoles(new String[] { role.getName() }));
        verify(auditTrail, times(2)).accessGranted(eq(requestId), eq(authentication), eq(IndexAction.NAME), eq(request),
            authzInfoRoles(new String[] { role.getName() }));
        // bulk request is allowed
        verify(auditTrail).accessGranted(eq(requestId), eq(authentication), eq(action), eq(request),
            authzInfoRoles(new String[]{role.getName()}));
        verifyNoMoreInteractions(auditTrail);
    }

    private BulkShardRequest createBulkShardRequest(String indexName, TriFunction<String, String, String, DocWriteRequest<?>> req) {
        final BulkItemRequest[] items = {new BulkItemRequest(1, req.apply(indexName, "type", "id"))};
        return new BulkShardRequest(new ShardId(indexName, UUID.randomUUID().toString(), 1),
            WriteRequest.RefreshPolicy.IMMEDIATE, items);
    }

    private static Tuple<String, TransportRequest> randomCompositeRequest() {
        switch (randomIntBetween(0, 7)) {
            case 0:
                return Tuple.tuple(MultiGetAction.NAME, new MultiGetRequest().add("index", "type", "id"));
            case 1:
                return Tuple.tuple(MultiSearchAction.NAME, new MultiSearchRequest().add(new SearchRequest()));
            case 2:
                return Tuple.tuple(MultiTermVectorsAction.NAME, new MultiTermVectorsRequest().add("index", "type", "id"));
            case 3:
                return Tuple.tuple(BulkAction.NAME, new BulkRequest().add(new DeleteRequest("index", "type", "id")));
            case 4:
                return Tuple.tuple("indices:data/read/mpercolate", new MockCompositeIndicesRequest());
            case 5:
                return Tuple.tuple("indices:data/read/msearch/template", new MockCompositeIndicesRequest());
            case 6:
                return Tuple.tuple("indices:data/read/search/template", new MockCompositeIndicesRequest());
            case 7:
                return Tuple.tuple("indices:data/write/reindex", new MockCompositeIndicesRequest());
            default:
                throw new UnsupportedOperationException();
        }
    }

    private static class MockCompositeIndicesRequest extends TransportRequest implements CompositeIndicesRequest {
    }

    private static Authentication createAuthentication(User user) {
        RealmRef lookedUpBy = user.authenticatedUser() == user ? null : new RealmRef("looked", "up", "by");
        return new Authentication(user, new RealmRef("test", "test", "foo"), lookedUpBy);
    }

    private ClusterState mockEmptyMetaData() {
        ClusterState state = mock(ClusterState.class);
        when(clusterService.state()).thenReturn(state);
        when(state.metaData()).thenReturn(MetaData.EMPTY_META_DATA);
        return state;
    }

    public void testProxyRequestFailsOnNonProxyAction() {
        TransportRequest request = TransportRequest.Empty.INSTANCE;
        DiscoveryNode node = new DiscoveryNode("foo", buildNewFakeTransportAddress(), Version.CURRENT);
        TransportRequest transportRequest = TransportActionProxy.wrapRequest(node, request);
        final String requestId = AuditUtil.getOrGenerateRequestId(threadContext);
        User user = new User("test user", "role");
        ElasticsearchSecurityException ese = expectThrows(ElasticsearchSecurityException.class,
            () -> authorize(createAuthentication(user), "indices:some/action", transportRequest));
        assertThat(ese.getCause(), instanceOf(IllegalStateException.class));
        IllegalStateException illegalStateException = (IllegalStateException) ese.getCause();
        assertThat(illegalStateException.getMessage(),
            startsWith("originalRequest is a proxy request for: [org.elasticsearch.transport.TransportRequest$"));
        assertThat(illegalStateException.getMessage(), endsWith("] but action: [indices:some/action] isn't"));
    }

    public void testProxyRequestFailsOnNonProxyRequest() {
        TransportRequest request = TransportRequest.Empty.INSTANCE;
        User user = new User("test user", "role");
        AuditUtil.getOrGenerateRequestId(threadContext);
        ElasticsearchSecurityException ese = expectThrows(ElasticsearchSecurityException.class,
            () -> authorize(createAuthentication(user), TransportActionProxy.getProxyAction("indices:some/action"), request));
        assertThat(ese.getCause(), instanceOf(IllegalStateException.class));
        IllegalStateException illegalStateException = (IllegalStateException) ese.getCause();
        assertThat(illegalStateException.getMessage(),
            startsWith("originalRequest is not a proxy request: [org.elasticsearch.transport.TransportRequest$"));
        assertThat(illegalStateException.getMessage(),
            endsWith("] but action: [internal:transport/proxy/indices:some/action] is a proxy action"));
    }

    public void testProxyRequestAuthenticationDenied() {
        final TransportRequest proxiedRequest = new SearchRequest();
        final DiscoveryNode node = new DiscoveryNode("foo", buildNewFakeTransportAddress(), Version.CURRENT);
        final TransportRequest transportRequest = TransportActionProxy.wrapRequest(node, proxiedRequest);
        final String action = TransportActionProxy.getProxyAction(SearchTransportService.QUERY_ACTION_NAME);
        final Authentication authentication = createAuthentication(new User("test user", "no_indices"));
        final RoleDescriptor role = new RoleDescriptor("no_indices", null, null, null);
        roleMap.put("no_indices", role);
        final String requestId = AuditUtil.getOrGenerateRequestId(threadContext);

        assertThrowsAuthorizationException(
            () -> authorize(authentication, action, transportRequest), action, "test user");
        verify(auditTrail).accessDenied(eq(requestId), eq(authentication), eq(action), eq(proxiedRequest),
            authzInfoRoles(new String[]{role.getName()}));
        verifyNoMoreInteractions(auditTrail);
    }

    public void testProxyRequestAuthenticationGrantedWithAllPrivileges() {
        RoleDescriptor role = new RoleDescriptor("a_all", null,
            new IndicesPrivileges[]{IndicesPrivileges.builder().indices("a").privileges("all").build()}, null);
        final Authentication authentication = createAuthentication(new User("test user", "a_all"));
        roleMap.put("a_all", role);
        final String requestId = AuditUtil.getOrGenerateRequestId(threadContext);

        mockEmptyMetaData();
        DiscoveryNode node = new DiscoveryNode("foo", buildNewFakeTransportAddress(), Version.CURRENT);

        final ClearScrollRequest clearScrollRequest = new ClearScrollRequest();
        final TransportRequest transportRequest = TransportActionProxy.wrapRequest(node, clearScrollRequest);
        final String action = TransportActionProxy.getProxyAction(SearchTransportService.CLEAR_SCROLL_CONTEXTS_ACTION_NAME);
        authorize(authentication, action, transportRequest);
        verify(auditTrail).accessGranted(eq(requestId), eq(authentication), eq(action), eq(clearScrollRequest),
            authzInfoRoles(new String[]{role.getName()}));
    }

    public void testProxyRequestAuthenticationGranted() {
        RoleDescriptor role = new RoleDescriptor("a_all", null,
            new IndicesPrivileges[]{IndicesPrivileges.builder().indices("a").privileges("read_cross_cluster").build()}, null);
        final Authentication authentication = createAuthentication(new User("test user", "a_all"));
        roleMap.put("a_all", role);
        mockEmptyMetaData();
        DiscoveryNode node = new DiscoveryNode("foo", buildNewFakeTransportAddress(), Version.CURRENT);
        final String requestId = AuditUtil.getOrGenerateRequestId(threadContext);

        final ClearScrollRequest clearScrollRequest = new ClearScrollRequest();
        final TransportRequest transportRequest = TransportActionProxy.wrapRequest(node, clearScrollRequest);
        final String action = TransportActionProxy.getProxyAction(SearchTransportService.CLEAR_SCROLL_CONTEXTS_ACTION_NAME);
        authorize(authentication, action, transportRequest);
        verify(auditTrail).accessGranted(eq(requestId), eq(authentication), eq(action), eq(clearScrollRequest),
            authzInfoRoles(new String[]{role.getName()}));
    }

    public void testProxyRequestAuthenticationDeniedWithReadPrivileges() {
        final Authentication authentication = createAuthentication(new User("test user", "a_all"));
        final RoleDescriptor role = new RoleDescriptor("a_all", null,
            new IndicesPrivileges[]{IndicesPrivileges.builder().indices("a").privileges("read").build()}, null);
        roleMap.put("a_all", role);
        final String requestId = AuditUtil.getOrGenerateRequestId(threadContext);
        mockEmptyMetaData();
        DiscoveryNode node = new DiscoveryNode("foo", buildNewFakeTransportAddress(), Version.CURRENT);
        ClearScrollRequest clearScrollRequest = new ClearScrollRequest();
        TransportRequest transportRequest = TransportActionProxy.wrapRequest(node, clearScrollRequest);
        String action = TransportActionProxy.getProxyAction(SearchTransportService.CLEAR_SCROLL_CONTEXTS_ACTION_NAME);
        assertThrowsAuthorizationException(
            () -> authorize(authentication, action, transportRequest), action, "test user");
        verify(auditTrail).accessDenied(eq(requestId), eq(authentication), eq(action), eq(clearScrollRequest),
            authzInfoRoles(new String[]{role.getName()}));
    }

    public void testAuthorizationEngineSelection() {
        final AuthorizationEngine engine = new AuthorizationEngine() {
            @Override
            public void resolveAuthorizationInfo(RequestInfo requestInfo, ActionListener<AuthorizationInfo> listener) {
                throw new UnsupportedOperationException("not implemented");
            }

            @Override
            public void authorizeRunAs(RequestInfo requestInfo, AuthorizationInfo authorizationInfo,
                                       ActionListener<AuthorizationResult> listener) {
                throw new UnsupportedOperationException("not implemented");
            }

            @Override
            public void authorizeClusterAction(RequestInfo requestInfo, AuthorizationInfo authorizationInfo,
                                               ActionListener<AuthorizationResult> listener) {
                throw new UnsupportedOperationException("not implemented");
            }

            @Override
            public void authorizeIndexAction(RequestInfo requestInfo, AuthorizationInfo authorizationInfo,
                                             AsyncSupplier<ResolvedIndices> indicesAsyncSupplier,
                                             Function<String, AliasOrIndex> aliasOrIndexFunction,
                                             ActionListener<IndexAuthorizationResult> listener) {
                throw new UnsupportedOperationException("not implemented");
            }

            @Override
            public void loadAuthorizedIndices(RequestInfo requestInfo, AuthorizationInfo authorizationInfo,
                                              Map<String, AliasOrIndex> aliasAndIndexLookup, ActionListener<List<String>> listener) {
                throw new UnsupportedOperationException("not implemented");
            }

            @Override
<<<<<<< HEAD
            public void checkPrivileges(Authentication authentication, AuthorizationInfo authorizationInfo,
                                        HasPrivilegesRequest hasPrivilegesRequest,
                                        Collection<ApplicationPrivilegeDescriptor> applicationPrivilegeDescriptors,
                                        ActionListener<HasPrivilegesResponse> listener) {
                throw new UnsupportedOperationException("not implemented");
            }

            @Override
            public void getUserPrivileges(Authentication authentication, AuthorizationInfo authorizationInfo,
                                          GetUserPrivilegesRequest request, ActionListener<GetUserPrivilegesResponse> listener) {
=======
            public void validateIndexPermissionsAreSubset(RequestInfo requestInfo, AuthorizationInfo authorizationInfo,
                                                          Map<String, List<String>> indexNameToNewNames,
                                                          ActionListener<AuthorizationResult> listener) {
>>>>>>> 54d7b4c0
                throw new UnsupportedOperationException("not implemented");
            }
        };

        authorizationService = new AuthorizationService(Settings.EMPTY, rolesStore, clusterService,
            auditTrail, new DefaultAuthenticationFailureHandler(Collections.emptyMap()), threadPool, new AnonymousUser(Settings.EMPTY),
            engine, Collections.emptySet());
        Authentication authentication = createAuthentication(new User("test user", "a_all"));
        assertEquals(engine, authorizationService.getAuthorizationEngine(authentication));

        authentication = createAuthentication(new User("runas", new String[] { "runas_role" }, new User("runner", "runner_role")));
        assertEquals(engine, authorizationService.getAuthorizationEngine(authentication));
        assertEquals(engine, authorizationService.getRunAsAuthorizationEngine(authentication));

        authentication = createAuthentication(new User("runas", new String[] { "runas_role" }, new ElasticUser(true)));
        assertEquals(engine, authorizationService.getAuthorizationEngine(authentication));
        assertNotEquals(engine, authorizationService.getRunAsAuthorizationEngine(authentication));
        assertThat(authorizationService.getRunAsAuthorizationEngine(authentication), instanceOf(RBACEngine.class));

        authentication = createAuthentication(new User("elastic", new String[] { "superuser" }, new User("runner", "runner_role")));
        assertNotEquals(engine, authorizationService.getAuthorizationEngine(authentication));
        assertThat(authorizationService.getAuthorizationEngine(authentication), instanceOf(RBACEngine.class));
        assertEquals(engine, authorizationService.getRunAsAuthorizationEngine(authentication));

        authentication = createAuthentication(new User("kibana", new String[] { "kibana_system" }, new ElasticUser(true)));
        assertNotEquals(engine, authorizationService.getAuthorizationEngine(authentication));
        assertThat(authorizationService.getAuthorizationEngine(authentication), instanceOf(RBACEngine.class));
        assertNotEquals(engine, authorizationService.getRunAsAuthorizationEngine(authentication));
        assertThat(authorizationService.getRunAsAuthorizationEngine(authentication), instanceOf(RBACEngine.class));

        authentication = createAuthentication(randomFrom(XPackUser.INSTANCE, XPackSecurityUser.INSTANCE,
            new ElasticUser(true), new KibanaUser(true)));
        assertNotEquals(engine, authorizationService.getRunAsAuthorizationEngine(authentication));
        assertThat(authorizationService.getRunAsAuthorizationEngine(authentication), instanceOf(RBACEngine.class));
    }

    static AuthorizationInfo authzInfoRoles(String[] expectedRoles) {
        return Matchers.argThat(new RBACAuthorizationInfoRoleMatcher(expectedRoles));
    }

    private static class RBACAuthorizationInfoRoleMatcher extends ArgumentMatcher<AuthorizationInfo> {

        private final String[] wanted;

        RBACAuthorizationInfoRoleMatcher(String[] expectedRoles) {
            this.wanted = expectedRoles;
        }

        @Override
        public boolean matches(Object item) {
            if (item instanceof AuthorizationInfo) {
                final String[] found = (String[]) ((AuthorizationInfo) item).asMap().get(PRINCIPAL_ROLES_FIELD_NAME);
                return Arrays.equals(wanted, found);
            }
            return false;
        }
    }
}<|MERGE_RESOLUTION|>--- conflicted
+++ resolved
@@ -1370,7 +1370,13 @@
             }
 
             @Override
-<<<<<<< HEAD
+            public void validateIndexPermissionsAreSubset(RequestInfo requestInfo, AuthorizationInfo authorizationInfo,
+                                                          Map<String, List<String>> indexNameToNewNames,
+                                                          ActionListener<AuthorizationResult> listener) {
+                throw new UnsupportedOperationException("not implemented");
+            }
+
+            @Override
             public void checkPrivileges(Authentication authentication, AuthorizationInfo authorizationInfo,
                                         HasPrivilegesRequest hasPrivilegesRequest,
                                         Collection<ApplicationPrivilegeDescriptor> applicationPrivilegeDescriptors,
@@ -1381,11 +1387,6 @@
             @Override
             public void getUserPrivileges(Authentication authentication, AuthorizationInfo authorizationInfo,
                                           GetUserPrivilegesRequest request, ActionListener<GetUserPrivilegesResponse> listener) {
-=======
-            public void validateIndexPermissionsAreSubset(RequestInfo requestInfo, AuthorizationInfo authorizationInfo,
-                                                          Map<String, List<String>> indexNameToNewNames,
-                                                          ActionListener<AuthorizationResult> listener) {
->>>>>>> 54d7b4c0
                 throw new UnsupportedOperationException("not implemented");
             }
         };
