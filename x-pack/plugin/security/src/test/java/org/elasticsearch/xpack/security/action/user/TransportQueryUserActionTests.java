--- conflicted
+++ resolved
@@ -101,8 +101,6 @@
             )
         );
         assertThat(e.getMessage(), equalTo("nested sorting is not currently supported in this context"));
-<<<<<<< HEAD
-=======
     }
 
     public void testNestedSortingOnTextFieldsNotAllowed() {
@@ -116,7 +114,6 @@
             () -> USER_FIELD_NAME_TRANSLATORS.translateFieldSortBuilders(originals, searchSourceBuilder, null)
         );
         assertThat(e.getMessage(), equalTo(Strings.format("sorting is not supported for field [%s]", fieldName)));
->>>>>>> 32ffb2f4
     }
 
     public void testQueryUsers() {
