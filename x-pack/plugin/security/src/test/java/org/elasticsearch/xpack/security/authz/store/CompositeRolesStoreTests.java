/*
 * Copyright Elasticsearch B.V. and/or licensed to Elasticsearch B.V. under one
 * or more contributor license agreements. Licensed under the Elastic License;
 * you may not use this file except in compliance with the Elastic License.
 */
package org.elasticsearch.xpack.security.authz.store;

import org.elasticsearch.Version;
import org.elasticsearch.action.ActionListener;
import org.elasticsearch.action.admin.cluster.settings.ClusterUpdateSettingsAction;
import org.elasticsearch.action.admin.cluster.state.ClusterStateAction;
import org.elasticsearch.action.get.GetAction;
import org.elasticsearch.action.index.IndexAction;
import org.elasticsearch.action.support.PlainActionFuture;
import org.elasticsearch.client.Client;
import org.elasticsearch.cluster.health.ClusterHealthStatus;
import org.elasticsearch.cluster.metadata.IndexMetadata;
import org.elasticsearch.cluster.metadata.Metadata;
import org.elasticsearch.cluster.service.ClusterService;
import org.elasticsearch.common.Nullable;
import org.elasticsearch.common.bytes.BytesArray;
import org.elasticsearch.common.bytes.BytesReference;
import org.elasticsearch.common.io.stream.StreamOutput;
import org.elasticsearch.common.settings.Settings;
import org.elasticsearch.common.util.concurrent.ThreadContext;
import org.elasticsearch.common.util.set.Sets;
import org.elasticsearch.common.xcontent.XContentBuilder;
import org.elasticsearch.common.xcontent.XContentHelper;
import org.elasticsearch.common.xcontent.XContentType;
import org.elasticsearch.index.query.QueryBuilders;
import org.elasticsearch.license.License.OperationMode;
import org.elasticsearch.license.TestUtils.UpdatableLicenseState;
import org.elasticsearch.license.XPackLicenseState;
import org.elasticsearch.license.XPackLicenseState.Feature;
import org.elasticsearch.test.ESTestCase;
import org.elasticsearch.test.VersionUtils;
import org.elasticsearch.threadpool.ThreadPool;
import org.elasticsearch.transport.TransportRequest;
import org.elasticsearch.transport.TransportRequest.Empty;
import org.elasticsearch.xpack.core.XPackSettings;
import org.elasticsearch.xpack.core.security.action.saml.SamlAuthenticateAction;
import org.elasticsearch.xpack.core.security.action.user.PutUserAction;
import org.elasticsearch.xpack.core.security.authc.Authentication;
import org.elasticsearch.xpack.core.security.authc.Authentication.AuthenticationType;
import org.elasticsearch.xpack.core.security.authc.Authentication.RealmRef;
import org.elasticsearch.xpack.core.security.authz.RoleDescriptor;
import org.elasticsearch.xpack.core.security.authz.RoleDescriptor.IndicesPrivileges;
import org.elasticsearch.xpack.core.security.authz.accesscontrol.DocumentSubsetBitsetCache;
import org.elasticsearch.xpack.core.security.authz.accesscontrol.IndicesAccessControl;
import org.elasticsearch.xpack.core.security.authz.permission.ClusterPermission;
import org.elasticsearch.xpack.core.security.authz.permission.FieldPermissionsCache;
import org.elasticsearch.xpack.core.security.authz.permission.Role;
import org.elasticsearch.xpack.core.security.authz.privilege.ActionClusterPrivilege;
import org.elasticsearch.xpack.core.security.authz.privilege.ApplicationPrivilege;
import org.elasticsearch.xpack.core.security.authz.privilege.ApplicationPrivilegeDescriptor;
import org.elasticsearch.xpack.core.security.authz.privilege.ClusterPrivilegeResolver;
import org.elasticsearch.xpack.core.security.authz.privilege.ConfigurableClusterPrivilege;
import org.elasticsearch.xpack.core.security.authz.privilege.IndexPrivilege;
import org.elasticsearch.xpack.core.security.authz.store.ReservedRolesStore;
import org.elasticsearch.xpack.core.security.authz.store.RoleRetrievalResult;
import org.elasticsearch.xpack.core.security.index.RestrictedIndicesNames;
import org.elasticsearch.xpack.core.security.support.MetadataUtils;
import org.elasticsearch.xpack.core.security.user.AnonymousUser;
import org.elasticsearch.xpack.core.security.user.AsyncSearchUser;
import org.elasticsearch.xpack.core.security.user.SystemUser;
import org.elasticsearch.xpack.core.security.user.User;
import org.elasticsearch.xpack.core.security.user.XPackUser;
import org.elasticsearch.xpack.security.audit.AuditUtil;
import org.elasticsearch.xpack.security.authc.ApiKeyService;
import org.elasticsearch.xpack.security.support.SecurityIndexManager;

import java.io.IOException;
import java.time.Clock;
import java.time.Instant;
import java.util.ArrayList;
import java.util.Arrays;
import java.util.Collection;
import java.util.Collections;
import java.util.HashMap;
import java.util.HashSet;
import java.util.LinkedHashSet;
import java.util.List;
import java.util.Map;
import java.util.Set;
import java.util.concurrent.ExecutionException;
import java.util.concurrent.atomic.AtomicInteger;
import java.util.concurrent.atomic.AtomicReference;
import java.util.function.BiConsumer;
import java.util.function.Consumer;
import java.util.function.Function;
import java.util.function.Predicate;

import static org.elasticsearch.mock.orig.Mockito.times;
import static org.elasticsearch.mock.orig.Mockito.verifyNoMoreInteractions;
import static org.elasticsearch.xpack.core.security.authc.AuthenticationField.API_KEY_LIMITED_ROLE_DESCRIPTORS_KEY;
import static org.elasticsearch.xpack.core.security.authc.AuthenticationField.API_KEY_ROLE_DESCRIPTORS_KEY;
import static org.elasticsearch.xpack.security.authc.ApiKeyService.API_KEY_ID_KEY;
import static org.elasticsearch.xpack.security.authc.ApiKeyServiceTests.Utils.createApiKeyAuthentication;
import static org.hamcrest.Matchers.anyOf;
import static org.hamcrest.Matchers.containsInAnyOrder;
import static org.hamcrest.Matchers.containsString;
import static org.hamcrest.Matchers.equalTo;
import static org.hamcrest.Matchers.hasItem;
import static org.hamcrest.Matchers.hasSize;
import static org.hamcrest.Matchers.is;
import static org.hamcrest.Matchers.nullValue;
import static org.mockito.Matchers.any;
import static org.mockito.Matchers.anyBoolean;
import static org.mockito.Matchers.anySetOf;
import static org.mockito.Matchers.eq;
import static org.mockito.Matchers.isA;
import static org.mockito.Mockito.doAnswer;
import static org.mockito.Mockito.doCallRealMethod;
import static org.mockito.Mockito.mock;
import static org.mockito.Mockito.never;
import static org.mockito.Mockito.spy;
import static org.mockito.Mockito.verify;
import static org.mockito.Mockito.when;

public class CompositeRolesStoreTests extends ESTestCase {

    private static final Settings SECURITY_ENABLED_SETTINGS = Settings.builder()
            .put(XPackSettings.SECURITY_ENABLED.getKey(), true)
            .build();

    private final FieldPermissionsCache cache = new FieldPermissionsCache(Settings.EMPTY);
    private final String concreteSecurityIndexName = randomFrom(
        RestrictedIndicesNames.INTERNAL_SECURITY_MAIN_INDEX_6, RestrictedIndicesNames.INTERNAL_SECURITY_MAIN_INDEX_7);

    public void testRolesWhenDlsFlsUnlicensed() throws IOException {
        XPackLicenseState licenseState = mock(XPackLicenseState.class);
        when(licenseState.isSecurityEnabled()).thenReturn(true);
        when(licenseState.checkFeature(Feature.SECURITY_DLS_FLS)).thenReturn(false);
        RoleDescriptor flsRole = new RoleDescriptor("fls", null, new IndicesPrivileges[] {
                IndicesPrivileges.builder()
                        .grantedFields("*")
                        .deniedFields("foo")
                        .indices("*")
                        .privileges("read")
                        .build()
        }, null);
        BytesReference matchAllBytes = XContentHelper.toXContent(QueryBuilders.matchAllQuery(), XContentType.JSON, false);
        RoleDescriptor dlsRole = new RoleDescriptor("dls", null, new IndicesPrivileges[] {
                IndicesPrivileges.builder()
                        .indices("*")
                        .privileges("read")
                        .query(matchAllBytes)
                        .build()
        }, null);
        RoleDescriptor flsDlsRole = new RoleDescriptor("fls_dls", null, new IndicesPrivileges[] {
                IndicesPrivileges.builder()
                        .indices("*")
                        .privileges("read")
                        .grantedFields("*")
                        .deniedFields("foo")
                        .query(matchAllBytes)
                        .build()
        }, null);
        RoleDescriptor noFlsDlsRole = new RoleDescriptor("no_fls_dls", null, new IndicesPrivileges[] {
                IndicesPrivileges.builder()
                        .indices("*")
                        .privileges("read")
                        .build()
        }, null);
        FileRolesStore fileRolesStore = mock(FileRolesStore.class);
        doCallRealMethod().when(fileRolesStore).accept(any(Set.class), any(ActionListener.class));

        when(fileRolesStore.roleDescriptors(Collections.singleton("fls"))).thenReturn(Collections.singleton(flsRole));
        when(fileRolesStore.roleDescriptors(Collections.singleton("dls"))).thenReturn(Collections.singleton(dlsRole));
        when(fileRolesStore.roleDescriptors(Collections.singleton("fls_dls"))).thenReturn(Collections.singleton(flsDlsRole));
        when(fileRolesStore.roleDescriptors(Collections.singleton("no_fls_dls"))).thenReturn(Collections.singleton(noFlsDlsRole));
        final AtomicReference<Collection<RoleDescriptor>> effectiveRoleDescriptors = new AtomicReference<Collection<RoleDescriptor>>();
        CompositeRolesStore compositeRolesStore = buildCompositeRolesStore(Settings.EMPTY, fileRolesStore, null,
            null, null, licenseState, null, null, rds -> effectiveRoleDescriptors.set(rds));

        PlainActionFuture<Role> roleFuture = new PlainActionFuture<>();
        compositeRolesStore.roles(Collections.singleton("fls"), roleFuture);
        assertEquals(Role.EMPTY, roleFuture.actionGet());
        assertThat(effectiveRoleDescriptors.get().isEmpty(), is(true));
        effectiveRoleDescriptors.set(null);

        roleFuture = new PlainActionFuture<>();
        compositeRolesStore.roles(Collections.singleton("dls"), roleFuture);
        assertEquals(Role.EMPTY, roleFuture.actionGet());
        assertThat(effectiveRoleDescriptors.get().isEmpty(), is(true));
        effectiveRoleDescriptors.set(null);

        roleFuture = new PlainActionFuture<>();
        compositeRolesStore.roles(Collections.singleton("fls_dls"), roleFuture);
        assertEquals(Role.EMPTY, roleFuture.actionGet());
        assertThat(effectiveRoleDescriptors.get().isEmpty(), is(true));
        effectiveRoleDescriptors.set(null);

        roleFuture = new PlainActionFuture<>();
        compositeRolesStore.roles(Collections.singleton("no_fls_dls"), roleFuture);
        assertNotEquals(Role.EMPTY, roleFuture.actionGet());
        assertThat(effectiveRoleDescriptors.get(), containsInAnyOrder(noFlsDlsRole));
        effectiveRoleDescriptors.set(null);
    }

    public void testRolesWhenDlsFlsLicensed() throws IOException {
        XPackLicenseState licenseState = mock(XPackLicenseState.class);
        when(licenseState.isSecurityEnabled()).thenReturn(true);
        when(licenseState.checkFeature(Feature.SECURITY_DLS_FLS)).thenReturn(true);
        RoleDescriptor flsRole = new RoleDescriptor("fls", null, new IndicesPrivileges[] {
                IndicesPrivileges.builder()
                        .grantedFields("*")
                        .deniedFields("foo")
                        .indices("*")
                        .privileges("read")
                        .build()
        }, null);
        BytesReference matchAllBytes = XContentHelper.toXContent(QueryBuilders.matchAllQuery(), XContentType.JSON, false);
        RoleDescriptor dlsRole = new RoleDescriptor("dls", null, new IndicesPrivileges[] {
                IndicesPrivileges.builder()
                        .indices("*")
                        .privileges("read")
                        .query(matchAllBytes)
                        .build()
        }, null);
        RoleDescriptor flsDlsRole = new RoleDescriptor("fls_dls", null, new IndicesPrivileges[] {
                IndicesPrivileges.builder()
                        .indices("*")
                        .privileges("read")
                        .grantedFields("*")
                        .deniedFields("foo")
                        .query(matchAllBytes)
                        .build()
        }, null);
        RoleDescriptor noFlsDlsRole = new RoleDescriptor("no_fls_dls", null, new IndicesPrivileges[] {
                IndicesPrivileges.builder()
                        .indices("*")
                        .privileges("read")
                        .build()
        }, null);
        FileRolesStore fileRolesStore = mock(FileRolesStore.class);
        doCallRealMethod().when(fileRolesStore).accept(any(Set.class), any(ActionListener.class));
        when(fileRolesStore.roleDescriptors(Collections.singleton("fls"))).thenReturn(Collections.singleton(flsRole));
        when(fileRolesStore.roleDescriptors(Collections.singleton("dls"))).thenReturn(Collections.singleton(dlsRole));
        when(fileRolesStore.roleDescriptors(Collections.singleton("fls_dls"))).thenReturn(Collections.singleton(flsDlsRole));
        when(fileRolesStore.roleDescriptors(Collections.singleton("no_fls_dls"))).thenReturn(Collections.singleton(noFlsDlsRole));
        final AtomicReference<Collection<RoleDescriptor>> effectiveRoleDescriptors = new AtomicReference<Collection<RoleDescriptor>>();
        CompositeRolesStore compositeRolesStore = buildCompositeRolesStore(Settings.EMPTY, fileRolesStore, null,
            null, null, licenseState, null, null, rds -> effectiveRoleDescriptors.set(rds));

        PlainActionFuture<Role> roleFuture = new PlainActionFuture<>();
        compositeRolesStore.roles(Collections.singleton("fls"), roleFuture);
        assertNotEquals(Role.EMPTY, roleFuture.actionGet());
        assertThat(effectiveRoleDescriptors.get(), containsInAnyOrder(flsRole));
        effectiveRoleDescriptors.set(null);

        roleFuture = new PlainActionFuture<>();
        compositeRolesStore.roles(Collections.singleton("dls"), roleFuture);
        assertNotEquals(Role.EMPTY, roleFuture.actionGet());
        assertThat(effectiveRoleDescriptors.get(), containsInAnyOrder(dlsRole));
        effectiveRoleDescriptors.set(null);

        roleFuture = new PlainActionFuture<>();
        compositeRolesStore.roles(Collections.singleton("fls_dls"), roleFuture);
        assertNotEquals(Role.EMPTY, roleFuture.actionGet());
        assertThat(effectiveRoleDescriptors.get(), containsInAnyOrder(flsDlsRole));
        effectiveRoleDescriptors.set(null);

        roleFuture = new PlainActionFuture<>();
        compositeRolesStore.roles(Collections.singleton("no_fls_dls"), roleFuture);
        assertNotEquals(Role.EMPTY, roleFuture.actionGet());
        assertThat(effectiveRoleDescriptors.get(), containsInAnyOrder(noFlsDlsRole));
        effectiveRoleDescriptors.set(null);
    }

    public void testNegativeLookupsAreCached() {
        final FileRolesStore fileRolesStore = mock(FileRolesStore.class);
        doCallRealMethod().when(fileRolesStore).accept(any(Set.class), any(ActionListener.class));
        final NativeRolesStore nativeRolesStore = mock(NativeRolesStore.class);
        doCallRealMethod().when(nativeRolesStore).accept(any(Set.class), any(ActionListener.class));
        when(fileRolesStore.roleDescriptors(anySetOf(String.class))).thenReturn(Collections.emptySet());

        doAnswer((invocationOnMock) -> {
            ActionListener<RoleRetrievalResult> callback = (ActionListener<RoleRetrievalResult>) invocationOnMock.getArguments()[1];
            callback.onResponse(RoleRetrievalResult.success(Collections.emptySet()));
            return null;
        }).when(nativeRolesStore).getRoleDescriptors(isA(Set.class), any(ActionListener.class));
        final ReservedRolesStore reservedRolesStore = spy(new ReservedRolesStore());
        final NativePrivilegeStore nativePrivilegeStore = mock(NativePrivilegeStore.class);
        doAnswer((invocationOnMock) -> {
            ActionListener<Collection<ApplicationPrivilegeDescriptor>> callback = null;
            callback = (ActionListener<Collection<ApplicationPrivilegeDescriptor>>) invocationOnMock.getArguments()[2];
            callback.onResponse(Collections.emptyList());
            return null;
        }).when(nativePrivilegeStore).getPrivileges(isA(Set.class), isA(Set.class), any(ActionListener.class));

        final AtomicReference<Collection<RoleDescriptor>> effectiveRoleDescriptors = new AtomicReference<Collection<RoleDescriptor>>();
        final CompositeRolesStore compositeRolesStore = buildCompositeRolesStore(SECURITY_ENABLED_SETTINGS,
            fileRolesStore, nativeRolesStore, reservedRolesStore, nativePrivilegeStore, null, null, null,
            rds -> effectiveRoleDescriptors.set(rds));
        verify(fileRolesStore).addListener(any(Consumer.class)); // adds a listener in ctor

        final String roleName = randomAlphaOfLengthBetween(1, 10);
        PlainActionFuture<Role> future = new PlainActionFuture<>();
        compositeRolesStore.roles(Collections.singleton(roleName), future);
        final Role role = future.actionGet();
        assertThat(effectiveRoleDescriptors.get().isEmpty(), is(true));
        effectiveRoleDescriptors.set(null);
        assertEquals(Role.EMPTY, role);
        verify(reservedRolesStore).accept(anySetOf(String.class), any(ActionListener.class));
        verify(fileRolesStore).accept(anySetOf(String.class), any(ActionListener.class));
        verify(fileRolesStore).roleDescriptors(eq(Collections.singleton(roleName)));
        verify(nativeRolesStore).accept(anySetOf(String.class), any(ActionListener.class));
        verify(nativeRolesStore).getRoleDescriptors(isA(Set.class), any(ActionListener.class));

        final int numberOfTimesToCall = scaledRandomIntBetween(0, 32);
        final boolean getSuperuserRole = randomBoolean()
                && roleName.equals(ReservedRolesStore.SUPERUSER_ROLE_DESCRIPTOR.getName()) == false;
        final Set<String> names = getSuperuserRole ? Sets.newHashSet(roleName, ReservedRolesStore.SUPERUSER_ROLE_DESCRIPTOR.getName())
                : Collections.singleton(roleName);
        for (int i = 0; i < numberOfTimesToCall; i++) {
            future = new PlainActionFuture<>();
            compositeRolesStore.roles(names, future);
            future.actionGet();
            if (getSuperuserRole && i == 0) {
                assertThat(effectiveRoleDescriptors.get(), containsInAnyOrder(ReservedRolesStore.SUPERUSER_ROLE_DESCRIPTOR));
                effectiveRoleDescriptors.set(null);
            } else {
                assertThat(effectiveRoleDescriptors.get(), is(nullValue()));
            }
        }

        if (getSuperuserRole && numberOfTimesToCall > 0) {
            // the superuser role was requested so we get the role descriptors again
            verify(reservedRolesStore, times(2)).accept(anySetOf(String.class), any(ActionListener.class));
            verify(nativePrivilegeStore).getPrivileges(isA(Set.class), isA(Set.class), any(ActionListener.class));
        }
        verifyNoMoreInteractions(fileRolesStore, reservedRolesStore, nativeRolesStore, nativePrivilegeStore);
    }

    public void testNegativeLookupsCacheDisabled() {
        final FileRolesStore fileRolesStore = mock(FileRolesStore.class);
        doCallRealMethod().when(fileRolesStore).accept(any(Set.class), any(ActionListener.class));
        final NativeRolesStore nativeRolesStore = mock(NativeRolesStore.class);
        doCallRealMethod().when(nativeRolesStore).accept(any(Set.class), any(ActionListener.class));
        when(fileRolesStore.roleDescriptors(anySetOf(String.class))).thenReturn(Collections.emptySet());
        doAnswer((invocationOnMock) -> {
            ActionListener<RoleRetrievalResult> callback = (ActionListener<RoleRetrievalResult>) invocationOnMock.getArguments()[1];
            callback.onResponse(RoleRetrievalResult.success(Collections.emptySet()));
            return null;
        }).when(nativeRolesStore).getRoleDescriptors(isA(Set.class), any(ActionListener.class));
        final ReservedRolesStore reservedRolesStore = spy(new ReservedRolesStore());

        final Settings settings = Settings.builder().put(SECURITY_ENABLED_SETTINGS)
            .put("xpack.security.authz.store.roles.negative_lookup_cache.max_size", 0)
            .build();
        final AtomicReference<Collection<RoleDescriptor>> effectiveRoleDescriptors = new AtomicReference<Collection<RoleDescriptor>>();
        final DocumentSubsetBitsetCache documentSubsetBitsetCache = buildBitsetCache();
        final CompositeRolesStore compositeRolesStore = new CompositeRolesStore(settings, fileRolesStore, nativeRolesStore,
            reservedRolesStore, mock(NativePrivilegeStore.class), Collections.emptyList(), new ThreadContext(settings),
            new XPackLicenseState(settings, () -> 0), cache, mock(ApiKeyService.class), documentSubsetBitsetCache,
            rds -> effectiveRoleDescriptors.set(rds));
        verify(fileRolesStore).addListener(any(Consumer.class)); // adds a listener in ctor

        final String roleName = randomAlphaOfLengthBetween(1, 10);
        PlainActionFuture<Role> future = new PlainActionFuture<>();
        compositeRolesStore.roles(Collections.singleton(roleName), future);
        final Role role = future.actionGet();
        assertThat(effectiveRoleDescriptors.get().isEmpty(), is(true));
        effectiveRoleDescriptors.set(null);
        assertEquals(Role.EMPTY, role);
        verify(reservedRolesStore).accept(anySetOf(String.class), any(ActionListener.class));
        verify(fileRolesStore).accept(anySetOf(String.class), any(ActionListener.class));
        verify(fileRolesStore).roleDescriptors(eq(Collections.singleton(roleName)));
        verify(nativeRolesStore).accept(anySetOf(String.class), any(ActionListener.class));
        verify(nativeRolesStore).getRoleDescriptors(isA(Set.class), any(ActionListener.class));

        assertFalse(compositeRolesStore.isValueInNegativeLookupCache(roleName));
        verifyNoMoreInteractions(fileRolesStore, reservedRolesStore, nativeRolesStore);
    }

    public void testNegativeLookupsAreNotCachedWithFailures() {
        final FileRolesStore fileRolesStore = mock(FileRolesStore.class);
        doCallRealMethod().when(fileRolesStore).accept(any(Set.class), any(ActionListener.class));
        final NativeRolesStore nativeRolesStore = mock(NativeRolesStore.class);
        doCallRealMethod().when(nativeRolesStore).accept(any(Set.class), any(ActionListener.class));
        when(fileRolesStore.roleDescriptors(anySetOf(String.class))).thenReturn(Collections.emptySet());
        doAnswer((invocationOnMock) -> {
            ActionListener<RoleRetrievalResult> callback = (ActionListener<RoleRetrievalResult>) invocationOnMock.getArguments()[1];
            callback.onResponse(RoleRetrievalResult.failure(new RuntimeException("intentionally failed!")));
            return null;
        }).when(nativeRolesStore).getRoleDescriptors(isA(Set.class), any(ActionListener.class));
        final ReservedRolesStore reservedRolesStore = spy(new ReservedRolesStore());

        final AtomicReference<Collection<RoleDescriptor>> effectiveRoleDescriptors = new AtomicReference<Collection<RoleDescriptor>>();
        final DocumentSubsetBitsetCache documentSubsetBitsetCache = buildBitsetCache();
        final CompositeRolesStore compositeRolesStore =
            new CompositeRolesStore(SECURITY_ENABLED_SETTINGS, fileRolesStore, nativeRolesStore, reservedRolesStore,
                mock(NativePrivilegeStore.class), Collections.emptyList(), new ThreadContext(SECURITY_ENABLED_SETTINGS),
                new XPackLicenseState(SECURITY_ENABLED_SETTINGS, () -> 0), cache, mock(ApiKeyService.class), documentSubsetBitsetCache,
                rds -> effectiveRoleDescriptors.set(rds));
        verify(fileRolesStore).addListener(any(Consumer.class)); // adds a listener in ctor

        final String roleName = randomAlphaOfLengthBetween(1, 10);
        PlainActionFuture<Role> future = new PlainActionFuture<>();
        compositeRolesStore.roles(Collections.singleton(roleName), future);
        final Role role = future.actionGet();
        assertThat(effectiveRoleDescriptors.get().isEmpty(), is(true));
        effectiveRoleDescriptors.set(null);
        assertEquals(Role.EMPTY, role);
        verify(reservedRolesStore).accept(anySetOf(String.class), any(ActionListener.class));
        verify(fileRolesStore).accept(anySetOf(String.class), any(ActionListener.class));
        verify(fileRolesStore).roleDescriptors(eq(Collections.singleton(roleName)));
        verify(nativeRolesStore).accept(anySetOf(String.class), any(ActionListener.class));
        verify(nativeRolesStore).getRoleDescriptors(isA(Set.class), any(ActionListener.class));

        final int numberOfTimesToCall = scaledRandomIntBetween(0, 32);
        final Set<String> names = Collections.singleton(roleName);
        for (int i = 0; i < numberOfTimesToCall; i++) {
            future = new PlainActionFuture<>();
            compositeRolesStore.roles(names, future);
            future.actionGet();
            assertThat(effectiveRoleDescriptors.get().isEmpty(), is(true));
            effectiveRoleDescriptors.set(null);
        }

        assertFalse(compositeRolesStore.isValueInNegativeLookupCache(roleName));
        verify(reservedRolesStore, times(numberOfTimesToCall + 1)).accept(anySetOf(String.class), any(ActionListener.class));
        verify(fileRolesStore, times(numberOfTimesToCall + 1)).accept(anySetOf(String.class), any(ActionListener.class));
        verify(fileRolesStore, times(numberOfTimesToCall + 1)).roleDescriptors(eq(Collections.singleton(roleName)));
        verify(nativeRolesStore, times(numberOfTimesToCall + 1)).accept(anySetOf(String.class), any(ActionListener.class));
        verify(nativeRolesStore, times(numberOfTimesToCall + 1)).getRoleDescriptors(isA(Set.class), any(ActionListener.class));
        verifyNoMoreInteractions(fileRolesStore, reservedRolesStore, nativeRolesStore);
    }


    public void testCustomRolesProviders() {
        final FileRolesStore fileRolesStore = mock(FileRolesStore.class);
        doCallRealMethod().when(fileRolesStore).accept(any(Set.class), any(ActionListener.class));
        when(fileRolesStore.roleDescriptors(anySetOf(String.class))).thenReturn(Collections.emptySet());
        final NativeRolesStore nativeRolesStore = mock(NativeRolesStore.class);
        doCallRealMethod().when(nativeRolesStore).accept(any(Set.class), any(ActionListener.class));
        doAnswer((invocationOnMock) -> {
            ActionListener<RoleRetrievalResult> callback = (ActionListener<RoleRetrievalResult>) invocationOnMock.getArguments()[1];
            callback.onResponse(RoleRetrievalResult.success(Collections.emptySet()));
            return null;
        }).when(nativeRolesStore).getRoleDescriptors(isA(Set.class), any(ActionListener.class));
        final ReservedRolesStore reservedRolesStore = spy(new ReservedRolesStore());

        final RoleDescriptor roleAProvider1 = new RoleDescriptor("roleA", null,
                    new IndicesPrivileges[] {
                        IndicesPrivileges.builder().privileges("READ").indices("foo").grantedFields("*").build()
                    }, null);
        final InMemoryRolesProvider inMemoryProvider1 = spy(new InMemoryRolesProvider((roles) -> {
            Set<RoleDescriptor> descriptors = new HashSet<>();
            if (roles.contains("roleA")) {
                descriptors.add(roleAProvider1);
            }
            return RoleRetrievalResult.success(descriptors);
        }));

        final RoleDescriptor roleBProvider2 = new RoleDescriptor("roleB", null,
                    new IndicesPrivileges[] {
                        IndicesPrivileges.builder().privileges("READ").indices("bar").grantedFields("*").build()
                    }, null);
        final InMemoryRolesProvider inMemoryProvider2 = spy(new InMemoryRolesProvider((roles) -> {
            Set<RoleDescriptor> descriptors = new HashSet<>();
            if (roles.contains("roleA")) {
                // both role providers can resolve role A, this makes sure that if the first
                // role provider in order resolves a role, the second provider does not override it
                descriptors.add(new RoleDescriptor("roleA", null,
                    new IndicesPrivileges[] {
                        IndicesPrivileges.builder().privileges("WRITE").indices("*").grantedFields("*").build()
                    }, null));
            }
            if (roles.contains("roleB")) {
                descriptors.add(roleBProvider2);
            }
            return RoleRetrievalResult.success(descriptors);
        }));

        final AtomicReference<Collection<RoleDescriptor>> effectiveRoleDescriptors = new AtomicReference<Collection<RoleDescriptor>>();
        final DocumentSubsetBitsetCache documentSubsetBitsetCache = buildBitsetCache();
        final CompositeRolesStore compositeRolesStore =
                new CompositeRolesStore(SECURITY_ENABLED_SETTINGS, fileRolesStore, nativeRolesStore, reservedRolesStore,
                                mock(NativePrivilegeStore.class), Arrays.asList(inMemoryProvider1, inMemoryProvider2),
                                new ThreadContext(SECURITY_ENABLED_SETTINGS), new XPackLicenseState(SECURITY_ENABLED_SETTINGS, () -> 0),
                                cache, mock(ApiKeyService.class), documentSubsetBitsetCache,
                                rds -> effectiveRoleDescriptors.set(rds));

        final Set<String> roleNames = Sets.newHashSet("roleA", "roleB", "unknown");
        PlainActionFuture<Role> future = new PlainActionFuture<>();
        compositeRolesStore.roles(roleNames, future);
        final Role role = future.actionGet();
        assertThat(effectiveRoleDescriptors.get(), containsInAnyOrder(roleAProvider1, roleBProvider2));
        effectiveRoleDescriptors.set(null);

        // make sure custom roles providers populate roles correctly
        assertEquals(2, role.indices().groups().length);
        assertEquals(IndexPrivilege.READ, role.indices().groups()[0].privilege());
        assertThat(role.indices().groups()[0].indices()[0], anyOf(equalTo("foo"), equalTo("bar")));
        assertEquals(IndexPrivilege.READ, role.indices().groups()[1].privilege());
        assertThat(role.indices().groups()[1].indices()[0], anyOf(equalTo("foo"), equalTo("bar")));

        // make sure negative lookups are cached
        verify(inMemoryProvider1).accept(anySetOf(String.class), any(ActionListener.class));
        verify(inMemoryProvider2).accept(anySetOf(String.class), any(ActionListener.class));

        final int numberOfTimesToCall = scaledRandomIntBetween(1, 8);
        for (int i = 0; i < numberOfTimesToCall; i++) {
            future = new PlainActionFuture<>();
            compositeRolesStore.roles(Collections.singleton("unknown"), future);
            future.actionGet();
            if (i == 0) {
                assertThat(effectiveRoleDescriptors.get().isEmpty(), is(true));
            } else {
                assertThat(effectiveRoleDescriptors.get(), is(nullValue()));
            }
            effectiveRoleDescriptors.set(null);
        }

        verifyNoMoreInteractions(inMemoryProvider1, inMemoryProvider2);
    }

    /**
     * This test is a direct result of a issue where field level security permissions were not
     * being merged correctly. The improper merging resulted in an allow all result when merging
     * permissions from different roles instead of properly creating a union of their languages
     */
    public void testMergingRolesWithFls() {
        RoleDescriptor flsRole = new RoleDescriptor("fls", null, new IndicesPrivileges[] {
                IndicesPrivileges.builder()
                        .grantedFields("*")
                        .deniedFields("L1.*", "L2.*")
                        .indices("*")
                        .privileges("read")
                        .query("{ \"match\": {\"eventType.typeCode\": \"foo\"} }")
                        .build()
        }, null);
        RoleDescriptor addsL1Fields = new RoleDescriptor("dls", null, new IndicesPrivileges[] {
                IndicesPrivileges.builder()
                        .indices("*")
                        .grantedFields("L1.*")
                        .privileges("read")
                        .query("{ \"match\": {\"eventType.typeCode\": \"foo\"} }")
                        .build()
        }, null);
        FieldPermissionsCache cache = new FieldPermissionsCache(Settings.EMPTY);
        PlainActionFuture<Role> future = new PlainActionFuture<>();
        CompositeRolesStore.buildRoleFromDescriptors(Sets.newHashSet(flsRole, addsL1Fields), cache, null, future);
        Role role = future.actionGet();

        Metadata metadata = Metadata.builder()
                .put(new IndexMetadata.Builder("test")
                        .settings(Settings.builder().put("index.version.created", Version.CURRENT).build())
                        .numberOfShards(1).numberOfReplicas(0).build(), true)
                .build();
        Map<String, IndicesAccessControl.IndexAccessControl> acls = role.indices().authorize("indices:data/read/search",
            Collections.singleton("test"), metadata.getIndicesLookup(), cache);
        assertFalse(acls.isEmpty());
        assertTrue(acls.get("test").getFieldPermissions().grantsAccessTo("L1.foo"));
        assertFalse(acls.get("test").getFieldPermissions().grantsAccessTo("L2.foo"));
        assertTrue(acls.get("test").getFieldPermissions().grantsAccessTo("L3.foo"));
    }

    public void testMergingBasicRoles() {
        final TransportRequest request1 = mock(TransportRequest.class);
        final TransportRequest request2 = mock(TransportRequest.class);
        final TransportRequest request3 = mock(TransportRequest.class);
        final Authentication authentication = mock(Authentication.class);

        ConfigurableClusterPrivilege ccp1 = new MockConfigurableClusterPrivilege() {
            @Override
            public ClusterPermission.Builder buildPermission(ClusterPermission.Builder builder) {
                builder.add(this, ((ActionClusterPrivilege) ClusterPrivilegeResolver.MANAGE_SECURITY).getAllowedActionPatterns(),
                    req -> req == request1);
                return builder;
            }
        };
        RoleDescriptor role1 = new RoleDescriptor("r1", new String[]{"monitor"}, new IndicesPrivileges[]{
            IndicesPrivileges.builder()
                .indices("abc-*", "xyz-*")
                .privileges("read")
                .build(),
            IndicesPrivileges.builder()
                .indices("ind-1-*")
                .privileges("all")
                .build(),
        }, new RoleDescriptor.ApplicationResourcePrivileges[]{
            RoleDescriptor.ApplicationResourcePrivileges.builder()
                .application("app1")
                .resources("user/*")
                .privileges("read", "write")
                .build(),
            RoleDescriptor.ApplicationResourcePrivileges.builder()
                .application("app1")
                .resources("settings/*")
                .privileges("read")
                .build()
        }, new ConfigurableClusterPrivilege[] { ccp1 },
        new String[]{"app-user-1"}, null, null);

        ConfigurableClusterPrivilege ccp2 = new MockConfigurableClusterPrivilege() {
            @Override
            public ClusterPermission.Builder buildPermission(ClusterPermission.Builder builder) {
                builder.add(this, ((ActionClusterPrivilege) ClusterPrivilegeResolver.MANAGE_SECURITY).getAllowedActionPatterns(),
                    req -> req == request2);
                return builder;
            }
        };
        RoleDescriptor role2 = new RoleDescriptor("r2", new String[]{"manage_saml"}, new IndicesPrivileges[]{
            IndicesPrivileges.builder()
                .indices("abc-*", "ind-2-*")
                .privileges("all")
                .build()
        }, new RoleDescriptor.ApplicationResourcePrivileges[]{
            RoleDescriptor.ApplicationResourcePrivileges.builder()
                .application("app2a")
                .resources("*")
                .privileges("all")
                .build(),
            RoleDescriptor.ApplicationResourcePrivileges.builder()
                .application("app2b")
                .resources("*")
                .privileges("read")
                .build()
        }, new ConfigurableClusterPrivilege[] { ccp2 },
        new String[]{"app-user-2"}, null, null);

        FieldPermissionsCache cache = new FieldPermissionsCache(Settings.EMPTY);
        PlainActionFuture<Role> future = new PlainActionFuture<>();
        final NativePrivilegeStore privilegeStore = mock(NativePrivilegeStore.class);
        doAnswer(inv -> {
            assertTrue(inv.getArguments().length == 3);
            ActionListener<Collection<ApplicationPrivilegeDescriptor>> listener
                = (ActionListener<Collection<ApplicationPrivilegeDescriptor>>) inv.getArguments()[2];
            Set<ApplicationPrivilegeDescriptor> set = new HashSet<>();
            Arrays.asList("app1", "app2a", "app2b").forEach(
                app -> Arrays.asList("read", "write", "all").forEach(
                    perm -> set.add(
                        new ApplicationPrivilegeDescriptor(app, perm, Collections.emptySet(), Collections.emptyMap())
                    )));
            listener.onResponse(set);
            return null;
        }).when(privilegeStore).getPrivileges(any(Collection.class), any(Collection.class), any(ActionListener.class));
        CompositeRolesStore.buildRoleFromDescriptors(Sets.newHashSet(role1, role2), cache, privilegeStore, future);
        Role role = future.actionGet();

        assertThat(role.cluster().check(ClusterStateAction.NAME, randomFrom(request1, request2, request3), authentication), equalTo(true));
        assertThat(role.cluster().check(SamlAuthenticateAction.NAME, randomFrom(request1, request2, request3), authentication),
            equalTo(true));
        assertThat(role.cluster().check(ClusterUpdateSettingsAction.NAME, randomFrom(request1, request2, request3), authentication),
            equalTo(false));

        assertThat(role.cluster().check(PutUserAction.NAME, randomFrom(request1, request2), authentication), equalTo(true));
        assertThat(role.cluster().check(PutUserAction.NAME, request3, authentication), equalTo(false));

        final Predicate<String> allowedRead = role.indices().allowedIndicesMatcher(GetAction.NAME);
        assertThat(allowedRead.test("abc-123"), equalTo(true));
        assertThat(allowedRead.test("xyz-000"), equalTo(true));
        assertThat(allowedRead.test("ind-1-a"), equalTo(true));
        assertThat(allowedRead.test("ind-2-a"), equalTo(true));
        assertThat(allowedRead.test("foo"), equalTo(false));
        assertThat(allowedRead.test("abc"), equalTo(false));
        assertThat(allowedRead.test("xyz"), equalTo(false));
        assertThat(allowedRead.test("ind-3-a"), equalTo(false));

        final Predicate<String> allowedWrite = role.indices().allowedIndicesMatcher(IndexAction.NAME);
        assertThat(allowedWrite.test("abc-123"), equalTo(true));
        assertThat(allowedWrite.test("xyz-000"), equalTo(false));
        assertThat(allowedWrite.test("ind-1-a"), equalTo(true));
        assertThat(allowedWrite.test("ind-2-a"), equalTo(true));
        assertThat(allowedWrite.test("foo"), equalTo(false));
        assertThat(allowedWrite.test("abc"), equalTo(false));
        assertThat(allowedWrite.test("xyz"), equalTo(false));
        assertThat(allowedWrite.test("ind-3-a"), equalTo(false));

        role.application().grants(new ApplicationPrivilege("app1", "app1-read", "write"), "user/joe");
        role.application().grants(new ApplicationPrivilege("app1", "app1-read", "read"), "settings/hostname");
        role.application().grants(new ApplicationPrivilege("app2a", "app2a-all", "all"), "user/joe");
        role.application().grants(new ApplicationPrivilege("app2b", "app2b-read", "read"), "settings/hostname");
    }

    public void testCustomRolesProviderFailures() throws Exception {
        final FileRolesStore fileRolesStore = mock(FileRolesStore.class);
        doCallRealMethod().when(fileRolesStore).accept(anySetOf(String.class), any(ActionListener.class));
        when(fileRolesStore.roleDescriptors(anySetOf(String.class))).thenReturn(Collections.emptySet());
        final NativeRolesStore nativeRolesStore = mock(NativeRolesStore.class);
        doCallRealMethod().when(nativeRolesStore).accept(anySetOf(String.class), any(ActionListener.class));
        doAnswer((invocationOnMock) -> {
            ActionListener<RoleRetrievalResult> callback = (ActionListener<RoleRetrievalResult>) invocationOnMock.getArguments()[1];
            callback.onResponse(RoleRetrievalResult.success(Collections.emptySet()));
            return null;
        }).when(nativeRolesStore).getRoleDescriptors(isA(Set.class), any(ActionListener.class));
        final ReservedRolesStore reservedRolesStore = new ReservedRolesStore();

        final InMemoryRolesProvider inMemoryProvider1 = new InMemoryRolesProvider((roles) -> {
            Set<RoleDescriptor> descriptors = new HashSet<>();
            if (roles.contains("roleA")) {
                descriptors.add(new RoleDescriptor("roleA", null,
                    new IndicesPrivileges[] {
                        IndicesPrivileges.builder().privileges("READ").indices("foo").grantedFields("*").build()
                    }, null));
            }
            return RoleRetrievalResult.success(descriptors);
        });

        final BiConsumer<Set<String>, ActionListener<RoleRetrievalResult>> failingProvider =
            (roles, listener) -> listener.onFailure(new Exception("fake failure"));

        final AtomicReference<Collection<RoleDescriptor>> effectiveRoleDescriptors = new AtomicReference<Collection<RoleDescriptor>>();
        final DocumentSubsetBitsetCache documentSubsetBitsetCache = buildBitsetCache();
        final CompositeRolesStore compositeRolesStore =
            new CompositeRolesStore(SECURITY_ENABLED_SETTINGS, fileRolesStore, nativeRolesStore, reservedRolesStore,
                mock(NativePrivilegeStore.class), Arrays.asList(inMemoryProvider1, failingProvider),
                new ThreadContext(SECURITY_ENABLED_SETTINGS), new XPackLicenseState(SECURITY_ENABLED_SETTINGS, () -> 0),
                cache, mock(ApiKeyService.class), documentSubsetBitsetCache, rds -> effectiveRoleDescriptors.set(rds));

        final Set<String> roleNames = Sets.newHashSet("roleA", "roleB", "unknown");
        PlainActionFuture<Role> future = new PlainActionFuture<>();
        compositeRolesStore.roles(roleNames, future);
        try {
            future.get();
            fail("provider should have thrown a failure");
        } catch (ExecutionException e) {
            assertEquals("fake failure", e.getCause().getMessage());
            assertThat(effectiveRoleDescriptors.get(), is(nullValue()));
        }
    }

    public void testCustomRolesProvidersLicensing() {
        final FileRolesStore fileRolesStore = mock(FileRolesStore.class);
        doCallRealMethod().when(fileRolesStore).accept(anySetOf(String.class), any(ActionListener.class));
        when(fileRolesStore.roleDescriptors(anySetOf(String.class))).thenReturn(Collections.emptySet());
        final NativeRolesStore nativeRolesStore = mock(NativeRolesStore.class);
        doCallRealMethod().when(nativeRolesStore).accept(anySetOf(String.class), any(ActionListener.class));
        doAnswer((invocationOnMock) -> {
            ActionListener<RoleRetrievalResult> callback = (ActionListener<RoleRetrievalResult>) invocationOnMock.getArguments()[1];
            callback.onResponse(RoleRetrievalResult.success(Collections.emptySet()));
            return null;
        }).when(nativeRolesStore).getRoleDescriptors(isA(Set.class), any(ActionListener.class));
        final ReservedRolesStore reservedRolesStore = new ReservedRolesStore();

        final RoleDescriptor roleA = new RoleDescriptor("roleA", null,
                    new IndicesPrivileges[] {
                        IndicesPrivileges.builder().privileges("READ").indices("foo").grantedFields("*").build()
                    }, null);
        final InMemoryRolesProvider inMemoryProvider = new InMemoryRolesProvider((roles) -> {
            Set<RoleDescriptor> descriptors = new HashSet<>();
            if (roles.contains("roleA")) {
                descriptors.add(roleA);
            }
            return RoleRetrievalResult.success(descriptors);
        });

        UpdatableLicenseState xPackLicenseState = new UpdatableLicenseState(SECURITY_ENABLED_SETTINGS);
        // these licenses don't allow custom role providers
        xPackLicenseState.update(randomFrom(OperationMode.BASIC, OperationMode.GOLD, OperationMode.STANDARD), true, null);
        final AtomicReference<Collection<RoleDescriptor>> effectiveRoleDescriptors = new AtomicReference<Collection<RoleDescriptor>>();
        final DocumentSubsetBitsetCache documentSubsetBitsetCache = buildBitsetCache();
        CompositeRolesStore compositeRolesStore = new CompositeRolesStore(
            Settings.EMPTY, fileRolesStore, nativeRolesStore, reservedRolesStore, mock(NativePrivilegeStore.class),
            Arrays.asList(inMemoryProvider), new ThreadContext(Settings.EMPTY), xPackLicenseState, cache,
            mock(ApiKeyService.class), documentSubsetBitsetCache, rds -> effectiveRoleDescriptors.set(rds));

        Set<String> roleNames = Sets.newHashSet("roleA");
        PlainActionFuture<Role> future = new PlainActionFuture<>();
        compositeRolesStore.roles(roleNames, future);
        Role role = future.actionGet();
        assertThat(effectiveRoleDescriptors.get().isEmpty(), is(true));
        effectiveRoleDescriptors.set(null);

        // no roles should've been populated, as the license doesn't permit custom role providers
        assertEquals(0, role.indices().groups().length);

        compositeRolesStore = new CompositeRolesStore(
            Settings.EMPTY, fileRolesStore, nativeRolesStore, reservedRolesStore, mock(NativePrivilegeStore.class),
            Arrays.asList(inMemoryProvider), new ThreadContext(Settings.EMPTY), xPackLicenseState, cache,
            mock(ApiKeyService.class), documentSubsetBitsetCache, rds -> effectiveRoleDescriptors.set(rds));
        // these licenses allow custom role providers
        xPackLicenseState.update(randomFrom(OperationMode.PLATINUM, OperationMode.ENTERPRISE, OperationMode.TRIAL), true, null);
        roleNames = Sets.newHashSet("roleA");
        future = new PlainActionFuture<>();
        compositeRolesStore.roles(roleNames, future);
        role = future.actionGet();
        assertThat(effectiveRoleDescriptors.get(), containsInAnyOrder(roleA));
        effectiveRoleDescriptors.set(null);

        // roleA should've been populated by the custom role provider, because the license allows it
        assertEquals(1, role.indices().groups().length);

        // license expired, don't allow custom role providers
        compositeRolesStore = new CompositeRolesStore(
            Settings.EMPTY, fileRolesStore, nativeRolesStore, reservedRolesStore, mock(NativePrivilegeStore.class),
            Arrays.asList(inMemoryProvider), new ThreadContext(Settings.EMPTY), xPackLicenseState, cache,
            mock(ApiKeyService.class), documentSubsetBitsetCache, rds -> effectiveRoleDescriptors.set(rds));
        xPackLicenseState.update(randomFrom(OperationMode.PLATINUM, OperationMode.ENTERPRISE, OperationMode.TRIAL), false, null);
        roleNames = Sets.newHashSet("roleA");
        future = new PlainActionFuture<>();
        compositeRolesStore.roles(roleNames, future);
        role = future.actionGet();
        assertEquals(0, role.indices().groups().length);
        assertThat(effectiveRoleDescriptors.get().isEmpty(), is(true));
    }

    private SecurityIndexManager.State dummyState(ClusterHealthStatus indexStatus) {
        return dummyIndexState(true, indexStatus);
    }

    public SecurityIndexManager.State dummyIndexState(boolean isIndexUpToDate, ClusterHealthStatus healthStatus) {
        return new SecurityIndexManager.State(
            Instant.now(), isIndexUpToDate, true, true, null, concreteSecurityIndexName, healthStatus, IndexMetadata.State.OPEN);
    }

    public void testCacheClearOnIndexHealthChange() {
        final AtomicInteger numInvalidation = new AtomicInteger(0);

        FileRolesStore fileRolesStore = mock(FileRolesStore.class);
        doCallRealMethod().when(fileRolesStore).accept(any(Set.class), any(ActionListener.class));
        ReservedRolesStore reservedRolesStore = mock(ReservedRolesStore.class);
        doCallRealMethod().when(reservedRolesStore).accept(any(Set.class), any(ActionListener.class));
        NativeRolesStore nativeRolesStore = mock(NativeRolesStore.class);
        doCallRealMethod().when(nativeRolesStore).accept(any(Set.class), any(ActionListener.class));
        final DocumentSubsetBitsetCache documentSubsetBitsetCache = buildBitsetCache();
        CompositeRolesStore compositeRolesStore = new CompositeRolesStore(
                Settings.EMPTY, fileRolesStore, nativeRolesStore, reservedRolesStore,
                mock(NativePrivilegeStore.class), Collections.emptyList(), new ThreadContext(Settings.EMPTY),
                new XPackLicenseState(SECURITY_ENABLED_SETTINGS, () -> 0), cache, mock(ApiKeyService.class), documentSubsetBitsetCache,
                rds -> {}) {
            @Override
            public void invalidateAll() {
                numInvalidation.incrementAndGet();
            }
        };

        int expectedInvalidation = 0;
        // existing to no longer present
        SecurityIndexManager.State previousState = dummyState(randomFrom(ClusterHealthStatus.GREEN, ClusterHealthStatus.YELLOW));
        SecurityIndexManager.State currentState = dummyState(null);
        compositeRolesStore.onSecurityIndexStateChange(previousState, currentState);
        assertEquals(++expectedInvalidation, numInvalidation.get());

        // doesn't exist to exists
        previousState = dummyState(null);
        currentState = dummyState(randomFrom(ClusterHealthStatus.GREEN, ClusterHealthStatus.YELLOW));
        compositeRolesStore.onSecurityIndexStateChange(previousState, currentState);
        assertEquals(++expectedInvalidation, numInvalidation.get());

        // green or yellow to red
        previousState = dummyState(randomFrom(ClusterHealthStatus.GREEN, ClusterHealthStatus.YELLOW));
        currentState = dummyState(ClusterHealthStatus.RED);
        compositeRolesStore.onSecurityIndexStateChange(previousState, currentState);
        assertEquals(expectedInvalidation, numInvalidation.get());

        // red to non red
        previousState = dummyState(ClusterHealthStatus.RED);
        currentState = dummyState(randomFrom(ClusterHealthStatus.GREEN, ClusterHealthStatus.YELLOW));
        compositeRolesStore.onSecurityIndexStateChange(previousState, currentState);
        assertEquals(++expectedInvalidation, numInvalidation.get());

        // green to yellow or yellow to green
        previousState = dummyState(randomFrom(ClusterHealthStatus.GREEN, ClusterHealthStatus.YELLOW));
        currentState = dummyState(previousState.indexHealth == ClusterHealthStatus.GREEN ?
                                  ClusterHealthStatus.YELLOW : ClusterHealthStatus.GREEN);
        compositeRolesStore.onSecurityIndexStateChange(previousState, currentState);
        assertEquals(expectedInvalidation, numInvalidation.get());
    }

    public void testCacheClearOnIndexOutOfDateChange() {
        final AtomicInteger numInvalidation = new AtomicInteger(0);

        FileRolesStore fileRolesStore = mock(FileRolesStore.class);
        doCallRealMethod().when(fileRolesStore).accept(any(Set.class), any(ActionListener.class));
        ReservedRolesStore reservedRolesStore = mock(ReservedRolesStore.class);
        doCallRealMethod().when(reservedRolesStore).accept(any(Set.class), any(ActionListener.class));
        NativeRolesStore nativeRolesStore = mock(NativeRolesStore.class);
        doCallRealMethod().when(nativeRolesStore).accept(any(Set.class), any(ActionListener.class));
        final DocumentSubsetBitsetCache documentSubsetBitsetCache = buildBitsetCache();
        CompositeRolesStore compositeRolesStore = new CompositeRolesStore(SECURITY_ENABLED_SETTINGS,
                fileRolesStore, nativeRolesStore, reservedRolesStore,
                mock(NativePrivilegeStore.class), Collections.emptyList(), new ThreadContext(SECURITY_ENABLED_SETTINGS),
                new XPackLicenseState(SECURITY_ENABLED_SETTINGS, () -> 0), cache, mock(ApiKeyService.class),
                documentSubsetBitsetCache, rds -> {}) {
            @Override
            public void invalidateAll() {
                numInvalidation.incrementAndGet();
            }
        };

        compositeRolesStore.onSecurityIndexStateChange(dummyIndexState(false, null), dummyIndexState(true, null));
        assertEquals(1, numInvalidation.get());

        compositeRolesStore.onSecurityIndexStateChange(dummyIndexState(true, null), dummyIndexState(false, null));
        assertEquals(2, numInvalidation.get());
    }

    public void testDefaultRoleUserWithoutRoles() {
        final FileRolesStore fileRolesStore = mock(FileRolesStore.class);
        doCallRealMethod().when(fileRolesStore).accept(any(Set.class), any(ActionListener.class));
        final NativeRolesStore nativeRolesStore = mock(NativeRolesStore.class);
        doCallRealMethod().when(nativeRolesStore).accept(any(Set.class), any(ActionListener.class));
        when(fileRolesStore.roleDescriptors(anySetOf(String.class))).thenReturn(Collections.emptySet());
        doAnswer((invocationOnMock) -> {
            ActionListener<RoleRetrievalResult> callback = (ActionListener<RoleRetrievalResult>) invocationOnMock.getArguments()[1];
            callback.onResponse(RoleRetrievalResult.failure(new RuntimeException("intentionally failed!")));
            return null;
        }).when(nativeRolesStore).getRoleDescriptors(isA(Set.class), any(ActionListener.class));
        final ReservedRolesStore reservedRolesStore = spy(new ReservedRolesStore());

        final CompositeRolesStore compositeRolesStore = buildCompositeRolesStore(SECURITY_ENABLED_SETTINGS, fileRolesStore,
            nativeRolesStore, reservedRolesStore, mock(NativePrivilegeStore.class), null, mock(ApiKeyService.class),
            null, null);
        verify(fileRolesStore).addListener(any(Consumer.class)); // adds a listener in ctor

        PlainActionFuture<Role> rolesFuture = new PlainActionFuture<>();
        final User user = new User("no role user");
        Authentication auth = new Authentication(user, new RealmRef("name", "type", "node"), null);
        compositeRolesStore.getRoles(user, auth, rolesFuture);
        final Role roles = rolesFuture.actionGet();
        assertEquals(Role.EMPTY, roles);
    }

    public void testAnonymousUserEnabledRoleAdded() {
        Settings settings = Settings.builder()
            .put(SECURITY_ENABLED_SETTINGS)
            .put(AnonymousUser.ROLES_SETTING.getKey(), "anonymous_user_role")
            .build();
        final FileRolesStore fileRolesStore = mock(FileRolesStore.class);
        doCallRealMethod().when(fileRolesStore).accept(any(Set.class), any(ActionListener.class));
        final NativeRolesStore nativeRolesStore = mock(NativeRolesStore.class);
        doCallRealMethod().when(nativeRolesStore).accept(any(Set.class), any(ActionListener.class));
        doAnswer(invocationOnMock -> {
            Set<String> names = (Set<String>) invocationOnMock.getArguments()[0];
            if (names.size() == 1 && names.contains("anonymous_user_role")) {
                RoleDescriptor rd = new RoleDescriptor("anonymous_user_role", null, null, null);
                return Collections.singleton(rd);
            }
            return Collections.emptySet();
        }).
        when(fileRolesStore).roleDescriptors(anySetOf(String.class));
        doAnswer((invocationOnMock) -> {
            ActionListener<RoleRetrievalResult> callback = (ActionListener<RoleRetrievalResult>) invocationOnMock.getArguments()[1];
            callback.onResponse(RoleRetrievalResult.failure(new RuntimeException("intentionally failed!")));
            return null;
        }).when(nativeRolesStore).getRoleDescriptors(isA(Set.class), any(ActionListener.class));
        final ReservedRolesStore reservedRolesStore = spy(new ReservedRolesStore());

        final CompositeRolesStore compositeRolesStore = buildCompositeRolesStore(settings, fileRolesStore, nativeRolesStore,
            reservedRolesStore, mock(NativePrivilegeStore.class), null, mock(ApiKeyService.class), null, null);
        verify(fileRolesStore).addListener(any(Consumer.class)); // adds a listener in ctor

        PlainActionFuture<Role> rolesFuture = new PlainActionFuture<>();
        final User user = new User("no role user");
        Authentication auth = new Authentication(user, new RealmRef("name", "type", "node"), null);
        compositeRolesStore.getRoles(user, auth, rolesFuture);
        final Role roles = rolesFuture.actionGet();
        assertThat(Arrays.asList(roles.names()), hasItem("anonymous_user_role"));
    }

    public void testDoesNotUseRolesStoreForXPacAndAsyncSearchUser() {
        final FileRolesStore fileRolesStore = mock(FileRolesStore.class);
        doCallRealMethod().when(fileRolesStore).accept(any(Set.class), any(ActionListener.class));
        final NativeRolesStore nativeRolesStore = mock(NativeRolesStore.class);
        doCallRealMethod().when(nativeRolesStore).accept(any(Set.class), any(ActionListener.class));
        when(fileRolesStore.roleDescriptors(anySetOf(String.class))).thenReturn(Collections.emptySet());
        doAnswer((invocationOnMock) -> {
            ActionListener<RoleRetrievalResult> callback = (ActionListener<RoleRetrievalResult>) invocationOnMock.getArguments()[1];
            callback.onResponse(RoleRetrievalResult.failure(new RuntimeException("intentionally failed!")));
            return null;
        }).when(nativeRolesStore).getRoleDescriptors(isA(Set.class), any(ActionListener.class));
        final ReservedRolesStore reservedRolesStore = spy(new ReservedRolesStore());

        final DocumentSubsetBitsetCache documentSubsetBitsetCache = buildBitsetCache();
        final AtomicReference<Collection<RoleDescriptor>> effectiveRoleDescriptors = new AtomicReference<Collection<RoleDescriptor>>();
        final CompositeRolesStore compositeRolesStore =
            new CompositeRolesStore(SECURITY_ENABLED_SETTINGS, fileRolesStore, nativeRolesStore, reservedRolesStore,
                mock(NativePrivilegeStore.class), Collections.emptyList(), new ThreadContext(SECURITY_ENABLED_SETTINGS),
                new XPackLicenseState(SECURITY_ENABLED_SETTINGS, () -> 0), cache, mock(ApiKeyService.class), documentSubsetBitsetCache,
                rds -> effectiveRoleDescriptors.set(rds));
        verify(fileRolesStore).addListener(any(Consumer.class)); // adds a listener in ctor

        // test Xpack user short circuits to its own reserved role
        PlainActionFuture<Role> rolesFuture = new PlainActionFuture<>();
        Authentication auth = new Authentication(XPackUser.INSTANCE, new RealmRef("name", "type", "node"), null);
        compositeRolesStore.getRoles(XPackUser.INSTANCE, auth, rolesFuture);
        Role roles = rolesFuture.actionGet();
        assertThat(roles, equalTo(XPackUser.ROLE));
        assertThat(effectiveRoleDescriptors.get(), is(nullValue()));
        verifyNoMoreInteractions(fileRolesStore, nativeRolesStore, reservedRolesStore);

        // test AyncSearch user short circuits to its own reserved role
        rolesFuture = new PlainActionFuture<>();
        auth = new Authentication(AsyncSearchUser.INSTANCE, new RealmRef("name", "type", "node"), null);
        compositeRolesStore.getRoles(AsyncSearchUser.INSTANCE, auth, rolesFuture);
        roles = rolesFuture.actionGet();
        assertThat(roles, equalTo(AsyncSearchUser.ROLE));
        assertThat(effectiveRoleDescriptors.get(), is(nullValue()));
        verifyNoMoreInteractions(fileRolesStore, nativeRolesStore, reservedRolesStore);
    }

    public void testGetRolesForSystemUserThrowsException() {
        final FileRolesStore fileRolesStore = mock(FileRolesStore.class);
        doCallRealMethod().when(fileRolesStore).accept(any(Set.class), any(ActionListener.class));
        final NativeRolesStore nativeRolesStore = mock(NativeRolesStore.class);
        doCallRealMethod().when(nativeRolesStore).accept(any(Set.class), any(ActionListener.class));
        when(fileRolesStore.roleDescriptors(anySetOf(String.class))).thenReturn(Collections.emptySet());
        doAnswer((invocationOnMock) -> {
            ActionListener<RoleRetrievalResult> callback = (ActionListener<RoleRetrievalResult>) invocationOnMock.getArguments()[1];
            callback.onResponse(RoleRetrievalResult.failure(new RuntimeException("intentionally failed!")));
            return null;
        }).when(nativeRolesStore).getRoleDescriptors(isA(Set.class), any(ActionListener.class));
        final ReservedRolesStore reservedRolesStore = spy(new ReservedRolesStore());

        final DocumentSubsetBitsetCache documentSubsetBitsetCache = buildBitsetCache();
        final AtomicReference<Collection<RoleDescriptor>> effectiveRoleDescriptors = new AtomicReference<Collection<RoleDescriptor>>();
        final CompositeRolesStore compositeRolesStore =
            new CompositeRolesStore(SECURITY_ENABLED_SETTINGS, fileRolesStore, nativeRolesStore, reservedRolesStore,
                mock(NativePrivilegeStore.class), Collections.emptyList(), new ThreadContext(SECURITY_ENABLED_SETTINGS),
                new XPackLicenseState(SECURITY_ENABLED_SETTINGS, () -> 0), cache, mock(ApiKeyService.class), documentSubsetBitsetCache,
                rds -> effectiveRoleDescriptors.set(rds));
        verify(fileRolesStore).addListener(any(Consumer.class)); // adds a listener in ctor
        IllegalArgumentException iae = expectThrows(IllegalArgumentException.class,
            () -> compositeRolesStore.getRoles(SystemUser.INSTANCE, null, null));
        assertThat(effectiveRoleDescriptors.get(), is(nullValue()));
        assertEquals("the user [_system] is the system user and we should never try to get its roles", iae.getMessage());
    }

    public void testApiKeyAuthUsesApiKeyService() throws Exception {
        final FileRolesStore fileRolesStore = mock(FileRolesStore.class);
        doCallRealMethod().when(fileRolesStore).accept(any(Set.class), any(ActionListener.class));
        final NativeRolesStore nativeRolesStore = mock(NativeRolesStore.class);
        doCallRealMethod().when(nativeRolesStore).accept(any(Set.class), any(ActionListener.class));
        when(fileRolesStore.roleDescriptors(anySetOf(String.class))).thenReturn(Collections.emptySet());
        doAnswer((invocationOnMock) -> {
            ActionListener<RoleRetrievalResult> callback = (ActionListener<RoleRetrievalResult>) invocationOnMock.getArguments()[1];
            callback.onResponse(RoleRetrievalResult.failure(new RuntimeException("intentionally failed!")));
            return null;
        }).when(nativeRolesStore).getRoleDescriptors(isA(Set.class), any(ActionListener.class));
        final ReservedRolesStore reservedRolesStore = spy(new ReservedRolesStore());
        ThreadContext threadContext = new ThreadContext(SECURITY_ENABLED_SETTINGS);
<<<<<<< HEAD
        ApiKeyService apiKeyService = new ApiKeyService(SECURITY_ENABLED_SETTINGS, Clock.systemUTC(), mock(Client.class),
                new XPackLicenseState(SECURITY_ENABLED_SETTINGS, () -> 0), mock(SecurityIndexManager.class), mock(ClusterService.class),
                mock(ThreadPool.class));
=======
        ApiKeyService apiKeyService = spy(new ApiKeyService(SECURITY_ENABLED_SETTINGS, Clock.systemUTC(), mock(Client.class),
                new XPackLicenseState(SECURITY_ENABLED_SETTINGS), mock(SecurityIndexManager.class), mock(ClusterService.class),
                mock(ThreadPool.class)));
>>>>>>> 45da8df7
        NativePrivilegeStore nativePrivStore = mock(NativePrivilegeStore.class);
        doAnswer(invocationOnMock -> {
            ActionListener<Collection<ApplicationPrivilegeDescriptor>> listener =
                (ActionListener<Collection<ApplicationPrivilegeDescriptor>>) invocationOnMock.getArguments()[2];
            listener.onResponse(Collections.emptyList());
            return Void.TYPE;
        }).when(nativePrivStore).getPrivileges(any(Collection.class), any(Collection.class), any(ActionListener.class));

        final DocumentSubsetBitsetCache documentSubsetBitsetCache = buildBitsetCache();
        final AtomicReference<Collection<RoleDescriptor>> effectiveRoleDescriptors = new AtomicReference<Collection<RoleDescriptor>>();
        final CompositeRolesStore compositeRolesStore =
            new CompositeRolesStore(SECURITY_ENABLED_SETTINGS, fileRolesStore, nativeRolesStore, reservedRolesStore,
                nativePrivStore, Collections.emptyList(), new ThreadContext(SECURITY_ENABLED_SETTINGS),
                new XPackLicenseState(SECURITY_ENABLED_SETTINGS, () -> 0), cache, apiKeyService, documentSubsetBitsetCache,
                rds -> effectiveRoleDescriptors.set(rds));
        AuditUtil.getOrGenerateRequestId(threadContext);
        final Version version = randomFrom(Version.CURRENT, VersionUtils.randomVersionBetween(random(), Version.V_7_0_0, Version.V_7_8_1));
        final Authentication authentication = createApiKeyAuthentication(apiKeyService, createAuthentication(),
            Collections.singleton(new RoleDescriptor("user_role_" + randomAlphaOfLength(4), new String[]{"manage"}, null, null)),
            null,
            version);

        PlainActionFuture<Role> roleFuture = new PlainActionFuture<>();
        compositeRolesStore.getRoles(authentication.getUser(), authentication, roleFuture);
        Role role = roleFuture.actionGet();
        assertThat(effectiveRoleDescriptors.get(), is(nullValue()));

        if (version == Version.CURRENT) {
            verify(apiKeyService, times(2)).getApiKeyIdAndRoleBytes(eq(authentication), anyBoolean());
        } else {
            verify(apiKeyService).getRoleForApiKey(eq(authentication), any(ActionListener.class));
        }
        assertThat(role.names().length, is(1));
        assertThat(role.names()[0], containsString("user_role_"));
    }

    public void testApiKeyAuthUsesApiKeyServiceWithScopedRole() throws Exception {
        final FileRolesStore fileRolesStore = mock(FileRolesStore.class);
        doCallRealMethod().when(fileRolesStore).accept(any(Set.class), any(ActionListener.class));
        final NativeRolesStore nativeRolesStore = mock(NativeRolesStore.class);
        doCallRealMethod().when(nativeRolesStore).accept(any(Set.class), any(ActionListener.class));
        when(fileRolesStore.roleDescriptors(anySetOf(String.class))).thenReturn(Collections.emptySet());
        doAnswer((invocationOnMock) -> {
            ActionListener<RoleRetrievalResult> callback = (ActionListener<RoleRetrievalResult>) invocationOnMock.getArguments()[1];
            callback.onResponse(RoleRetrievalResult.failure(new RuntimeException("intentionally failed!")));
            return null;
        }).when(nativeRolesStore).getRoleDescriptors(isA(Set.class), any(ActionListener.class));
        final ReservedRolesStore reservedRolesStore = spy(new ReservedRolesStore());
        ThreadContext threadContext = new ThreadContext(SECURITY_ENABLED_SETTINGS);

<<<<<<< HEAD
        ApiKeyService apiKeyService = new ApiKeyService(SECURITY_ENABLED_SETTINGS, Clock.systemUTC(), mock(Client.class),
                new XPackLicenseState(SECURITY_ENABLED_SETTINGS, () -> 0), mock(SecurityIndexManager.class), mock(ClusterService.class),
                mock(ThreadPool.class));
=======
        ApiKeyService apiKeyService = spy(new ApiKeyService(SECURITY_ENABLED_SETTINGS, Clock.systemUTC(), mock(Client.class),
                new XPackLicenseState(SECURITY_ENABLED_SETTINGS), mock(SecurityIndexManager.class), mock(ClusterService.class),
                mock(ThreadPool.class)));
>>>>>>> 45da8df7
        NativePrivilegeStore nativePrivStore = mock(NativePrivilegeStore.class);
        doAnswer(invocationOnMock -> {
            ActionListener<Collection<ApplicationPrivilegeDescriptor>> listener =
                (ActionListener<Collection<ApplicationPrivilegeDescriptor>>) invocationOnMock.getArguments()[2];
            listener.onResponse(Collections.emptyList());
            return Void.TYPE;
        }).when(nativePrivStore).getPrivileges(any(Collection.class), any(Collection.class), any(ActionListener.class));

        final DocumentSubsetBitsetCache documentSubsetBitsetCache = buildBitsetCache();
        final AtomicReference<Collection<RoleDescriptor>> effectiveRoleDescriptors = new AtomicReference<Collection<RoleDescriptor>>();
        final CompositeRolesStore compositeRolesStore =
            new CompositeRolesStore(SECURITY_ENABLED_SETTINGS, fileRolesStore, nativeRolesStore, reservedRolesStore,
                nativePrivStore, Collections.emptyList(), new ThreadContext(SECURITY_ENABLED_SETTINGS),
                new XPackLicenseState(SECURITY_ENABLED_SETTINGS, () -> 0), cache, apiKeyService, documentSubsetBitsetCache,
                rds -> effectiveRoleDescriptors.set(rds));
        AuditUtil.getOrGenerateRequestId(threadContext);
        final Version version = randomFrom(Version.CURRENT, VersionUtils.randomVersionBetween(random(), Version.V_7_0_0, Version.V_7_8_1));
        final Authentication authentication = createApiKeyAuthentication(apiKeyService, createAuthentication(),
            Collections.singleton(new RoleDescriptor("user_role_" + randomAlphaOfLength(4), new String[]{"manage"}, null, null)),
            Collections.singletonList(new RoleDescriptor("key_role_" + randomAlphaOfLength(8), new String[]{"monitor"}, null, null)),
            version);

        PlainActionFuture<Role> roleFuture = new PlainActionFuture<>();
        compositeRolesStore.getRoles(authentication.getUser(), authentication, roleFuture);
        Role role = roleFuture.actionGet();
        assertThat(role.checkClusterAction("cluster:admin/foo", Empty.INSTANCE, mock(Authentication.class)), is(false));
        assertThat(effectiveRoleDescriptors.get(), is(nullValue()));
        if (version == Version.CURRENT) {
            verify(apiKeyService).getApiKeyIdAndRoleBytes(eq(authentication), eq(false));
            verify(apiKeyService).getApiKeyIdAndRoleBytes(eq(authentication), eq(true));
        } else {
            verify(apiKeyService).getRoleForApiKey(eq(authentication), any(ActionListener.class));
        }
        assertThat(role.names().length, is(1));
        assertThat(role.names()[0], containsString("user_role_"));
    }

    public void testUsageStats() {
        final FileRolesStore fileRolesStore = mock(FileRolesStore.class);
        final Map<String, Object> fileRolesStoreUsageStats = Map.of("size", "1", "fls", Boolean.FALSE, "dls", Boolean.TRUE);
        when(fileRolesStore.usageStats()).thenReturn(fileRolesStoreUsageStats);

        final NativeRolesStore nativeRolesStore = mock(NativeRolesStore.class);
        final Map<String, Object> nativeRolesStoreUsageStats = Map.of();
        doAnswer((invocationOnMock) -> {
            ActionListener<Map<String, Object>> usageStats = (ActionListener<Map<String, Object>>) invocationOnMock.getArguments()[0];
            usageStats.onResponse(nativeRolesStoreUsageStats);
            return Void.TYPE;
        }).when(nativeRolesStore).usageStats(any(ActionListener.class));
        final ReservedRolesStore reservedRolesStore = spy(new ReservedRolesStore());

        final DocumentSubsetBitsetCache documentSubsetBitsetCache = buildBitsetCache();

        final CompositeRolesStore compositeRolesStore = buildCompositeRolesStore(
            SECURITY_ENABLED_SETTINGS, fileRolesStore, nativeRolesStore, reservedRolesStore, null, null, mock(ApiKeyService.class),
            documentSubsetBitsetCache, null);

        PlainActionFuture<Map<String, Object>> usageStatsListener = new PlainActionFuture<>();
        compositeRolesStore.usageStats(usageStatsListener);
        Map<String, Object> usageStats = usageStatsListener.actionGet();
        assertThat(usageStats.get("file"), is(fileRolesStoreUsageStats));
        assertThat(usageStats.get("native"), is(nativeRolesStoreUsageStats));
        assertThat(usageStats.get("dls"), is(Map.of("bit_set_cache", documentSubsetBitsetCache.usageStats())));
    }

    public void testLoggingOfDeprecatedRoles() {
        List<RoleDescriptor> descriptors = new ArrayList<>();
        Function<Map<String, Object>, RoleDescriptor> newRole = metadata -> new RoleDescriptor(
            randomAlphaOfLengthBetween(4, 9), generateRandomStringArray(5, 5, false, true),
            null, null, null, null, metadata, null);

        RoleDescriptor deprecated1 = newRole.apply(MetadataUtils.getDeprecatedReservedMetadata("some reason"));
        RoleDescriptor deprecated2 = newRole.apply(MetadataUtils.getDeprecatedReservedMetadata("a different reason"));

        // Can't use getDeprecatedReservedMetadata because `Map.of` doesn't accept null values,
        // so we clone metadata with a real value and then remove that key
        final Map<String, Object> nullReasonMetadata = new HashMap<>(deprecated2.getMetadata());
        nullReasonMetadata.remove(MetadataUtils.DEPRECATED_REASON_METADATA_KEY);
        assertThat(nullReasonMetadata.keySet(), hasSize(deprecated2.getMetadata().size() -1));
        RoleDescriptor deprecated3 = newRole.apply(nullReasonMetadata);

        descriptors.add(deprecated1);
        descriptors.add(deprecated2);
        descriptors.add(deprecated3);

        for (int i = randomIntBetween(2, 10); i > 0; i--) {
            // the non-deprecated metadata is randomly one of:
            // {}, {_deprecated:null}, {_deprecated:false},
            // {_reserved:true}, {_reserved:true,_deprecated:null}, {_reserved:true,_deprecated:false}
            Map<String, Object> metadata = randomBoolean() ? Map.of() : MetadataUtils.DEFAULT_RESERVED_METADATA;
            if (randomBoolean()) {
                metadata = new HashMap<>(metadata);
                metadata.put(MetadataUtils.DEPRECATED_METADATA_KEY, randomBoolean() ? null : false);
            }
            descriptors.add(newRole.apply(metadata));
        }
        Collections.shuffle(descriptors, random());

        final CompositeRolesStore compositeRolesStore =
            buildCompositeRolesStore(SECURITY_ENABLED_SETTINGS, null, null, null, null, null, null, null, null);

        // Use a LHS so that the random-shufle-order of the list is preserved
        compositeRolesStore.logDeprecatedRoles(new LinkedHashSet<>(descriptors));

        assertWarnings(
            "The role [" + deprecated1.getName() + "] is deprecated and will be removed in a future version of Elasticsearch." +
                " some reason",
            "The role [" + deprecated2.getName() + "] is deprecated and will be removed in a future version of Elasticsearch." +
                " a different reason",
            "The role [" + deprecated3.getName() + "] is deprecated and will be removed in a future version of Elasticsearch." +
                " Please check the documentation"
        );
    }

    public void testCacheEntryIsReusedForIdenticalApiKeyRoles() {
        final FileRolesStore fileRolesStore = mock(FileRolesStore.class);
        doCallRealMethod().when(fileRolesStore).accept(any(Set.class), any(ActionListener.class));
        final NativeRolesStore nativeRolesStore = mock(NativeRolesStore.class);
        doCallRealMethod().when(nativeRolesStore).accept(any(Set.class), any(ActionListener.class));
        when(fileRolesStore.roleDescriptors(anySetOf(String.class))).thenReturn(Collections.emptySet());
        doAnswer((invocationOnMock) -> {
            ActionListener<RoleRetrievalResult> callback = (ActionListener<RoleRetrievalResult>) invocationOnMock.getArguments()[1];
            callback.onResponse(RoleRetrievalResult.failure(new RuntimeException("intentionally failed!")));
            return null;
        }).when(nativeRolesStore).getRoleDescriptors(isA(Set.class), any(ActionListener.class));
        final ReservedRolesStore reservedRolesStore = spy(new ReservedRolesStore());
        ThreadContext threadContext = new ThreadContext(SECURITY_ENABLED_SETTINGS);
        ApiKeyService apiKeyService = mock(ApiKeyService.class);
        NativePrivilegeStore nativePrivStore = mock(NativePrivilegeStore.class);
        doAnswer(invocationOnMock -> {
            ActionListener<Collection<ApplicationPrivilegeDescriptor>> listener =
                (ActionListener<Collection<ApplicationPrivilegeDescriptor>>) invocationOnMock.getArguments()[2];
            listener.onResponse(Collections.emptyList());
            return Void.TYPE;
        }).when(nativePrivStore).getPrivileges(any(Collection.class), any(Collection.class), any(ActionListener.class));

        final DocumentSubsetBitsetCache documentSubsetBitsetCache = buildBitsetCache();
        final AtomicReference<Collection<RoleDescriptor>> effectiveRoleDescriptors = new AtomicReference<Collection<RoleDescriptor>>();
        final CompositeRolesStore compositeRolesStore = new CompositeRolesStore(SECURITY_ENABLED_SETTINGS,
            fileRolesStore,
            nativeRolesStore,
            reservedRolesStore,
            nativePrivStore,
            Collections.emptyList(),
            new ThreadContext(SECURITY_ENABLED_SETTINGS),
            new XPackLicenseState(SECURITY_ENABLED_SETTINGS),
            cache,
            apiKeyService,
            documentSubsetBitsetCache,
            rds -> effectiveRoleDescriptors.set(rds));
        AuditUtil.getOrGenerateRequestId(threadContext);
        final BytesArray roleBytes = new BytesArray("{\"a role\": {\"cluster\": [\"all\"]}}");
        final BytesArray limitedByRoleBytes = new BytesArray("{\"limitedBy role\": {\"cluster\": [\"all\"]}}");
        Authentication authentication = new Authentication(new User("test api key user", "superuser"),
            new RealmRef("_es_api_key", "_es_api_key", "node"),
            null,
            Version.CURRENT,
            AuthenticationType.API_KEY,
            Map.of(API_KEY_ID_KEY,
                "key-id-1",
                API_KEY_ROLE_DESCRIPTORS_KEY,
                roleBytes,
                API_KEY_LIMITED_ROLE_DESCRIPTORS_KEY,
                limitedByRoleBytes));
        doCallRealMethod().when(apiKeyService).getApiKeyIdAndRoleBytes(eq(authentication), anyBoolean());

        PlainActionFuture<Role> roleFuture = new PlainActionFuture<>();
        compositeRolesStore.getRoles(authentication.getUser(), authentication, roleFuture);
        roleFuture.actionGet();
        assertThat(effectiveRoleDescriptors.get(), is(nullValue()));
        verify(apiKeyService, times(2)).getApiKeyIdAndRoleBytes(eq(authentication), anyBoolean());
        verify(apiKeyService).parseRoleDescriptors("key-id-1", roleBytes);
        verify(apiKeyService).parseRoleDescriptors("key-id-1", limitedByRoleBytes);

        // Different API key with the same roles should read from cache
        authentication = new Authentication(new User("test api key user 2", "superuser"),
            new RealmRef("_es_api_key", "_es_api_key", "node"),
            null,
            Version.CURRENT,
            AuthenticationType.API_KEY,
            Map.of(API_KEY_ID_KEY,
                "key-id-2",
                API_KEY_ROLE_DESCRIPTORS_KEY,
                roleBytes,
                API_KEY_LIMITED_ROLE_DESCRIPTORS_KEY,
                limitedByRoleBytes));
        doCallRealMethod().when(apiKeyService).getApiKeyIdAndRoleBytes(eq(authentication), anyBoolean());
        roleFuture = new PlainActionFuture<>();
        compositeRolesStore.getRoles(authentication.getUser(), authentication, roleFuture);
        roleFuture.actionGet();
        assertThat(effectiveRoleDescriptors.get(), is(nullValue()));
        verify(apiKeyService, times(2)).getApiKeyIdAndRoleBytes(eq(authentication), anyBoolean());
        verify(apiKeyService, never()).parseRoleDescriptors(eq("key-id-2"), any(BytesReference.class));

        // Different API key with the same limitedBy role should read from cache, new role should be built
        final BytesArray anotherRoleBytes = new BytesArray("{\"b role\": {\"cluster\": [\"manage_security\"]}}");
        authentication = new Authentication(new User("test api key user 2", "superuser"),
            new RealmRef("_es_api_key", "_es_api_key", "node"),
            null,
            Version.CURRENT,
            AuthenticationType.API_KEY,
            Map.of(API_KEY_ID_KEY,
                "key-id-3",
                API_KEY_ROLE_DESCRIPTORS_KEY,
                anotherRoleBytes,
                API_KEY_LIMITED_ROLE_DESCRIPTORS_KEY,
                limitedByRoleBytes));
        doCallRealMethod().when(apiKeyService).getApiKeyIdAndRoleBytes(eq(authentication), anyBoolean());
        roleFuture = new PlainActionFuture<>();
        compositeRolesStore.getRoles(authentication.getUser(), authentication, roleFuture);
        roleFuture.actionGet();
        assertThat(effectiveRoleDescriptors.get(), is(nullValue()));
        verify(apiKeyService).getApiKeyIdAndRoleBytes(eq(authentication), eq(false));
        verify(apiKeyService).parseRoleDescriptors("key-id-3", anotherRoleBytes);
    }

    private Authentication createAuthentication() {
        final RealmRef lookedUpBy;
        final User user;
        if (randomBoolean()) {
            user = new User("_username", randomBoolean() ? new String[]{"r1"} :
                    new String[]{ReservedRolesStore.SUPERUSER_ROLE_DESCRIPTOR.getName()},
                    new User("authenticated_username", new String[]{"r2"}));
            lookedUpBy = new RealmRef("lookRealm", "up", "by");
        } else {
            user = new User("_username", randomBoolean() ? new String[]{"r1"} :
                    new String[]{ReservedRolesStore.SUPERUSER_ROLE_DESCRIPTOR.getName()});
            lookedUpBy = null;
        }
        return new Authentication(user, new RealmRef("authRealm", "test", "foo"), lookedUpBy,
                Version.CURRENT, randomFrom(AuthenticationType.REALM, AuthenticationType.TOKEN, AuthenticationType.INTERNAL,
                AuthenticationType.ANONYMOUS), Collections.emptyMap());
    }

    private CompositeRolesStore buildCompositeRolesStore(Settings settings,
                                                         @Nullable FileRolesStore fileRolesStore,
                                                         @Nullable NativeRolesStore nativeRolesStore,
                                                         @Nullable ReservedRolesStore reservedRolesStore,
                                                         @Nullable NativePrivilegeStore privilegeStore,
                                                         @Nullable XPackLicenseState licenseState,
                                                         @Nullable ApiKeyService apiKeyService,
                                                         @Nullable DocumentSubsetBitsetCache documentSubsetBitsetCache,
                                                         @Nullable Consumer<Collection<RoleDescriptor>> roleConsumer) {
        if (fileRolesStore == null) {
            fileRolesStore = mock(FileRolesStore.class);
            doCallRealMethod().when(fileRolesStore).accept(any(Set.class), any(ActionListener.class));
            when(fileRolesStore.roleDescriptors(anySetOf(String.class))).thenReturn(Collections.emptySet());
        }
        if (nativeRolesStore == null) {
            nativeRolesStore = mock(NativeRolesStore.class);
            doCallRealMethod().when(nativeRolesStore).accept(any(Set.class), any(ActionListener.class));
            doAnswer((invocationOnMock) -> {
                ActionListener<RoleRetrievalResult> callback = (ActionListener<RoleRetrievalResult>) invocationOnMock.getArguments()[1];
                callback.onResponse(RoleRetrievalResult.failure(new RuntimeException("intentionally failed!")));
                return null;
            }).when(nativeRolesStore).getRoleDescriptors(isA(Set.class), any(ActionListener.class));
        }
        if (reservedRolesStore == null) {
            reservedRolesStore = mock(ReservedRolesStore.class);
            doCallRealMethod().when(reservedRolesStore).accept(any(Set.class), any(ActionListener.class));
        }
        if (privilegeStore == null) {
            privilegeStore = mock(NativePrivilegeStore.class);
            doAnswer((invocationOnMock) -> {
                ActionListener<Collection<ApplicationPrivilegeDescriptor>> callback = null;
                callback = (ActionListener<Collection<ApplicationPrivilegeDescriptor>>) invocationOnMock.getArguments()[2];
                callback.onResponse(Collections.emptyList());
                return null;
            }).when(privilegeStore).getPrivileges(isA(Set.class), isA(Set.class), any(ActionListener.class));
        }
        if (licenseState == null) {
            licenseState = new XPackLicenseState(settings, () -> 0);
        }
        if (apiKeyService == null) {
            apiKeyService = mock(ApiKeyService.class);
        }
        if (documentSubsetBitsetCache == null) {
            documentSubsetBitsetCache = buildBitsetCache();
        }
        if (roleConsumer == null) {
            roleConsumer = rds -> { };
        }
        return new CompositeRolesStore(settings, fileRolesStore, nativeRolesStore, reservedRolesStore, privilegeStore,
            Collections.emptyList(), new ThreadContext(settings), licenseState, cache, apiKeyService, documentSubsetBitsetCache,
            roleConsumer);
    }

    private DocumentSubsetBitsetCache buildBitsetCache() {
        return new DocumentSubsetBitsetCache(Settings.EMPTY, mock(ThreadPool.class));
    }
    private static class InMemoryRolesProvider implements BiConsumer<Set<String>, ActionListener<RoleRetrievalResult>> {
        private final Function<Set<String>, RoleRetrievalResult> roleDescriptorsFunc;

        InMemoryRolesProvider(Function<Set<String>, RoleRetrievalResult> roleDescriptorsFunc) {
            this.roleDescriptorsFunc = roleDescriptorsFunc;
        }

        @Override
        public void accept(Set<String> roles, ActionListener<RoleRetrievalResult> listener) {
            listener.onResponse(roleDescriptorsFunc.apply(roles));
        }
    }

    private abstract static class MockConfigurableClusterPrivilege implements ConfigurableClusterPrivilege {
        @Override
        public Category getCategory() {
            return Category.APPLICATION;
        }

        @Override
        public XContentBuilder toXContent(XContentBuilder builder, Params params) throws IOException {
            return builder;
        }

        @Override
        public String getWriteableName() {
            return "mock";
        }

        @Override
        public void writeTo(StreamOutput out) throws IOException {
        }
    }
}<|MERGE_RESOLUTION|>--- conflicted
+++ resolved
@@ -1033,15 +1033,9 @@
         }).when(nativeRolesStore).getRoleDescriptors(isA(Set.class), any(ActionListener.class));
         final ReservedRolesStore reservedRolesStore = spy(new ReservedRolesStore());
         ThreadContext threadContext = new ThreadContext(SECURITY_ENABLED_SETTINGS);
-<<<<<<< HEAD
-        ApiKeyService apiKeyService = new ApiKeyService(SECURITY_ENABLED_SETTINGS, Clock.systemUTC(), mock(Client.class),
+        ApiKeyService apiKeyService = spy(new ApiKeyService(SECURITY_ENABLED_SETTINGS, Clock.systemUTC(), mock(Client.class),
                 new XPackLicenseState(SECURITY_ENABLED_SETTINGS, () -> 0), mock(SecurityIndexManager.class), mock(ClusterService.class),
-                mock(ThreadPool.class));
-=======
-        ApiKeyService apiKeyService = spy(new ApiKeyService(SECURITY_ENABLED_SETTINGS, Clock.systemUTC(), mock(Client.class),
-                new XPackLicenseState(SECURITY_ENABLED_SETTINGS), mock(SecurityIndexManager.class), mock(ClusterService.class),
                 mock(ThreadPool.class)));
->>>>>>> 45da8df7
         NativePrivilegeStore nativePrivStore = mock(NativePrivilegeStore.class);
         doAnswer(invocationOnMock -> {
             ActionListener<Collection<ApplicationPrivilegeDescriptor>> listener =
@@ -1092,15 +1086,9 @@
         final ReservedRolesStore reservedRolesStore = spy(new ReservedRolesStore());
         ThreadContext threadContext = new ThreadContext(SECURITY_ENABLED_SETTINGS);
 
-<<<<<<< HEAD
-        ApiKeyService apiKeyService = new ApiKeyService(SECURITY_ENABLED_SETTINGS, Clock.systemUTC(), mock(Client.class),
+        ApiKeyService apiKeyService = spy(new ApiKeyService(SECURITY_ENABLED_SETTINGS, Clock.systemUTC(), mock(Client.class),
                 new XPackLicenseState(SECURITY_ENABLED_SETTINGS, () -> 0), mock(SecurityIndexManager.class), mock(ClusterService.class),
-                mock(ThreadPool.class));
-=======
-        ApiKeyService apiKeyService = spy(new ApiKeyService(SECURITY_ENABLED_SETTINGS, Clock.systemUTC(), mock(Client.class),
-                new XPackLicenseState(SECURITY_ENABLED_SETTINGS), mock(SecurityIndexManager.class), mock(ClusterService.class),
                 mock(ThreadPool.class)));
->>>>>>> 45da8df7
         NativePrivilegeStore nativePrivStore = mock(NativePrivilegeStore.class);
         doAnswer(invocationOnMock -> {
             ActionListener<Collection<ApplicationPrivilegeDescriptor>> listener =
@@ -1246,7 +1234,7 @@
             nativePrivStore,
             Collections.emptyList(),
             new ThreadContext(SECURITY_ENABLED_SETTINGS),
-            new XPackLicenseState(SECURITY_ENABLED_SETTINGS),
+            new XPackLicenseState(SECURITY_ENABLED_SETTINGS, () -> 0),
             cache,
             apiKeyService,
             documentSubsetBitsetCache,
