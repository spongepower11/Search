--- conflicted
+++ resolved
@@ -1204,10 +1204,7 @@
                     RoleDescriptor.RemoteIndicesPrivileges.builder("remote-1").indices("index-1").privileges("none").build(), }
             )
         );
-<<<<<<< HEAD
-=======
         assertHasRemoteGroupsForClusters(role.remoteIndices(), Set.of("remote-1"));
->>>>>>> ecae2229
         assertHasIndexGroupsForClusters(role.remoteIndices(), Set.of("remote-1"), indexGroup("index-1"));
 
         role = buildRole(
