--- conflicted
+++ resolved
@@ -958,13 +958,9 @@
             new RoleDescriptor.RemoteIndicesPrivileges[] {
                 RoleDescriptor.RemoteIndicesPrivileges.builder("remote-*", "remote").indices("abc-*", "xyz-*").privileges("read").build(),
                 RoleDescriptor.RemoteIndicesPrivileges.builder("remote-*").indices("remote-idx-1-*").privileges("read").build(), },
-<<<<<<< HEAD
+            getValidRemoteClusterPermissions(new String[] { "remote-*" }),
             null,
             randomAlphaOfLengthBetween(0, 20)
-=======
-            getValidRemoteClusterPermissions(new String[] { "remote-*" }),
-            null
->>>>>>> 02962400
         );
 
         ConfigurableClusterPrivilege ccp2 = new MockConfigurableClusterPrivilege() {
@@ -993,11 +989,8 @@
                 RoleDescriptor.RemoteIndicesPrivileges.builder("*").indices("remote-idx-2-*").privileges("read").build(),
                 RoleDescriptor.RemoteIndicesPrivileges.builder("remote-*").indices("remote-idx-3-*").privileges("read").build() },
             null,
-<<<<<<< HEAD
+            null,
             randomAlphaOfLengthBetween(0, 20)
-=======
-            null
->>>>>>> 02962400
         );
 
         FieldPermissionsCache cache = new FieldPermissionsCache(Settings.EMPTY);
@@ -1109,18 +1102,15 @@
     }
 
     public void testBuildRoleFromDescriptorsWithSingleRestriction() {
-<<<<<<< HEAD
         Role role = buildRole(
             RoleDescriptorTestHelper.builder()
                 .allowReservedMetadata(randomBoolean())
                 .allowRemoteIndices(randomBoolean())
                 .allowRestriction(true)
                 .allowDescription(randomBoolean())
+                .allowRemoteClusters(randomBoolean())
                 .build()
         );
-=======
-        Role role = buildRole(RoleDescriptorTests.randomRoleDescriptor(randomBoolean(), randomBoolean(), true, randomBoolean()));
->>>>>>> 02962400
         assertThat(role.hasWorkflowsRestriction(), equalTo(true));
     }
 
@@ -1128,23 +1118,20 @@
         var e = expectThrows(
             IllegalArgumentException.class,
             () -> buildRole(
-<<<<<<< HEAD
                 RoleDescriptorTestHelper.builder()
                     .allowReservedMetadata(randomBoolean())
                     .allowRemoteIndices(randomBoolean())
                     .allowRestriction(true)
                     .allowDescription(randomBoolean())
+                    .allowRemoteClusters(randomBoolean())
                     .build(),
                 RoleDescriptorTestHelper.builder()
                     .allowReservedMetadata(randomBoolean())
                     .allowRemoteIndices(randomBoolean())
                     .allowRestriction(true)
                     .allowDescription(randomBoolean())
+                    .allowRemoteClusters(randomBoolean())
                     .build()
-=======
-                RoleDescriptorTests.randomRoleDescriptor(randomBoolean(), randomBoolean(), true, randomBoolean()),
-                RoleDescriptorTests.randomRoleDescriptor(randomBoolean(), randomBoolean(), true, randomBoolean())
->>>>>>> 02962400
             )
         );
         assertThat(e.getMessage(), containsString("more than one role descriptor with restriction is not allowed"));
@@ -1152,30 +1139,27 @@
         e = expectThrows(
             IllegalArgumentException.class,
             () -> buildRole(
-<<<<<<< HEAD
                 RoleDescriptorTestHelper.builder()
                     .allowReservedMetadata(randomBoolean())
                     .allowRemoteIndices(randomBoolean())
                     .allowRestriction(true)
                     .allowDescription(randomBoolean())
+                    .allowRemoteClusters(randomBoolean())
                     .build(),
                 RoleDescriptorTestHelper.builder()
                     .allowReservedMetadata(randomBoolean())
                     .allowRemoteIndices(randomBoolean())
                     .allowRestriction(false)
                     .allowDescription(randomBoolean())
+                    .allowRemoteClusters(randomBoolean())
                     .build(),
                 RoleDescriptorTestHelper.builder()
                     .allowReservedMetadata(randomBoolean())
                     .allowRemoteIndices(randomBoolean())
                     .allowRestriction(false)
                     .allowDescription(randomBoolean())
+                    .allowRemoteClusters(randomBoolean())
                     .build()
-=======
-                RoleDescriptorTests.randomRoleDescriptor(randomBoolean(), randomBoolean(), true, randomBoolean()),
-                RoleDescriptorTests.randomRoleDescriptor(randomBoolean(), randomBoolean(), false, randomBoolean()),
-                RoleDescriptorTests.randomRoleDescriptor(randomBoolean(), randomBoolean(), false, randomBoolean())
->>>>>>> 02962400
             )
         );
         assertThat(e.getMessage(), containsString("combining role descriptors with and without restriction is not allowed"));
@@ -2201,6 +2185,7 @@
                             null,
                             null,
                             null,
+                            null,
                             null
                         )
                     )
@@ -3145,13 +3130,11 @@
         final RoleDescriptor.RemoteIndicesPrivileges[] rips,
         final IndicesPrivileges[] ips
     ) {
-        return new RoleDescriptor(name, null, ips, null, null, null, null, null, rips, null, null);
-<<<<<<< HEAD
-=======
+        return new RoleDescriptor(name, null, ips, null, null, null, null, null, rips, null, null, null);
     }
 
     private RoleDescriptor roleDescriptorWithRemoteClusterPrivileges(final String name, RemoteClusterPermissions remoteClusterPermissions) {
-        return new RoleDescriptor(name, null, null, null, null, null, null, null, null, remoteClusterPermissions, null);
+        return new RoleDescriptor(name, null, null, null, null, null, null, null, null, remoteClusterPermissions, null, null);
     }
 
     private RemoteClusterPermissions getValidRemoteClusterPermissions(String[] aliases) {
@@ -3161,7 +3144,6 @@
                 aliases
             )
         );
->>>>>>> 02962400
     }
 
     private Role buildRole(final RoleDescriptor... roleDescriptors) {
