--- conflicted
+++ resolved
@@ -113,14 +113,7 @@
 
 import static org.elasticsearch.test.ActionListenerUtils.anyActionListener;
 import static org.elasticsearch.xpack.core.security.SecurityField.DOCUMENT_LEVEL_SECURITY_FEATURE;
-<<<<<<< HEAD
-import static org.elasticsearch.xpack.core.security.authc.AuthenticationField.API_KEY_LIMITED_ROLE_DESCRIPTORS_KEY;
-import static org.elasticsearch.xpack.core.security.authc.AuthenticationField.API_KEY_ROLE_DESCRIPTORS_KEY;
-import static org.elasticsearch.xpack.core.security.test.TestRestrictedIndices.RESTRICTED_INDICES_AUTOMATON;
-import static org.elasticsearch.xpack.security.authc.ApiKeyService.API_KEY_ID_KEY;
-=======
 import static org.elasticsearch.xpack.core.security.authc.AuthenticationField.API_KEY_ID_KEY;
->>>>>>> 30e15ba8
 import static org.elasticsearch.xpack.security.authc.ApiKeyServiceTests.Utils.createApiKeyAuthentication;
 import static org.hamcrest.Matchers.anyOf;
 import static org.hamcrest.Matchers.containsInAnyOrder;
@@ -657,11 +650,7 @@
             Sets.newHashSet(flsRole, addsL1Fields),
             cache,
             null,
-<<<<<<< HEAD
-            RESTRICTED_INDICES_AUTOMATON,
-=======
             TestRestrictedIndices.RESTRICTED_INDICES_AUTOMATON,
->>>>>>> 30e15ba8
             future
         );
         Role role = future.actionGet();
@@ -764,20 +753,12 @@
                 );
             listener.onResponse(set);
             return null;
-<<<<<<< HEAD
-        }).when(privilegeStore).getPrivileges(anyCollectionOf(String.class), anyCollectionOf(String.class), anyActionListener());
-=======
         }).when(privilegeStore).getPrivileges(anyCollection(), anyCollection(), anyActionListener());
->>>>>>> 30e15ba8
         CompositeRolesStore.buildRoleFromDescriptors(
             Sets.newHashSet(role1, role2),
             cache,
             privilegeStore,
-<<<<<<< HEAD
-            RESTRICTED_INDICES_AUTOMATON,
-=======
             TestRestrictedIndices.RESTRICTED_INDICES_AUTOMATON,
->>>>>>> 30e15ba8
             future
         );
         Role role = future.actionGet();
@@ -1138,11 +1119,7 @@
                 return Collections.singleton(rd);
             }
             return Collections.emptySet();
-<<<<<<< HEAD
-        }).when(fileRolesStore).roleDescriptors(anySetOf(String.class));
-=======
         }).when(fileRolesStore).roleDescriptors(anySet());
->>>>>>> 30e15ba8
         doAnswer((invocationOnMock) -> {
             @SuppressWarnings("unchecked")
             ActionListener<RoleRetrievalResult> callback = (ActionListener<RoleRetrievalResult>) invocationOnMock.getArguments()[1];
@@ -1609,32 +1586,18 @@
         AuditUtil.getOrGenerateRequestId(threadContext);
         final BytesArray roleBytes = new BytesArray("{\"a role\": {\"cluster\": [\"all\"]}}");
         final BytesArray limitedByRoleBytes = new BytesArray("{\"limitedBy role\": {\"cluster\": [\"all\"]}}");
-<<<<<<< HEAD
-=======
         final Map<String, Object> metadata = new HashMap<>();
         metadata.put(API_KEY_ID_KEY, "key-id-1");
         metadata.put(AuthenticationField.API_KEY_NAME_KEY, randomBoolean() ? null : randomAlphaOfLengthBetween(1, 16));
         metadata.put(AuthenticationField.API_KEY_ROLE_DESCRIPTORS_KEY, roleBytes);
         metadata.put(AuthenticationField.API_KEY_LIMITED_ROLE_DESCRIPTORS_KEY, limitedByRoleBytes);
->>>>>>> 30e15ba8
         Authentication authentication = new Authentication(
             new User("test api key user", "superuser"),
             new RealmRef("_es_api_key", "_es_api_key", "node"),
             null,
             Version.CURRENT,
             AuthenticationType.API_KEY,
-<<<<<<< HEAD
-            Map.of(
-                API_KEY_ID_KEY,
-                "key-id-1",
-                API_KEY_ROLE_DESCRIPTORS_KEY,
-                roleBytes,
-                API_KEY_LIMITED_ROLE_DESCRIPTORS_KEY,
-                limitedByRoleBytes
-            )
-=======
             metadata
->>>>>>> 30e15ba8
         );
         doCallRealMethod().when(apiKeyService).getApiKeyIdAndRoleBytes(eq(authentication), anyBoolean());
 
@@ -1647,32 +1610,18 @@
         verify(apiKeyService).parseRoleDescriptors("key-id-1", limitedByRoleBytes);
 
         // Different API key with the same roles should read from cache
-<<<<<<< HEAD
-=======
         final Map<String, Object> metadata2 = new HashMap<>();
         metadata2.put(API_KEY_ID_KEY, "key-id-2");
         metadata2.put(AuthenticationField.API_KEY_NAME_KEY, randomBoolean() ? null : randomAlphaOfLengthBetween(1, 16));
         metadata2.put(AuthenticationField.API_KEY_ROLE_DESCRIPTORS_KEY, roleBytes);
         metadata2.put(AuthenticationField.API_KEY_LIMITED_ROLE_DESCRIPTORS_KEY, limitedByRoleBytes);
->>>>>>> 30e15ba8
         authentication = new Authentication(
             new User("test api key user 2", "superuser"),
             new RealmRef("_es_api_key", "_es_api_key", "node"),
             null,
             Version.CURRENT,
             AuthenticationType.API_KEY,
-<<<<<<< HEAD
-            Map.of(
-                API_KEY_ID_KEY,
-                "key-id-2",
-                API_KEY_ROLE_DESCRIPTORS_KEY,
-                roleBytes,
-                API_KEY_LIMITED_ROLE_DESCRIPTORS_KEY,
-                limitedByRoleBytes
-            )
-=======
             metadata2
->>>>>>> 30e15ba8
         );
         doCallRealMethod().when(apiKeyService).getApiKeyIdAndRoleBytes(eq(authentication), anyBoolean());
         roleFuture = new PlainActionFuture<>();
@@ -1684,32 +1633,18 @@
 
         // Different API key with the same limitedBy role should read from cache, new role should be built
         final BytesArray anotherRoleBytes = new BytesArray("{\"b role\": {\"cluster\": [\"manage_security\"]}}");
-<<<<<<< HEAD
-=======
         final Map<String, Object> metadata3 = new HashMap<>();
         metadata3.put(API_KEY_ID_KEY, "key-id-3");
         metadata3.put(AuthenticationField.API_KEY_NAME_KEY, randomBoolean() ? null : randomAlphaOfLengthBetween(1, 16));
         metadata3.put(AuthenticationField.API_KEY_ROLE_DESCRIPTORS_KEY, anotherRoleBytes);
         metadata3.put(AuthenticationField.API_KEY_LIMITED_ROLE_DESCRIPTORS_KEY, limitedByRoleBytes);
->>>>>>> 30e15ba8
         authentication = new Authentication(
             new User("test api key user 2", "superuser"),
             new RealmRef("_es_api_key", "_es_api_key", "node"),
             null,
             Version.CURRENT,
             AuthenticationType.API_KEY,
-<<<<<<< HEAD
-            Map.of(
-                API_KEY_ID_KEY,
-                "key-id-3",
-                API_KEY_ROLE_DESCRIPTORS_KEY,
-                anotherRoleBytes,
-                API_KEY_LIMITED_ROLE_DESCRIPTORS_KEY,
-                limitedByRoleBytes
-            )
-=======
             metadata3
->>>>>>> 30e15ba8
         );
         doCallRealMethod().when(apiKeyService).getApiKeyIdAndRoleBytes(eq(authentication), anyBoolean());
         roleFuture = new PlainActionFuture<>();
