--- conflicted
+++ resolved
@@ -51,12 +51,8 @@
 import org.elasticsearch.test.ESTestCase;
 import org.elasticsearch.transport.TransportRequest;
 import org.elasticsearch.xpack.core.graph.action.GraphExploreAction;
-<<<<<<< HEAD
-=======
 import org.elasticsearch.xpack.core.security.authc.Authentication;
 import org.elasticsearch.xpack.core.security.authc.Authentication.RealmRef;
-import org.elasticsearch.xpack.core.security.authc.DefaultAuthenticationFailureHandler;
->>>>>>> 638ba4a5
 import org.elasticsearch.xpack.core.security.authz.IndicesAndAliasesResolverField;
 import org.elasticsearch.xpack.core.security.authz.ResolvedIndices;
 import org.elasticsearch.xpack.core.security.authz.RoleDescriptor;
@@ -67,12 +63,6 @@
 import org.elasticsearch.xpack.core.security.user.User;
 import org.elasticsearch.xpack.core.security.user.XPackSecurityUser;
 import org.elasticsearch.xpack.core.security.user.XPackUser;
-<<<<<<< HEAD
-=======
-import org.elasticsearch.xpack.security.audit.AuditTrailService;
-import org.elasticsearch.xpack.security.authc.ApiKeyService;
-import org.elasticsearch.xpack.security.authz.IndicesAndAliasesResolver.ResolvedIndices;
->>>>>>> 638ba4a5
 import org.elasticsearch.xpack.security.authz.store.CompositeRolesStore;
 import org.elasticsearch.xpack.security.support.SecurityIndexManager;
 import org.elasticsearch.xpack.security.test.SecurityTestUtils;
@@ -174,41 +164,31 @@
         roleMap.put(ReservedRolesStore.SUPERUSER_ROLE_DESCRIPTOR.getName(), ReservedRolesStore.SUPERUSER_ROLE_DESCRIPTOR);
         final FieldPermissionsCache fieldPermissionsCache = new FieldPermissionsCache(Settings.EMPTY);
         doAnswer((i) -> {
-                ActionListener callback =
-                        (ActionListener) i.getArguments()[1];
-                Set<String> names = (Set<String>) i.getArguments()[0];
-                assertNotNull(names);
-                Set<RoleDescriptor> roleDescriptors = new HashSet<>();
-                for (String name : names) {
-                    RoleDescriptor descriptor = roleMap.get(name);
-                    if (descriptor != null) {
-                        roleDescriptors.add(descriptor);
-                    }
+            ActionListener callback =
+                    (ActionListener) i.getArguments()[1];
+            Set<String> names = (Set<String>) i.getArguments()[0];
+            assertNotNull(names);
+            Set<RoleDescriptor> roleDescriptors = new HashSet<>();
+            for (String name : names) {
+                RoleDescriptor descriptor = roleMap.get(name);
+                if (descriptor != null) {
+                    roleDescriptors.add(descriptor);
                 }
-
-                if (roleDescriptors.isEmpty()) {
-                    callback.onResponse(Role.EMPTY);
-                } else {
-                    CompositeRolesStore.buildRoleFromDescriptors(roleDescriptors, fieldPermissionsCache, null,
-                            ActionListener.wrap(r -> callback.onResponse(r), callback::onFailure)
-                    );
-                }
-                return Void.TYPE;
-<<<<<<< HEAD
-            }).when(rolesStore).roles(any(Set.class), any(FieldPermissionsCache.class), any(ActionListener.class));
-        doCallRealMethod().when(rolesStore).getRoles(any(User.class), any(FieldPermissionsCache.class), any(ActionListener.class));
+            }
+
+            if (roleDescriptors.isEmpty()) {
+                callback.onResponse(Role.EMPTY);
+            } else {
+                CompositeRolesStore.buildRoleFromDescriptors(roleDescriptors, fieldPermissionsCache, null,
+                        ActionListener.wrap(r -> callback.onResponse(r), callback::onFailure)
+                );
+            }
+            return Void.TYPE;
+        }).when(rolesStore).roles(any(Set.class), any(ActionListener.class));
+        doCallRealMethod().when(rolesStore).getRoles(any(User.class), any(Authentication.class), any(ActionListener.class));
 
         ClusterService clusterService = mock(ClusterService.class);
         when(clusterService.getClusterSettings()).thenReturn(new ClusterSettings(settings, ClusterSettings.BUILT_IN_CLUSTER_SETTINGS));
-=======
-            }).when(rolesStore).roles(any(Set.class), any(ActionListener.class));
-
-        ClusterService clusterService = mock(ClusterService.class);
-        when(clusterService.getClusterSettings()).thenReturn(new ClusterSettings(settings, ClusterSettings.BUILT_IN_CLUSTER_SETTINGS));
-        authzService = new AuthorizationService(settings, rolesStore, clusterService,
-                mock(AuditTrailService.class), new DefaultAuthenticationFailureHandler(Collections.emptyMap()), mock(ThreadPool.class),
-                new AnonymousUser(settings), mock(ApiKeyService.class), new FieldPermissionsCache(settings));
->>>>>>> 638ba4a5
         defaultIndicesResolver = new IndicesAndAliasesResolver(settings, clusterService);
     }
 
@@ -1382,15 +1362,10 @@
 
     private List<String> buildAuthorizedIndices(User user, String action) {
         PlainActionFuture<Role> rolesListener = new PlainActionFuture<>();
-<<<<<<< HEAD
-        rolesStore.getRoles(user, fieldPermissionsCache, rolesListener);
-        return RBACEngine.resolveAuthorizedIndicesFromRole(rolesListener.actionGet(), action, metaData.getAliasAndIndexLookup());
-=======
         final Authentication authentication =
             new Authentication(user, new RealmRef("test", "indices-aliases-resolver-tests", "node"), null);
-        authzService.roles(user, authentication, rolesListener);
-        return new AuthorizedIndices(rolesListener.actionGet(), action, metaData);
->>>>>>> 638ba4a5
+        rolesStore.getRoles(user, authentication, rolesListener);
+        return RBACEngine.resolveAuthorizedIndicesFromRole(rolesListener.actionGet(), action, metaData.getAliasAndIndexLookup());
     }
 
     public static IndexMetaData.Builder indexBuilder(String index) {
