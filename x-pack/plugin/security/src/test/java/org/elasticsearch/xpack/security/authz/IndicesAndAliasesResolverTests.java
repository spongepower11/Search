--- conflicted
+++ resolved
@@ -115,6 +115,7 @@
     private IndicesAndAliasesResolver defaultIndicesResolver;
     private IndexNameExpressionResolver indexNameExpressionResolver;
     private Map<String, RoleDescriptor> roleMap;
+    private FieldPermissionsCache fieldPermissionsCache;
 
     @Before
     public void setup() {
@@ -171,40 +172,15 @@
             new IndicesPrivileges[] { IndicesPrivileges.builder().indices("barbaz", "foofoobar").privileges("read", "write").build() },
             null));
         roleMap.put(ReservedRolesStore.SUPERUSER_ROLE_DESCRIPTOR.getName(), ReservedRolesStore.SUPERUSER_ROLE_DESCRIPTOR);
-        final FieldPermissionsCache fieldPermissionsCache = new FieldPermissionsCache(Settings.EMPTY);
-<<<<<<< HEAD
+        fieldPermissionsCache = new FieldPermissionsCache(Settings.EMPTY);
 
         mockCompositeRolesStore(settings);
-=======
-        doAnswer((i) -> {
-                ActionListener callback =
-                        (ActionListener) i.getArguments()[1];
-                Set<String> names = (Set<String>) i.getArguments()[0];
-                assertNotNull(names);
-                Set<RoleDescriptor> roleDescriptors = new HashSet<>();
-                for (String name : names) {
-                    RoleDescriptor descriptor = roleMap.get(name);
-                    if (descriptor != null) {
-                        roleDescriptors.add(descriptor);
-                    }
-                }
-
-                if (roleDescriptors.isEmpty()) {
-                    callback.onResponse(Role.EMPTY);
-                } else {
-                    CompositeRolesStore.buildRoleFromDescriptors(roleDescriptors, fieldPermissionsCache, null,
-                            ActionListener.wrap(r -> callback.onResponse(r), callback::onFailure)
-                    );
-                }
-                return Void.TYPE;
-            }).when(rolesStore).roles(any(Set.class), any(ActionListener.class));
->>>>>>> 7989b950
 
         ClusterService clusterService = mock(ClusterService.class);
         when(clusterService.getClusterSettings()).thenReturn(new ClusterSettings(settings, ClusterSettings.BUILT_IN_CLUSTER_SETTINGS));
         authzService = new AuthorizationService(settings, rolesStore, clusterService,
                 mock(AuditTrailService.class), new DefaultAuthenticationFailureHandler(Collections.emptyMap()), mock(ThreadPool.class),
-                new AnonymousUser(settings), mock(ApiKeyService.class), new FieldPermissionsCache(settings));
+                new AnonymousUser(settings), mock(ApiKeyService.class), fieldPermissionsCache);
         defaultIndicesResolver = new IndicesAndAliasesResolver(settings, clusterService);
     }
 
@@ -213,11 +189,10 @@
         NativePrivilegeStore nativePrivilegeStore = mock(NativePrivilegeStore.class);
         CompositeRolesStore rolesStoreInstance = new CompositeRolesStore(settings, mock(FileRolesStore.class), mock(NativeRolesStore.class),
                 mock(ReservedRolesStore.class), nativePrivilegeStore, Collections.emptyList(), null, mock(XPackLicenseState.class),
-                anonymousUser);
+                fieldPermissionsCache, anonymousUser);
         rolesStore = spy(rolesStoreInstance);
         doAnswer((i) -> {
-            ActionListener<Role> callback = (ActionListener<Role>) i.getArguments()[2];
-            FieldPermissionsCache fieldPermissionsCache = (FieldPermissionsCache) i.getArguments()[1];
+            ActionListener<Role> callback = (ActionListener<Role>) i.getArguments()[1];
             Set<String> names = (Set<String>) i.getArguments()[0];
             assertNotNull(names);
             Set<RoleDescriptor> roleDescriptors = new HashSet<>();
@@ -235,7 +210,7 @@
                         ActionListener.wrap(r -> callback.onResponse(r), callback::onFailure));
             }
             return Void.TYPE;
-        }).when(rolesStore).roles(any(Set.class), any(FieldPermissionsCache.class), any(ActionListener.class));
+        }).when(rolesStore).roles(any(Set.class), any(ActionListener.class));
     }
 
     public void testDashIndicesAreAllowedInShardLevelRequests() {
