/*
 * Copyright Elasticsearch B.V. and/or licensed to Elasticsearch B.V. under one
 * or more contributor license agreements. Licensed under the Elastic License
 * 2.0; you may not use this file except in compliance with the Elastic License
 * 2.0.
 */

package org.elasticsearch.xpack.shutdown;

import org.elasticsearch.action.ActionListener;
import org.elasticsearch.action.support.ActionFilters;
import org.elasticsearch.cluster.ClusterState;
import org.elasticsearch.cluster.ClusterStateTaskConfig;
import org.elasticsearch.cluster.ClusterStateTaskExecutor;
import org.elasticsearch.cluster.ClusterStateTaskExecutor.TaskContext;
import org.elasticsearch.cluster.metadata.IndexNameExpressionResolver;
import org.elasticsearch.cluster.metadata.SingleNodeShutdownMetadata.Type;
import org.elasticsearch.cluster.service.ClusterService;
import org.elasticsearch.core.TimeValue;
import org.elasticsearch.test.ESTestCase;
import org.elasticsearch.threadpool.ThreadPool;
import org.elasticsearch.transport.TransportService;
import org.elasticsearch.xpack.shutdown.TransportPutShutdownNodeAction.PutShutdownNodeExecutor;
import org.elasticsearch.xpack.shutdown.TransportPutShutdownNodeAction.PutShutdownNodeTask;
import org.junit.Before;
import org.mockito.ArgumentCaptor;
import org.mockito.Mock;
import org.mockito.MockitoAnnotations;

import java.util.List;

import static org.hamcrest.Matchers.sameInstance;
import static org.mockito.ArgumentMatchers.any;
import static org.mockito.Mockito.clearInvocations;
import static org.mockito.Mockito.mock;
import static org.mockito.Mockito.verify;
import static org.mockito.Mockito.verifyNoInteractions;
import static org.mockito.Mockito.when;

public class TransportPutShutdownNodeActionTests extends ESTestCase {

    private ClusterService clusterService;
    private TransportPutShutdownNodeAction action;

    // must use member mock for generic
    @Mock
    private TaskContext<PutShutdownNodeTask> taskContext;

    @Before
    public void init() {
        MockitoAnnotations.openMocks(this);
        // TODO: it takes almost 2 seconds to create these mocks....WHY?!?
        var threadPool = mock(ThreadPool.class);
        var transportService = mock(TransportService.class);
        clusterService = mock(ClusterService.class);
        var actionFilters = mock(ActionFilters.class);
        var indexNameExpressionResolver = mock(IndexNameExpressionResolver.class);
        action = new TransportPutShutdownNodeAction(
            transportService,
            clusterService,
            threadPool,
            actionFilters,
            indexNameExpressionResolver
        );
    }

    public void testNoop() throws Exception {
        var type = randomFrom(Type.REMOVE, Type.REPLACE, Type.RESTART);
        var allocationDelay = type == Type.RESTART ? TimeValue.timeValueMinutes(randomIntBetween(1, 3)) : null;
        var targetNodeName = type == Type.REPLACE ? randomAlphaOfLength(5) : null;
        var request = new PutShutdownNodeAction.Request("node1", type, "sunsetting", allocationDelay, targetNodeName);
        action.masterOperation(null, request, ClusterState.EMPTY_STATE, ActionListener.noop());
        var updateTask = ArgumentCaptor.forClass(PutShutdownNodeTask.class);
        var taskConfig = ArgumentCaptor.forClass(ClusterStateTaskConfig.class);
        var taskExecutor = ArgumentCaptor.forClass(PutShutdownNodeExecutor.class);
        verify(clusterService).submitStateUpdateTask(any(), updateTask.capture(), taskConfig.capture(), taskExecutor.capture());
        when(taskContext.getTask()).thenReturn(updateTask.getValue());
<<<<<<< HEAD
        ClusterState stableState = taskExecutor.getValue().execute(ClusterState.EMPTY_STATE, List.of(taskContext), () -> null);
=======
        ClusterState stableState = taskExecutor.getValue()
            .execute(new ClusterStateTaskExecutor.BatchExecutionContext<>(ClusterState.EMPTY_STATE, List.of(taskContext)));
>>>>>>> 4779893b

        // run the request again, there should be no call to submit an update task
        clearInvocations(clusterService);
        action.masterOperation(null, request, stableState, ActionListener.noop());
        verifyNoInteractions(clusterService);

        // run the request again with empty state, the update task should return the same state
        action.masterOperation(null, request, ClusterState.EMPTY_STATE, ActionListener.noop());
        verify(clusterService).submitStateUpdateTask(any(), updateTask.capture(), taskConfig.capture(), taskExecutor.capture());
        when(taskContext.getTask()).thenReturn(updateTask.getValue());
<<<<<<< HEAD
        ClusterState gotState = taskExecutor.getValue().execute(stableState, List.of(taskContext), () -> null);
=======
        ClusterState gotState = taskExecutor.getValue()
            .execute(new ClusterStateTaskExecutor.BatchExecutionContext<>(stableState, List.of(taskContext)));
>>>>>>> 4779893b
        assertThat(gotState, sameInstance(stableState));
    }
}<|MERGE_RESOLUTION|>--- conflicted
+++ resolved
@@ -75,12 +75,8 @@
         var taskExecutor = ArgumentCaptor.forClass(PutShutdownNodeExecutor.class);
         verify(clusterService).submitStateUpdateTask(any(), updateTask.capture(), taskConfig.capture(), taskExecutor.capture());
         when(taskContext.getTask()).thenReturn(updateTask.getValue());
-<<<<<<< HEAD
-        ClusterState stableState = taskExecutor.getValue().execute(ClusterState.EMPTY_STATE, List.of(taskContext), () -> null);
-=======
         ClusterState stableState = taskExecutor.getValue()
-            .execute(new ClusterStateTaskExecutor.BatchExecutionContext<>(ClusterState.EMPTY_STATE, List.of(taskContext)));
->>>>>>> 4779893b
+            .execute(new ClusterStateTaskExecutor.BatchExecutionContext<>(ClusterState.EMPTY_STATE, List.of(taskContext), () -> null));
 
         // run the request again, there should be no call to submit an update task
         clearInvocations(clusterService);
@@ -91,12 +87,8 @@
         action.masterOperation(null, request, ClusterState.EMPTY_STATE, ActionListener.noop());
         verify(clusterService).submitStateUpdateTask(any(), updateTask.capture(), taskConfig.capture(), taskExecutor.capture());
         when(taskContext.getTask()).thenReturn(updateTask.getValue());
-<<<<<<< HEAD
-        ClusterState gotState = taskExecutor.getValue().execute(stableState, List.of(taskContext), () -> null);
-=======
         ClusterState gotState = taskExecutor.getValue()
-            .execute(new ClusterStateTaskExecutor.BatchExecutionContext<>(stableState, List.of(taskContext)));
->>>>>>> 4779893b
+            .execute(new ClusterStateTaskExecutor.BatchExecutionContext<>(stableState, List.of(taskContext), () -> null));
         assertThat(gotState, sameInstance(stableState));
     }
 }