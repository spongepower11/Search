--- conflicted
+++ resolved
@@ -101,12 +101,8 @@
 
         @UpdateForV9 // TODO call super(in) instead of explicitly reading superclass contents once bwc no longer needed
         public Request(StreamInput in) throws IOException {
-<<<<<<< HEAD
             super(TRAPPY_IMPLICIT_DEFAULT_MASTER_NODE_TIMEOUT, DEFAULT_ACK_TIMEOUT);
-            if (in.getTransportVersion().isPatchFrom(TransportVersions.SHUTDOWN_REQUEST_TIMEOUTS_FIX_8_13)
-=======
             if (in.getTransportVersion().isPatchFrom(TransportVersions.V_8_13_4)
->>>>>>> d8783768
                 || in.getTransportVersion().isPatchFrom(TransportVersions.SHUTDOWN_REQUEST_TIMEOUTS_FIX_8_14)
                 || in.getTransportVersion().onOrAfter(TransportVersions.SHUTDOWN_REQUEST_TIMEOUTS_FIX)) {
                 // effectively super(in):
