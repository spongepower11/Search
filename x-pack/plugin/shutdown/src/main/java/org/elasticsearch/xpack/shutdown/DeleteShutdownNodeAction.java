/*
 * Copyright Elasticsearch B.V. and/or licensed to Elasticsearch B.V. under one
 * or more contributor license agreements. Licensed under the Elastic License
 * 2.0; you may not use this file except in compliance with the Elastic License
 * 2.0.
 */

package org.elasticsearch.xpack.shutdown;

import org.elasticsearch.TransportVersions;
import org.elasticsearch.action.ActionRequestValidationException;
import org.elasticsearch.action.ActionType;
import org.elasticsearch.action.support.master.AcknowledgedRequest;
import org.elasticsearch.action.support.master.AcknowledgedResponse;
import org.elasticsearch.common.Strings;
import org.elasticsearch.common.io.stream.StreamInput;
import org.elasticsearch.common.io.stream.StreamOutput;
import org.elasticsearch.tasks.TaskId;

import java.io.IOException;

public class DeleteShutdownNodeAction extends ActionType<AcknowledgedResponse> {

    public static final DeleteShutdownNodeAction INSTANCE = new DeleteShutdownNodeAction();
    public static final String NAME = "cluster:admin/shutdown/delete";

    public DeleteShutdownNodeAction() {
        super(NAME);
    }

    public static class Request extends AcknowledgedRequest<Request> {

        private final String nodeId;

        public Request(String nodeId) {
            super(TRAPPY_IMPLICIT_DEFAULT_MASTER_NODE_TIMEOUT, DEFAULT_ACK_TIMEOUT);
            this.nodeId = nodeId;
        }

        public Request(StreamInput in) throws IOException {
<<<<<<< HEAD
            super(TRAPPY_IMPLICIT_DEFAULT_MASTER_NODE_TIMEOUT, DEFAULT_ACK_TIMEOUT);
            if (in.getTransportVersion().isPatchFrom(TransportVersions.SHUTDOWN_REQUEST_TIMEOUTS_FIX_8_13)
=======
            if (in.getTransportVersion().isPatchFrom(TransportVersions.V_8_13_4)
>>>>>>> d8783768
                || in.getTransportVersion().isPatchFrom(TransportVersions.SHUTDOWN_REQUEST_TIMEOUTS_FIX_8_14)
                || in.getTransportVersion().onOrAfter(TransportVersions.SHUTDOWN_REQUEST_TIMEOUTS_FIX)) {
                // effectively super(in):
                setParentTask(TaskId.readFromStream(in));
                masterNodeTimeout(in.readTimeValue());
                ackTimeout(in.readTimeValue());
            }
            this.nodeId = in.readString();
        }

        @Override
        public void writeTo(StreamOutput out) throws IOException {
            if (out.getTransportVersion().isPatchFrom(TransportVersions.V_8_13_4)
                || out.getTransportVersion().isPatchFrom(TransportVersions.SHUTDOWN_REQUEST_TIMEOUTS_FIX_8_14)
                || out.getTransportVersion().onOrAfter(TransportVersions.SHUTDOWN_REQUEST_TIMEOUTS_FIX)) {
                super.writeTo(out);
            }
            out.writeString(this.nodeId);
        }

        public String getNodeId() {
            return nodeId;
        }

        @Override
        public ActionRequestValidationException validate() {
            if (Strings.hasText(nodeId) == false) {
                ActionRequestValidationException arve = new ActionRequestValidationException();
                arve.addValidationError("the node id to remove from shutdown is required");
                return arve;
            }
            return null;
        }
    }

}<|MERGE_RESOLUTION|>--- conflicted
+++ resolved
@@ -38,12 +38,8 @@
         }
 
         public Request(StreamInput in) throws IOException {
-<<<<<<< HEAD
             super(TRAPPY_IMPLICIT_DEFAULT_MASTER_NODE_TIMEOUT, DEFAULT_ACK_TIMEOUT);
-            if (in.getTransportVersion().isPatchFrom(TransportVersions.SHUTDOWN_REQUEST_TIMEOUTS_FIX_8_13)
-=======
             if (in.getTransportVersion().isPatchFrom(TransportVersions.V_8_13_4)
->>>>>>> d8783768
                 || in.getTransportVersion().isPatchFrom(TransportVersions.SHUTDOWN_REQUEST_TIMEOUTS_FIX_8_14)
                 || in.getTransportVersion().onOrAfter(TransportVersions.SHUTDOWN_REQUEST_TIMEOUTS_FIX)) {
                 // effectively super(in):
