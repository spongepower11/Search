--- conflicted
+++ resolved
@@ -334,56 +334,7 @@
 until
   [file where opcode == 200]  by unique_pid
 '''
-<<<<<<< HEAD
-expected_event_ids  = [1, 2, 2, 3]
-=======
 expected_event_ids  = [54, 55, 61, 67]
-
-[[queries]]
-query = '''
-sequence
-  [process where opcode == 1] by unique_pid,  process_path
-  [file where opcode == 0]    by unique_pid,  process_path
-  [file where opcode == 0]    by unique_pid,  process_path
-  [file where opcode == 0]    by unique_pid,  process_path
-until
-  [file where opcode == 200]  by unique_pid,  process_path
-'''
-
-
-[[queries]]
-note = "Sequence: non-field based join."
-query = '''
-sequence
-  [process where serial_event_id<3] by unique_pid * 2
-  [process where true] by unique_ppid * 2
-'''
-expected_event_ids  = [1, 2,
-                       2, 3]
-
-
-[[queries]]
-note = "Sequence: multiple non-field based joins."
-query = '''
-sequence
-  [process where serial_event_id<3] by unique_pid * 2, length(unique_pid), string(unique_pid)
-  [process where true] by unique_ppid * 2, length(unique_ppid), string(unique_ppid)
-'''
-expected_event_ids  = [1, 2,
-                       2, 3]
-
-[[queries]]
-query = '''
-sequence with maxspan=500ms
-  [file where event_subtype_full == "file_create_event"] by file_path
-  [process where opcode == 1] by process_path
-  [process where opcode == 2] by process_path
-  [file where event_subtype_full == "file_delete_event"] by file_path
-| head 4
-| tail 2
-'''
-expected_event_ids = []
->>>>>>> 974f6e66
 
 [[queries]]
 query = '''
