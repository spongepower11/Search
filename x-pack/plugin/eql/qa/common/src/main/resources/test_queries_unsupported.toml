--- conflicted
+++ resolved
@@ -345,38 +345,8 @@
 | sort serial_event_id
 '''
 
-<<<<<<< HEAD
-=======
-
 [[queries]]
 name = "fourSequencesByPidWithUntil1"
-query = '''
-sequence
-  [process where opcode == 1] by unique_pid
-  [file where opcode == 0]    by unique_pid
-  [file where opcode == 0]    by unique_pid
-  [file where opcode == 0]    by unique_pid
-until
-  [file where opcode == 2]    by unique_pid
-'''
-expected_event_ids  = []
-
-[[queries]]
-name = "fourSequencesByPidWithUntil2"
-query = '''
-sequence
-  [process where opcode == 1] by unique_pid
-  [file where opcode == 0]    by unique_pid
-  [file where opcode == 0]    by unique_pid
-  [file where opcode == 0]    by unique_pid
-until
-  [file where opcode == 200]  by unique_pid
-'''
-expected_event_ids  = [54, 55, 61, 67]
-
->>>>>>> b1746554
-[[queries]]
-name = "doubleSameSequenceWithByAndFilter"
 query = '''
 sequence
   [file where opcode=0] by unique_pid
@@ -388,20 +358,6 @@
 [[queries]]
 name = "doubleSameSequenceWithByUntilAndHead2"
 query = '''
-<<<<<<< HEAD
-=======
-sequence
-  [file where opcode=0 and file_name="*.exe"] by unique_pid
-  [file where opcode=0 and file_name="*.exe"] by unique_pid
-until [process where opcode=1] by unique_ppid
-| head 1
-'''
-expected_event_ids = []
-
-[[queries]]
-name = "doubleJoinWithByUntilAndHead"
-query = '''
->>>>>>> b1746554
 join
   [file where opcode=0 and file_name="*.exe"] by unique_pid
   [file where opcode=2 and file_name="*.exe"] by unique_pid
@@ -704,32 +660,6 @@
 [[queries]]
 name = "twoSequencesWithTwoKeysAndUntil"
 query = '''
-<<<<<<< HEAD
-=======
-sequence by user_name
-  [file where opcode=0] by pid,file_path
-  [file where opcode=2] by pid,file_path
-until
-  [process where opcode == 2] by ppid,process_path
-'''
-expected_event_ids = []
-
-[[queries]]
-name = "twoSequencesWithUntil"
-query = '''
-sequence by user_name
-  [file where opcode=0] by pid,file_path
-  [file where opcode=2] by pid,file_path
-until
-  [process where opcode == 5] by ppid,process_path
-| head 2
-'''
-expected_event_ids  = [55, 59, 61, 65]
-
-[[queries]]
-name = "twoSequencesWithHead"
-query = '''
->>>>>>> b1746554
 join by user_name
   [file where true] by pid,file_path
   [process where true] by ppid,process_path
