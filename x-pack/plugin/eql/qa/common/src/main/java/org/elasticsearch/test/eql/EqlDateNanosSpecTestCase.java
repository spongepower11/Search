--- conflicted
+++ resolved
@@ -21,23 +21,13 @@
     }
 
     // constructor for "local" rest tests
-<<<<<<< HEAD
-    public EqlDateNanosSpecTestCase(String query, String name, long[] eventIds, String[] joinKeys, Integer size) {
+    public EqlDateNanosSpecTestCase(String query, String name, List<long[]> eventIds, String[] joinKeys, Integer size) {
         this(TEST_NANOS_INDEX, query, name, eventIds, joinKeys, size);
     }
 
     // constructor for multi-cluster tests
-    public EqlDateNanosSpecTestCase(String index, String query, String name, long[] eventIds, String[] joinKeys, Integer size) {
+    public EqlDateNanosSpecTestCase(String index, String query, String name, List<long[]> eventIds, String[] joinKeys, Integer size) {
         super(index, query, name, eventIds, joinKeys, size);
-=======
-    public EqlDateNanosSpecTestCase(String query, String name, List<long[]> eventIds, String[] joinKeys) {
-        this(TEST_NANOS_INDEX, query, name, eventIds, joinKeys);
-    }
-
-    // constructor for multi-cluster tests
-    public EqlDateNanosSpecTestCase(String index, String query, String name, List<long[]> eventIds, String[] joinKeys) {
-        super(index, query, name, eventIds, joinKeys);
->>>>>>> 2202e30b
     }
 
     @Override
