--- conflicted
+++ resolved
@@ -202,11 +202,8 @@
 
     protected void assertSequences(List<Sequence> sequences) {
         List<Event> events = sequences.stream().flatMap(s -> s.events().stream()).collect(toList());
-<<<<<<< HEAD
-=======
         assertEvents(events);
         List<Object> keys = sequences.stream().flatMap(s -> s.joinKeys().stream()).collect(toList());
->>>>>>> 30e15ba8
         assertEvents(events);
         assertJoinKeys(keys);
     }
