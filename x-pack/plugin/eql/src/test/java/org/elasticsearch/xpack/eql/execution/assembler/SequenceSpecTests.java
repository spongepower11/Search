/*
 * Copyright Elasticsearch B.V. and/or licensed to Elasticsearch B.V. under one
 * or more contributor license agreements. Licensed under the Elastic License
 * 2.0; you may not use this file except in compliance with the Elastic License
 * 2.0.
 */

package org.elasticsearch.xpack.eql.execution.assembler;

import com.carrotsearch.randomizedtesting.annotations.ParametersFactory;

import org.apache.lucene.search.TotalHits;
import org.apache.lucene.search.TotalHits.Relation;
import org.elasticsearch.ExceptionsHelper;
import org.elasticsearch.action.ActionListener;
import org.elasticsearch.action.search.SearchResponse;
import org.elasticsearch.action.search.SearchResponse.Clusters;
import org.elasticsearch.action.search.SearchResponseSections;
import org.elasticsearch.common.breaker.NoopCircuitBreaker;
import org.elasticsearch.common.io.stream.StreamOutput;
import org.elasticsearch.core.TimeValue;
import org.elasticsearch.core.Tuple;
import org.elasticsearch.search.SearchHit;
import org.elasticsearch.search.SearchHits;
import org.elasticsearch.search.builder.SearchSourceBuilder;
import org.elasticsearch.test.ESTestCase;
import org.elasticsearch.xpack.eql.action.EqlSearchResponse.Sequence;
import org.elasticsearch.xpack.eql.execution.assembler.SeriesUtils.SeriesSpec;
import org.elasticsearch.xpack.eql.execution.search.HitReference;
import org.elasticsearch.xpack.eql.execution.search.QueryClient;
import org.elasticsearch.xpack.eql.execution.search.QueryRequest;
import org.elasticsearch.xpack.eql.execution.search.Timestamp;
import org.elasticsearch.xpack.eql.execution.sequence.SequenceMatcher;
import org.elasticsearch.xpack.eql.execution.sequence.TumblingWindow;
import org.elasticsearch.xpack.eql.session.Payload;
import org.elasticsearch.xpack.eql.session.Results;
import org.elasticsearch.xpack.ql.execution.search.extractor.HitExtractor;

import java.io.IOException;
import java.util.ArrayList;
import java.util.List;
import java.util.Map;
import java.util.Map.Entry;

import static java.util.Collections.emptyList;
import static java.util.Collections.emptyMap;
<<<<<<< HEAD
=======
import static java.util.Collections.emptySet;
>>>>>>> 30e15ba8
import static java.util.Collections.singletonList;
import static org.elasticsearch.action.ActionListener.wrap;
import static org.elasticsearch.common.logging.LoggerMessageFormat.format;
import static org.elasticsearch.index.query.QueryBuilders.matchAllQuery;

public class SequenceSpecTests extends ESTestCase {

    private static final NoopCircuitBreaker NOOP_CIRCUIT_BREAKER = new NoopCircuitBreaker("SequenceSpecTests");

    private static final String PARAM_FORMATTING = "%1$s";
    private static final String QUERIES_FILENAME = "sequences.series-spec";

    private final List<Map<Integer, Tuple<String, String>>> events;
    private final List<List<String>> matches;
    private final Map<Integer, String> allEvents;
    private final int lineNumber;
    private final boolean hasKeys;
    private final List<HitExtractor> keyExtractors;
    private final HitExtractor tsExtractor;
    private final HitExtractor tbExtractor;
    private final HitExtractor implicitTbExtractor;

    abstract static class EmptyHitExtractor implements HitExtractor {
        @Override
        public String getWriteableName() {
            return null;
        }

        @Override
        public void writeTo(StreamOutput out) throws IOException {}

        @Override
        public String hitName() {
            return null;
        }
    }

    static class TimestampExtractor extends EmptyHitExtractor {

        static final TimestampExtractor INSTANCE = new TimestampExtractor();

        @Override
        public Timestamp extract(SearchHit hit) {
            return Timestamp.of(String.valueOf(hit.docId()));
        }
    }

    static class KeyExtractor extends EmptyHitExtractor {
        @Override
        public String extract(SearchHit hit) {
            return hit.getId();
        }
    }

    static class ImplicitTbExtractor extends EmptyHitExtractor {
        static final ImplicitTbExtractor INSTANCE = new ImplicitTbExtractor();

        @Override
        public Long extract(SearchHit hit) {
            return (long) hit.docId();
        }
    }

    class TestCriterion extends Criterion<BoxedQueryRequest> {
        private final int ordinal;
        private boolean unused = true;

        TestCriterion(final int ordinal) {
            super(
                ordinal,
                new BoxedQueryRequest(
                    () -> SearchSourceBuilder.searchSource()
                        // set a non-negative size
                        .size(10)
                        .query(matchAllQuery())
                        // pass the ordinal through terminate after
                        .terminateAfter(ordinal),
                    "timestamp",
<<<<<<< HEAD
                    emptyList()
=======
                    emptyList(),
                    emptySet()
>>>>>>> 30e15ba8
                ),
                keyExtractors,
                tsExtractor,
                tbExtractor,
                implicitTbExtractor,
                false
            );
            this.ordinal = ordinal;
        }

        int ordinal() {
            return ordinal;
        }

        @Override
        public int hashCode() {
            return ordinal;
        }

        public boolean use() {
            boolean u = unused;
            unused = false;
            return u;
        }

        @Override
        public boolean equals(Object obj) {
            if (this == obj) {
                return true;
            }

            if (obj == null || getClass() != obj.getClass()) {
                return false;
            }

            SequenceSpecTests.TestCriterion other = (SequenceSpecTests.TestCriterion) obj;
            return ordinal == other.ordinal;
        }

        @Override
        public String toString() {
            return format(null, "[{}] -> {}", ordinal, events.get(ordinal).values());
        }
    }

    static class EventsAsHits {
        private final List<SearchHit> hits;
        private final Map<Integer, Tuple<String, String>> events;

        EventsAsHits(Map<Integer, Tuple<String, String>> events) {
            this.events = events;
            this.hits = new ArrayList<>(events.size());

            for (Entry<Integer, Tuple<String, String>> entry : events.entrySet()) {
                Tuple<String, String> value = entry.getValue();
                // save the timestamp both as docId (int) and as id (string)
                SearchHit searchHit = new SearchHit(entry.getKey(), entry.getKey().toString(), null, null);
                hits.add(searchHit);
            }
        }

        public List<SearchHit> hits() {
            return hits;
        }

        @Override
        public String toString() {
            return events.values().toString();
        }
    }

    class TestQueryClient implements QueryClient {

        @Override
        public void query(QueryRequest r, ActionListener<SearchResponse> l) {
            int ordinal = r.searchSource().terminateAfter();
            if (ordinal != Integer.MAX_VALUE) {
                r.searchSource().terminateAfter(Integer.MAX_VALUE);
            }
            Map<Integer, Tuple<String, String>> evs = ordinal != Integer.MAX_VALUE ? events.get(ordinal) : emptyMap();

            EventsAsHits eah = new EventsAsHits(evs);
            SearchHits searchHits = new SearchHits(
                eah.hits.toArray(new SearchHit[0]),
                new TotalHits(eah.hits.size(), Relation.EQUAL_TO),
                0.0f
            );
            SearchResponseSections internal = new SearchResponseSections(searchHits, null, null, false, false, null, 0);
            SearchResponse s = new SearchResponse(internal, null, 0, 1, 0, 0, null, Clusters.EMPTY);
            l.onResponse(s);
        }

        @Override
        public void fetchHits(Iterable<List<HitReference>> refs, ActionListener<List<List<SearchHit>>> listener) {
            List<List<SearchHit>> searchHits = new ArrayList<>();
            for (List<HitReference> ref : refs) {
                List<SearchHit> hits = new ArrayList<>(ref.size());
                for (HitReference hitRef : ref) {
                    hits.add(new SearchHit(-1, hitRef.id(), null, null));
                }
                searchHits.add(hits);
            }
            listener.onResponse(searchHits);
        }
    }

    public SequenceSpecTests(String testName, int lineNumber, SeriesSpec spec) {
        this.lineNumber = lineNumber;
        this.events = spec.eventsPerCriterion;
        this.matches = spec.matches;
        this.allEvents = spec.allEvents;
        this.hasKeys = spec.hasKeys;
        this.keyExtractors = hasKeys ? singletonList(new KeyExtractor()) : emptyList();
        this.tsExtractor = TimestampExtractor.INSTANCE;
        this.tbExtractor = null;
        this.implicitTbExtractor = ImplicitTbExtractor.INSTANCE;
    }

    @ParametersFactory(shuffle = false, argumentFormatting = PARAM_FORMATTING)
    public static Iterable<Object[]> parameters() throws Exception {
        return SeriesUtils.readSpec("/" + QUERIES_FILENAME);
    }

    public void test() throws Exception {
        int stages = events.size();
        List<Criterion<BoxedQueryRequest>> criteria = new ArrayList<>(stages);
        // pass the items for each query through the Criterion
        for (int i = 0; i < stages; i++) {
            // set the index as size in the search source
            criteria.add(new TestCriterion(i));
        }

        // convert the results through a test specific payload
        SequenceMatcher matcher = new SequenceMatcher(stages, false, TimeValue.MINUS_ONE, null, NOOP_CIRCUIT_BREAKER);

        QueryClient testClient = new TestQueryClient();
        TumblingWindow window = new TumblingWindow(testClient, criteria, null, matcher);

        // finally make the assertion at the end of the listener
        window.execute(wrap(this::checkResults, ex -> { throw ExceptionsHelper.convertToRuntime(ex); }));
    }

    private void checkResults(Payload payload) {
        List<Sequence> seq = Results.fromPayload(payload).sequences();
        String prefix = "Line " + lineNumber + ":";
        assertNotNull(prefix + "no matches found", seq);
        assertEquals(prefix + "different sequences matched ", matches.size(), seq.size());

        for (int i = 0; i < seq.size(); i++) {
            Sequence s = seq.get(i);
            List<String> match = matches.get(i);
            List<String> returned = new ArrayList<>();
            for (int j = 0; j < match.size(); j++) {
                int key = Integer.parseInt(s.events().get(j).id());
                returned.add(allEvents.get(key));
            }

            String keys = "";
            String values = returned.toString();

            if (hasKeys) {
                keys = s.joinKeys().toString();
                keys = keys.substring(0, keys.length() - 1);
                keys += "|";
                values = values.substring(1);
            }

            // remove [ ]
            assertEquals(prefix, match.toString(), keys + values);
        }
    }
}<|MERGE_RESOLUTION|>--- conflicted
+++ resolved
@@ -44,10 +44,7 @@
 
 import static java.util.Collections.emptyList;
 import static java.util.Collections.emptyMap;
-<<<<<<< HEAD
-=======
 import static java.util.Collections.emptySet;
->>>>>>> 30e15ba8
 import static java.util.Collections.singletonList;
 import static org.elasticsearch.action.ActionListener.wrap;
 import static org.elasticsearch.common.logging.LoggerMessageFormat.format;
@@ -126,12 +123,8 @@
                         // pass the ordinal through terminate after
                         .terminateAfter(ordinal),
                     "timestamp",
-<<<<<<< HEAD
-                    emptyList()
-=======
                     emptyList(),
                     emptySet()
->>>>>>> 30e15ba8
                 ),
                 keyExtractors,
                 tsExtractor,
