--- conflicted
+++ resolved
@@ -36,7 +36,6 @@
         LogicalPlan fullQuery = parser.createStatement("process where process_name == 'net.exe'");
         Expression fullExpression = expr("event.category == 'process' and process_name == 'net.exe'");
 
-<<<<<<< HEAD
         assertEquals(fullQuery, filter(fullExpression));
     }
 
@@ -45,12 +44,10 @@
         Expression fullExpression = expr("process_name == 'net.exe'");
 
         assertEquals(fullQuery, filter(fullExpression));
-=======
         LogicalPlan filter = new Filter(Source.EMPTY, new UnresolvedRelation(Source.EMPTY, null, "", false, ""), fullExpression);
         Order order = new Order(Source.EMPTY, new UnresolvedAttribute(Source.EMPTY, "@timestamp"), OrderDirection.ASC, NullsPosition.FIRST);
         LogicalPlan expected = new OrderBy(Source.EMPTY, filter, singletonList(order));
         assertEquals(expected, fullQuery);
->>>>>>> 32655692
     }
 
     public void testParameterizedEventQuery() {
@@ -58,13 +55,10 @@
         LogicalPlan fullQuery = parser.createStatement("process where process_name == 'net.exe'", params);
         Expression fullExpression = expr("myCustomEvent == 'process' and process_name == 'net.exe'");
 
-<<<<<<< HEAD
         assertEquals(fullQuery, filter(fullExpression));
-=======
         LogicalPlan filter = new Filter(Source.EMPTY, new UnresolvedRelation(Source.EMPTY, null, "", false, ""), fullExpression);
         Order order = new Order(Source.EMPTY, new UnresolvedAttribute(Source.EMPTY, "@timestamp"), OrderDirection.ASC, NullsPosition.FIRST);
         LogicalPlan expected = new OrderBy(Source.EMPTY, filter, singletonList(order));
         assertEquals(expected, fullQuery);
->>>>>>> 32655692
     }
 }