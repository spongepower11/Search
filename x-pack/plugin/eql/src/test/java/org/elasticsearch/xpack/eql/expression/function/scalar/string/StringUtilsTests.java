--- conflicted
+++ resolved
@@ -8,22 +8,12 @@
 
 import org.elasticsearch.test.ESTestCase;
 
-import java.util.concurrent.Callable;
-
 import static org.elasticsearch.xpack.eql.expression.function.scalar.string.StringUtils.stringContains;
 import static org.elasticsearch.xpack.eql.expression.function.scalar.string.StringUtils.substringSlice;
 import static org.elasticsearch.xpack.ql.util.StringUtils.EMPTY;
 import static org.hamcrest.Matchers.equalTo;
 
 public class StringUtilsTests extends ESTestCase {
-
-    protected static final int NUMBER_OF_TEST_RUNS = 20;
-
-    private static void run(Callable<Void> callable) throws Exception {
-        for (int runs = 0; runs < NUMBER_OF_TEST_RUNS; runs++) {
-            callable.call();
-        }
-    }
 
     public void testSubstringSlicePositive() {
         String str = randomAlphaOfLength(10);
@@ -86,21 +76,6 @@
         assertNull(substringSlice(null, 0, 0));
     }
 
-<<<<<<< HEAD
-    public void testStringContainsWithNullOrEmpty() {
-        assertFalse(stringContains(null, null));
-        assertFalse(stringContains(null, ""));
-        assertFalse(stringContains("", null));
-    }
-
-    public void testStringContainsWithRandom() throws Exception {
-        run(() -> {
-            String substring = randomAlphaOfLength(10);
-            String string = randomAlphaOfLength(10) + substring + randomAlphaOfLength(10);
-            assertTrue(stringContains(string, substring));
-            return null;
-        });
-=======
     public void testBetweenNullOrEmptyString() throws Exception {
         String left = randomAlphaOfLength(10);
         String right = randomAlphaOfLength(10);
@@ -162,7 +137,17 @@
 
         assertThat(StringUtils.between("System Idle Process", "Y", "e", false, true),
                 equalTo(""));
+    }
 
->>>>>>> b7f02d8c
+    public void testStringContainsWithNullOrEmpty() {
+        assertFalse(stringContains(null, null));
+        assertFalse(stringContains(null, ""));
+        assertFalse(stringContains("", null));
+    }
+
+    public void testStringContainsWithRandom() throws Exception {
+        String substring = randomAlphaOfLength(10);
+        String string = randomAlphaOfLength(10) + substring + randomAlphaOfLength(10);
+        assertTrue(stringContains(string, substring));
     }
 }