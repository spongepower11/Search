/*
 * Copyright Elasticsearch B.V. and/or licensed to Elasticsearch B.V. under one
 * or more contributor license agreements. Licensed under the Elastic License;
 * you may not use this file except in compliance with the Elastic License.
 */

package org.elasticsearch.xpack.eql.planner;

import org.elasticsearch.xpack.eql.analysis.VerificationException;
import org.elasticsearch.xpack.ql.QlIllegalArgumentException;

public class QueryFolderFailTests extends AbstractQueryFolderTestCase {
    public void testPropertyEquationFilterUnsupported() {
        QlIllegalArgumentException e = expectThrows(QlIllegalArgumentException.class,
                () -> plan("process where (serial_event_id<9 and serial_event_id >= 7) or (opcode == pid)"));
        String msg = e.getMessage();
        assertEquals("Line 1:74: Comparisons against variables are not (currently) supported; offender [pid] in [==]", msg);
    }

    public void testPropertyEquationInClauseFilterUnsupported() {
        VerificationException e = expectThrows(VerificationException.class,
                () -> plan("process where opcode in (1,3) and process_name in (parent_process_name, \"SYSTEM\")"));
        String msg = e.getMessage();
        assertEquals("Found 1 problem\nline 1:35: Comparisons against variables are not (currently) supported; " +
            "offender [parent_process_name] in [process_name in (parent_process_name, \"SYSTEM\")]", msg);
    }

    public void testLengthFunctionWithInexact() {
        VerificationException e = expectThrows(VerificationException.class,
                () -> plan("process where length(plain_text) > 0"));
        String msg = e.getMessage();
        assertEquals("Found 1 problem\nline 1:15: [length(plain_text)] cannot operate on field of data type [text]: No keyword/multi-field "
                + "defined exact matches for [plain_text]; define one or use MATCH/QUERY instead", msg);
    }

<<<<<<< HEAD
    public void testEndsWithFunctionWithInexact() {
        VerificationException e = expectThrows(VerificationException.class,
                () -> plan("process where endsWith(plain_text, \"foo\") == true"));
        String msg = e.getMessage();
        assertEquals("Found 1 problem\nline 1:15: [endsWith(plain_text, \"foo\")] cannot operate on first argument field of data type "
=======
    public void testStartsWithFunctionWithInexact() {
        VerificationException e = expectThrows(VerificationException.class,
                () -> plan("process where startsWith(plain_text, \"foo\") == true"));
        String msg = e.getMessage();
        assertEquals("Found 1 problem\nline 1:15: [startsWith(plain_text, \"foo\")] cannot operate on first argument field of data type "
>>>>>>> 666719fc
                + "[text]: No keyword/multi-field defined exact matches for [plain_text]; define one or use MATCH/QUERY instead", msg);
    }
}<|MERGE_RESOLUTION|>--- conflicted
+++ resolved
@@ -33,19 +33,19 @@
                 + "defined exact matches for [plain_text]; define one or use MATCH/QUERY instead", msg);
     }
 
-<<<<<<< HEAD
     public void testEndsWithFunctionWithInexact() {
         VerificationException e = expectThrows(VerificationException.class,
                 () -> plan("process where endsWith(plain_text, \"foo\") == true"));
         String msg = e.getMessage();
         assertEquals("Found 1 problem\nline 1:15: [endsWith(plain_text, \"foo\")] cannot operate on first argument field of data type "
-=======
+                + "[text]: No keyword/multi-field defined exact matches for [plain_text]; define one or use MATCH/QUERY instead", msg);
+    }
+
     public void testStartsWithFunctionWithInexact() {
         VerificationException e = expectThrows(VerificationException.class,
                 () -> plan("process where startsWith(plain_text, \"foo\") == true"));
         String msg = e.getMessage();
         assertEquals("Found 1 problem\nline 1:15: [startsWith(plain_text, \"foo\")] cannot operate on first argument field of data type "
->>>>>>> 666719fc
                 + "[text]: No keyword/multi-field defined exact matches for [plain_text]; define one or use MATCH/QUERY instead", msg);
     }
 }