--- conflicted
+++ resolved
@@ -61,9 +61,6 @@
 
     private long startTime;
 
-<<<<<<< HEAD
-    public SampleIterator(QueryClient client, List<SampleCriterion> criteria, int fetchSize, Limit limit) {
-=======
     // ---------- CIRCUIT BREAKER -----------
 
     /**
@@ -89,18 +86,14 @@
      */
     private long previousTotalPageSize = 0;
 
-    public SampleIterator(QueryClient client, List<SampleCriterion> criteria, int fetchSize, CircuitBreaker circuitBreaker) {
->>>>>>> 28ab94df
+    public SampleIterator(QueryClient client, List<SampleCriterion> criteria, int fetchSize, Limit limit, CircuitBreaker circuitBreaker) {
         this.client = client;
         this.criteria = criteria;
         this.maxCriteria = criteria.size();
         this.fetchSize = fetchSize;
         this.samples = new ArrayList<>();
-<<<<<<< HEAD
         this.limit = limit;
-=======
         this.circuitBreaker = circuitBreaker;
->>>>>>> 28ab94df
     }
 
     @Override
@@ -110,11 +103,8 @@
         advance(runAfter(listener, () -> {
             stack.clear();
             samples.clear();
-<<<<<<< HEAD
             samplesDiscarded = 0;
-=======
             clearCircuitBreaker();
->>>>>>> 28ab94df
             client.close(listener.delegateFailure((l, r) -> {}));
         }));
     }
@@ -228,7 +218,6 @@
                 if (docGroupsCounter == maxCriteria) {
                     List<SearchHit> match = matchSample(sample, maxCriteria);
                     if (match != null) {
-<<<<<<< HEAD
                         if (samplesDiscarded < limit.offset()) {
                             samplesDiscarded++;
                         } else if (samples.size() < limit.limit()) {
@@ -238,10 +227,6 @@
                             payload(listener);
                             return;
                         }
-
-=======
-                        samples.add(new Sample(sampleKeys.get(responseIndex / maxCriteria), match));
->>>>>>> 28ab94df
                     }
                     docGroupsCounter = 1;
                     sample = new ArrayList<>(maxCriteria);
