/*
 * Copyright Elasticsearch B.V. and/or licensed to Elasticsearch B.V. under one
 * or more contributor license agreements. Licensed under the Elastic License;
 * you may not use this file except in compliance with the Elastic License.
 */
package org.elasticsearch.xpack.eql.plugin;

import org.elasticsearch.Build;
import org.elasticsearch.action.ActionRequest;
import org.elasticsearch.action.ActionResponse;
import org.elasticsearch.client.Client;
import org.elasticsearch.cluster.metadata.IndexNameExpressionResolver;
import org.elasticsearch.cluster.node.DiscoveryNode;
import org.elasticsearch.cluster.node.DiscoveryNodes;
import org.elasticsearch.cluster.service.ClusterService;
import org.elasticsearch.common.io.stream.NamedWriteableRegistry;
import org.elasticsearch.common.settings.ClusterSettings;
import org.elasticsearch.common.settings.IndexScopedSettings;
import org.elasticsearch.common.settings.Setting;
import org.elasticsearch.common.settings.Settings;
import org.elasticsearch.common.settings.SettingsFilter;
import org.elasticsearch.common.unit.TimeValue;
import org.elasticsearch.common.xcontent.NamedXContentRegistry;
import org.elasticsearch.env.Environment;
import org.elasticsearch.env.NodeEnvironment;
import org.elasticsearch.license.XPackLicenseState;
import org.elasticsearch.plugins.ActionPlugin;
import org.elasticsearch.plugins.Plugin;
import org.elasticsearch.repositories.RepositoriesService;
import org.elasticsearch.rest.RestController;
import org.elasticsearch.rest.RestHandler;
import org.elasticsearch.script.ScriptService;
import org.elasticsearch.threadpool.ThreadPool;
import org.elasticsearch.watcher.ResourceWatcherService;
import org.elasticsearch.xpack.core.XPackPlugin;
import org.elasticsearch.xpack.core.action.XPackInfoFeatureAction;
import org.elasticsearch.xpack.core.action.XPackUsageFeatureAction;
import org.elasticsearch.xpack.core.async.AsyncTaskIndexService;
import org.elasticsearch.xpack.core.eql.action.AsyncEqlSearchResponse;
import org.elasticsearch.xpack.core.eql.action.DeleteAsyncEqlSearchAction;
import org.elasticsearch.xpack.core.eql.action.EqlSearchAction;
import org.elasticsearch.xpack.core.eql.action.GetAsyncEqlSearchAction;
import org.elasticsearch.xpack.core.eql.action.SubmitAsyncEqlSearchAction;
import org.elasticsearch.xpack.eql.EqlInfoTransportAction;
import org.elasticsearch.xpack.eql.EqlUsageTransportAction;
import org.elasticsearch.xpack.eql.execution.PlanExecutor;
import org.elasticsearch.xpack.ql.index.IndexResolver;
import org.elasticsearch.xpack.ql.type.DefaultDataTypeRegistry;

import java.util.ArrayList;
import java.util.Collection;
import java.util.List;
import java.util.function.Supplier;

import static org.elasticsearch.xpack.core.ClientHelper.ASYNC_EQL_SEARCH_ORIGIN;

public class EqlPlugin extends Plugin implements ActionPlugin {
    public static final String INDEX = ".async-eql-search";
    private final boolean enabled;

    private static final boolean EQL_FEATURE_FLAG_REGISTERED;

    static {
        final String property = System.getProperty("es.eql_feature_flag_registered");
        if (Build.CURRENT.isSnapshot() && property != null) {
            throw new IllegalArgumentException("es.eql_feature_flag_registered is only supported in non-snapshot builds");
        }
        if ("true".equals(property)) {
            EQL_FEATURE_FLAG_REGISTERED = true;
        } else if ("false".equals(property) || property == null) {
            EQL_FEATURE_FLAG_REGISTERED = false;
        } else {
            throw new IllegalArgumentException(
                "expected es.eql_feature_flag_registered to be unset or [true|false] but was [" + property + "]"
            );
        }
    }

    public static final Setting<Boolean> EQL_ENABLED_SETTING = Setting.boolSetting(
        "xpack.eql.enabled",
        false,
        Setting.Property.NodeScope
    );

    public EqlPlugin(final Settings settings) {
        this.enabled = EQL_ENABLED_SETTING.get(settings);
    }

    @Override
    public Collection<Object> createComponents(Client client, ClusterService clusterService, ThreadPool threadPool,
            ResourceWatcherService resourceWatcherService, ScriptService scriptService, NamedXContentRegistry xContentRegistry,
            Environment environment, NodeEnvironment nodeEnvironment, NamedWriteableRegistry namedWriteableRegistry,
<<<<<<< HEAD
            IndexNameExpressionResolver expressionResolver) {
        List<Object> components = new ArrayList<>();
        IndexResolver indexResolver = new IndexResolver(client, clusterService.getClusterName().value(), DefaultDataTypeRegistry.INSTANCE);
=======
            IndexNameExpressionResolver expressionResolver, Supplier<RepositoriesService> repositoriesServiceSupplier) {
        return createComponents(client, clusterService.getClusterName().value(), namedWriteableRegistry);
    }

    private Collection<Object> createComponents(Client client, String clusterName,
                                                NamedWriteableRegistry namedWriteableRegistry) {
        IndexResolver indexResolver = new IndexResolver(client, clusterName, DefaultDataTypeRegistry.INSTANCE);
>>>>>>> d77dfb62
        PlanExecutor planExecutor = new PlanExecutor(client, indexResolver, namedWriteableRegistry);
        components.add(planExecutor);
        if (DiscoveryNode.isDataNode(environment.settings())) {
            // only data nodes should be eligible to run the maintenance service.
            AsyncTaskIndexService<AsyncEqlSearchResponse> indexService =
                new AsyncTaskIndexService<>(INDEX, clusterService, threadPool.getThreadContext(), client,
                    ASYNC_EQL_SEARCH_ORIGIN, AsyncEqlSearchResponse::new, namedWriteableRegistry);
            AsyncEqlSearchMaintenanceService maintenanceService =
                new AsyncEqlSearchMaintenanceService(nodeEnvironment.nodeId(), threadPool, indexService, TimeValue.timeValueHours(1));
            clusterService.addListener(maintenanceService);
            components.add(maintenanceService);
        }
        return components;
    }

    /**
     * The settings defined by EQL plugin.
     *
     * @return the settings
     */
    @Override
    public List<Setting<?>> getSettings() {
        if (isSnapshot() || EQL_FEATURE_FLAG_REGISTERED) {
            return List.of(EQL_ENABLED_SETTING);
        }
        return List.of();
    }

    @Override
    public List<ActionHandler<? extends ActionRequest, ? extends ActionResponse>> getActions() {
        if (enabled) {
            return List.of(
                new ActionHandler<>(EqlSearchAction.INSTANCE, TransportEqlSearchAction.class),
                new ActionHandler<>(EqlStatsAction.INSTANCE, TransportEqlStatsAction.class),
                new ActionHandler<>(XPackUsageFeatureAction.EQL, EqlUsageTransportAction.class),
                new ActionHandler<>(XPackInfoFeatureAction.EQL, EqlInfoTransportAction.class),
                new ActionHandler<>(SubmitAsyncEqlSearchAction.INSTANCE, TransportSubmitAsyncEqlSearchAction.class),
                new ActionHandler<>(GetAsyncEqlSearchAction.INSTANCE, TransportGetAsyncEqlSearchAction.class),
                new ActionHandler<>(DeleteAsyncEqlSearchAction.INSTANCE, TransportDeleteAsyncEqlSearchAction.class)
            );
        }
        return List.of(
            new ActionHandler<>(XPackUsageFeatureAction.EQL, EqlUsageTransportAction.class),
            new ActionHandler<>(XPackInfoFeatureAction.EQL, EqlInfoTransportAction.class)
        );
    }

    boolean isSnapshot() {
        return Build.CURRENT.isSnapshot();
    }

    // TODO: this needs to be used by all plugin methods - including getActions and createComponents
    public static boolean isEnabled(Settings settings) {
        return EQL_ENABLED_SETTING.get(settings);
    }

    @Override
    public List<RestHandler> getRestHandlers(Settings settings,
                                             RestController restController,
                                             ClusterSettings clusterSettings,
                                             IndexScopedSettings indexScopedSettings,
                                             SettingsFilter settingsFilter,
                                             IndexNameExpressionResolver indexNameExpressionResolver,
                                             Supplier<DiscoveryNodes> nodesInCluster) {

        if (enabled) {
            return List.of(new RestEqlSearchAction(),
                new RestEqlStatsAction(),
                new RestSubmitAsyncEqlSearchAction(),
                new RestGetAsyncEqlSearchAction(),
                new RestDeleteAsyncEqlSearchAction()
            );

        }
        return List.of();
    }

    // overridable by tests
    protected XPackLicenseState getLicenseState() {
        return XPackPlugin.getSharedLicenseState();
    }
}<|MERGE_RESOLUTION|>--- conflicted
+++ resolved
@@ -90,19 +90,9 @@
     public Collection<Object> createComponents(Client client, ClusterService clusterService, ThreadPool threadPool,
             ResourceWatcherService resourceWatcherService, ScriptService scriptService, NamedXContentRegistry xContentRegistry,
             Environment environment, NodeEnvironment nodeEnvironment, NamedWriteableRegistry namedWriteableRegistry,
-<<<<<<< HEAD
-            IndexNameExpressionResolver expressionResolver) {
+            IndexNameExpressionResolver expressionResolver, Supplier<RepositoriesService> repositoriesServiceSupplier) {
         List<Object> components = new ArrayList<>();
         IndexResolver indexResolver = new IndexResolver(client, clusterService.getClusterName().value(), DefaultDataTypeRegistry.INSTANCE);
-=======
-            IndexNameExpressionResolver expressionResolver, Supplier<RepositoriesService> repositoriesServiceSupplier) {
-        return createComponents(client, clusterService.getClusterName().value(), namedWriteableRegistry);
-    }
-
-    private Collection<Object> createComponents(Client client, String clusterName,
-                                                NamedWriteableRegistry namedWriteableRegistry) {
-        IndexResolver indexResolver = new IndexResolver(client, clusterName, DefaultDataTypeRegistry.INSTANCE);
->>>>>>> d77dfb62
         PlanExecutor planExecutor = new PlanExecutor(client, indexResolver, namedWriteableRegistry);
         components.add(planExecutor);
         if (DiscoveryNode.isDataNode(environment.settings())) {
