/*
 * Copyright Elasticsearch B.V. and/or licensed to Elasticsearch B.V. under one
 * or more contributor license agreements. Licensed under the Elastic License
 * 2.0; you may not use this file except in compliance with the Elastic License
 * 2.0.
 */

package org.elasticsearch.xpack.eql.analysis;

import org.elasticsearch.xpack.eql.expression.OptionalMissingAttribute;
import org.elasticsearch.xpack.eql.expression.OptionalUnresolvedAttribute;
import org.elasticsearch.xpack.ql.common.Failure;
import org.elasticsearch.xpack.ql.expression.Attribute;
import org.elasticsearch.xpack.ql.expression.Expression;
import org.elasticsearch.xpack.ql.expression.Literal;
import org.elasticsearch.xpack.ql.expression.NamedExpression;
import org.elasticsearch.xpack.ql.expression.UnresolvedAttribute;
import org.elasticsearch.xpack.ql.expression.function.Function;
import org.elasticsearch.xpack.ql.expression.function.FunctionDefinition;
import org.elasticsearch.xpack.ql.expression.function.FunctionRegistry;
import org.elasticsearch.xpack.ql.expression.function.UnresolvedFunction;
import org.elasticsearch.xpack.ql.plan.logical.Filter;
import org.elasticsearch.xpack.ql.plan.logical.LogicalPlan;
import org.elasticsearch.xpack.ql.rule.RuleExecutor;
import org.elasticsearch.xpack.ql.session.Configuration;
import org.elasticsearch.xpack.ql.type.DataTypes;

import java.util.Collection;
import java.util.LinkedHashSet;

import static java.util.Arrays.asList;
import static org.elasticsearch.xpack.eql.analysis.AnalysisUtils.resolveAgainstList;
import static org.elasticsearch.xpack.ql.analyzer.AnalyzerRules.AddMissingEqualsToBoolField;

public class Analyzer extends RuleExecutor<LogicalPlan> {

    private final Configuration configuration;
    private final FunctionRegistry functionRegistry;
    private final Verifier verifier;

    public Analyzer(Configuration configuration, FunctionRegistry functionRegistry, Verifier verifier) {
        this.configuration = configuration;
        this.functionRegistry = functionRegistry;
        this.verifier = verifier;
    }

    @Override
    protected Iterable<RuleExecutor<LogicalPlan>.Batch> batches() {
<<<<<<< HEAD
        Batch resolution = new Batch("Resolution", new ResolveRefs(), new ResolveFunctions());

        Batch cleanup = new Batch("Finish Analysis", Limiter.ONCE, new AddMissingEqualsToBoolField());
=======
        Batch optional = new Batch("Optional", Limiter.ONCE, new ResolveOrReplaceOptionalRefs());

        Batch resolution = new Batch("Resolution", new ResolveRefs(), new ResolveFunctions());
>>>>>>> d90fa4eb

        Batch cleanup = new Batch("Finish Analysis", Limiter.ONCE, new AddMissingEqualsToBoolField());

        return asList(optional, resolution, cleanup);
    }

    public LogicalPlan analyze(LogicalPlan plan) {
        return verify(execute(plan));
    }

    private LogicalPlan verify(LogicalPlan plan) {
        Collection<Failure> failures = verifier.verify(plan, configuration.versionIncompatibleClusters());
        if (failures.isEmpty() == false) {
            throw new VerificationException(failures);
        }
        return plan;
    }

    private static class ResolveRefs extends AnalyzerRule<LogicalPlan> {

        @Override
        protected LogicalPlan rule(LogicalPlan plan) {
            // if the children are not resolved, there's no way the node can be resolved
            if (plan.childrenResolved() == false) {
                return plan;
            }

            // okay, there's a chance so let's get started
            if (log.isTraceEnabled()) {
                log.trace("Attempting to resolve {}", plan.nodeString());
            }

            return plan.transformExpressionsUp(UnresolvedAttribute.class, u -> {
                Collection<Attribute> childrenOutput = new LinkedHashSet<>();
                for (LogicalPlan child : plan.children()) {
                    childrenOutput.addAll(child.output());
                }
                NamedExpression named = resolveAgainstList(u, childrenOutput);
                // if resolved, return it; otherwise keep it in place to be resolved later
                if (named != null) {
                    if (log.isTraceEnabled()) {
                        log.trace("Resolved {} to {}", u, named);
                    }
                    return named;
                }
                return u;
            });
        }
    }

    private class ResolveFunctions extends AnalyzerRule<LogicalPlan> {

        @Override
        protected LogicalPlan rule(LogicalPlan plan) {
            return plan.transformExpressionsUp(UnresolvedFunction.class, uf -> {
                if (uf.analyzed()) {
                    return uf;
                }

                String name = uf.name();

                if (uf.childrenResolved() == false) {
                    return uf;
                }

                String functionName = functionRegistry.resolveAlias(name);
                if (functionRegistry.functionExists(functionName) == false) {
                    return uf.missing(functionName, functionRegistry.listFunctions());
                }
                FunctionDefinition def = functionRegistry.resolveFunction(functionName);
                Function f = uf.buildResolved(configuration, def);
                return f;
            });
        }
    }

    private static class ResolveOrReplaceOptionalRefs extends AnalyzerRule<LogicalPlan> {

        @Override
        protected boolean skipResolved() {
            return false;
        }

        @Override
        protected LogicalPlan rule(LogicalPlan plan) {

            return plan.transformExpressionsUp(OptionalUnresolvedAttribute.class, u -> {
                Collection<Attribute> resolvedChildrenOutput = new LinkedHashSet<>();
                for (LogicalPlan child : plan.children()) {
                    for (Attribute out : child.output()) {
                        if (out.resolved()) {
                            resolvedChildrenOutput.addAll(child.output());
                        }
                    }
                }
                Expression resolved = resolveAgainstList(u, resolvedChildrenOutput);
                // if resolved, return it; otherwise replace it with the missing attribute
                if (resolved != null) {
                    if (log.isTraceEnabled()) {
                        log.trace("Resolved {} to {}", u, resolved);
                    }
                } else {
                    // when used in a filter, replace the field with a literal
                    if (plan instanceof Filter) {
                        resolved = new Literal(u.source(), null, DataTypes.NULL);
                    } else {
                        resolved = new OptionalMissingAttribute(u.source(), u.name(), u.qualifier());
                    }
                }
                return resolved;
            });

        }
    }
}<|MERGE_RESOLUTION|>--- conflicted
+++ resolved
@@ -46,15 +46,9 @@
 
     @Override
     protected Iterable<RuleExecutor<LogicalPlan>.Batch> batches() {
-<<<<<<< HEAD
-        Batch resolution = new Batch("Resolution", new ResolveRefs(), new ResolveFunctions());
-
-        Batch cleanup = new Batch("Finish Analysis", Limiter.ONCE, new AddMissingEqualsToBoolField());
-=======
         Batch optional = new Batch("Optional", Limiter.ONCE, new ResolveOrReplaceOptionalRefs());
 
         Batch resolution = new Batch("Resolution", new ResolveRefs(), new ResolveFunctions());
->>>>>>> d90fa4eb
 
         Batch cleanup = new Batch("Finish Analysis", Limiter.ONCE, new AddMissingEqualsToBoolField());
 
