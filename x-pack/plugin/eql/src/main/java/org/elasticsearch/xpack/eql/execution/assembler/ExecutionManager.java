/*
 * Copyright Elasticsearch B.V. and/or licensed to Elasticsearch B.V. under one
 * or more contributor license agreements. Licensed under the Elastic License
 * 2.0; you may not use this file except in compliance with the Elastic License
 * 2.0.
 */

package org.elasticsearch.xpack.eql.execution.assembler;

import org.elasticsearch.core.TimeValue;
import org.elasticsearch.search.builder.SearchSourceBuilder;
import org.elasticsearch.xpack.eql.EqlIllegalArgumentException;
import org.elasticsearch.xpack.eql.execution.search.Limit;
import org.elasticsearch.xpack.eql.execution.search.PITAwareQueryClient;
import org.elasticsearch.xpack.eql.execution.search.QueryRequest;
import org.elasticsearch.xpack.eql.execution.search.RuntimeUtils;
import org.elasticsearch.xpack.eql.execution.search.extractor.FieldHitExtractor;
import org.elasticsearch.xpack.eql.execution.search.extractor.ImplicitTiebreakerHitExtractor;
import org.elasticsearch.xpack.eql.execution.search.extractor.TimestampFieldHitExtractor;
import org.elasticsearch.xpack.eql.execution.sequence.SequenceMatcher;
import org.elasticsearch.xpack.eql.execution.sequence.TumblingWindow;
import org.elasticsearch.xpack.eql.expression.OptionalResolvedAttribute;
import org.elasticsearch.xpack.eql.plan.physical.EsQueryExec;
import org.elasticsearch.xpack.eql.plan.physical.PhysicalPlan;
import org.elasticsearch.xpack.eql.querydsl.container.FieldExtractorRegistry;
import org.elasticsearch.xpack.eql.session.EqlConfiguration;
import org.elasticsearch.xpack.eql.session.EqlSession;
import org.elasticsearch.xpack.ql.execution.search.extractor.AbstractFieldHitExtractor;
import org.elasticsearch.xpack.ql.execution.search.extractor.ComputingExtractor;
import org.elasticsearch.xpack.ql.execution.search.extractor.HitExtractor;
import org.elasticsearch.xpack.ql.expression.Attribute;
import org.elasticsearch.xpack.ql.expression.Expression;
import org.elasticsearch.xpack.ql.expression.Expressions;
import org.elasticsearch.xpack.ql.expression.Order.OrderDirection;
import org.elasticsearch.xpack.ql.util.CollectionUtils;

import java.util.ArrayList;
import java.util.LinkedHashSet;
import java.util.List;
import java.util.Set;

import static java.util.Collections.emptyList;

public class ExecutionManager {

    private final EqlSession session;
    private final EqlConfiguration cfg;

    public ExecutionManager(EqlSession eqlSession) {
        this.session = eqlSession;
        this.cfg = eqlSession.configuration();
    }

    public Executable assemble(
        List<List<Attribute>> listOfKeys,
        List<PhysicalPlan> plans,
        Attribute timestamp,
        Attribute tiebreaker,
        OrderDirection direction,
        TimeValue maxSpan,
        Limit limit
    ) {
        FieldExtractorRegistry extractorRegistry = new FieldExtractorRegistry();

        boolean descending = direction == OrderDirection.DESC;

        // fields
        HitExtractor tsExtractor = timestampExtractor(hitExtractor(timestamp, extractorRegistry));
        HitExtractor tbExtractor = Expressions.isPresent(tiebreaker) ? hitExtractor(tiebreaker, extractorRegistry) : null;
        // implicit tiebreake, present only in the response and which doesn't have a corresponding field
        HitExtractor itbExtractor = ImplicitTiebreakerHitExtractor.INSTANCE;
        // NB: since there's no aliasing inside EQL, the attribute name is the same as the underlying field name
        String timestampName = Expressions.name(timestamp);

        // secondary criteria
        List<Criterion<BoxedQueryRequest>> criteria = new ArrayList<>(plans.size() - 1);

        // build a criterion for each query
        for (int i = 0; i < plans.size(); i++) {
            List<Attribute> keys = listOfKeys.get(i);
            List<HitExtractor> keyExtractors = hitExtractors(keys, extractorRegistry);
            List<String> keyFields = new ArrayList<>(keyExtractors.size());

            Set<String> optionalKeys = new LinkedHashSet<>(CollectionUtils.mapSize(keyExtractors.size()));

            // extract top-level fields used as keys to optimize query lookups
            // this process gets skipped for nested fields
            for (int j = 0; j < keyExtractors.size(); j++) {
                HitExtractor extractor = keyExtractors.get(j);

                if (extractor instanceof AbstractFieldHitExtractor) {
                    AbstractFieldHitExtractor hitExtractor = (AbstractFieldHitExtractor) extractor;
                    // remember if the field is optional
                    boolean isOptional = keys.get(j) instanceof OptionalResolvedAttribute;
                    // no nested fields
                    if (hitExtractor.hitName() == null) {
                        String fieldName = hitExtractor.fieldName();
                        keyFields.add(fieldName);
                        if (isOptional) {
                            optionalKeys.add(fieldName);
                        }
                    } else {
                        keyFields = emptyList();
                        break;
                    }
                    // optional field
                } else if (extractor instanceof ComputingExtractor) {
                    keyFields.add(((ComputingExtractor) extractor).hitName());
                }
            }

            PhysicalPlan query = plans.get(i);
            // search query
            if (query instanceof EsQueryExec) {
                SearchSourceBuilder source = ((EsQueryExec) query).source(session, false);
                QueryRequest original = () -> source;
<<<<<<< HEAD
                BoxedQueryRequest boxedRequest = new BoxedQueryRequest(original, timestampName, keyFields);
=======
                BoxedQueryRequest boxedRequest = new BoxedQueryRequest(original, timestampName, keyFields, optionalKeys);
>>>>>>> 30e15ba8
                Criterion<BoxedQueryRequest> criterion = new Criterion<>(
                    i,
                    boxedRequest,
                    keyExtractors,
                    tsExtractor,
                    tbExtractor,
                    itbExtractor,
                    i == 0 && descending
                );
                criteria.add(criterion);
            } else {
                // until
                if (i != plans.size() - 1) {
                    throw new EqlIllegalArgumentException("Expected a query but got [{}]", query.getClass());
                } else {
                    criteria.add(null);
                }
            }
        }

        int completionStage = criteria.size() - 1;
        SequenceMatcher matcher = new SequenceMatcher(completionStage, descending, maxSpan, limit, session.circuitBreaker());

        TumblingWindow w = new TumblingWindow(
            new PITAwareQueryClient(session),
            criteria.subList(0, completionStage),
            criteria.get(completionStage),
            matcher
        );

        return w;
    }

    private HitExtractor timestampExtractor(HitExtractor hitExtractor) {
        if (hitExtractor instanceof FieldHitExtractor) {
            FieldHitExtractor fe = (FieldHitExtractor) hitExtractor;
            return (fe instanceof TimestampFieldHitExtractor) ? hitExtractor : new TimestampFieldHitExtractor(fe);
        }
        throw new EqlIllegalArgumentException("Unexpected extractor [{}]", hitExtractor);
    }

    private HitExtractor hitExtractor(Expression exp, FieldExtractorRegistry registry) {
        return RuntimeUtils.createExtractor(registry.fieldExtraction(exp), cfg);
    }

    private List<HitExtractor> hitExtractors(List<? extends Expression> exps, FieldExtractorRegistry registry) {
        List<HitExtractor> extractors = new ArrayList<>(exps.size());
        for (Expression exp : exps) {
            extractors.add(hitExtractor(exp, registry));
        }
        return extractors;
    }
}<|MERGE_RESOLUTION|>--- conflicted
+++ resolved
@@ -114,11 +114,7 @@
             if (query instanceof EsQueryExec) {
                 SearchSourceBuilder source = ((EsQueryExec) query).source(session, false);
                 QueryRequest original = () -> source;
-<<<<<<< HEAD
-                BoxedQueryRequest boxedRequest = new BoxedQueryRequest(original, timestampName, keyFields);
-=======
                 BoxedQueryRequest boxedRequest = new BoxedQueryRequest(original, timestampName, keyFields, optionalKeys);
->>>>>>> 30e15ba8
                 Criterion<BoxedQueryRequest> criterion = new Criterion<>(
                     i,
                     boxedRequest,
