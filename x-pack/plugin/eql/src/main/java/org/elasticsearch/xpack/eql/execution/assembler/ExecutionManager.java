--- conflicted
+++ resolved
@@ -211,11 +211,7 @@
             }
         }
 
-<<<<<<< HEAD
-        return new SampleIterator(new PITAwareQueryClient(session), criteria, cfg.fetchSize(), limit);
-=======
-        return new SampleIterator(new PITAwareQueryClient(session), criteria, cfg.fetchSize(), session.circuitBreaker());
->>>>>>> 28ab94df
+        return new SampleIterator(new PITAwareQueryClient(session), criteria, cfg.fetchSize(), limit, session.circuitBreaker());
     }
 
     private HitExtractor timestampExtractor(HitExtractor hitExtractor) {
