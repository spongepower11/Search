--- conflicted
+++ resolved
@@ -6,13 +6,10 @@
 
 package org.elasticsearch.xpack.eql.expression.function.scalar.whitelist;
 
-<<<<<<< HEAD
+import org.elasticsearch.xpack.eql.expression.function.scalar.string.EndsWithFunctionProcessor;
 import org.elasticsearch.xpack.eql.expression.function.scalar.string.IndexOfFunctionProcessor;
-=======
-import org.elasticsearch.xpack.eql.expression.function.scalar.string.EndsWithFunctionProcessor;
 import org.elasticsearch.xpack.eql.expression.function.scalar.string.LengthFunctionProcessor;
 import org.elasticsearch.xpack.eql.expression.function.scalar.string.StartsWithFunctionProcessor;
->>>>>>> 2a77551b
 import org.elasticsearch.xpack.eql.expression.function.scalar.string.SubstringFunctionProcessor;
 import org.elasticsearch.xpack.ql.expression.function.scalar.whitelist.InternalQlScriptUtils;
 
@@ -25,12 +22,12 @@
 
     InternalEqlScriptUtils() {}
 
-<<<<<<< HEAD
+    public static Boolean endsWith(String s, String pattern) {
+        return (Boolean) EndsWithFunctionProcessor.doProcess(s, pattern);
+    }
+
     public static Integer indexOf(String s, String substring, Number start) {
         return (Integer) IndexOfFunctionProcessor.doProcess(s, substring, start);
-=======
-    public static Boolean endsWith(String s, String pattern) {
-        return (Boolean) EndsWithFunctionProcessor.doProcess(s, pattern);
     }
 
     public static Integer length(String s) {
@@ -39,7 +36,6 @@
 
     public static Boolean startsWith(String s, String pattern) {
         return (Boolean) StartsWithFunctionProcessor.doProcess(s, pattern);
->>>>>>> 2a77551b
     }
 
     public static String substring(String s, Number start, Number end) {
