/*
 * Copyright Elasticsearch B.V. and/or licensed to Elasticsearch B.V. under one
 * or more contributor license agreements. Licensed under the Elastic License;
 * you may not use this file except in compliance with the Elastic License.
 */

package org.elasticsearch.xpack.eql.expression.function;

<<<<<<< HEAD
import org.elasticsearch.xpack.eql.expression.function.scalar.string.CIDRMatch;
=======
import org.elasticsearch.xpack.eql.expression.function.scalar.string.EndsWith;
import org.elasticsearch.xpack.eql.expression.function.scalar.string.Length;
import org.elasticsearch.xpack.eql.expression.function.scalar.string.StartsWith;
>>>>>>> 5dc43d28
import org.elasticsearch.xpack.eql.expression.function.scalar.string.Substring;
import org.elasticsearch.xpack.eql.expression.function.scalar.string.Wildcard;
import org.elasticsearch.xpack.ql.expression.function.FunctionDefinition;
import org.elasticsearch.xpack.ql.expression.function.FunctionRegistry;

import java.util.Locale;

public class EqlFunctionRegistry extends FunctionRegistry {

    public EqlFunctionRegistry() {
        super(functions());
    }

    private static FunctionDefinition[][] functions() {
        return new FunctionDefinition[][] {
        // Scalar functions
        // String
            new FunctionDefinition[] {
                def(EndsWith.class, EndsWith::new, "endswith"),
                def(Length.class, Length::new, "length"),
                def(StartsWith.class, StartsWith::new, "startswith"),
                def(Substring.class, Substring::new, "substring"),
<<<<<<< HEAD
                def(CIDRMatch.class, CIDRMatch::new, "cidrmatch"),
            },
=======
                def(Wildcard.class, Wildcard::new, "wildcard"),
            }
>>>>>>> 5dc43d28
        };
    }

    @Override
    protected String normalize(String name) {
        return name.toLowerCase(Locale.ROOT);
    }
}<|MERGE_RESOLUTION|>--- conflicted
+++ resolved
@@ -6,13 +6,10 @@
 
 package org.elasticsearch.xpack.eql.expression.function;
 
-<<<<<<< HEAD
 import org.elasticsearch.xpack.eql.expression.function.scalar.string.CIDRMatch;
-=======
 import org.elasticsearch.xpack.eql.expression.function.scalar.string.EndsWith;
 import org.elasticsearch.xpack.eql.expression.function.scalar.string.Length;
 import org.elasticsearch.xpack.eql.expression.function.scalar.string.StartsWith;
->>>>>>> 5dc43d28
 import org.elasticsearch.xpack.eql.expression.function.scalar.string.Substring;
 import org.elasticsearch.xpack.eql.expression.function.scalar.string.Wildcard;
 import org.elasticsearch.xpack.ql.expression.function.FunctionDefinition;
@@ -31,17 +28,13 @@
         // Scalar functions
         // String
             new FunctionDefinition[] {
+                def(CIDRMatch.class, CIDRMatch::new, "cidrmatch"),
                 def(EndsWith.class, EndsWith::new, "endswith"),
                 def(Length.class, Length::new, "length"),
                 def(StartsWith.class, StartsWith::new, "startswith"),
                 def(Substring.class, Substring::new, "substring"),
-<<<<<<< HEAD
-                def(CIDRMatch.class, CIDRMatch::new, "cidrmatch"),
-            },
-=======
                 def(Wildcard.class, Wildcard::new, "wildcard"),
             }
->>>>>>> 5dc43d28
         };
     }
 
