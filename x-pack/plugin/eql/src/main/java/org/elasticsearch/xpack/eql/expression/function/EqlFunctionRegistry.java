/*
 * Copyright Elasticsearch B.V. and/or licensed to Elasticsearch B.V. under one
 * or more contributor license agreements. Licensed under the Elastic License;
 * you may not use this file except in compliance with the Elastic License.
 */

package org.elasticsearch.xpack.eql.expression.function;

import org.elasticsearch.xpack.eql.expression.function.scalar.string.EndsWith;
import org.elasticsearch.xpack.eql.expression.function.scalar.string.Length;
import org.elasticsearch.xpack.eql.expression.function.scalar.string.StartsWith;
import org.elasticsearch.xpack.eql.expression.function.scalar.string.Substring;
import org.elasticsearch.xpack.eql.expression.function.scalar.string.ToString;
import org.elasticsearch.xpack.ql.expression.function.FunctionDefinition;
import org.elasticsearch.xpack.ql.expression.function.FunctionRegistry;

import java.util.Locale;

public class EqlFunctionRegistry extends FunctionRegistry {

    public EqlFunctionRegistry() {
        super(functions());
    }

    private static FunctionDefinition[][] functions() {
        return new FunctionDefinition[][] {
        // Scalar functions
        // String
            new FunctionDefinition[] {
<<<<<<< HEAD
                def(Substring.class, Substring::new, "substring"),
                def(ToString.class, ToString::new, "string"),
            },
=======
                def(EndsWith.class, EndsWith::new, "endswith"),
                def(Length.class, Length::new, "length"),
                def(StartsWith.class, StartsWith::new, "startswith"),
                def(Substring.class, Substring::new, "substring")
            }
>>>>>>> 5a98fc20
        };
    }

    @Override
    protected String normalize(String name) {
        return name.toLowerCase(Locale.ROOT);
    }
}<|MERGE_RESOLUTION|>--- conflicted
+++ resolved
@@ -27,17 +27,12 @@
         // Scalar functions
         // String
             new FunctionDefinition[] {
-<<<<<<< HEAD
-                def(Substring.class, Substring::new, "substring"),
-                def(ToString.class, ToString::new, "string"),
-            },
-=======
                 def(EndsWith.class, EndsWith::new, "endswith"),
                 def(Length.class, Length::new, "length"),
                 def(StartsWith.class, StartsWith::new, "startswith"),
-                def(Substring.class, Substring::new, "substring")
+                def(Substring.class, Substring::new, "substring"),
+                def(ToString.class, ToString::new, "string"),
             }
->>>>>>> 5a98fc20
         };
     }
 
