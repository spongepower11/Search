/*
 * Copyright Elasticsearch B.V. and/or licensed to Elasticsearch B.V. under one
 * or more contributor license agreements. Licensed under the Elastic License;
 * you may not use this file except in compliance with the Elastic License.
 */

package org.elasticsearch.xpack.eql.expression.function;

<<<<<<< HEAD
import org.elasticsearch.xpack.eql.expression.function.scalar.string.EndsWith;
=======
import org.elasticsearch.xpack.eql.expression.function.scalar.string.Length;
>>>>>>> 85d9b34d
import org.elasticsearch.xpack.eql.expression.function.scalar.string.Substring;
import org.elasticsearch.xpack.ql.expression.function.FunctionDefinition;
import org.elasticsearch.xpack.ql.expression.function.FunctionRegistry;

import java.util.Locale;

public class EqlFunctionRegistry extends FunctionRegistry {

    public EqlFunctionRegistry() {
        super(functions());
    }
    
    private static FunctionDefinition[][] functions() {
        return new FunctionDefinition[][] {
        // Scalar functions
        // String
            new FunctionDefinition[] {
<<<<<<< HEAD
                def(EndsWith.class, EndsWith::new, "endswith"),
                def(Substring.class, Substring::new, "substring"),
            },
=======
                def(Length.class, Length::new, "length"),
                def(Substring.class, Substring::new, "substring")
            }
>>>>>>> 85d9b34d
        };
    }

    @Override
    protected String normalize(String name) {
        return name.toLowerCase(Locale.ROOT);
    }
}<|MERGE_RESOLUTION|>--- conflicted
+++ resolved
@@ -6,11 +6,8 @@
 
 package org.elasticsearch.xpack.eql.expression.function;
 
-<<<<<<< HEAD
 import org.elasticsearch.xpack.eql.expression.function.scalar.string.EndsWith;
-=======
 import org.elasticsearch.xpack.eql.expression.function.scalar.string.Length;
->>>>>>> 85d9b34d
 import org.elasticsearch.xpack.eql.expression.function.scalar.string.Substring;
 import org.elasticsearch.xpack.ql.expression.function.FunctionDefinition;
 import org.elasticsearch.xpack.ql.expression.function.FunctionRegistry;
@@ -28,15 +25,10 @@
         // Scalar functions
         // String
             new FunctionDefinition[] {
-<<<<<<< HEAD
                 def(EndsWith.class, EndsWith::new, "endswith"),
-                def(Substring.class, Substring::new, "substring"),
-            },
-=======
                 def(Length.class, Length::new, "length"),
                 def(Substring.class, Substring::new, "substring")
             }
->>>>>>> 85d9b34d
         };
     }
 
