//
// Full-text
//

simpleQueryAllFields
SELECT emp_no, first_name, gender, last_name FROM test_emp WHERE QUERY('Baek fox') LIMIT 3;

   emp_no:i    | first_name:s  |   gender:s    |  last_name:s
10080          |Premal         |M              |Baek
;

simpleQueryDedicatedField
SELECT emp_no, first_name, gender, last_name FROM test_emp WHERE QUERY('Man*', 'default_field=last_name') LIMIT 5;

   emp_no:i    | first_name:s  |   gender:s    |  last_name:s
10096          |Jayson         |M              |Mandell
;

simpleQueryOptions
SELECT emp_no, first_name, gender, last_name FROM test_emp WHERE QUERY('Man*', 'default_field=last_name;lenient=true;fuzzy_rewrite=scoring_boolean') LIMIT 5;

   emp_no:i    | first_name:s  |   gender:s    |  last_name:s
10096          |Jayson         |M              |Mandell
;

simpleQueryOptionsInMultipleCommaSeparatedStrings
SELECT emp_no, first_name, gender, last_name FROM test_emp WHERE QUERY('Man*', 'default_field=last_name;lenient=true', 'fuzzy_rewrite=scoring_boolean') LIMIT 5;

   emp_no:i    | first_name:s  |   gender:s    |  last_name:s
10096          |Jayson         |M              |Mandell
;

matchQuery
SELECT emp_no, first_name, gender, last_name FROM test_emp WHERE MATCH(first_name, 'Erez');

   emp_no:i    | first_name:s  |   gender:s    |  last_name:s
10076          |Erez           |F              |Ritzmann
;

matchQueryWithOptions
SELECT emp_no, first_name, gender, last_name FROM test_emp WHERE MATCH(first_name, 'Erez', 'lenient=true;cutoff_frequency=2;fuzzy_rewrite=scoring_boolean;minimum_should_match=1;operator=AND;max_expansions=30;prefix_length=1;analyzer=english;auto_generate_synonyms_phrase_query=true;fuzzy_transpositions=true');

   emp_no:i    | first_name:s  |   gender:s    |  last_name:s
10076          |Erez           |F              |Ritzmann
;

matchQueryWithOptionsInMultipleCommaSeparatedStrings
SELECT emp_no, first_name, gender, last_name FROM test_emp WHERE MATCH(first_name, 'Erez', 'lenient=true;cutoff_frequency=2','fuzzy_rewrite=scoring_boolean;minimum_should_match=1','operator=AND', 'max_expansions=30;prefix_length=1;analyzer=english;auto_generate_synonyms_phrase_query=true;fuzzy_transpositions=true');

   emp_no:i    | first_name:s  |   gender:s    |  last_name:s
10076          |Erez           |F              |Ritzmann
;

multiMatchQuery
SELECT emp_no, first_name, gender, last_name FROM test_emp WHERE MATCH('first_name,last_name', 'Morton', 'type=best_fields;operator=OR');

   emp_no:i    | first_name:s  |   gender:s    |  last_name:s
10095          |Hilari         |M              |Morton
;

multiMatchQueryAllOptions
SELECT emp_no, first_name, gender, last_name FROM test_emp WHERE MATCH('first_name,last_name', 'Morton', 'slop=1;lenient=true;cutoff_frequency=2;tie_breaker=0.1;fuzzy_rewrite=scoring_boolean;minimum_should_match=1;operator=AND;max_expansions=30;prefix_length=1;analyzer=english;type=best_fields;auto_generate_synonyms_phrase_query=true;fuzzy_transpositions=true');

   emp_no:i    | first_name:s  |   gender:s    |  last_name:s
10095          |Hilari         |M              |Morton
;

multiMatchQueryWithInMultipleCommaSeparatedStrings
SELECT emp_no, first_name, gender, last_name FROM test_emp WHERE MATCH('first_name,last_name', 'Morton', 'slop=1;lenient=true', 'cutoff_frequency=2','tie_breaker=0.1;fuzzy_rewrite=scoring_boolean','minimum_should_match=1;operator=AND;max_expansions=30;prefix_length=1;analyzer=english;type=best_fields;auto_generate_synonyms_phrase_query=true;fuzzy_transpositions=true');

   emp_no:i    | first_name:s  |   gender:s    |  last_name:s
10095          |Hilari         |M              |Morton
;

score
SELECT emp_no, first_name, SCORE() FROM test_emp WHERE MATCH(first_name, 'Erez') ORDER BY SCORE();

   emp_no:i    | first_name:s  |   SCORE():f
<<<<<<< HEAD
10076          |Erez           |1.8660883
=======
10076          |Erez           |4.1053944
>>>>>>> 690b10a4
;

scoreAsSomething
SELECT emp_no, first_name, SCORE() as s FROM test_emp WHERE MATCH(first_name, 'Erez') ORDER BY SCORE();

   emp_no:i    | first_name:s  |   s:f
<<<<<<< HEAD
10076          |Erez           |1.8660883
=======
10076          |Erez           |4.1053944
>>>>>>> 690b10a4
;<|MERGE_RESOLUTION|>--- conflicted
+++ resolved
@@ -76,20 +76,12 @@
 SELECT emp_no, first_name, SCORE() FROM test_emp WHERE MATCH(first_name, 'Erez') ORDER BY SCORE();
 
    emp_no:i    | first_name:s  |   SCORE():f
-<<<<<<< HEAD
 10076          |Erez           |1.8660883
-=======
-10076          |Erez           |4.1053944
->>>>>>> 690b10a4
 ;
 
 scoreAsSomething
 SELECT emp_no, first_name, SCORE() as s FROM test_emp WHERE MATCH(first_name, 'Erez') ORDER BY SCORE();
 
    emp_no:i    | first_name:s  |   s:f
-<<<<<<< HEAD
 10076          |Erez           |1.8660883
-=======
-10076          |Erez           |4.1053944
->>>>>>> 690b10a4
 ;