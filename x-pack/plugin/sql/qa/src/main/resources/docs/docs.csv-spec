//
// CSV spec used by the docs
//

///////////////////////////////
//
// Describe table
//
///////////////////////////////

describeTable
// tag::describeTable
DESCRIBE emp;

       column       |     type      |    mapping    
--------------------+---------------+---------------
birth_date          |TIMESTAMP      |datetime
dep                 |STRUCT         |nested
dep.dep_id          |VARCHAR        |keyword
dep.dep_name        |VARCHAR        |text
dep.dep_name.keyword|VARCHAR        |keyword
dep.from_date       |TIMESTAMP      |datetime
dep.to_date         |TIMESTAMP      |datetime
emp_no              |INTEGER        |integer
first_name          |VARCHAR        |text
first_name.keyword  |VARCHAR        |keyword
gender              |VARCHAR        |keyword
hire_date           |TIMESTAMP      |datetime
languages           |TINYINT        |byte
last_name           |VARCHAR        |text
last_name.keyword   |VARCHAR        |keyword
salary              |INTEGER        |integer

// end::describeTable
;

//describeTableAlias
// tag::describeTableAlias
//DESCRIBE employee;

//    column     |     type      
//---------------+---------------

// end::describeTableAlias
//;

//
// Show columns
// 
showColumns
// tag::showColumns
SHOW COLUMNS IN emp;

       column       |     type      |    mapping    
--------------------+---------------+---------------
birth_date          |TIMESTAMP      |datetime
dep                 |STRUCT         |nested
dep.dep_id          |VARCHAR        |keyword
dep.dep_name        |VARCHAR        |text
dep.dep_name.keyword|VARCHAR        |keyword
dep.from_date       |TIMESTAMP      |datetime
dep.to_date         |TIMESTAMP      |datetime
emp_no              |INTEGER        |integer
first_name          |VARCHAR        |text
first_name.keyword  |VARCHAR        |keyword
gender              |VARCHAR        |keyword
hire_date           |TIMESTAMP      |datetime
languages           |TINYINT        |byte
last_name           |VARCHAR        |text
last_name.keyword   |VARCHAR        |keyword
salary              |INTEGER        |integer

// end::showColumns
;

//showColumnsInAlias
// tag::showColumnsInAlias
//SHOW COLUMNS FROM employee;

//    column     |     type      
//---------------+---------------
               
// end::showColumnsInAlias
//;

///////////////////////////////
//
// Show Tables
//
///////////////////////////////

showTables
// tag::showTables
SHOW TABLES;

     name      |     type      |     kind      
---------------+---------------+---------------
emp            |BASE TABLE     |INDEX          
employees      |VIEW           |ALIAS          
library        |BASE TABLE     |INDEX    

// end::showTables
;

showTablesLikeExact
// tag::showTablesLikeExact
SHOW TABLES LIKE 'emp';

     name      |     type      |     kind      
---------------+---------------+---------------
emp            |BASE TABLE     |INDEX    

// end::showTablesLikeExact
;

showTablesLikeWildcard
// tag::showTablesLikeWildcard
SHOW TABLES LIKE 'emp%';

     name      |     type      |     kind      
---------------+---------------+---------------
emp            |BASE TABLE     |INDEX          
employees      |VIEW           |ALIAS             

// end::showTablesLikeWildcard
;


showTablesLikeOneChar
// tag::showTablesLikeOneChar
SHOW TABLES LIKE 'em_';

     name      |     type      |     kind      
---------------+---------------+---------------
emp            |BASE TABLE     |INDEX     

// end::showTablesLikeOneChar
;

showTablesLikeMixed
// tag::showTablesLikeMixed
SHOW TABLES LIKE '%em_';

     name      |     type      |     kind      
---------------+---------------+---------------
emp            |BASE TABLE     |INDEX        

// end::showTablesLikeMixed
;

showTablesLikeEscape
schema::name:s|type:s|kind:s
// tag::showTablesLikeEscape
SHOW TABLES LIKE 'emp!%' ESCAPE '!';

     name      |     type      |     kind      
---------------+---------------+---------------

// end::showTablesLikeEscape
;


showTablesEsMultiIndex
// tag::showTablesEsMultiIndex
SHOW TABLES "*,-l*";

     name      |     type      |     kind      
---------------+---------------+---------------
emp            |BASE TABLE     |INDEX          
employees      |VIEW           |ALIAS  

// end::showTablesEsMultiIndex
;


//
// include FROZEN
//
showTablesIncludeFrozen
// tag::showTablesIncludeFrozen
SHOW TABLES INCLUDE FROZEN;

     name      |     type      |     kind      
---------------+---------------+---------------
archive        |BASE TABLE     |FROZEN INDEX
emp            |BASE TABLE     |INDEX          
employees      |VIEW           |ALIAS          
library        |BASE TABLE     |INDEX    

// end::showTablesIncludeFrozen
;


///////////////////////////////
//
// Show Functions
//
///////////////////////////////

showFunctions
// tag::showFunctions
SHOW FUNCTIONS;

      name       |     type
-----------------+---------------
AVG              |AGGREGATE      
COUNT            |AGGREGATE
FIRST            |AGGREGATE
FIRST_VALUE      |AGGREGATE
LAST             |AGGREGATE
LAST_VALUE       |AGGREGATE
MAX              |AGGREGATE      
MIN              |AGGREGATE      
SUM              |AGGREGATE      
KURTOSIS         |AGGREGATE
MAD              |AGGREGATE      
PERCENTILE       |AGGREGATE      
PERCENTILE_RANK  |AGGREGATE      
SKEWNESS         |AGGREGATE      
STDDEV_POP       |AGGREGATE      
SUM_OF_SQUARES   |AGGREGATE      
VAR_POP          |AGGREGATE      
HISTOGRAM        |GROUPING
CASE             |CONDITIONAL
COALESCE         |CONDITIONAL
GREATEST         |CONDITIONAL
IFNULL           |CONDITIONAL
IIF              |CONDITIONAL
ISNULL           |CONDITIONAL
LEAST            |CONDITIONAL
NULLIF           |CONDITIONAL
NVL              |CONDITIONAL
CURDATE          |SCALAR
CURRENT_DATE     |SCALAR
CURRENT_TIME     |SCALAR
CURRENT_TIMESTAMP|SCALAR
CURTIME          |SCALAR
<<<<<<< HEAD
DATEPART         |SCALAR
DATE_PART        |SCALAR
=======
DATETRUNC        |SCALAR
>>>>>>> 237b238a
DATE_TRUNC       |SCALAR
DAY              |SCALAR
DAYNAME          |SCALAR
DAYOFMONTH       |SCALAR
DAYOFWEEK        |SCALAR
DAYOFYEAR        |SCALAR
DAY_NAME         |SCALAR
DAY_OF_MONTH     |SCALAR
DAY_OF_WEEK      |SCALAR
DAY_OF_YEAR      |SCALAR
DOM              |SCALAR
DOW              |SCALAR         
DOY              |SCALAR         
HOUR             |SCALAR         
HOUR_OF_DAY      |SCALAR         
IDOW             |SCALAR
ISODAYOFWEEK     |SCALAR
ISODOW           |SCALAR
ISOWEEK          |SCALAR
ISOWEEKOFYEAR    |SCALAR
ISO_DAY_OF_WEEK  |SCALAR
ISO_WEEK_OF_YEAR |SCALAR
IW               |SCALAR
IWOY             |SCALAR
MINUTE           |SCALAR         
MINUTE_OF_DAY    |SCALAR         
MINUTE_OF_HOUR   |SCALAR         
MONTH            |SCALAR         
MONTHNAME        |SCALAR         
MONTH_NAME       |SCALAR         
MONTH_OF_YEAR    |SCALAR
NOW              |SCALAR
QUARTER          |SCALAR         
SECOND           |SCALAR         
SECOND_OF_MINUTE |SCALAR
TODAY            |SCALAR
WEEK             |SCALAR         
WEEK_OF_YEAR     |SCALAR         
YEAR             |SCALAR         
ABS              |SCALAR         
ACOS             |SCALAR         
ASIN             |SCALAR         
ATAN             |SCALAR         
ATAN2            |SCALAR         
CBRT             |SCALAR         
CEIL             |SCALAR         
CEILING          |SCALAR         
COS              |SCALAR         
COSH             |SCALAR         
COT              |SCALAR         
DEGREES          |SCALAR         
E                |SCALAR         
EXP              |SCALAR         
EXPM1            |SCALAR         
FLOOR            |SCALAR         
LOG              |SCALAR         
LOG10            |SCALAR         
MOD              |SCALAR         
PI               |SCALAR         
POWER            |SCALAR         
RADIANS          |SCALAR         
RAND             |SCALAR         
RANDOM           |SCALAR         
ROUND            |SCALAR         
SIGN             |SCALAR         
SIGNUM           |SCALAR         
SIN              |SCALAR         
SINH             |SCALAR         
SQRT             |SCALAR         
TAN              |SCALAR         
TRUNCATE         |SCALAR         
ASCII            |SCALAR         
BIT_LENGTH       |SCALAR         
CHAR             |SCALAR         
CHARACTER_LENGTH |SCALAR         
CHAR_LENGTH      |SCALAR         
CONCAT           |SCALAR         
INSERT           |SCALAR         
LCASE            |SCALAR         
LEFT             |SCALAR         
LENGTH           |SCALAR         
LOCATE           |SCALAR         
LTRIM            |SCALAR         
OCTET_LENGTH     |SCALAR         
POSITION         |SCALAR         
REPEAT           |SCALAR         
REPLACE          |SCALAR         
RIGHT            |SCALAR         
RTRIM            |SCALAR         
SPACE            |SCALAR         
SUBSTRING        |SCALAR         
UCASE            |SCALAR
CAST             |SCALAR
CONVERT          |SCALAR
DATABASE         |SCALAR
USER             |SCALAR
ST_ASTEXT        |SCALAR
ST_ASWKT         |SCALAR
ST_DISTANCE      |SCALAR
ST_GEOMETRYTYPE  |SCALAR
ST_GEOMFROMTEXT  |SCALAR
ST_WKTTOSQL      |SCALAR
ST_X             |SCALAR
ST_Y             |SCALAR
ST_Z             |SCALAR
SCORE            |SCORE
// end::showFunctions
;

showFunctionsLikeExact
// tag::showFunctionsLikeExact
SHOW FUNCTIONS LIKE 'ABS';

     name      |     type      
---------------+---------------
ABS            |SCALAR    

// end::showFunctionsLikeExact
;

showFunctionsLikeWildcard
// tag::showFunctionsLikeWildcard
SHOW FUNCTIONS LIKE 'A%';

     name      |     type      
---------------+---------------
AVG            |AGGREGATE      
ABS            |SCALAR         
ACOS           |SCALAR         
ASIN           |SCALAR         
ATAN           |SCALAR         
ATAN2          |SCALAR
ASCII          |SCALAR     
// end::showFunctionsLikeWildcard
;

showFunctionsLikeChar
// tag::showFunctionsLikeChar
SHOW FUNCTIONS LIKE 'A__';

     name      |     type      
---------------+---------------
AVG            |AGGREGATE      
ABS            |SCALAR         
// end::showFunctionsLikeChar
;

showFunctionsWithPattern
// tag::showFunctionsWithPattern
SHOW FUNCTIONS LIKE '%DAY%';

     name      |     type      
---------------+---------------
DAY            |SCALAR
DAYNAME        |SCALAR
DAYOFMONTH     |SCALAR
DAYOFWEEK      |SCALAR
DAYOFYEAR      |SCALAR
DAY_NAME       |SCALAR
DAY_OF_MONTH   |SCALAR
DAY_OF_WEEK    |SCALAR
DAY_OF_YEAR    |SCALAR
HOUR_OF_DAY    |SCALAR         
ISODAYOFWEEK   |SCALAR
ISO_DAY_OF_WEEK|SCALAR
MINUTE_OF_DAY  |SCALAR         
TODAY          |SCALAR

// end::showFunctionsWithPattern
;

///////////////////////////////
//
// Select
//
///////////////////////////////

selectColumnAlias
// tag::selectColumnAlias
SELECT 1 + 1 AS result;

    result     
---------------
2    

// end::selectColumnAlias
;

selectInline
// tag::selectInline
SELECT 1 + 1;

    1 + 1    
--------------
2      

// end::selectInline
;

selectColumn
// tag::selectColumn
SELECT emp_no FROM emp LIMIT 1;

    emp_no     
---------------
10001   

// end::selectColumn
;

selectQualifiedColumn
// tag::selectQualifiedColumn
SELECT emp.emp_no FROM emp LIMIT 1;

    emp_no     
---------------
10001   

// end::selectQualifiedColumn
;


wildcardWithOrder
// tag::wildcardWithOrder
SELECT * FROM emp LIMIT 1;

     birth_date     |    emp_no     |  first_name   |    gender     |     hire_date      |   languages   |   last_name   |    salary     
--------------------+---------------+---------------+---------------+--------------------+---------------+---------------+---------------
1953-09-02T00:00:00Z|10001          |Georgi         |M              |1986-06-26T00:00:00Z|2              |Facello        |57305 

// end::wildcardWithOrder
;

fromTable
// tag::fromTable
SELECT * FROM emp LIMIT 1;

     birth_date     |    emp_no     |  first_name   |    gender     |     hire_date      |   languages   |   last_name   |    salary     
--------------------+---------------+---------------+---------------+--------------------+---------------+---------------+---------------
1953-09-02T00:00:00Z|10001          |Georgi         |M              |1986-06-26T00:00:00Z|2              |Facello        |57305        
  

// end::fromTable
;

fromTableQuoted
// tag::fromTableQuoted
SELECT * FROM "emp" LIMIT 1;

     birth_date     |    emp_no     |  first_name   |    gender     |     hire_date      |   languages   |   last_name   |    salary     
--------------------+---------------+---------------+---------------+--------------------+---------------+---------------+---------------
1953-09-02T00:00:00Z|10001          |Georgi         |M              |1986-06-26T00:00:00Z|2              |Facello        |57305   

// end::fromTableQuoted
;

fromTableIncludeFrozen
// tag::fromTableIncludeFrozen
SELECT * FROM FROZEN archive LIMIT 1;

     author      |        name        |  page_count   |    release_date    
-----------------+--------------------+---------------+--------------------
James S.A. Corey |Leviathan Wakes     |561            |2011-06-02T00:00:00Z

// end::fromTableIncludeFrozen
;

fromTableQuoted
// tag::fromTablePatternQuoted
SELECT emp_no FROM "e*p" LIMIT 1;

    emp_no     
---------------
10001   

// end::fromTablePatternQuoted
;

fromTableAlias
// tag::fromTableAlias
SELECT e.emp_no FROM emp AS e LIMIT 1;

    emp_no     
-------------
10001   

// end::fromTableAlias
;

basicWhere
// tag::basicWhere
SELECT last_name FROM emp WHERE emp_no = 10001;

   last_name   
---------------
Facello   

// end::basicWhere
;

///////////////////////////////
//
// Group By
//
///////////////////////////////

groupByColumn
schema::g:s
// tag::groupByColumn
SELECT gender AS g FROM emp GROUP BY gender;

       g       
---------------
null
F
M

// end::groupByColumn
;

groupByOrdinal
schema::gender:s
// tag::groupByOrdinal
SELECT gender FROM emp GROUP BY 1;

    gender     
---------------
null
F              
M   

// end::groupByOrdinal
;

groupByAlias
schema::g:s
// tag::groupByAlias
SELECT gender AS g FROM emp GROUP BY g;

       g       
---------------
null
F              
M  

// end::groupByAlias
;

groupByExpression
// tag::groupByExpression
SELECT languages + 1 AS l FROM emp GROUP BY l;

       l       
---------------
null
2              
3              
4              
5              
6              
 

// end::groupByExpression
;

groupByMulti
schema::g:s|l:i|c:l
// tag::groupByMulti
SELECT gender g, languages l, COUNT(*) c FROM "emp" GROUP BY g, l ORDER BY languages ASC, gender DESC;

       g       |       l       |       c       
---------------+---------------+---------------
M              |null           |7              
F              |null           |3              
M              |1              |9              
F              |1              |4              
null           |1              |2              
M              |2              |11             
F              |2              |5              
null           |2              |3              
M              |3              |11             
F              |3              |6              
M              |4              |11             
F              |4              |6              
null           |4              |1              
M              |5              |8              
F              |5              |9              
null           |5              |4  


// end::groupByMulti
;


groupByAndAgg
schema::g:s|c:i
// tag::groupByAndAgg
SELECT gender AS g, COUNT(*) AS c FROM emp GROUP BY gender;

       g       |       c       
---------------+---------------
null           |10             
F              |33             
M              |57       

// end::groupByAndAgg
;

groupByAndAggExpression
schema::g:s|salary:i
// tag::groupByAndAggExpression
SELECT gender AS g, ROUND((MIN(salary) / 100)) AS salary FROM emp GROUP BY gender;

       g       |    salary     
---------------+---------------
null           |253            
F              |260            
M              |259        
// end::groupByAndAggExpression
;

groupByAndMultipleAggs
schema::g:s|k:d|s:d
// tag::groupByAndMultipleAggs
SELECT gender AS g, KURTOSIS(salary) AS k, SKEWNESS(salary) AS s FROM emp GROUP BY gender;

       g       |        k         |         s         
---------------+------------------+-------------------
null           |2.2215791166941923|-0.03373126000214023
F              |1.7873117044424276|0.05504995122217512 
M              |2.280646181070106 |0.44302407229580243 


// end::groupByAndMultipleAggs
;

groupByImplicitCount
// tag::groupByImplicitCount
SELECT COUNT(*) AS count FROM emp;

     count     
---------------
100 

// end::groupByImplicitCount
;

///////////////////////////////
//
// Having
//
///////////////////////////////

groupByHaving
// tag::groupByHaving
SELECT languages AS l, COUNT(*) AS c FROM emp GROUP BY l HAVING c BETWEEN 15 AND 20;

       l       |       c       
---------------+---------------
1              |15             
2              |19             
3              |17             
4              |18     

// end::groupByHaving
;

groupByHavingMultiple
// tag::groupByHavingMultiple
SELECT MIN(salary) AS min, MAX(salary) AS max, MAX(salary) - MIN(salary) AS diff FROM emp GROUP BY languages HAVING diff - max % min > 0 AND AVG(salary) > 30000;

      min      |      max      |     diff      
---------------+---------------+---------------
28336          |74999          |46663          
25976          |73717          |47741          
29175          |73578          |44403          
26436          |74970          |48534          
27215          |74572          |47357          
25324          |66817          |41493          


// end::groupByHavingMultiple
;

groupByImplicitMultipleAggs
// tag::groupByImplicitMultipleAggs
SELECT MIN(salary) AS min, MAX(salary) AS max, AVG(salary) AS avg, COUNT(*) AS count FROM emp;

      min:i    |      max:i    |      avg:d    |     count:l     
---------------+---------------+---------------+---------------
25324          |74999          |48248.55       |100  

// end::groupByImplicitMultipleAggs
;

groupByHavingImplicitMatch
// tag::groupByHavingImplicitMatch
SELECT MIN(salary) AS min, MAX(salary) AS max FROM emp HAVING min > 25000;

      min      |      max      
---------------+---------------
25324          |74999        

// end::groupByHavingImplicitMatch
;

//groupByHavingImplicitNoMatch
// tag::groupByHavingImplicitNoMatch
//SELECT MIN(salary) AS min, MAX(salary) AS max FROM emp HAVING max > 75000;

//      min      |      max      
//---------------+---------------

// end::groupByHavingImplicitNoMatch
//;



///////////////////////////////
//
// Grouping
//
///////////////////////////////

histogramNumeric
// tag::histogramNumeric
SELECT HISTOGRAM(salary, 5000) AS h FROM emp GROUP BY h;

       h       
---------------
25000          
30000          
35000          
40000          
45000          
50000          
55000          
60000          
65000          
70000

// end::histogramNumeric  
;

histogramNumericExpression
schema::h:i|c:l
// tag::histogramNumericExpression
SELECT HISTOGRAM(salary % 100, 10) AS h, COUNT(*) AS c FROM emp GROUP BY h;

       h       |       c       
---------------+---------------
0              |10             
10             |15             
20             |10             
30             |14             
40             |9              
50             |9              
60             |8              
70             |13             
80             |3              
90             |9    

// end::histogramNumericExpression  
;

histogramDateTime
schema::h:ts|c:l
// tag::histogramDateTime
SELECT HISTOGRAM(birth_date, INTERVAL 1 YEAR) AS h, COUNT(*) AS c FROM emp GROUP BY h;


         h          |       c       
--------------------+---------------
null                |10
1951-04-11T00:00:00Z|1
1952-04-05T00:00:00Z|10
1953-03-31T00:00:00Z|10
1954-03-26T00:00:00Z|7
1955-03-21T00:00:00Z|4
1956-03-15T00:00:00Z|4
1957-03-10T00:00:00Z|6
1958-03-05T00:00:00Z|6
1959-02-28T00:00:00Z|9
1960-02-23T00:00:00Z|7
1961-02-17T00:00:00Z|8
1962-02-12T00:00:00Z|6
1963-02-07T00:00:00Z|7
1964-02-02T00:00:00Z|5    

// end::histogramDateTime
;

expressionOnHistogramNotAllowed-Ignore
// tag::expressionOnHistogramNotAllowed
SELECT MONTH(HISTOGRAM(birth_date), 2)) AS h, COUNT(*) as c FROM emp GROUP BY h ORDER BY h DESC;
// end::expressionOnHistogramNotAllowed

histogramDateTimeExpression
schema::h:i|c:l
// tag::histogramDateTimeExpression
SELECT HISTOGRAM(MONTH(birth_date), 2) AS h, COUNT(*) as c FROM emp GROUP BY h ORDER BY h DESC;

       h       |       c       
---------------+---------------
12             |7              
10             |17             
8              |16             
6              |16             
4              |18             
2              |10             
0              |6              
null           |10 

// end::histogramDateTimeExpression
;

///////////////////////////////
//
// DateTime/Time
//
///////////////////////////////


dtIntervalPlusInterval
// tag::dtIntervalPlusInterval
SELECT INTERVAL 1 DAY + INTERVAL 53 MINUTES AS result;

    result     
---------------
+1 00:53:00.0                       

// end::dtIntervalPlusInterval
;


dtDateTimePlusInterval
// tag::dtDateTimePlusInterval
SELECT CAST('1969-05-13T12:34:56' AS DATETIME) + INTERVAL 49 YEARS AS result;

       result       
--------------------
2018-05-13T12:34:56Z
// end::dtDateTimePlusInterval
;

dtMinusInterval
// tag::dtMinusInterval
SELECT - INTERVAL '49-1' YEAR TO MONTH result;

    result     
---------------
-49-1         

// end::dtMinusInterval
;

dtIntervalMinusInterval
// tag::dtIntervalMinusInterval
SELECT INTERVAL '1' DAY - INTERVAL '2' HOURS AS result;

    result     
---------------
+0 22:00:00.0  
// end::dtIntervalMinusInterval
;


dtDateTimeMinusInterval
// tag::dtDateTimeMinusInterval
SELECT CAST('2018-05-13T12:34:56' AS DATETIME) - INTERVAL '2-8' YEAR TO MONTH AS result;

       result       
--------------------
2015-09-13T12:34:56Z
// end::dtDateTimeMinusInterval
;

dtIntervalMul
// tag::dtIntervalMul
SELECT -2 * INTERVAL '3' YEARS AS result;

    result     
---------------
-6-0    
// end::dtIntervalMul
;


///////////////////////////////
//
// Order by
//
///////////////////////////////

orderByBasic
// tag::orderByBasic
SELECT * FROM library ORDER BY page_count DESC LIMIT 5;

     author      |        name        |  page_count   |    release_date    
-----------------+--------------------+---------------+--------------------
Peter F. Hamilton|Pandora's Star      |768            |2004-03-02T00:00:00Z
Vernor Vinge     |A Fire Upon the Deep|613            |1992-06-01T00:00:00Z
Frank Herbert    |Dune                |604            |1965-06-01T00:00:00Z
Alastair Reynolds|Revelation Space    |585            |2000-03-15T00:00:00Z
James S.A. Corey |Leviathan Wakes     |561            |2011-06-02T00:00:00Z

// end::orderByBasic
;

orderByGroup
schema::g:s|c:i
// tag::orderByGroup
SELECT gender AS g, COUNT(*) AS c FROM emp GROUP BY gender ORDER BY g DESC;

       g       |       c       
---------------+---------------
M              |57
F              |33             
null           |10             
      
// end::orderByGroup
;

orderByAgg
schema::g:s|salary:i
// tag::orderByAgg
SELECT gender AS g, MIN(salary) AS salary FROM emp GROUP BY gender ORDER BY salary DESC;

       g       |    salary     
---------------+---------------
F              |25976          
M              |25945          
null           |25324             
    
// end::orderByAgg
;

simpleMatch
// tag::simpleMatch
SELECT author, name FROM library WHERE MATCH(author, 'frank');

    author     |       name
---------------+-------------------
Frank Herbert  |Dune
Frank Herbert  |Dune Messiah
Frank Herbert  |Children of Dune
Frank Herbert  |God Emperor of Dune

// end::simpleMatch
;

multiFieldsMatch
// tag::multiFieldsMatch
SELECT author, name, SCORE() FROM library WHERE MATCH('author^2,name^5', 'frank dune');

    author     |       name        |    SCORE()
---------------+-------------------+---------------
Frank Herbert  |Dune               |11.443176
Frank Herbert  |Dune Messiah       |9.446629
Frank Herbert  |Children of Dune   |8.043278
Frank Herbert  |God Emperor of Dune|7.0029488

// end::multiFieldsMatch
;

optionalParamsForMatch
// tag::optionalParamsForMatch
SELECT author, name, SCORE() FROM library WHERE MATCH(name, 'to the star', 'operator=OR;fuzziness=AUTO:1,5;minimum_should_match=1')
ORDER BY SCORE() DESC LIMIT 2;

     author      |                name                |    SCORE()
-----------------+------------------------------------+---------------
Douglas Adams    |The Hitchhiker's Guide to the Galaxy|3.1756816
Peter F. Hamilton|Pandora's Star                      |3.0997515

// end::optionalParamsForMatch
;

simpleQueryQuery
// tag::simpleQueryQuery
SELECT author, name, SCORE() FROM library WHERE QUERY('name:dune');

    author     |       name        |    SCORE()
---------------+-------------------+---------------
Frank Herbert  |Dune               |2.2886353
Frank Herbert  |Dune Messiah       |1.8893257
Frank Herbert  |Children of Dune   |1.6086556
Frank Herbert  |God Emperor of Dune|1.4005898
// end::simpleQueryQuery
;

advancedQueryQuery
// tag::advancedQueryQuery
SELECT author, name, page_count, SCORE() FROM library WHERE QUERY('_exists_:"author" AND page_count:>200 AND (name:/star.*/ OR name:duna~)');

      author      |       name        |  page_count   |    SCORE()
------------------+-------------------+---------------+---------------
Frank Herbert     |Dune               |604            |3.7164764
Frank Herbert     |Dune Messiah       |331            |3.4169943
Frank Herbert     |Children of Dune   |408            |3.2064917
Frank Herbert     |God Emperor of Dune|454            |3.0504425
Peter F. Hamilton |Pandora's Star     |768            |3.0
Robert A. Heinlein|Starship Troopers  |335            |3.0
// end::advancedQueryQuery
;

optionalParameterQuery
// tag::optionalParameterQuery
SELECT author, name, SCORE() FROM library WHERE QUERY('dune god', 'default_operator=and;default_field=name');

    author     |       name        |    SCORE()
---------------+-------------------+---------------
Frank Herbert  |God Emperor of Dune|3.6984892
// end::optionalParameterQuery
;

orderByScore
// tag::orderByScore
SELECT SCORE(), * FROM library WHERE MATCH(name, 'dune') ORDER BY SCORE() DESC;

    SCORE()    |    author     |       name        |  page_count   |    release_date    
---------------+---------------+-------------------+---------------+--------------------
2.2886353      |Frank Herbert  |Dune               |604            |1965-06-01T00:00:00Z
1.8893257      |Frank Herbert  |Dune Messiah       |331            |1969-10-15T00:00:00Z
1.6086556      |Frank Herbert  |Children of Dune   |408            |1976-04-21T00:00:00Z
1.4005898      |Frank Herbert  |God Emperor of Dune|454            |1981-05-28T00:00:00Z

// end::orderByScore
;

orderByScoreWithMatch
// tag::orderByScoreWithMatch
SELECT SCORE(), * FROM library WHERE MATCH(name, 'dune') ORDER BY page_count DESC;

    SCORE()    |    author     |       name        |  page_count   |    release_date    
---------------+---------------+-------------------+---------------+--------------------
2.2886353      |Frank Herbert  |Dune               |604            |1965-06-01T00:00:00Z
1.4005898      |Frank Herbert  |God Emperor of Dune|454            |1981-05-28T00:00:00Z
1.6086556      |Frank Herbert  |Children of Dune   |408            |1976-04-21T00:00:00Z
1.8893257      |Frank Herbert  |Dune Messiah       |331            |1969-10-15T00:00:00Z

// end::orderByScoreWithMatch
;

scoreWithMatch
// tag::scoreWithMatch
SELECT SCORE() AS score, name, release_date FROM library WHERE QUERY('dune') ORDER BY YEAR(release_date) DESC;

     score     |       name        |    release_date    
---------------+-------------------+--------------------
1.4005898      |God Emperor of Dune|1981-05-28T00:00:00Z
1.6086556      |Children of Dune   |1976-04-21T00:00:00Z
1.8893257      |Dune Messiah       |1969-10-15T00:00:00Z
2.2886353      |Dune               |1965-06-01T00:00:00Z
// end::scoreWithMatch
;


///////////////////////////////
//
// Limit
//
///////////////////////////////

limitBasic
// tag::limitBasic
SELECT first_name, last_name, emp_no FROM emp LIMIT 1;

  first_name   |   last_name   |    emp_no     
---------------+---------------+---------------
Georgi         |Facello        |10001     

// end::limitBasic
;

///////////////////////////////
//
// Aggregations
//
///////////////////////////////

aggAvg
// tag::aggAvg
SELECT AVG(salary) AS avg FROM emp;

      avg:d      
---------------
48248.55          
// end::aggAvg
;

aggCountStar
// tag::aggCountStar
SELECT COUNT(*) AS count FROM emp;

     count     
---------------
100               
// end::aggCountStar
;

aggCountAll
// tag::aggCountAll
SELECT COUNT(ALL last_name) AS count_all, COUNT(DISTINCT last_name) count_distinct FROM emp;

   count_all   |  count_distinct  
---------------+------------------
100            |96   
// end::aggCountAll
;

aggCountDistinct
// tag::aggCountDistinct

SELECT COUNT(DISTINCT hire_date) unique_hires, COUNT(hire_date) AS hires FROM emp;

  unique_hires  |     hires
----------------+---------------
99              |100
// end::aggCountDistinct
;

firstWithOneArg
schema::FIRST(first_name):s
// tag::firstWithOneArg
SELECT FIRST(first_name) FROM emp;

   FIRST(first_name)
--------------------
Alejandro

// end::firstWithOneArg
;

firstWithOneArgAndGroupBy
schema::gender:s|FIRST(first_name):s
// tag::firstWithOneArgAndGroupBy
SELECT gender, FIRST(first_name) FROM emp GROUP BY gender ORDER BY gender;

   gender   |   FIRST(first_name)
------------+--------------------
null        |   Berni
F           |   Alejandro
M           |   Amabile

// end::firstWithOneArgAndGroupBy
;

firstWithTwoArgs
schema::FIRST(first_name, birth_date):s
// tag::firstWithTwoArgs
SELECT FIRST(first_name, birth_date) FROM emp;

   FIRST(first_name, birth_date)
--------------------------------
Remzi

// end::firstWithTwoArgs
;

firstWithTwoArgsAndGroupBy
schema::gender:s|FIRST(first_name, birth_date):s
// tag::firstWithTwoArgsAndGroupBy
SELECT gender, FIRST(first_name, birth_date) FROM emp GROUP BY gender ORDER BY gender;

    gender    |   FIRST(first_name, birth_date)
--------------+--------------------------------
null          |   Lillian
F             |   Sumant
M             |   Remzi

// end::firstWithTwoArgsAndGroupBy
;

firstValueWithTwoArgsAndGroupBy
schema::gender:s|FIRST_VALUE(first_name, birth_date):s
// tag::firstValueWithTwoArgsAndGroupBy
SELECT gender, FIRST_VALUE(first_name, birth_date) FROM emp GROUP BY gender ORDER BY gender;

    gender    |   FIRST_VALUE(first_name, birth_date)
--------------+--------------------------------------
null          |   Lillian
F             |   Sumant
M             |   Remzi

// end::firstValueWithTwoArgsAndGroupBy
;

lastWithOneArg
schema::LAST(first_name):s
// tag::lastWithOneArg
SELECT LAST(first_name) FROM emp;

   LAST(first_name)
-------------------
Zvonko

// end::lastWithOneArg
;


lastWithOneArgAndGroupBy
schema::gender:s|LAST(first_name):s
// tag::lastWithOneArgAndGroupBy
SELECT gender, LAST(first_name) FROM emp GROUP BY gender ORDER BY gender;

   gender   |   LAST(first_name)
------------+-------------------
null        |   Patricio
F           |   Xinglin
M           |   Zvonko

// end::lastWithOneArgAndGroupBy
;


lastWithTwoArgs
schema::LAST(first_name, birth_date):s
// tag::lastWithTwoArgs
SELECT LAST(first_name, birth_date) FROM emp;

   LAST(first_name, birth_date)
-------------------------------
Hilari

// end::lastWithTwoArgs
;

lastWithTwoArgsAndGroupBy
schema::gender:s|LAST(first_name, birth_date):s
// tag::lastWithTwoArgsAndGroupBy
SELECT gender, LAST(first_name, birth_date) FROM emp GROUP BY gender ORDER BY gender;

   gender  |   LAST(first_name, birth_date)
-----------+-------------------------------
null       |   Eberhardt
F          |   Valdiodio
M          |   Hilari

// end::lastWithTwoArgsAndGroupBy
;

lastValueWithTwoArgsAndGroupBy
schema::gender:s|LAST_VALUE(first_name, birth_date):s
// tag::lastValueWithTwoArgsAndGroupBy
SELECT gender, LAST_VALUE(first_name, birth_date) FROM emp GROUP BY gender ORDER BY gender;

   gender  |   LAST_VALUE(first_name, birth_date)
-----------+-------------------------------------
null       |   Eberhardt
F          |   Valdiodio
M          |   Hilari

// end::lastValueWithTwoArgsAndGroupBy
;


aggMax
// tag::aggMax
SELECT MAX(salary) AS max FROM emp;

      max     
---------------
74999               
// end::aggMax
;

aggMin
// tag::aggMin
SELECT MIN(salary) AS min FROM emp;

      min     
---------------
25324               
// end::aggMin
;

aggSum
// tag::aggSum
SELECT SUM(salary) AS sum FROM emp;

      sum
---------------
4824855
// end::aggSum
;

aggKurtosis
// tag::aggKurtosis
SELECT MIN(salary) AS min, MAX(salary) AS max, KURTOSIS(salary) AS k FROM emp;

      min      |      max      |        k         
---------------+---------------+------------------
25324          |74999          |2.0444718929142986
// end::aggKurtosis
;

aggMad
// tag::aggMad
SELECT MIN(salary) AS min, MAX(salary) AS max, AVG(salary) AS avg, MAD(salary) AS mad FROM emp;

      min      |      max      |      avg      |      mad      
---------------+---------------+---------------+---------------
25324          |74999          |48248.55       |10096.5   
// end::aggMad
;

aggPercentile
// tag::aggPercentile
SELECT languages, PERCENTILE(salary, 95) AS "95th" FROM emp 
       GROUP BY languages;

   languages   |      95th       
---------------+-----------------
null           |74999.0          
1              |72790.5          
2              |71924.70000000001
3              |73638.25         
4              |72115.59999999999
5              |61071.7       
// end::aggPercentile
;

aggPercentileRank
// tag::aggPercentileRank
SELECT languages, PERCENTILE_RANK(salary, 65000) AS rank FROM emp GROUP BY languages;

   languages   |      rank       
---------------+-----------------
null           |73.65766569962062
1              |73.7291625157734 
2              |88.88005607010643
3              |79.43662623295829
4              |85.70446389643493
5              |100.0      
// end::aggPercentileRank
;

aggSkewness
// tag::aggSkewness
SELECT MIN(salary) AS min, MAX(salary) AS max, SKEWNESS(salary) AS s FROM emp;

      min      |      max      |        s         
---------------+---------------+------------------
25324          |74999          |0.2707722118423227
// end::aggSkewness
;

aggStddevPop
// tag::aggStddevPop
SELECT MIN(salary) AS min, MAX(salary) AS max, STDDEV_POP(salary) AS stddev 
       FROM emp;

      min      |      max      |      stddev      
---------------+---------------+------------------
25324          |74999          |13765.125502787832
// end::aggStddevPop
;


aggSumOfSquares
// tag::aggSumOfSquares
SELECT MIN(salary) AS min, MAX(salary) AS max, SUM_OF_SQUARES(salary) AS sumsq 
       FROM emp;

      min      |      max      |     sumsq      
---------------+---------------+----------------
25324          |74999          |2.51740125721E11
// end::aggSumOfSquares
;


aggVarPop
// tag::aggVarPop
SELECT MIN(salary) AS min, MAX(salary) AS max, VAR_POP(salary) AS varpop FROM emp;

      min      |      max      |     varpop     
---------------+---------------+----------------
25324          |74999          |1.894786801075E8
// end::aggVarPop
;


///////////////////////////////
//
// String
//
///////////////////////////////

stringAscii
// tag::stringAscii
SELECT ASCII('Elastic');

ASCII('Elastic') 
----------------
69   
// end::stringAscii
;

stringBitLength
// tag::stringBitLength
SELECT BIT_LENGTH('Elastic');

BIT_LENGTH('Elastic')
---------------------
56  
// end::stringBitLength
;

stringChar
// tag::stringChar
SELECT CHAR(69);

   CHAR(69)    
---------------
E        
// end::stringChar
;

stringCharLength
// tag::stringCharLength
SELECT CHAR_LENGTH('Elastic');

CHAR_LENGTH('Elastic')
----------------------
7     
// end::stringCharLength
;

stringConcat
// tag::stringConcat
SELECT CONCAT('Elasticsearch', ' SQL');

CONCAT('Elasticsearch', ' SQL')
-------------------------------
Elasticsearch SQL  
// end::stringConcat
;

stringInsert
// tag::stringInsert
SELECT INSERT('Elastic ', 8, 1, 'search');

INSERT('Elastic ', 8, 1, 'search')
----------------------------------
Elasticsearch
// end::stringInsert
;

stringLCase
// tag::stringLCase
SELECT LCASE('Elastic');

LCASE('Elastic')
----------------
elastic    
// end::stringLCase
;

stringLeft
// tag::stringLeft
SELECT LEFT('Elastic',3);

LEFT('Elastic',3)
-----------------
Ela    
// end::stringLeft
;

stringLength
// tag::stringLength
SELECT LENGTH('Elastic   ');

LENGTH('Elastic   ')
--------------------
7     
// end::stringLength
;

stringLocateWoStart
// tag::stringLocateWoStart
SELECT LOCATE('a', 'Elasticsearch');

LOCATE('a', 'Elasticsearch')
----------------------------
3        
// end::stringLocateWoStart
;

stringLocateWithStart
// tag::stringLocateWithStart
SELECT LOCATE('a', 'Elasticsearch', 5);

LOCATE('a', 'Elasticsearch', 5)
-------------------------------
10
// end::stringLocateWithStart
;

stringLTrim
// tag::stringLTrim
SELECT LTRIM('   Elastic');

LTRIM('   Elastic')
-------------------
Elastic   
// end::stringLTrim
;

stringOctetLength
// tag::stringOctetLength
SELECT OCTET_LENGTH('Elastic');

OCTET_LENGTH('Elastic')
-----------------------
7  
// end::stringOctetLength
;

stringPosition
// tag::stringPosition
SELECT POSITION('Elastic', 'Elasticsearch');

POSITION('Elastic', 'Elasticsearch')
------------------------------------
1  
// end::stringPosition
;

stringRepeat
// tag::stringRepeat
SELECT REPEAT('La', 3);

 REPEAT('La', 3)  
----------------
LaLaLa      
// end::stringRepeat
;

stringReplace
// tag::stringReplace
SELECT REPLACE('Elastic','El','Fant');

REPLACE('Elastic','El','Fant')
------------------------------
Fantastic
// end::stringReplace
;

stringRight
// tag::stringRight
SELECT RIGHT('Elastic',3);

RIGHT('Elastic',3)
------------------
tic    
// end::stringRight
;

stringRTrim
// tag::stringRTrim
SELECT RTRIM('Elastic   ');

RTRIM('Elastic   ')
-------------------
Elastic       
// end::stringRTrim
;

stringSpace-Ignore
schema::SPACE(3):s
// tag::stringSpace
SELECT SPACE(3);

   SPACE(3)    
---------------
               
 
// end::stringSpace
;

stringSubString
// tag::stringSubString
SELECT SUBSTRING('Elasticsearch', 0, 7);

SUBSTRING('Elasticsearch', 0, 7)
--------------------------------
Elastic    
// end::stringSubString
;

stringUCase
// tag::stringUCase
SELECT UCASE('Elastic');

UCASE('Elastic') 
----------------
ELASTIC    
// end::stringUCase
;


///////////////////////////////
//
// Cast
//
///////////////////////////////

conversionStringToIntCast
// tag::conversionStringToIntCast
SELECT CAST('123' AS INT) AS int;

      int      
---------------
123    
// end::conversionStringToIntCast
;

conversionIntToStringCast-Ignore
// tag::conversionIntToStringCast
SELECT CAST(123 AS VARCHAR) AS string;

    string     
---------------
123   

// end::conversionIntToStringCast
;

conversionStringToDateTimeCast
// tag::conversionStringToDateTimeCast
SELECT YEAR(CAST('2018-05-19T11:23:45Z' AS TIMESTAMP)) AS year;

     year
---------------
2018
// end::conversionStringToDateTimeCast
;

///////////////////////////////
//
// Convert
//
///////////////////////////////

conversionStringToIntConvertESDataType
// tag::conversionStringToIntConvertESDataType
SELECT CONVERT('123', INTEGER) AS int;

      int
---------------
123
// end::conversionStringToIntConvertESDataType
;

conversionStringToIntConvertODBCDataType
// tag::conversionStringToIntConvertODBCDataType
SELECT CONVERT('123', SQL_INTEGER) AS int;

      int
---------------
123
// end::conversionStringToIntConvertODBCDataType
;

conversionStringToLongCastOperator
// tag::conversionStringToLongCastOperator
SELECT '123'::long AS long;

      long
---------------
123
// end::conversionStringToLongCastOperator
;


///////////////////////////////
//
// Math
//
///////////////////////////////

mathInlineAbs
// tag::abs
SELECT ABS(-123.5), ABS(55);

  ABS(-123.5)  |    ABS(55)
---------------+---------------
123.5          |55
// end::abs
;

mathInlineAcos
// tag::mathInlineAcos
SELECT ACOS(COS(PI())), PI();

 ACOS(COS(PI())) |      PI()
-----------------+-----------------
3.141592653589793|3.141592653589793
// end::mathInlineAcos
;

mathInlineAsin
// tag::mathInlineAsin
SELECT ROUND(DEGREES(ASIN(0.7071067811865475))) AS "ASIN(0.707)", ROUND(SIN(RADIANS(45)), 3) AS "SIN(45)";

  ASIN(0.707)  |    SIN(45)
---------------+---------------
45.0           |0.707
// end::mathInlineAsin
;

mathInlineAtan
// tag::mathInlineAtan
SELECT DEGREES(ATAN(TAN(RADIANS(90))));

DEGREES(ATAN(TAN(RADIANS(90))))
-------------------------------
90.0
// end::mathInlineAtan
;

mathInlineAtan2
// tag::mathInlineAtan2
SELECT ATAN2(5 * SIN(RADIANS(45)), 5 * COS(RADIANS(45))) AS "ATAN2(5*SIN(45), 5*COS(45))", RADIANS(45);

ATAN2(5*SIN(45), 5*COS(45))|   RADIANS(45)
---------------------------+------------------
0.7853981633974483         |0.7853981633974483
// end::mathInlineAtan2
;

mathInlineCbrtWithNegativeValue
// tag::mathInlineCbrtWithNegativeValue
SELECT CBRT(-125.5);

   CBRT(-125.5)
-------------------
-5.0066577974783435
// end::mathInlineCbrtWithNegativeValue
;

mathInlineCeiling
// tag::mathInlineCeiling
SELECT CEIL(125.01), CEILING(-125.99);

 CEIL(125.01)  |CEILING(-125.99)
---------------+----------------
126            |-125
// end::mathInlineCeiling
;

mathInlineCosine
// tag::mathInlineCosine
SELECT COS(RADIANS(180)), POWER(SIN(RADIANS(54)), 2) + POWER(COS(RADIANS(54)), 2) AS pythagorean_identity;

COS(RADIANS(180))|pythagorean_identity
-----------------+--------------------
-1.0             |1.0
// end::mathInlineCosine
;

mathInlineCosh
// tag::mathInlineCosh
SELECT COSH(5), (POWER(E(), 5) + POWER(E(), -5)) / 2 AS "(e^5 + e^-5)/2";

     COSH(5)     | (e^5 + e^-5)/2
-----------------+-----------------
74.20994852478785|74.20994852478783
// end::mathInlineCosh
;

mathInlineCotangent
// tag::mathInlineCotangent
SELECT COT(RADIANS(30)) AS "COT(30)", COS(RADIANS(30)) / SIN(RADIANS(30)) AS "COS(30)/SIN(30)";

     COT(30)      | COS(30)/SIN(30)
------------------+------------------
1.7320508075688774|1.7320508075688776
// end::mathInlineCotangent
;

mathInlineDegrees
// tag::mathInlineDegrees
SELECT DEGREES(PI() * 2), DEGREES(PI());

DEGREES(PI() * 2)| DEGREES(PI())
-----------------+---------------
360.0            |180.0
// end::mathInlineDegrees
;

mathEulersNumber
// tag::mathEulersNumber
SELECT E(), CEIL(E());

       E()       |   CEIL(E())
-----------------+---------------
2.718281828459045|3
// end::mathEulersNumber
;

mathExpInline
// tag::mathExpInline
SELECT EXP(1), E(), EXP(2), E() * E();

     EXP(1)      |       E()       |     EXP(2)     |     E() * E()
-----------------+-----------------+----------------+------------------
2.718281828459045|2.718281828459045|7.38905609893065|7.3890560989306495
// end::mathExpInline
;

mathExpm1Inline
// tag::mathExpm1Inline
SELECT E(), EXP(2), EXPM1(2);

       E()       |     EXP(2)     |    EXPM1(2)
-----------------+----------------+----------------
2.718281828459045|7.38905609893065|6.38905609893065
// end::mathExpm1Inline
;

mathInlineFloor
// tag::mathInlineFloor
SELECT FLOOR(125.01), FLOOR(-125.99);

 FLOOR(125.01) |FLOOR(-125.99)
---------------+---------------
125            |-126
// end::mathInlineFloor
;

mathInlineLog
// tag::mathInlineLog
SELECT EXP(3), LOG(20.085536923187668);

      EXP(3)      |LOG(20.085536923187668)
------------------+-----------------------
20.085536923187668|3.0
// end::mathInlineLog
;

mathInlineLog10
// tag::mathInlineLog10
SELECT LOG10(5), LOG(5)/LOG(10);

     LOG10(5)     |    LOG(5)/LOG(10)
------------------+-----------------------
0.6989700043360189|0.6989700043360187
// end::mathInlineLog10
;

mathPINumber
// tag::mathPINumber
SELECT PI();

      PI()
-----------------
3.141592653589793
// end::mathPINumber
;

mathInlinePowerPositive
// tag::mathInlinePowerPositive
SELECT POWER(3, 2), POWER(3, 3);

  POWER(3, 2)  |  POWER(3, 3)
---------------+---------------
9.0            |27.0
// end::mathInlinePowerPositive
;

mathInlinePowerNegative
// tag::mathInlinePowerNegative
SELECT POWER(5, -1), POWER(5, -2);

  POWER(5, -1) |  POWER(5, -2)
---------------+---------------
0.2            |0.04
// end::mathInlinePowerNegative
;

mathInlineRadians
// tag::mathInlineRadians
SELECT RADIANS(90), PI()/2;

   RADIANS(90)    |      PI()/2
------------------+------------------
1.5707963267948966|1.5707963267948966
// end::mathInlineRadians
;

mathRandom
// tag::mathRandom
SELECT RANDOM(123);

   RANDOM(123)
------------------
0.7231742029971469
// end::mathRandom
;

mathRoundWithNegativeParameter
// tag::mathRoundWithNegativeParameter
SELECT ROUND(-345.153, -1) AS rounded;

    rounded
---------------
-350.0
// end::mathRoundWithNegativeParameter
;

mathRoundWithPositiveParameter
// tag::mathRoundWithPositiveParameter
SELECT ROUND(-345.153, 1) AS rounded;

    rounded
---------------
-345.2
// end::mathRoundWithPositiveParameter
;

mathInlineSign
// tag::mathInlineSign
SELECT SIGN(-123), SIGN(0), SIGN(415);

  SIGN(-123)   |    SIGN(0)    |   SIGN(415)
---------------+---------------+---------------
-1             |0              |1
// end::mathInlineSign
;

mathInlineSine
// tag::mathInlineSine
SELECT SIN(RADIANS(90)), POWER(SIN(RADIANS(67)), 2) + POWER(COS(RADIANS(67)), 2) AS pythagorean_identity;

SIN(RADIANS(90))|pythagorean_identity
----------------+--------------------
1.0             |1.0
// end::mathInlineSine
;

mathInlineSinh
// tag::mathInlineSinh
SELECT SINH(5), (POWER(E(), 5) - POWER(E(), -5)) / 2 AS "(e^5 - e^-5)/2";

     SINH(5)     | (e^5 - e^-5)/2
-----------------+-----------------
74.20321057778875|74.20321057778874
// end::mathInlineSinh
;

mathInlineSqrt
// tag::mathInlineSqrt
SELECT SQRT(EXP(2)), E(), SQRT(25);

  SQRT(EXP(2))   |       E()       |   SQRT(25)
-----------------+-----------------+---------------
2.718281828459045|2.718281828459045|5.0
// end::mathInlineSqrt
;

mathInlineTanget
// tag::mathInlineTanget
SELECT TAN(RADIANS(66)) AS "TAN(66)", SIN(RADIANS(66))/COS(RADIANS(66)) AS "SIN(66)/COS(66)=TAN(66)";

     TAN(66)      |SIN(66)/COS(66)=TAN(66)
------------------+-----------------------
2.2460367739042164|2.246036773904216
// end::mathInlineTanget
;

mathTruncateWithNegativeParameter
// tag::mathTruncateWithNegativeParameter
SELECT TRUNCATE(-345.153, -1) AS trimmed;

    trimmed
---------------
-340.0
// end::mathTruncateWithNegativeParameter
;

mathTruncateWithPositiveParameter
// tag::mathTruncateWithPositiveParameter
SELECT TRUNCATE(-345.153, 1) AS trimmed;

    trimmed
---------------
-345.1
// end::mathTruncateWithPositiveParameter
;

///////////////////////////////
//
// Conditional
//
///////////////////////////////

case
schema::case:s
// tag::case
SELECT CASE WHEN 1 > 2 THEN 'elastic'
            WHEN 2 <= 3 THEN 'search'
       END AS "case";

    case
---------------
search
// end::case
;

caseReturnNull
schema::case:s
// tag::caseReturnNull
SELECT CASE WHEN 1 > 2 THEN 'elastic'
            WHEN 2 > 10 THEN 'search'
       END AS "case";

    case
---------------
null
// end::caseReturnNull
;

caseWithElse
schema::case:s
// tag::caseWithElse
SELECT CASE WHEN 1 > 2 THEN 'elastic'
            WHEN 2 > 10 THEN 'search'
            ELSE 'default'
       END AS "case";

    case
---------------
default
// end::caseWithElse
;

caseWithOperand
schema::case:s
// tag::caseWithOperand
SELECT CASE 5
            WHEN 1 THEN 'elastic'
            WHEN 2 THEN 'search'
            WHEN 5 THEN 'elasticsearch'
       END AS "case";

    case
---------------
elasticsearch
// end::caseWithOperand
;

caseWithOperandAndElse
schema::case:s
// tag::caseWithOperandAndElse
SELECT CASE 5
            WHEN 1 THEN 'elastic'
            WHEN 2 THEN 'search'
            WHEN 3 THEN 'elasticsearch'
            ELSE 'default'
       END AS "case";

    case
---------------
default
// end::caseWithOperandAndElse
;

coalesceReturnNonNull
// tag::coalesceReturnNonNull
SELECT COALESCE(null, 'elastic', 'search') AS "coalesce";

    coalesce
---------------
elastic
// end::coalesceReturnNonNull
;


coalesceReturnNull
// tag::coalesceReturnNull
SELECT COALESCE(null, null, null, null) AS "coalesce";

    coalesce
---------------
null
// end::coalesceReturnNull
;

ifNullReturnFirst
// tag::ifNullReturnFirst
SELECT IFNULL('elastic', null) AS "ifnull";

    ifnull
---------------
elastic
// end::ifNullReturnFirst
;


iifWithDefaultValue
schema::result1:s|result2:s
// tag::iifWithDefaultValue
SELECT IIF(1 < 2, 'TRUE', 'FALSE') AS result1, IIF(1 > 2, 'TRUE', 'FALSE') AS result2;

    result1    |    result2
---------------+---------------
TRUE           |FALSE
// end::iifWithDefaultValue
;

iifWithoutDefaultValue
schema::result1:s|result2:s
// tag::iifWithoutDefaultValue
SELECT IIF(1 < 2, 'TRUE') AS result1, IIF(1 > 2 , 'TRUE') AS result2;

    result1    |    result2
---------------+---------------
TRUE           |null
// end::iifWithoutDefaultValue
;


ifNullReturnSecond
// tag::ifNullReturnSecond
SELECT IFNULL(null, 'search') AS "ifnull";

    ifnull
---------------
search
// end::ifNullReturnSecond
;

isNullReturnFirst
// tag::isNullReturnFirst
SELECT ISNULL('elastic', null) AS "isnull";

    isnull
---------------
elastic
// end::isNullReturnFirst
;


isNullReturnSecond
// tag::isNullReturnSecond
SELECT ISNULL(null, 'search') AS "isnull";

    isnull
---------------
search
// end::isNullReturnSecond
;

nvlReturnFirst
// tag::nvlReturnFirst
SELECT NVL('elastic', null) AS "nvl";

    nvl
---------------
elastic
// end::nvlReturnFirst
;


nvlReturnSecond
// tag::nvlReturnSecond
SELECT NVL(null, 'search') AS "nvl";

    nvl
---------------
search
// end::nvlReturnSecond
;


nullIfReturnFirst
// tag::nullIfReturnFirst
SELECT NULLIF('elastic', 'search') AS "nullif";
    nullif
---------------
elastic
// end::nullIfReturnFirst
;


nullIfReturnNull
// tag::nullIfReturnNull
SELECT NULLIF('elastic', 'elastic') AS "nullif";

    nullif:s
---------------
null
// end::nullIfReturnNull
;

greatestReturnNonNull
// tag::greatestReturnNonNull
SELECT GREATEST(null, 1, 2) AS "greatest";

    greatest
---------------
2
// end::greatestReturnNonNull
;


greatestReturnNull
// tag::greatestReturnNull
SELECT GREATEST(null, null, null, null) AS "greatest";

    greatest
---------------
null
// end::greatestReturnNull
;

leastReturnNonNull
// tag::leastReturnNonNull
SELECT LEAST(null, 2, 1) AS "least";

    least
---------------
1
// end::leastReturnNonNull
;


leastReturnNull
// tag::leastReturnNull
SELECT LEAST(null, null, null, null) AS "least";

    least
---------------
null
// end::leastReturnNull
;

nullEqualsCompareWithNull
// tag::nullEqualsCompareWithNull
SELECT 'elastic' <=> null AS "equals";

    equals
---------------
false
// end::nullEqualsCompareWithNull
;

nullEqualsCompareTwoNulls
// tag::nullEqualsCompareTwoNulls
SELECT null <=> null AS "equals";

    equals
---------------
true
// end::nullEqualsCompareTwoNulls
;

///////////////////////////////
//
// System functions
//
///////////////////////////////

// ignored because tests run with a docs-not-worthy cluster name
// at the time of this test being ignored, the cluster name was x-pack_plugin_sql_qa_single-node_integTestCluster
database-Ignore
// tag::database
SELECT DATABASE();

   DATABASE
---------------
elasticsearch
// end::database
;

// ignored because tests run with a docs-not-worthy user name
// at the time of this test being ignored, there was no user name being used
user-Ignore
// tag::user
SELECT USER();

     USER
---------------
elastic
// end::user
;

///////////////////////////////
//
// DateTime-Time functions
//
///////////////////////////////

constantYear
// tag::year
SELECT YEAR(CAST('2018-02-19T10:23:27Z' AS TIMESTAMP)) AS year;

     year
---------------
2018
// end::year
;

constantMonthOfYear
// tag::monthOfYear
SELECT MONTH_OF_YEAR(CAST('2018-02-19T10:23:27Z' AS TIMESTAMP)) AS month;

     month
---------------
2
// end::monthOfYear
;

constantIsoWeekOfYear
// tag::isoWeekOfYear
SELECT ISO_WEEK_OF_YEAR(CAST('2018-02-19T10:23:27Z' AS TIMESTAMP)) AS week;

     week
---------------
8
// end::isoWeekOfYear
;

// Ignored because of https://github.com/elastic/elasticsearch/issues/33796
constantDayName-Ignore
// tag::dayName
SELECT DAY_NAME(CAST('2018-02-19T10:23:27Z' AS TIMESTAMP)) AS day;

      day
---------------
Monday
// end::dayName
;


// Ignored because of https://github.com/elastic/elasticsearch/issues/33796
constantMonthName-Ignore
// tag::monthName
SELECT MONTH_NAME(CAST('2018-02-19T10:23:27Z' AS TIMESTAMP)) AS month;

     month
---------------
February
// end::monthName
;

constantDayOfYear
// tag::dayOfYear
SELECT DAY_OF_YEAR(CAST('2018-02-19T10:23:27Z' AS TIMESTAMP)) AS day;

      day
---------------
50
// end::dayOfYear
;

extractDayOfYear
// tag::extractDayOfYear
SELECT EXTRACT(DAY_OF_YEAR FROM CAST('2018-02-19T10:23:27Z' AS TIMESTAMP)) AS day;

      day
---------------
50
// end::extractDayOfYear
;

constantDayOfMonth
// tag::dayOfMonth
SELECT DAY_OF_MONTH(CAST('2018-02-19T10:23:27Z' AS TIMESTAMP)) AS day;

      day
---------------
19
// end::dayOfMonth
;

datePartDateTimeYears
// tag::datePartDateTimeYears
SELECT DATE_PART('year', '2019-09-22T11:22:33.123Z'::datetime) AS "years";

   years
----------
2019
// end::datePartDateTimeYears
;

datePartDateTimeWeek
// tag::datePartDateTimeWeek
SELECT DATE_PART('week', '2019-09-22T11:22:33.123Z'::datetime) AS week;

   week
----------
39
// end::datePartDateTimeWeek
;

datePartDateTimeMinutes
// tag::datePartDateTimeMinutes
SELECT DATE_PART('mi', '2019-09-04T11:22:33.123Z'::datetime) AS mins;

   mins
-----------
22
// end::datePartDateTimeMinutes
;

datePartDateTimeTzOffsetPlus-Ignore
// The timezone is currently ignored when casting a string to datetime
// Awaits fix: https://github.com/elastic/elasticsearch/issues/40692
// tag::datePartDateTimeTzOffsetPlus
SELECT DATE_PART('tzoffset', '2019-09-04T11:22:33.123+05:15'::datetime) AS tz_mins;

   tz_mins
--------------
315
// end::datePartDateTimeTzOffsetPlus
;

datePartDateTimeTzOffsetMinus-Ignore
// The timezone is currently ignored when casting a string to datetime
// Awaits fix: https://github.com/elastic/elasticsearch/issues/40692
// tag::datePartDateTimeTzOffsetMinus
SELECT DATE_PART('tzoffset', '2019-09-04T11:22:33.123-03:49'::datetime) AS tz_mins;

   tz_mins
--------------
-229
// end::datePartDateTimeTzOffsetMinus
;

datePartDateQuarter
// tag::datePartDateQuarter
SELECT DATE_PART('quarters', CAST('2019-09-24' AS DATE)) AS quarter;

   quarter
-------------
3
// end::datePartDateQuarter
;

datePartDateMonth
// tag::datePartDateMonth
SELECT DATE_PART('month', CAST('2019-09-24' AS DATE)) AS month;

   month
-------------
9
// end::datePartDateMonth
;

truncateDateTimeMillennium
// tag::truncateDateTimeMillennium
SELECT DATE_TRUNC('millennium', '2019-09-04T11:22:33.123Z'::datetime) AS millennium;

      millennium
------------------------
2000-01-01T00:00:00.000Z
// end::truncateDateTimeMillennium
;

truncateDateTimeWeek
// tag::truncateDateTimeWeek
SELECT DATETRUNC('week', '2019-08-24T11:22:33.123Z'::datetime) AS week;

      week
------------------------
2019-08-19T00:00:00.000Z
// end::truncateDateTimeWeek
;

truncateDateTimeMinutes
// tag::truncateDateTimeMinutes
SELECT DATE_TRUNC('mi', '2019-09-04T11:22:33.123Z'::datetime) AS mins;

      mins
------------------------
2019-09-04T11:22:00.000Z
// end::truncateDateTimeMinutes
;

truncateDateDecades
schema::decades:ts
// tag::truncateDateDecades
SELECT DATE_TRUNC('decade', CAST('2019-09-04' AS DATE)) AS decades;

      decades
------------------------
2010-01-01T00:00:00.000Z
// end::truncateDateDecades
;

truncateDateQuarter
schema::quarter:ts
// tag::truncateDateQuarter
SELECT DATETRUNC('quarters', CAST('2019-09-04' AS DATE)) AS quarter;

      quarter
------------------------
2019-07-01T00:00:00.000Z
// end::truncateDateQuarter
;

constantDayOfWeek
// tag::dayOfWeek
SELECT DAY_OF_WEEK(CAST('2018-02-19T10:23:27Z' AS TIMESTAMP)) AS day;

      day
---------------
2
// end::dayOfWeek
;

constantIsoDayOfWeek
// tag::isoDayOfWeek
SELECT ISO_DAY_OF_WEEK(CAST('2018-02-19T10:23:27Z' AS TIMESTAMP)) AS day;

      day
---------------
1
// end::isoDayOfWeek
;

constantHourOfDay
// tag::hourOfDay
SELECT HOUR_OF_DAY(CAST('2018-02-19T10:23:27Z' AS TIMESTAMP)) AS hour;

     hour
---------------
10
// end::hourOfDay
;

constantMinuteOfDay
// tag::minuteOfDay
SELECT MINUTE_OF_DAY(CAST('2018-02-19T10:23:27Z' AS TIMESTAMP)) AS minute;

    minute
---------------
623
// end::minuteOfDay
;

constantMinuteOfHour
// tag::minuteOfHour
SELECT MINUTE_OF_HOUR(CAST('2018-02-19T10:23:27Z' AS TIMESTAMP)) AS minute;

    minute
---------------
23
// end::minuteOfHour
;

constantSecondOfMinute
// tag::secondOfMinute
SELECT SECOND_OF_MINUTE(CAST('2018-02-19T10:23:27Z' AS TIMESTAMP)) AS second;

    second
---------------
27
// end::secondOfMinute
;

constantQuarter
// tag::quarter
SELECT QUARTER(CAST('2018-02-19T10:23:27Z' AS TIMESTAMP)) AS quarter;

    quarter
---------------
1
// end::quarter
;

constantWeekOfYear
// tag::weekOfYear
SELECT WEEK(CAST('1988-01-05T09:22:10Z' AS TIMESTAMP)) AS week, ISOWEEK(CAST('1988-01-05T09:22:10Z' AS TIMESTAMP)) AS isoweek;

      week     |   isoweek
---------------+---------------
2              |1
// end::weekOfYear
;




currentDate-Ignore
// tag::currentDate
SELECT CURRENT_DATE AS result;

         result
------------------------
2018-12-12
// end::currentDate
;

currentDateFunction-Ignore
// tag::currentDateFunction
SELECT CURRENT_DATE() AS result;

         result
------------------------
2018-12-12
// end::currentDateFunction
;

curDateFunction-Ignore
// tag::curDateFunction
SELECT CURDATE() AS result;

         result
------------------------
2018-12-12
// end::curDateFunction
;

todayFunction-Ignore
// tag::todayFunction
SELECT TODAY() AS result;

         result
------------------------
2018-12-12
// end::todayFunction
;

filterToday
// tag::filterToday
SELECT first_name FROM emp WHERE hire_date > TODAY() - INTERVAL 35 YEARS ORDER BY first_name ASC LIMIT 5;

 first_name
------------
Alejandro
Amabile
Anneke
Anoosh
Arumugam
// end::filterToday
;


currentTime-Ignore
// tag::currentTime
SELECT CURRENT_TIME AS result;

         result
------------------------
12:31:27.237Z
// end::currentTime
;

currentTimeFunction-Ignore
// tag::currentTimeFunction
SELECT CURRENT_TIME() AS result;

         result
------------------------
12:31:27.237Z
// end::currentTimeFunction
;

curTimeFunction-Ignore
// tag::curTimeFunction
SELECT CURTIME() AS result;

         result
------------------------
12:31:27.237Z
// end::curTimeFunction
;

currentTimeFunctionPrecision-Ignore
// tag::currentTimeFunctionPrecision
SELECT CURRENT_TIME(1) AS result;

         result
------------------------
12:31:27.2Z
// end::currentTimeFunctionPrecision
;


filterCurrentTime-Ignore
// tag::filterCurrentTime
SELECT first_name FROM emp WHERE CAST(hire_date AS TIME) > CURRENT_TIME() - INTERVAL 20 MINUTES ORDER BY first_name ASC LIMIT 5;

  first_name
---------------
Alejandro
Amabile
Anneke
Anoosh
Arumugam
// end::filterCurrentTime
;


currentTimestamp-Ignore
// tag::curTs
SELECT CURRENT_TIMESTAMP AS result;

         result         
------------------------
2018-12-12T14:48:52.448Z
// end::curTs
;

currentTimestampFunction-Ignore
// tag::curTsFunction
SELECT CURRENT_TIMESTAMP() AS result;

         result         
------------------------
2018-12-12T14:48:52.448Z
// end::curTsFunction
;

currentTimestampFunctionPrecision-Ignore
// tag::curTsFunctionPrecision
SELECT CURRENT_TIMESTAMP(1) AS result;

         result         
------------------------
2018-12-12T14:48:52.4Z
// end::curTsFunctionPrecision
;


nowFunction-Ignore
// tag::nowFunction
SELECT NOW() AS result;

         result         
------------------------
2018-12-12T14:48:52.448Z
// end::nowFunction
;

filterNow
// tag::filterNow
SELECT first_name FROM emp WHERE hire_date > NOW() - INTERVAL 100 YEARS ORDER BY first_name ASC LIMIT 5;

  first_name
---------------
Alejandro
Amabile
Anneke
Anoosh
Arumugam
// end::filterNow
;

////////////
// Next two queries need to have the same output, as they should be equivalent.
// They are used in the "SQL Limitations" page.
////////////
limitationSubSelect
// tag::limitationSubSelect
SELECT * FROM (SELECT first_name, last_name FROM emp WHERE last_name NOT LIKE '%a%') WHERE first_name LIKE 'A%' ORDER BY 1;

  first_name   |   last_name
---------------+---------------
 Alejandro     |McAlpine
 Anneke        |Preusig
 Anoosh        |Peyn
 Arumugam      |Ossenbruggen
// end::limitationSubSelect
;

limitationSubSelectRewritten
// tag::limitationSubSelectRewritten
SELECT first_name, last_name FROM emp WHERE last_name NOT LIKE '%a%' AND first_name LIKE 'A%' ORDER BY 1;
// end::limitationSubSelectRewritten
  first_name   |   last_name
---------------+---------------
 Alejandro     |McAlpine
 Anneke        |Preusig
 Anoosh        |Peyn
 Arumugam      |Ossenbruggen
;

simpleLikeOperator
// tag::simpleLike
SELECT author, name FROM library WHERE name LIKE 'Dune%';

    author     |     name
---------------+---------------
Frank Herbert  |Dune
Frank Herbert  |Dune Messiah
// end::simpleLike
;

simpleRLikeOperator
// tag::simpleRLike
SELECT author, name FROM library WHERE name RLIKE 'Child.* Dune';

    author     |      name
---------------+----------------
Frank Herbert  |Children of Dune
// end::simpleRLike
;
<|MERGE_RESOLUTION|>--- conflicted
+++ resolved
@@ -235,12 +235,9 @@
 CURRENT_TIME     |SCALAR
 CURRENT_TIMESTAMP|SCALAR
 CURTIME          |SCALAR
-<<<<<<< HEAD
 DATEPART         |SCALAR
+DATETRUNC        |SCALAR
 DATE_PART        |SCALAR
-=======
-DATETRUNC        |SCALAR
->>>>>>> 237b238a
 DATE_TRUNC       |SCALAR
 DAY              |SCALAR
 DAYNAME          |SCALAR
