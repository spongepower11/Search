--- conflicted
+++ resolved
@@ -251,15 +251,9 @@
 showTablesMultiLike
 SHOW TABLES LIKE 'test_emp%';
 
-<<<<<<< HEAD
- name:s        |type:s |kind:s
-test_emp       |TABLE  |INDEX
-test_emp_copy  |TABLE  |INDEX
-=======
 catalog:s  | name:s        |type:s |kind:s
 integTest  |test_emp       |TABLE  |INDEX
 integTest  |test_emp_copy  |TABLE  |INDEX
->>>>>>> b6f19a8f
 ;
 
 showTablesIdentifier
@@ -279,11 +273,6 @@
 showTablesIdentifierPatternOnAliases
 SHOW TABLES "test*,-test_emp*";
 
-<<<<<<< HEAD
- name:s        | type:s | kind:s
-test_alias     |VIEW    |ALIAS
-test_alias_emp |VIEW    |ALIAS
-=======
 catalog:s  | name:s        | type:s | kind:s
 integTest  |test_alias     |VIEW    |ALIAS
 integTest  |test_alias_emp |VIEW    |ALIAS
@@ -300,7 +289,6 @@
 integTest  |test_alias_emp |VIEW   |ALIAS
 integTest  |test_emp       |TABLE  |INDEX
 integTest  |test_emp_copy  |TABLE  |INDEX
->>>>>>> b6f19a8f
 ;
 
 // DESCRIBE
@@ -372,27 +360,6 @@
 describeSimpleIdentifier
 DESCRIBE "test_emp";
 
-<<<<<<< HEAD
-       column       |     type      |    mapping
---------------------+---------------+---------------
-birth_date          |TIMESTAMP      |datetime
-dep                 |STRUCT         |nested
-dep.dep_id          |VARCHAR        |keyword
-dep.dep_name        |VARCHAR        |text
-dep.dep_name.keyword|VARCHAR        |keyword
-dep.from_date       |TIMESTAMP      |datetime
-dep.to_date         |TIMESTAMP      |datetime
-emp_no              |INTEGER        |integer
-first_name          |VARCHAR        |text
-first_name.keyword  |VARCHAR        |keyword
-gender              |VARCHAR        |keyword
-hire_date           |TIMESTAMP      |datetime
-languages           |TINYINT        |byte
-last_name           |VARCHAR        |text
-last_name.keyword   |VARCHAR        |keyword
-name                |VARCHAR        |keyword
-salary              |INTEGER        |integer
-=======
         column        |     type      |    mapping
 ----------------------+---------------+---------------
 birth_date            |TIMESTAMP      |datetime
@@ -419,24 +386,23 @@
 
         column        |     type      |    mapping
 ----------------------+---------------+---------------
-birth_date            |TIMESTAMP      |datetime       
-dep                   |STRUCT         |nested         
-dep.dep_id            |VARCHAR        |keyword        
-dep.dep_name          |VARCHAR        |text           
-dep.dep_name.keyword  |VARCHAR        |keyword        
-dep.from_date         |TIMESTAMP      |datetime       
-dep.to_date           |TIMESTAMP      |datetime       
-emp_no                |INTEGER        |integer        
-first_name            |VARCHAR        |text           
-first_name.keyword    |VARCHAR        |keyword        
-gender                |VARCHAR        |keyword        
-hire_date             |TIMESTAMP      |datetime       
-languages             |TINYINT        |byte           
-last_name             |VARCHAR        |text           
-last_name.keyword     |VARCHAR        |keyword        
-name                  |VARCHAR        |keyword        
-salary                |INTEGER        |integer        
->>>>>>> b6f19a8f
+birth_date            |TIMESTAMP      |datetime
+dep                   |STRUCT         |nested
+dep.dep_id            |VARCHAR        |keyword
+dep.dep_name          |VARCHAR        |text
+dep.dep_name.keyword  |VARCHAR        |keyword
+dep.from_date         |TIMESTAMP      |datetime
+dep.to_date           |TIMESTAMP      |datetime
+emp_no                |INTEGER        |integer
+first_name            |VARCHAR        |text
+first_name.keyword    |VARCHAR        |keyword
+gender                |VARCHAR        |keyword
+hire_date             |TIMESTAMP      |datetime
+languages             |TINYINT        |byte
+last_name             |VARCHAR        |text
+last_name.keyword     |VARCHAR        |keyword
+name                  |VARCHAR        |keyword
+salary                |INTEGER        |integer
 ;
 
 
