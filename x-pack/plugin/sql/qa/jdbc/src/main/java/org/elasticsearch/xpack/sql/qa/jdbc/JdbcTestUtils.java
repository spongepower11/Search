--- conflicted
+++ resolved
@@ -7,10 +7,7 @@
 package org.elasticsearch.xpack.sql.qa.jdbc;
 
 import org.elasticsearch.Version;
-<<<<<<< HEAD
 import org.elasticsearch.xpack.sql.jdbc.EsType;
-=======
->>>>>>> b6f19a8f
 import org.elasticsearch.xpack.sql.proto.StringUtils;
 
 import java.math.BigInteger;
@@ -29,7 +26,7 @@
 import java.util.LinkedHashMap;
 import java.util.Map;
 
-import static org.elasticsearch.Version.V_7_16_0;
+import static org.elasticsearch.Version.V_8_1_0;
 import static org.elasticsearch.common.time.DateUtils.toMilliSeconds;
 import static org.elasticsearch.test.ESTestCase.randomLongBetween;
 
@@ -156,7 +153,6 @@
     }
 
     public static boolean isUnsignedLongSupported() {
-        // TODO: add equality only once actually ported to 7.16
-        return V_7_16_0.compareTo(JDBC_DRIVER_VERSION) < 0;
+        return JDBC_DRIVER_VERSION.onOrAfter(V_8_1_0);
     }
 }