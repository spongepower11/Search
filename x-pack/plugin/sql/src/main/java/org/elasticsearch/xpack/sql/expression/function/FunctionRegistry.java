--- conflicted
+++ resolved
@@ -195,12 +195,8 @@
                 def(DayOfMonth.class, DayOfMonth::new, "DAY_OF_MONTH", "DAYOFMONTH", "DAY", "DOM"),
                 def(DayOfWeek.class, DayOfWeek::new, "DAY_OF_WEEK", "DAYOFWEEK", "DOW"),
                 def(DayOfYear.class, DayOfYear::new, "DAY_OF_YEAR", "DAYOFYEAR", "DOY"),
-<<<<<<< HEAD
-                def(DateTrunc.class, DateTrunc::new, "DATE_TRUNC"),
                 def(DatePart.class, DatePart::new, "DATEPART", "DATE_PART"),
-=======
                 def(DateTrunc.class, DateTrunc::new, "DATETRUNC", "DATE_TRUNC"),
->>>>>>> 237b238a
                 def(HourOfDay.class, HourOfDay::new, "HOUR_OF_DAY", "HOUR"),
                 def(IsoDayOfWeek.class, IsoDayOfWeek::new, "ISO_DAY_OF_WEEK", "ISODAYOFWEEK", "ISODOW", "IDOW"),
                 def(IsoWeekOfYear.class, IsoWeekOfYear::new, "ISO_WEEK_OF_YEAR", "ISOWEEKOFYEAR", "ISOWEEK", "IWOY", "IW"),
