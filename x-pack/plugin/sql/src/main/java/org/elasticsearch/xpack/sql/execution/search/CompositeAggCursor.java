--- conflicted
+++ resolved
@@ -185,37 +185,21 @@
 
         CompositeAggRowSet rowSet = makeRowSet.get();
 
-<<<<<<< HEAD
-                if (rowSet.remainingData() == 0) {
-                    closePointInTime(
-                        client,
-                        response.pointInTimeId(),
-                        ActionListener.wrap(r -> listener.onResponse(Page.last(rowSet)), listener::onFailure)
-                    );
-                } else {
-                    listener.onResponse(new Page(rowSet, makeCursor.apply(source, rowSet)));
-                }
-            } catch (Exception ex) {
-                listener.onFailure(ex);
-            }
-        }
-        // no results
-        else {
+        Map<String, Object> afterKey = rowSet.afterKey();
+
+        if (afterKey != null) {
+            updateSourceAfterKey(afterKey, source);
+        }
+
+        if (rowSet.remainingData() == 0) {
             closePointInTime(
                 client,
                 response.pointInTimeId(),
-                ActionListener.wrap(r -> listener.onResponse(Page.last(Rows.empty(schema))), listener::onFailure)
+                ActionListener.wrap(r -> listener.onResponse(Page.last(rowSet)), listener::onFailure)
             );
-=======
-        Map<String, Object> afterKey = rowSet.afterKey();
-
-        if (afterKey != null) {
-            updateSourceAfterKey(afterKey, source);
->>>>>>> 5371edcc
-        }
-
-        Cursor next = rowSet.remainingData() == 0 ? Cursor.EMPTY : makeCursor.apply(source, rowSet);
-        listener.onResponse(new Page(rowSet, next));
+        } else {
+            listener.onResponse(new Page(rowSet, makeCursor.apply(source, rowSet)));
+        }
     }
 
     private static boolean shouldRetryDueToEmptyPage(SearchResponse response) {
