--- conflicted
+++ resolved
@@ -12,13 +12,13 @@
 import org.elasticsearch.xpack.sql.expression.AttributeMap;
 import org.elasticsearch.xpack.sql.expression.AttributeSet;
 import org.elasticsearch.xpack.sql.expression.Expression;
-import org.elasticsearch.xpack.sql.expression.Nullability;
 import org.elasticsearch.xpack.sql.expression.ExpressionId;
 import org.elasticsearch.xpack.sql.expression.ExpressionSet;
 import org.elasticsearch.xpack.sql.expression.Expressions;
 import org.elasticsearch.xpack.sql.expression.FieldAttribute;
 import org.elasticsearch.xpack.sql.expression.Literal;
 import org.elasticsearch.xpack.sql.expression.NamedExpression;
+import org.elasticsearch.xpack.sql.expression.Nullability;
 import org.elasticsearch.xpack.sql.expression.Order;
 import org.elasticsearch.xpack.sql.expression.function.Function;
 import org.elasticsearch.xpack.sql.expression.function.FunctionAttribute;
@@ -1097,23 +1097,13 @@
         @Override
         protected Expression rule(Expression e) {
             if (e instanceof IsNotNull) {
-<<<<<<< HEAD
                 if (((IsNotNull) e).field().nullable() == Nullability.FALSE) {
-                    return new Literal(e.location(), Expressions.name(e), Boolean.TRUE, DataType.BOOLEAN);
+                    return new Literal(e.source(), Expressions.name(e), Boolean.TRUE, DataType.BOOLEAN);
                 }
 
             } else if (e instanceof IsNull) {
                 if (((IsNull) e).field().nullable() == Nullability.FALSE) {
-                    return new Literal(e.location(), Expressions.name(e), Boolean.FALSE, DataType.BOOLEAN);
-=======
-                if (((IsNotNull) e).field().nullable() == false) {
-                    return new Literal(e.source(), Expressions.name(e), Boolean.TRUE, DataType.BOOLEAN);
-                }
-
-            } else if (e instanceof IsNull) {
-                if (((IsNull) e).field().nullable() == false) {
                     return new Literal(e.source(), Expressions.name(e), Boolean.FALSE, DataType.BOOLEAN);
->>>>>>> eaeccd84
                 }
 
             } else if (e instanceof In) {
