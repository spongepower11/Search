--- conflicted
+++ resolved
@@ -1234,14 +1234,6 @@
 
         @Override
         protected Expression rule(Expression e) {
-<<<<<<< HEAD
-            //            if (e instanceof Alias) {
-            //                Alias a = (Alias) e;
-            //                return a.child().foldable() ? Literal.of(a.name(), a.child()) : a;
-            //            }
-
-=======
->>>>>>> af727cec
             return e.foldable() ? Literal.of(e) : e;
         }
     }
@@ -2026,12 +2018,7 @@
                     else {
                         return values;
                     }
-<<<<<<< HEAD
-                }
-                else if (n.foldable()) {
-=======
                 } else if (n.foldable()) {
->>>>>>> af727cec
                     values.add(n.fold());
                 }
                 else {
