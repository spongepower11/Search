/*
 * Copyright Elasticsearch B.V. and/or licensed to Elasticsearch B.V. under one
 * or more contributor license agreements. Licensed under the Elastic License;
 * you may not use this file except in compliance with the Elastic License.
 */
package org.elasticsearch.xpack.sql.expression.function.scalar.datetime;

import org.elasticsearch.common.io.stream.StreamInput;
import org.elasticsearch.common.io.stream.StreamOutput;
import org.elasticsearch.xpack.ql.expression.gen.processor.Processor;
import org.elasticsearch.xpack.sql.SqlIllegalArgumentException;
import org.elasticsearch.xpack.sql.util.DateUtils;

import java.io.IOException;
import java.time.DateTimeException;
import java.time.LocalDateTime;
<<<<<<< HEAD
import java.time.LocalTime;
import java.time.OffsetTime;
=======
import java.time.ZoneId;
>>>>>>> cbf0e78a
import java.time.ZonedDateTime;
import java.time.ZoneOffset;
import java.time.format.DateTimeFormatter;
import java.time.temporal.TemporalAccessor;
import java.time.temporal.TemporalQuery;
import java.util.Locale;
import java.util.Objects;
import java.util.function.BiFunction;

<<<<<<< HEAD
import static org.elasticsearch.common.logging.LoggerMessageFormat.format;
import static org.elasticsearch.xpack.ql.util.DateUtils.UTC;

=======
>>>>>>> cbf0e78a
public class DateTimeParseProcessor extends BinaryDateTimeProcessor {

    public enum Parser {
        DATE_TIME("datetime", ZonedDateTime::from, LocalDateTime::from), 
        TIME("time", OffsetTime::from, LocalTime::from);
        
        private final BiFunction<String, String, TemporalAccessor> parser;
        
        private final String parseType;

        Parser(String parseType,  TemporalQuery<?>... queries) {
            this.parseType = parseType;
            this.parser = (timestampStr, pattern) -> DateTimeFormatter.ofPattern(pattern, Locale.ROOT)
                    .parseBest(timestampStr, queries);
        }

        public Object parse(Object timestamp, Object pattern) {
            if (timestamp == null || pattern == null) {
                return null;
            }
            if (timestamp instanceof String == false) {
                throw new SqlIllegalArgumentException("A string is required; received [{}]", timestamp);
            }
            if (pattern instanceof String == false) {
                throw new SqlIllegalArgumentException("A string is required; received [{}]", pattern);
            }

            if (((String) timestamp).isEmpty() || ((String) pattern).isEmpty()) {
                return null;
            }
            try {
                TemporalAccessor ta = parser.apply((String) timestamp, (String) pattern);
                if (ta instanceof LocalDateTime) {
                    return ZonedDateTime.ofInstant((LocalDateTime) ta, ZoneOffset.UTC, UTC);
                } else if (ta instanceof LocalTime) {
                    return OffsetTime.of((LocalTime) ta, ZoneOffset.UTC);
                } else {
                    return ta;
                }
            } catch (IllegalArgumentException | DateTimeException e) {
                String msg = e.getMessage();
                if (msg.contains("Unable to convert parsed text using any of the specified queries")) {
                    msg = format(null, "Unable to convert parsed text into [{}]", this.parseType);
                }
                throw new SqlIllegalArgumentException(
                    "Invalid {} string [{}] or pattern [{}] is received; {}",
                    this.parseType,
                    timestamp,
                    pattern,
                    msg
                );
            }
        }
    }
    
    private final Parser parser;

    public static final String NAME = "dtparse";

<<<<<<< HEAD
    public DateTimeParseProcessor(Processor source1, Processor source2, Parser parser) {
        super(source1, source2, null);
        this.parser = parser;
=======
    public DateTimeParseProcessor(Processor source1, Processor source2, ZoneId zoneId) {
        super(source1, source2, zoneId);
>>>>>>> cbf0e78a
    }

    public DateTimeParseProcessor(StreamInput in) throws IOException {
        super(in);
        this.parser = in.readEnum(Parser.class);
    }
<<<<<<< HEAD
    
    @Override
    public void doWrite(StreamOutput out) throws IOException {
        out.writeEnum(parser);
=======

    /**
     * Used in Painless scripting
     */
    public static Object process(Object timestampStr, Object pattern, ZoneId zoneId) {
        if (timestampStr == null || pattern == null) {
            return null;
        }
        if (timestampStr instanceof String == false) {
            throw new SqlIllegalArgumentException("A string is required; received [{}]", timestampStr);
        }
        if (pattern instanceof String == false) {
            throw new SqlIllegalArgumentException("A string is required; received [{}]", pattern);
        }

        if (((String) timestampStr).isEmpty() || ((String) pattern).isEmpty()) {
            return null;
        }

        try {
            TemporalAccessor ta = DateTimeFormatter.ofPattern((String) pattern, Locale.ROOT)
                .parseBest((String) timestampStr, ZonedDateTime::from, LocalDateTime::from);
            if (ta instanceof LocalDateTime) {
                return DateUtils.atTimeZone((LocalDateTime) ta, zoneId);
            } else {
                return ((ZonedDateTime) ta).withZoneSameInstant(zoneId);
            }
        } catch (IllegalArgumentException | DateTimeException e) {
            String msg = e.getMessage();
            if (msg.contains("Unable to convert parsed text using any of the specified queries")) {
                msg = "Unable to convert parsed text into [datetime]";
            }
            throw new SqlIllegalArgumentException(
                "Invalid date/time string [{}] or pattern [{}] is received; {}",
                timestampStr,
                pattern,
                msg
            );
        }
>>>>>>> cbf0e78a
    }

    @Override
    public String getWriteableName() {
        return NAME;
    }

    @Override
    protected Object doProcess(Object timestamp, Object pattern) {
<<<<<<< HEAD
        return this.parser.parse(timestamp, pattern);
=======
        return process(timestamp, pattern, zoneId());
>>>>>>> cbf0e78a
    }

    @Override
    public int hashCode() {
        return Objects.hash(parser, left(), right());
    }

    @Override
    public boolean equals(Object obj) {
        if (this == obj) {
            return true;
        }

        if (obj == null || getClass() != obj.getClass()) {
            return false;
        }

        DateTimeParseProcessor other = (DateTimeParseProcessor) obj;
        return Objects.equals(parser, other.parser)
            && Objects.equals(left(), other.left()) && Objects.equals(right(), other.right());
    }

    @Override
    public String toString(){
        return parser.toString();
    }
    
    public Parser extractor() {
        return parser;
    }
}<|MERGE_RESOLUTION|>--- conflicted
+++ resolved
@@ -14,12 +14,9 @@
 import java.io.IOException;
 import java.time.DateTimeException;
 import java.time.LocalDateTime;
-<<<<<<< HEAD
 import java.time.LocalTime;
 import java.time.OffsetTime;
-=======
 import java.time.ZoneId;
->>>>>>> cbf0e78a
 import java.time.ZonedDateTime;
 import java.time.ZoneOffset;
 import java.time.format.DateTimeFormatter;
@@ -29,12 +26,8 @@
 import java.util.Objects;
 import java.util.function.BiFunction;
 
-<<<<<<< HEAD
 import static org.elasticsearch.common.logging.LoggerMessageFormat.format;
-import static org.elasticsearch.xpack.ql.util.DateUtils.UTC;
 
-=======
->>>>>>> cbf0e78a
 public class DateTimeParseProcessor extends BinaryDateTimeProcessor {
 
     public enum Parser {
@@ -51,7 +44,7 @@
                     .parseBest(timestampStr, queries);
         }
 
-        public Object parse(Object timestamp, Object pattern) {
+        public Object parse(Object timestamp, Object pattern, ZoneId zoneId) {
             if (timestamp == null || pattern == null) {
                 return null;
             }
@@ -68,9 +61,11 @@
             try {
                 TemporalAccessor ta = parser.apply((String) timestamp, (String) pattern);
                 if (ta instanceof LocalDateTime) {
-                    return ZonedDateTime.ofInstant((LocalDateTime) ta, ZoneOffset.UTC, UTC);
+                    return DateUtils.atTimeZone((LocalDateTime) ta, zoneId);
                 } else if (ta instanceof LocalTime) {
                     return OffsetTime.of((LocalTime) ta, ZoneOffset.UTC);
+                } else if (ta instanceof ZonedDateTime){
+                    return ((ZonedDateTime) ta).withZoneSameInstant(zoneId);
                 } else {
                     return ta;
                 }
@@ -94,66 +89,19 @@
 
     public static final String NAME = "dtparse";
 
-<<<<<<< HEAD
-    public DateTimeParseProcessor(Processor source1, Processor source2, Parser parser) {
-        super(source1, source2, null);
+    public DateTimeParseProcessor(Processor source1, Processor source2, ZoneId zoneId , Parser parser) {
+        super(source1, source2, zoneId);
         this.parser = parser;
-=======
-    public DateTimeParseProcessor(Processor source1, Processor source2, ZoneId zoneId) {
-        super(source1, source2, zoneId);
->>>>>>> cbf0e78a
     }
 
     public DateTimeParseProcessor(StreamInput in) throws IOException {
         super(in);
         this.parser = in.readEnum(Parser.class);
     }
-<<<<<<< HEAD
     
     @Override
     public void doWrite(StreamOutput out) throws IOException {
         out.writeEnum(parser);
-=======
-
-    /**
-     * Used in Painless scripting
-     */
-    public static Object process(Object timestampStr, Object pattern, ZoneId zoneId) {
-        if (timestampStr == null || pattern == null) {
-            return null;
-        }
-        if (timestampStr instanceof String == false) {
-            throw new SqlIllegalArgumentException("A string is required; received [{}]", timestampStr);
-        }
-        if (pattern instanceof String == false) {
-            throw new SqlIllegalArgumentException("A string is required; received [{}]", pattern);
-        }
-
-        if (((String) timestampStr).isEmpty() || ((String) pattern).isEmpty()) {
-            return null;
-        }
-
-        try {
-            TemporalAccessor ta = DateTimeFormatter.ofPattern((String) pattern, Locale.ROOT)
-                .parseBest((String) timestampStr, ZonedDateTime::from, LocalDateTime::from);
-            if (ta instanceof LocalDateTime) {
-                return DateUtils.atTimeZone((LocalDateTime) ta, zoneId);
-            } else {
-                return ((ZonedDateTime) ta).withZoneSameInstant(zoneId);
-            }
-        } catch (IllegalArgumentException | DateTimeException e) {
-            String msg = e.getMessage();
-            if (msg.contains("Unable to convert parsed text using any of the specified queries")) {
-                msg = "Unable to convert parsed text into [datetime]";
-            }
-            throw new SqlIllegalArgumentException(
-                "Invalid date/time string [{}] or pattern [{}] is received; {}",
-                timestampStr,
-                pattern,
-                msg
-            );
-        }
->>>>>>> cbf0e78a
     }
 
     @Override
@@ -163,11 +111,7 @@
 
     @Override
     protected Object doProcess(Object timestamp, Object pattern) {
-<<<<<<< HEAD
-        return this.parser.parse(timestamp, pattern);
-=======
-        return process(timestamp, pattern, zoneId());
->>>>>>> cbf0e78a
+        return this.parser.parse(timestamp, pattern, zoneId());
     }
 
     @Override
