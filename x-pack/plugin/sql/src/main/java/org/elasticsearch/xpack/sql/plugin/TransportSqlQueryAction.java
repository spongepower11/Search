--- conflicted
+++ resolved
@@ -141,10 +141,7 @@
         // the rest having default values (since the query is already created)
         SqlConfiguration cfg = new SqlConfiguration(
             request.zoneId(),
-<<<<<<< HEAD
-=======
             request.catalog(),
->>>>>>> d90fa4eb
             request.fetchSize(),
             request.requestTimeout(),
             request.pageTimeout(),
@@ -158,14 +155,7 @@
             request.fieldMultiValueLeniency(),
             request.indexIncludeFrozen(),
             new TaskId(clusterService.localNode().getId(), task.getId()),
-<<<<<<< HEAD
-            task,
-            request.waitForCompletionTimeout(),
-            request.keepOnCompletion(),
-            request.keepAlive()
-=======
             task
->>>>>>> d90fa4eb
         );
 
         if (Strings.hasText(request.cursor()) == false) {
