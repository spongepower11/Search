--- conflicted
+++ resolved
@@ -62,10 +62,7 @@
 
         SqlConfiguration cfg = new SqlConfiguration(
             request.zoneId(),
-<<<<<<< HEAD
-=======
             request.catalog(),
->>>>>>> d90fa4eb
             request.fetchSize(),
             request.requestTimeout(),
             request.pageTimeout(),
@@ -77,13 +74,9 @@
             username(securityContext),
             clusterName(clusterService),
             Protocol.FIELD_MULTI_VALUE_LENIENCY,
-<<<<<<< HEAD
-            Protocol.INDEX_INCLUDE_FROZEN
-=======
             Protocol.INDEX_INCLUDE_FROZEN,
             null,
             null
->>>>>>> d90fa4eb
         );
 
         planExecutor.searchSource(
