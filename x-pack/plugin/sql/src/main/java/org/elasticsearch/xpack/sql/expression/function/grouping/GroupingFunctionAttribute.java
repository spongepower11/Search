/*
 * Copyright Elasticsearch B.V. and/or licensed to Elasticsearch B.V. under one
 * or more contributor license agreements. Licensed under the Elastic License;
 * you may not use this file except in compliance with the Elastic License.
 */
package org.elasticsearch.xpack.sql.expression.function.grouping;

import org.elasticsearch.xpack.sql.expression.Attribute;
import org.elasticsearch.xpack.sql.expression.Expression;
import org.elasticsearch.xpack.sql.expression.ExpressionId;
import org.elasticsearch.xpack.sql.expression.Nullability;
import org.elasticsearch.xpack.sql.expression.function.FunctionAttribute;
import org.elasticsearch.xpack.sql.tree.Source;
import org.elasticsearch.xpack.sql.tree.NodeInfo;
import org.elasticsearch.xpack.sql.type.DataType;

public class GroupingFunctionAttribute extends FunctionAttribute {

<<<<<<< HEAD
    GroupingFunctionAttribute(Location location, String name, DataType dataType, ExpressionId id, String functionId) {
        this(location, name, dataType, null, Nullability.FALSE, id, false, functionId);
    }

    public GroupingFunctionAttribute(Location location, String name, DataType dataType, String qualifier,
                                     Nullability nullability, ExpressionId id, boolean synthetic, String functionId) {
        super(location, name, dataType, qualifier, nullability, id, synthetic, functionId);
=======
    GroupingFunctionAttribute(Source source, String name, DataType dataType, ExpressionId id, String functionId) {
        this(source, name, dataType, null, false, id, false, functionId);
    }

    public GroupingFunctionAttribute(Source source, String name, DataType dataType, String qualifier,
            boolean nullable, ExpressionId id, boolean synthetic, String functionId) {
        super(source, name, dataType, qualifier, nullable, id, synthetic, functionId);
>>>>>>> eaeccd84
    }

    @Override
    protected NodeInfo<GroupingFunctionAttribute> info() {
        return NodeInfo.create(this, GroupingFunctionAttribute::new,
                name(), dataType(), qualifier(), nullable(), id(), synthetic(), functionId());
    }

    @Override
    protected Expression canonicalize() {
<<<<<<< HEAD
        return new GroupingFunctionAttribute(location(), "<none>", dataType(), null, Nullability.TRUE, id(), false, "<none>");
    }

    @Override
    protected Attribute clone(Location location, String name, String qualifier, Nullability nullability,
                              ExpressionId id, boolean synthetic) {
        // this is highly correlated with QueryFolder$FoldAggregate#addFunction (regarding the function name within the querydsl)
        // that is the functionId is actually derived from the expression id to easily track it across contexts
        return new GroupingFunctionAttribute(location, name, dataType(), qualifier, nullability, id, synthetic, functionId());
=======
        return new GroupingFunctionAttribute(source(), "<none>", dataType(), null, true, id(), false, "<none>");
    }

    @Override
    protected Attribute clone(Source source, String name, String qualifier, boolean nullable, ExpressionId id, boolean synthetic) {
        // this is highly correlated with QueryFolder$FoldAggregate#addFunction (regarding the function name within the querydsl)
        // that is the functionId is actually derived from the expression id to easily track it across contexts
        return new GroupingFunctionAttribute(source, name, dataType(), qualifier, nullable, id, synthetic, functionId());
>>>>>>> eaeccd84
    }

    public GroupingFunctionAttribute withFunctionId(String functionId, String propertyPath) {
        return new GroupingFunctionAttribute(source(), name(), dataType(), qualifier(), nullable(),
                id(), synthetic(), functionId);
    }

    @Override
    protected String label() {
        return "g->" + functionId();
    }
}<|MERGE_RESOLUTION|>--- conflicted
+++ resolved
@@ -10,29 +10,19 @@
 import org.elasticsearch.xpack.sql.expression.ExpressionId;
 import org.elasticsearch.xpack.sql.expression.Nullability;
 import org.elasticsearch.xpack.sql.expression.function.FunctionAttribute;
+import org.elasticsearch.xpack.sql.tree.NodeInfo;
 import org.elasticsearch.xpack.sql.tree.Source;
-import org.elasticsearch.xpack.sql.tree.NodeInfo;
 import org.elasticsearch.xpack.sql.type.DataType;
 
 public class GroupingFunctionAttribute extends FunctionAttribute {
 
-<<<<<<< HEAD
-    GroupingFunctionAttribute(Location location, String name, DataType dataType, ExpressionId id, String functionId) {
-        this(location, name, dataType, null, Nullability.FALSE, id, false, functionId);
-    }
-
-    public GroupingFunctionAttribute(Location location, String name, DataType dataType, String qualifier,
-                                     Nullability nullability, ExpressionId id, boolean synthetic, String functionId) {
-        super(location, name, dataType, qualifier, nullability, id, synthetic, functionId);
-=======
     GroupingFunctionAttribute(Source source, String name, DataType dataType, ExpressionId id, String functionId) {
-        this(source, name, dataType, null, false, id, false, functionId);
+        this(source, name, dataType, null, Nullability.FALSE, id, false, functionId);
     }
 
     public GroupingFunctionAttribute(Source source, String name, DataType dataType, String qualifier,
-            boolean nullable, ExpressionId id, boolean synthetic, String functionId) {
-        super(source, name, dataType, qualifier, nullable, id, synthetic, functionId);
->>>>>>> eaeccd84
+                                     Nullability nullability, ExpressionId id, boolean synthetic, String functionId) {
+        super(source, name, dataType, qualifier, nullability, id, synthetic, functionId);
     }
 
     @Override
@@ -43,26 +33,15 @@
 
     @Override
     protected Expression canonicalize() {
-<<<<<<< HEAD
-        return new GroupingFunctionAttribute(location(), "<none>", dataType(), null, Nullability.TRUE, id(), false, "<none>");
+        return new GroupingFunctionAttribute(source(), "<none>", dataType(), null, Nullability.TRUE, id(), false, "<none>");
     }
 
     @Override
-    protected Attribute clone(Location location, String name, String qualifier, Nullability nullability,
+    protected Attribute clone(Source source, String name, String qualifier, Nullability nullability,
                               ExpressionId id, boolean synthetic) {
         // this is highly correlated with QueryFolder$FoldAggregate#addFunction (regarding the function name within the querydsl)
         // that is the functionId is actually derived from the expression id to easily track it across contexts
-        return new GroupingFunctionAttribute(location, name, dataType(), qualifier, nullability, id, synthetic, functionId());
-=======
-        return new GroupingFunctionAttribute(source(), "<none>", dataType(), null, true, id(), false, "<none>");
-    }
-
-    @Override
-    protected Attribute clone(Source source, String name, String qualifier, boolean nullable, ExpressionId id, boolean synthetic) {
-        // this is highly correlated with QueryFolder$FoldAggregate#addFunction (regarding the function name within the querydsl)
-        // that is the functionId is actually derived from the expression id to easily track it across contexts
-        return new GroupingFunctionAttribute(source, name, dataType(), qualifier, nullable, id, synthetic, functionId());
->>>>>>> eaeccd84
+        return new GroupingFunctionAttribute(source, name, dataType(), qualifier, nullability, id, synthetic, functionId());
     }
 
     public GroupingFunctionAttribute withFunctionId(String functionId, String propertyPath) {
