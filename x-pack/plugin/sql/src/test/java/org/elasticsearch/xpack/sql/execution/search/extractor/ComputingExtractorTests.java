--- conflicted
+++ resolved
@@ -75,11 +75,7 @@
     public void testGet() {
         String fieldName = randomAlphaOfLength(5);
         ChainingProcessor extractor = new ChainingProcessor(
-<<<<<<< HEAD
-                new HitExtractorProcessor(new FieldHitExtractor(fieldName, DOUBLE, UTC, true, FAIL_IF_MULTIVALUE)),
-=======
-                new HitExtractorProcessor(new FieldHitExtractor(fieldName, DOUBLE, UTC, false)),
->>>>>>> 71d43b59
+            new HitExtractorProcessor(new FieldHitExtractor(fieldName, DOUBLE, UTC, FAIL_IF_MULTIVALUE)),
             new MathProcessor(MathOperation.LOG));
 
         int times = between(1, 1000);
