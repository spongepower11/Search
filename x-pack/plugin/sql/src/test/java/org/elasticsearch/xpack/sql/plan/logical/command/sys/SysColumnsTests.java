/*
 * Copyright Elasticsearch B.V. and/or licensed to Elasticsearch B.V. under one
 * or more contributor license agreements. Licensed under the Elastic License
 * 2.0; you may not use this file except in compliance with the Elastic License
 * 2.0.
 */
package org.elasticsearch.xpack.sql.plan.logical.command.sys;

import org.elasticsearch.Version;
import org.elasticsearch.action.ActionListener;
import org.elasticsearch.core.Tuple;
import org.elasticsearch.test.ESTestCase;
import org.elasticsearch.xpack.ql.expression.function.FunctionRegistry;
import org.elasticsearch.xpack.ql.index.EsIndex;
import org.elasticsearch.xpack.ql.index.IndexResolution;
import org.elasticsearch.xpack.ql.index.IndexResolver;
import org.elasticsearch.xpack.ql.type.EsField;
import org.elasticsearch.xpack.sql.analysis.analyzer.Analyzer;
import org.elasticsearch.xpack.sql.analysis.analyzer.Verifier;
import org.elasticsearch.xpack.sql.parser.SqlParser;
import org.elasticsearch.xpack.sql.plan.logical.command.Command;
import org.elasticsearch.xpack.sql.proto.Mode;
import org.elasticsearch.xpack.sql.proto.Protocol;
import org.elasticsearch.xpack.sql.proto.SqlTypedParamValue;
import org.elasticsearch.xpack.sql.proto.SqlVersion;
import org.elasticsearch.xpack.sql.session.Cursor;
import org.elasticsearch.xpack.sql.session.SchemaRowSet;
import org.elasticsearch.xpack.sql.session.SqlConfiguration;
import org.elasticsearch.xpack.sql.session.SqlSession;
import org.elasticsearch.xpack.sql.stats.Metrics;
import org.elasticsearch.xpack.sql.util.DateUtils;

import java.sql.Types;
import java.util.ArrayList;
import java.util.Arrays;
import java.util.List;
import java.util.Locale;
import java.util.Map;
import java.util.Set;
import java.util.function.Consumer;

import static java.util.Collections.emptyList;
import static java.util.Collections.singletonList;
import static org.elasticsearch.action.ActionListener.wrap;
import static org.elasticsearch.xpack.ql.TestUtils.UTC;
import static org.elasticsearch.xpack.sql.proto.Mode.isDriver;
import static org.elasticsearch.xpack.sql.types.SqlTypesTests.loadMapping;
import static org.mockito.ArgumentMatchers.any;
import static org.mockito.ArgumentMatchers.anyBoolean;
import static org.mockito.Mockito.doAnswer;
import static org.mockito.Mockito.mock;
import static org.mockito.Mockito.when;

public class SysColumnsTests extends ESTestCase {

    private static final String CLUSTER_NAME = "cluster";
    private static final Map<String, EsField> MAPPING1 = loadMapping("mapping-multi-field-with-nested.json", true);
    private static final Map<String, EsField> MAPPING2 = loadMapping("mapping-multi-field-variation.json", true);
    private static final int FIELD_COUNT1 = 19;
    private static final int FIELD_COUNT2 = 17;

    private final SqlParser parser = new SqlParser();

    private void sysColumnsInMode(Mode mode) {
        Class<? extends Number> typeClass = mode == Mode.ODBC ? Short.class : Integer.class;
        List<List<?>> rows = new ArrayList<>();
        SysColumns.fillInRows("test", "index", MAPPING2, null, rows, null, mode);
        assertEquals(FIELD_COUNT2, rows.size());
        assertEquals(24, rows.get(0).size());

        List<?> row = rows.get(0);
        assertDriverType("bool", Types.BOOLEAN, false, 1, 1, typeClass, row);

        row = rows.get(1);
        assertDriverType("int", Types.INTEGER, true, 11, 4, typeClass, row);

        row = rows.get(2);
        assertDriverType("float", Types.REAL, true, 15, 4, typeClass, row);

        row = rows.get(3);
        assertDriverType("text", Types.VARCHAR, false, Integer.MAX_VALUE, Integer.MAX_VALUE, typeClass, row);

        row = rows.get(4);
        assertDriverType("keyword", Types.VARCHAR, false, Short.MAX_VALUE - 1, Integer.MAX_VALUE, typeClass, row);

        row = rows.get(5);
        assertDriverType("date", Types.TIMESTAMP, false, 34, 8, typeClass, row);

        row = rows.get(6);
        assertDriverType("date_nanos", Types.TIMESTAMP, false, 34, 8, typeClass, row);

        row = rows.get(7);
        assertDriverType("some.dotted.field", Types.VARCHAR, false, Short.MAX_VALUE - 1, Integer.MAX_VALUE, typeClass, row);

        row = rows.get(8);
        assertDriverType("some.string", Types.VARCHAR, false, Integer.MAX_VALUE, Integer.MAX_VALUE, typeClass, row);

        row = rows.get(9);
        assertDriverType("some.string.normalized", Types.VARCHAR, false, Short.MAX_VALUE - 1, Integer.MAX_VALUE, typeClass, row);

        row = rows.get(10);
        assertDriverType("some.string.typical", Types.VARCHAR, false, Short.MAX_VALUE - 1, Integer.MAX_VALUE, typeClass, row);

        row = rows.get(11);
        assertDriverType("some.ambiguous", Types.VARCHAR, false, Integer.MAX_VALUE, Integer.MAX_VALUE, typeClass, row);

        row = rows.get(12);
        assertDriverType("some.ambiguous.one", Types.VARCHAR, false, Short.MAX_VALUE - 1, Integer.MAX_VALUE, typeClass, row);

        row = rows.get(13);
        assertDriverType("some.ambiguous.two", Types.VARCHAR, false, Short.MAX_VALUE - 1, Integer.MAX_VALUE, typeClass, row);

        row = rows.get(14);
        assertDriverType("some.ambiguous.normalized", Types.VARCHAR, false, Short.MAX_VALUE - 1, Integer.MAX_VALUE, typeClass, row);
    }

    public void testSysColumnsInJdbcMode() {
        sysColumnsInMode(Mode.JDBC);
    }

    public void testSysColumnsInOdbcMode() {
        sysColumnsInMode(Mode.ODBC);
    }

    public void testInNonDriverMode() {
        for (Mode mode : Mode.values()) {
            if (isDriver(mode) == false) {
                sysColumnsInMode(mode);
            }
        }
    }

    private static Object name(List<?> list) {
        return list.get(3);
    }

    private static Object sqlType(List<?> list) {
        return list.get(4);
    }

    private static Object precision(List<?> list) {
        return list.get(6);
    }

    private static Object bufferLength(List<?> list) {
        return list.get(7);
    }

    private static Object decimalPrecision(List<?> list) {
        return list.get(8);
    }

    private static Object radix(List<?> list) {
        return list.get(9);
    }

    private static Object nullable(List<?> list) {
        return list.get(10);
    }

    private static Object sqlDataType(List<?> list) {
        return list.get(13);
    }

    private static Object sqlDataTypeSub(List<?> list) {
        return list.get(14);
    }

    public void testSysColumnsNoArg() {
        executeCommand("SYS COLUMNS", emptyList(), r -> {
            assertEquals(FIELD_COUNT1, r.size());
            assertEquals(CLUSTER_NAME, r.column(0));
            // no index specified
            assertEquals("test", r.column(2));
            assertEquals("bool", r.column(3));
            r.advanceRow();
            assertEquals(CLUSTER_NAME, r.column(0));
            // no index specified
            assertEquals("test", r.column(2));
            assertEquals("int", r.column(3));
        }, MAPPING1);
    }

    public void testSysColumnsWithCatalogWildcard() {
        executeCommand("SYS COLUMNS CATALOG '" + CLUSTER_NAME + "' TABLE LIKE 'test' LIKE '%'", emptyList(), r -> {
            assertEquals(FIELD_COUNT1, r.size());
            assertEquals(CLUSTER_NAME, r.column(0));
            assertEquals("test", r.column(2));
            assertEquals("bool", r.column(3));
            r.advanceRow();
            assertEquals(CLUSTER_NAME, r.column(0));
            assertEquals("test", r.column(2));
            assertEquals("int", r.column(3));
        }, MAPPING1);
    }

    public void testSysColumnsWithMissingCatalog() {
        executeCommand("SYS COLUMNS TABLE LIKE 'test' LIKE '%'", emptyList(), r -> {
            assertEquals(FIELD_COUNT1, r.size());
            assertEquals(CLUSTER_NAME, r.column(0));
            assertEquals("test", r.column(2));
            assertEquals("bool", r.column(3));
            r.advanceRow();
            assertEquals(CLUSTER_NAME, r.column(0));
            assertEquals("test", r.column(2));
            assertEquals("int", r.column(3));
        }, MAPPING1);
    }

    public void testSysColumnsWithNullCatalog() {
        executeCommand("SYS COLUMNS CATALOG ? TABLE LIKE 'test' LIKE '%'", singletonList(new SqlTypedParamValue("keyword", null)), r -> {
            assertEquals(FIELD_COUNT1, r.size());
            assertEquals(CLUSTER_NAME, r.column(0));
            assertEquals("test", r.column(2));
            assertEquals("bool", r.column(3));
            r.advanceRow();
            assertEquals(CLUSTER_NAME, r.column(0));
            assertEquals("test", r.column(2));
            assertEquals("int", r.column(3));
        }, MAPPING1);
    }

    public void testSysColumnsTypesInOdbcMode() {
        executeCommand("SYS COLUMNS", emptyList(), Mode.ODBC, SysColumnsTests::checkOdbcShortTypes, MAPPING1);
        executeCommand("SYS COLUMNS TABLE LIKE 'test'", emptyList(), Mode.ODBC, SysColumnsTests::checkOdbcShortTypes, MAPPING1);
    }

    public void testSysColumnsPaginationInOdbcMode() {
        assertEquals(FIELD_COUNT1, executeCommandInOdbcModeAndCountRows("SYS COLUMNS"));
        assertEquals(FIELD_COUNT1, executeCommandInOdbcModeAndCountRows("SYS COLUMNS TABLE LIKE 'test'"));
    }

    private int executeCommandInOdbcModeAndCountRows(String sql) {
        final SqlConfiguration config = new SqlConfiguration(
            DateUtils.UTC,
            null,
            randomIntBetween(1, 15),
            Protocol.REQUEST_TIMEOUT,
            Protocol.PAGE_TIMEOUT,
            null,
            null,
            Mode.ODBC,
            null,
            SqlVersion.fromId(Version.CURRENT.id),
            null,
            null,
            false,
<<<<<<< HEAD
            false
=======
            false,
            null,
            null
>>>>>>> 30e15ba8
        );
        Tuple<Command, SqlSession> tuple = sql(sql, emptyList(), config, MAPPING1);

        int[] rowCount = { 0 };
        tuple.v1().execute(tuple.v2(), new ActionListener<>() {
            @Override
            public void onResponse(Cursor.Page page) {
                Cursor c = page.next();
                rowCount[0] += page.rowSet().size();
                if (c != Cursor.EMPTY) {
                    c.nextPage(config, null, null, this);
                }
            }

            @Override
            public void onFailure(Exception e) {
                fail(e.getMessage());
            }
        });
        return rowCount[0];
    }

    private void executeCommand(
        String sql,
        List<SqlTypedParamValue> params,
        Mode mode,
        Consumer<SchemaRowSet> consumer,
        Map<String, EsField> mapping
    ) {
        final SqlConfiguration config = new SqlConfiguration(
            DateUtils.UTC,
            null,
            Protocol.FETCH_SIZE,
            Protocol.REQUEST_TIMEOUT,
            Protocol.PAGE_TIMEOUT,
            null,
            null,
            mode,
            null,
            SqlVersion.fromId(Version.CURRENT.id),
            null,
            null,
            false,
<<<<<<< HEAD
            false
=======
            false,
            null,
            null
>>>>>>> 30e15ba8
        );
        Tuple<Command, SqlSession> tuple = sql(sql, params, config, mapping);

        tuple.v1().execute(tuple.v2(), wrap(p -> consumer.accept((SchemaRowSet) p.rowSet()), ex -> fail(ex.getMessage())));
    }

    private void executeCommand(
        String sql,
        List<SqlTypedParamValue> params,
        Consumer<SchemaRowSet> consumer,
        Map<String, EsField> mapping
    ) {
        executeCommand(sql, params, Mode.PLAIN, consumer, mapping);
    }

    @SuppressWarnings({ "unchecked" })
    private Tuple<Command, SqlSession> sql(
        String sql,
        List<SqlTypedParamValue> params,
        SqlConfiguration config,
        Map<String, EsField> mapping
    ) {
        EsIndex test = new EsIndex("test", mapping);
        Analyzer analyzer = new Analyzer(config, new FunctionRegistry(), IndexResolution.valid(test), new Verifier(new Metrics()));
        Command cmd = (Command) analyzer.analyze(parser.createStatement(sql, params, UTC), true);

        IndexResolver resolver = mock(IndexResolver.class);
        when(resolver.clusterName()).thenReturn(CLUSTER_NAME);
        when(resolver.remoteClusters()).thenReturn(Set.of(CLUSTER_NAME));
        doAnswer(invocation -> {
            ((ActionListener<IndexResolution>) invocation.getArguments()[3]).onResponse(IndexResolution.valid(test));
            return Void.TYPE;
        }).when(resolver).resolveAsMergedMapping(any(), anyBoolean(), any(), any());
        doAnswer(invocation -> {
            ((ActionListener<List<EsIndex>>) invocation.getArguments()[4]).onResponse(singletonList(test));
            return Void.TYPE;
        }).when(resolver).resolveAsSeparateMappings(any(), any(), anyBoolean(), any(), any());

        SqlSession session = new SqlSession(config, null, null, resolver, null, null, null, null, null);
        return new Tuple<>(cmd, session);
    }

    private static void checkOdbcShortTypes(SchemaRowSet r) {
        assertEquals(FIELD_COUNT1, r.size());
        // https://github.com/elastic/elasticsearch/issues/35376
        // cols that need to be of short type: DATA_TYPE, DECIMAL_DIGITS, NUM_PREC_RADIX, NULLABLE, SQL_DATA_TYPE, SQL_DATETIME_SUB
        List<Integer> cols = Arrays.asList(4, 8, 9, 10, 13, 14);
        for (Integer i : cols) {
            assertEquals("short", r.schema().get(i).type().name().toLowerCase(Locale.ROOT));
        }
    }

    private void assertDriverType(
        String colName,
        int type,
        boolean hasRadix,
        int precision,
        int bufferLength,
        Class<? extends Number> typeClass,
        List<?> row
    ) {
        assertEquals(colName, name(row));
        if (hasRadix) {
            assertEquals(typeClass, radix(row).getClass());
        } else {
            assertNull(radix(row));
        }
        assertEquals(precision, precision(row));
        assertEquals(bufferLength, bufferLength(row));
        assertNull(decimalPrecision(row));
        if (typeClass != null) {
            assertEquals(type, typeClass.cast(sqlType(row)).intValue());
            assertEquals(typeClass, nullable(row).getClass());
            assertEquals(typeClass, sqlDataType(row).getClass());
            assertEquals(typeClass, sqlDataTypeSub(row).getClass());
        }
    }
}<|MERGE_RESOLUTION|>--- conflicted
+++ resolved
@@ -245,13 +245,9 @@
             null,
             null,
             false,
-<<<<<<< HEAD
-            false
-=======
             false,
             null,
             null
->>>>>>> 30e15ba8
         );
         Tuple<Command, SqlSession> tuple = sql(sql, emptyList(), config, MAPPING1);
 
@@ -295,13 +291,9 @@
             null,
             null,
             false,
-<<<<<<< HEAD
-            false
-=======
             false,
             null,
             null
->>>>>>> 30e15ba8
         );
         Tuple<Command, SqlSession> tuple = sql(sql, params, config, mapping);
 
