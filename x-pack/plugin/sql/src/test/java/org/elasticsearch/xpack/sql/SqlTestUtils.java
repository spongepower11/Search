/*
 * Copyright Elasticsearch B.V. and/or licensed to Elasticsearch B.V. under one
 * or more contributor license agreements. Licensed under the Elastic License
 * 2.0; you may not use this file except in compliance with the Elastic License
 * 2.0.
 */

package org.elasticsearch.xpack.sql;

import org.elasticsearch.common.unit.TimeValue;
import org.elasticsearch.xpack.ql.expression.Literal;
import org.elasticsearch.xpack.ql.tree.Source;
import org.elasticsearch.xpack.sql.proto.Mode;
import org.elasticsearch.xpack.sql.proto.Protocol;
import org.elasticsearch.xpack.sql.proto.SqlVersion;
import org.elasticsearch.xpack.sql.session.SqlConfiguration;
import org.elasticsearch.xpack.sql.type.SqlDataTypes;
import org.elasticsearch.xpack.sql.util.DateUtils;

import java.time.ZoneId;
import java.util.Collections;
import java.util.List;
import java.util.Random;
import java.util.StringJoiner;
import java.util.stream.Collectors;
import java.util.stream.IntStream;

import static org.elasticsearch.test.ESTestCase.randomAlphaOfLength;
import static org.elasticsearch.test.ESTestCase.randomBoolean;
import static org.elasticsearch.test.ESTestCase.randomFrom;
import static org.elasticsearch.test.ESTestCase.randomInt;
import static org.elasticsearch.test.ESTestCase.randomIntBetween;
import static org.elasticsearch.test.ESTestCase.randomNonNegativeLong;
import static org.elasticsearch.test.ESTestCase.randomZone;


public final class SqlTestUtils {

    private SqlTestUtils() {}

    public static final SqlConfiguration TEST_CFG = new SqlConfiguration(DateUtils.UTC, Protocol.FETCH_SIZE,
<<<<<<< HEAD
            Protocol.REQUEST_TIMEOUT, Protocol.PAGE_TIMEOUT, null, Mode.PLAIN,
=======
            Protocol.REQUEST_TIMEOUT, Protocol.PAGE_TIMEOUT, null, null, Mode.PLAIN,
>>>>>>> ddc3744b
            null, null, null, null, false, false);

    public static SqlConfiguration randomConfiguration() {
        return new SqlConfiguration(randomZone(),
                randomIntBetween(0, 1000),
                new TimeValue(randomNonNegativeLong()),
                new TimeValue(randomNonNegativeLong()),
                null,
                null,
                randomFrom(Mode.values()),
                randomAlphaOfLength(10),
                null,
                randomAlphaOfLength(10),
                randomAlphaOfLength(10),
                false,
                randomBoolean());
    }

    public static SqlConfiguration randomConfiguration(ZoneId providedZoneId) {
        return new SqlConfiguration(providedZoneId,
            randomIntBetween(0, 1000),
            new TimeValue(randomNonNegativeLong()),
            new TimeValue(randomNonNegativeLong()),
            null,
<<<<<<< HEAD
=======
            null,
>>>>>>> ddc3744b
            randomFrom(Mode.values()),
            randomAlphaOfLength(10),
            null,
            randomAlphaOfLength(10),
            randomAlphaOfLength(10),
            false,
            randomBoolean());
    }

    public static SqlConfiguration randomConfiguration(SqlVersion version) {
        return new SqlConfiguration(randomZone(),
                randomIntBetween(0, 1000),
                new TimeValue(randomNonNegativeLong()),
                new TimeValue(randomNonNegativeLong()),
                null,
                null,
                randomFrom(Mode.values()),
                randomAlphaOfLength(10),
                version,
                randomAlphaOfLength(10),
                randomAlphaOfLength(10),
                false,
                randomBoolean());
    }

    public static String randomWhitespaces() {
        StringJoiner sj = new StringJoiner("");
        for (int i = 0; i < randomInt(10); i++) {
            sj.add(randomFrom(" ", "\t", "\r", "\n"));
        }
        return sj.toString();
    }

    public static Literal literal(Object value) {
        return literal(Source.EMPTY, value);
    }

    public static Literal literal(Source source, Object value) {
        if (value instanceof Literal) {
            return (Literal) value;
        }
        return new Literal(source, value, SqlDataTypes.fromJava(value));
    }

    public static String randomOrderByAndLimit(int noOfSelectArgs, Random rnd) {
        StringBuilder sb = new StringBuilder();
        if (randomBoolean()) {
            sb.append(" ORDER BY ");

            List<Integer> shuffledArgIndices = IntStream.range(1, noOfSelectArgs + 1).boxed().collect(Collectors.toList());
            Collections.shuffle(shuffledArgIndices, rnd);
            for (int i = 0; i < noOfSelectArgs; i++) {
                sb.append(shuffledArgIndices.get(i));
                switch (randomInt(2)) {
                    case 0:
                        sb.append(" DESC");
                        break;
                    case 1:
                        sb.append(" ASC");
                        break;
                }
                switch (randomInt(2)) {
                    case 0:
                        sb.append(" NULLS FIRST");
                        break;
                    case 1:
                        sb.append(" NULLS LAST");
                        break;
                }
                if (i < noOfSelectArgs - 1) {
                    sb.append(", ");
                }
            }
        }
        if (randomBoolean()) {
            sb.append(" LIMIT ").append(randomIntBetween(1, 100));
        }
        return sb.toString();
    }
}<|MERGE_RESOLUTION|>--- conflicted
+++ resolved
@@ -39,11 +39,7 @@
     private SqlTestUtils() {}
 
     public static final SqlConfiguration TEST_CFG = new SqlConfiguration(DateUtils.UTC, Protocol.FETCH_SIZE,
-<<<<<<< HEAD
-            Protocol.REQUEST_TIMEOUT, Protocol.PAGE_TIMEOUT, null, Mode.PLAIN,
-=======
             Protocol.REQUEST_TIMEOUT, Protocol.PAGE_TIMEOUT, null, null, Mode.PLAIN,
->>>>>>> ddc3744b
             null, null, null, null, false, false);
 
     public static SqlConfiguration randomConfiguration() {
@@ -68,10 +64,7 @@
             new TimeValue(randomNonNegativeLong()),
             new TimeValue(randomNonNegativeLong()),
             null,
-<<<<<<< HEAD
-=======
             null,
->>>>>>> ddc3744b
             randomFrom(Mode.values()),
             randomAlphaOfLength(10),
             null,
