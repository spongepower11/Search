/*
 * Copyright Elasticsearch B.V. and/or licensed to Elasticsearch B.V. under one
 * or more contributor license agreements. Licensed under the Elastic License
 * 2.0; you may not use this file except in compliance with the Elastic License
 * 2.0.
 */
package org.elasticsearch.xpack.sql.plan.logical.command.sys;

import org.elasticsearch.action.ActionListener;
import org.elasticsearch.common.collect.Tuple;
import org.elasticsearch.test.ESTestCase;
import org.elasticsearch.xpack.ql.expression.function.FunctionRegistry;
import org.elasticsearch.xpack.ql.index.EsIndex;
import org.elasticsearch.xpack.ql.index.IndexResolution;
import org.elasticsearch.xpack.ql.index.IndexResolver;
import org.elasticsearch.xpack.ql.index.IndexResolver.IndexInfo;
import org.elasticsearch.xpack.ql.index.IndexResolver.IndexType;
import org.elasticsearch.xpack.ql.type.DataTypes;
import org.elasticsearch.xpack.ql.type.EsField;
import org.elasticsearch.xpack.sql.SqlTestUtils;
import org.elasticsearch.xpack.sql.analysis.analyzer.Analyzer;
import org.elasticsearch.xpack.sql.analysis.analyzer.Verifier;
import org.elasticsearch.xpack.sql.parser.SqlParser;
import org.elasticsearch.xpack.sql.plan.logical.command.Command;
import org.elasticsearch.xpack.sql.proto.Mode;
import org.elasticsearch.xpack.sql.proto.Protocol;
import org.elasticsearch.xpack.sql.proto.SqlTypedParamValue;
import org.elasticsearch.xpack.sql.session.SqlConfiguration;
import org.elasticsearch.xpack.sql.session.SchemaRowSet;
import org.elasticsearch.xpack.sql.session.SqlSession;
import org.elasticsearch.xpack.sql.stats.Metrics;
import org.elasticsearch.xpack.sql.types.SqlTypesTests;
import org.elasticsearch.xpack.sql.util.DateUtils;

import java.util.Comparator;
import java.util.Iterator;
import java.util.LinkedHashSet;
import java.util.List;
import java.util.Map;
import java.util.function.Consumer;

import static java.util.Arrays.asList;
import static java.util.Collections.emptyList;
import static org.elasticsearch.action.ActionListener.wrap;
import static org.elasticsearch.xpack.ql.index.IndexResolver.SQL_TABLE;
import static org.elasticsearch.xpack.ql.index.IndexResolver.SQL_VIEW;
import static org.mockito.Matchers.any;
import static org.mockito.Mockito.doAnswer;
import static org.mockito.Mockito.mock;
import static org.mockito.Mockito.when;

public class SysTablesTests extends ESTestCase {

    private static final String CLUSTER_NAME = "cluster";

    private final SqlParser parser = new SqlParser();
    private final Map<String, EsField> mapping = SqlTypesTests.loadMapping("mapping-multi-field-with-nested.json", true);
    private final IndexInfo index = new IndexInfo("test", IndexType.STANDARD_INDEX);
    private final IndexInfo alias = new IndexInfo("alias", IndexType.ALIAS);
    private final IndexInfo frozen = new IndexInfo("frozen", IndexType.FROZEN_INDEX);

    private final SqlConfiguration FROZEN_CFG = new SqlConfiguration(DateUtils.UTC, Protocol.FETCH_SIZE, Protocol.REQUEST_TIMEOUT,
<<<<<<< HEAD
            Protocol.PAGE_TIMEOUT, null, Mode.PLAIN, null, null, null, null, false, true);
=======
            Protocol.PAGE_TIMEOUT, null, null, Mode.PLAIN, null, null, null, null, false, true);
>>>>>>> ddc3744b

    //
    // catalog enumeration
    //
    public void testSysTablesCatalogEnumerationWithEmptyType() throws Exception {
        executeCommand("SYS TABLES CATALOG LIKE '%' LIKE '' TYPE ''", r -> {
            assertEquals(1, r.size());
            assertEquals(CLUSTER_NAME, r.column(0));
            // everything else should be null
            for (int i = 1; i < 10; i++) {
                assertNull(r.column(i));
            }
        }, index);
    }

    public void testSysTablesCatalogAllTypes() throws Exception {
        executeCommand("SYS TABLES CATALOG LIKE '%' LIKE '' TYPE '%'", r -> {
            assertEquals(1, r.size());
            assertEquals(CLUSTER_NAME, r.column(0));
            // everything else should be null
            for (int i = 1; i < 10; i++) {
                assertNull(r.column(i));
            }
        }, new IndexInfo[0]);
    }

    // when types are null, consider them equivalent to '' for compatibility reasons
    public void testSysTablesCatalogNoTypes() throws Exception {
        executeCommand("SYS TABLES CATALOG LIKE '%' LIKE ''", r -> {
            assertEquals(1, r.size());
            assertEquals(CLUSTER_NAME, r.column(0));
            // everything else should be null
            for (int i = 1; i < 10; i++) {
                assertNull(r.column(i));
            }
        }, index);
    }


    //
    // table types enumeration
    //

    // missing type means pattern
    public void testSysTablesTypesEnumerationWoString() throws Exception {
        executeCommand("SYS TABLES CATALOG LIKE '' LIKE '' ", r -> {
            assertEquals(2, r.size());
            assertEquals(SQL_TABLE, r.column(3));
            assertTrue(r.advanceRow());
            assertEquals(SQL_VIEW, r.column(3));
        }, alias, index);
    }

    public void testSysTablesTypesEnumeration() throws Exception {
        executeCommand("SYS TABLES CATALOG LIKE '' LIKE '' TYPE '%'", r -> {
            assertEquals(2, r.size());

            Iterator<IndexType> it = IndexType.VALID_REGULAR.stream().sorted(Comparator.comparing(IndexType::toSql)).iterator();

            for (int t = 0; t < r.size(); t++) {
                assertEquals(it.next().toSql(), r.column(3));

                // everything else should be null
                for (int i = 0; i < 10; i++) {
                    if (i != 3) {
                        assertNull(r.column(i));
                    }
                }

                r.advanceRow();
            }
        }, new IndexInfo[0]);
    }

    // when a type is specified, apply filtering
    public void testSysTablesTypesEnumerationAllCatalogsAndSpecifiedView() throws Exception {
        executeCommand("SYS TABLES CATALOG LIKE '%' LIKE '' TYPE 'VIEW'", r -> {
            assertEquals(0, r.size());
        }, new IndexInfo[0]);
    }

    public void testSysTablesDifferentCatalog() throws Exception {
        executeCommand("SYS TABLES CATALOG LIKE 'foo'", r -> {
            assertEquals(0, r.size());
            assertFalse(r.hasCurrentRow());
        });
    }

    public void testSysTablesNoTypes() throws Exception {
        executeCommand("SYS TABLES", r -> {
            assertEquals(2, r.size());
            assertEquals("test", r.column(2));
            assertEquals(SQL_TABLE, r.column(3));
            assertTrue(r.advanceRow());
            assertEquals("alias", r.column(2));
            assertEquals(SQL_VIEW, r.column(3));
        }, index, alias);
    }

    public void testSysTablesNoTypesAndFrozen() throws Exception {
        executeCommand("SYS TABLES", r -> {
            assertEquals(3, r.size());
            assertEquals("frozen", r.column(2));
            assertEquals(SQL_TABLE, r.column(3));
            assertTrue(r.advanceRow());
            assertEquals("test", r.column(2));
            assertEquals(SQL_TABLE, r.column(3));
            assertTrue(r.advanceRow());
            assertEquals("alias", r.column(2));
            assertEquals(SQL_VIEW, r.column(3));
        }, FROZEN_CFG, index, alias, frozen);
    }

    public void testSysTablesWithTypes() throws Exception {
        executeCommand("SYS TABLES TYPE 'TABLE', 'ALIAS'", r -> {
            assertEquals(2, r.size());
            assertEquals("test", r.column(2));
            assertEquals(SQL_TABLE, r.column(3));
            assertTrue(r.advanceRow());
            assertEquals("alias", r.column(2));
            assertEquals(SQL_VIEW, r.column(3));
        }, index, alias);
    }

    public void testSysTablesWithTypesAndFrozen() throws Exception {
        executeCommand("SYS TABLES TYPE 'TABLE', 'ALIAS'", r -> {
            assertEquals(3, r.size());
            assertEquals("frozen", r.column(2));
            assertEquals(SQL_TABLE, r.column(3));
            assertTrue(r.advanceRow());
            assertEquals("test", r.column(2));
            assertEquals(SQL_TABLE, r.column(3));
            assertTrue(r.advanceRow());
            assertEquals("alias", r.column(2));
            assertEquals(SQL_VIEW, r.column(3));
        }, index, frozen, alias);
    }

    public void testSysTablesPattern() throws Exception {
        executeCommand("SYS TABLES LIKE '%'", r -> {
            assertEquals(2, r.size());
            assertEquals("test", r.column(2));
            assertEquals(SQL_TABLE, r.column(3));
            assertTrue(r.advanceRow());
            assertEquals("alias", r.column(2));
        }, index, alias);
    }

    public void testSysTablesPatternParameterized() throws Exception {
        List<SqlTypedParamValue> params = asList(param("%"));
        executeCommand("SYS TABLES LIKE ?", params, r -> {
            assertEquals("test", r.column(2));
            assertTrue(r.advanceRow());
            assertEquals(2, r.size());
            assertEquals("alias", r.column(2));
        }, alias, index);
    }

    public void testSysTablesOnlyAliases() throws Exception {
        executeCommand("SYS TABLES LIKE 'test' TYPE 'ALIAS'", r -> {
            assertEquals(1, r.size());
            assertEquals("alias", r.column(2));
        }, alias);
    }

    public void testSysTablesOnlyAliasesParameterized() throws Exception {
        List<SqlTypedParamValue> params = asList(param("ALIAS"));
        executeCommand("SYS TABLES LIKE 'test' TYPE ?", params, r -> {
            assertEquals(1, r.size());
            assertEquals("alias", r.column(2));
        }, alias);
    }

    public void testSysTablesOnlyIndices() throws Exception {
        executeCommand("SYS TABLES LIKE 'test' TYPE 'TABLE'", r -> {
            assertEquals(1, r.size());
            assertEquals("test", r.column(2));
        }, index);
    }

    public void testSysTablesOnlyIndicesWithFrozen() throws Exception {
        executeCommand("SYS TABLES LIKE 'test' TYPE 'TABLE'", r -> {
            assertEquals(2, r.size());
            assertEquals("frozen", r.column(2));
            assertTrue(r.advanceRow());
            assertEquals("test", r.column(2));
        }, index, frozen);
    }

    public void testSysTablesNoPatternWithTypesSpecified() throws Exception {
        executeCommand("SYS TABLES TYPE 'TABLE','VIEW'", r -> {
            assertEquals(2, r.size());
            assertEquals("test", r.column(2));
            assertEquals(SQL_TABLE, r.column(3));
            assertTrue(r.advanceRow());
            assertEquals("alias", r.column(2));
            assertEquals(SQL_VIEW, r.column(3));

        }, index, alias);
    }

    public void testSysTablesOnlyIndicesParameterizedTable() throws Exception {
        executeCommand("SYS TABLES LIKE 'test' TYPE ?", asList(param("TABLE")), r -> {
            assertEquals(1, r.size());
            assertEquals("test", r.column(2));
            assertEquals(SQL_TABLE, r.column(3));
        }, index);
    }

    public void testSysTablesOnlyIndicesParameterizedAlias() throws Exception {
        executeCommand("SYS TABLES LIKE 'test' TYPE ?", asList(param("ALIAS")), r -> {
            assertEquals(1, r.size());
            assertEquals("test", r.column(2));
        }, index);
    }

    public void testSysTablesOnlyIndicesAndAliases() throws Exception {
        executeCommand("SYS TABLES LIKE 'test' TYPE 'VIEW', 'TABLE'", r -> {
            assertEquals(2, r.size());
            assertEquals("test", r.column(2));
            assertTrue(r.advanceRow());
            assertEquals("alias", r.column(2));
        }, index, alias);
    }

    public void testSysTablesOnlyIndicesAndAliasesParameterized() throws Exception {
        List<SqlTypedParamValue> params = asList(param("VIEW"), param("TABLE"));
        executeCommand("SYS TABLES LIKE 'test' TYPE ?, ?", params, r -> {
            assertEquals(2, r.size());
            assertEquals("test", r.column(2));
            assertTrue(r.advanceRow());
            assertEquals("alias", r.column(2));
        }, index, alias);
    }

    public void testSysTablesOnlyIndicesLegacyAndAliasesParameterized() throws Exception {
        List<SqlTypedParamValue> params = asList(param("VIEW"), param("TABLE"));
        executeCommand("SYS TABLES LIKE 'test' TYPE ?, ?", params, r -> {
            assertEquals(2, r.size());
            assertEquals("test", r.column(2));
            assertEquals(SQL_TABLE, r.column(3));
            assertTrue(r.advanceRow());
            assertEquals("alias", r.column(2));
            assertEquals(SQL_VIEW, r.column(3));
        }, index, alias);
    }

    public void testSysTablesWithCatalogOnlyAliases() throws Exception {
        executeCommand("SYS TABLES CATALOG LIKE '%' LIKE 'test' TYPE 'VIEW'", r -> {
            assertEquals(1, r.size());
            assertEquals("alias", r.column(2));
        }, alias);
    }

    public void testSysTablesWithEmptyCatalogOnlyAliases() throws Exception {
        executeCommand("SYS TABLES CATALOG LIKE '' LIKE 'test' TYPE 'VIEW'", r -> {
            assertEquals(0, r.size());
        }, alias);
    }

    public void testSysTablesWithInvalidType() throws Exception {
        executeCommand("SYS TABLES LIKE 'test' TYPE 'QUE HORA ES'", r -> {
            assertEquals(0, r.size());
        }, new IndexInfo[0]);
    }


    private SqlTypedParamValue param(Object value) {
        return new SqlTypedParamValue(DataTypes.fromJava(value).typeName(), value);
    }

    private Tuple<Command, SqlSession> sql(String sql, List<SqlTypedParamValue> params, SqlConfiguration cfg) {
        EsIndex test = new EsIndex("test", mapping);
        Analyzer analyzer = new Analyzer(SqlTestUtils.TEST_CFG, new FunctionRegistry(), IndexResolution.valid(test),
                                         new Verifier(new Metrics(), SqlTestUtils.TEST_CFG.version()));
        Command cmd = (Command) analyzer.analyze(parser.createStatement(sql, params, cfg.zoneId()), true);

        IndexResolver resolver = mock(IndexResolver.class);
        when(resolver.clusterName()).thenReturn(CLUSTER_NAME);

        SqlSession session = new SqlSession(cfg, null, null, resolver, null, null, null, null, null);
        return new Tuple<>(cmd, session);
    }

    private void executeCommand(String sql, Consumer<SchemaRowSet> consumer, IndexInfo... infos) throws Exception {
        executeCommand(sql, emptyList(), consumer, infos);
    }

    private void executeCommand(String sql, Consumer<SchemaRowSet> consumer, SqlConfiguration cfg, IndexInfo... infos) throws Exception {
        executeCommand(sql, emptyList(), consumer, cfg, infos);
    }

    private void executeCommand(String sql, List<SqlTypedParamValue> params, Consumer<SchemaRowSet> consumer, IndexInfo... infos)
            throws Exception {
        executeCommand(sql, params, consumer, SqlTestUtils.TEST_CFG, infos);
    }

    @SuppressWarnings({ "unchecked", "rawtypes" })
    private void executeCommand(String sql, List<SqlTypedParamValue> params, Consumer<SchemaRowSet> consumer, SqlConfiguration cfg,
            IndexInfo... infos) throws Exception {
        Tuple<Command, SqlSession> tuple = sql(sql, params, cfg);

        IndexResolver resolver = tuple.v2().indexResolver();

        doAnswer(invocation -> {
            ((ActionListener) invocation.getArguments()[3]).onResponse(new LinkedHashSet<>(asList(infos)));
            return Void.TYPE;
        }).when(resolver).resolveNames(any(), any(), any(), any());

        tuple.v1().execute(tuple.v2(), wrap(p -> consumer.accept((SchemaRowSet) p.rowSet()), ex -> fail(ex.getMessage())));
    }
}<|MERGE_RESOLUTION|>--- conflicted
+++ resolved
@@ -60,11 +60,7 @@
     private final IndexInfo frozen = new IndexInfo("frozen", IndexType.FROZEN_INDEX);
 
     private final SqlConfiguration FROZEN_CFG = new SqlConfiguration(DateUtils.UTC, Protocol.FETCH_SIZE, Protocol.REQUEST_TIMEOUT,
-<<<<<<< HEAD
-            Protocol.PAGE_TIMEOUT, null, Mode.PLAIN, null, null, null, null, false, true);
-=======
             Protocol.PAGE_TIMEOUT, null, null, Mode.PLAIN, null, null, null, null, false, true);
->>>>>>> ddc3744b
 
     //
     // catalog enumeration
