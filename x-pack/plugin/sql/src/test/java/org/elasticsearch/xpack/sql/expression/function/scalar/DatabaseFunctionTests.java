/*
 * Copyright Elasticsearch B.V. and/or licensed to Elasticsearch B.V. under one
 * or more contributor license agreements. Licensed under the Elastic License
 * 2.0; you may not use this file except in compliance with the Elastic License
 * 2.0.
 */

package org.elasticsearch.xpack.sql.expression.function.scalar;

import org.elasticsearch.test.ESTestCase;
import org.elasticsearch.xpack.ql.expression.Alias;
import org.elasticsearch.xpack.ql.expression.NamedExpression;
import org.elasticsearch.xpack.ql.index.EsIndex;
import org.elasticsearch.xpack.ql.index.IndexResolution;
import org.elasticsearch.xpack.ql.plan.logical.Project;
import org.elasticsearch.xpack.sql.analysis.analyzer.Analyzer;
import org.elasticsearch.xpack.sql.analysis.analyzer.Verifier;
import org.elasticsearch.xpack.sql.expression.function.SqlFunctionRegistry;
import org.elasticsearch.xpack.sql.parser.SqlParser;
import org.elasticsearch.xpack.sql.proto.Mode;
import org.elasticsearch.xpack.sql.proto.Protocol;
import org.elasticsearch.xpack.sql.session.SqlConfiguration;
import org.elasticsearch.xpack.sql.stats.Metrics;
import org.elasticsearch.xpack.sql.types.SqlTypesTests;
import org.elasticsearch.xpack.sql.util.DateUtils;

public class DatabaseFunctionTests extends ESTestCase {

    public void testDatabaseFunctionOutput() {
        String clusterName = randomAlphaOfLengthBetween(1, 15);
        SqlParser parser = new SqlParser();
        EsIndex test = new EsIndex("test", SqlTypesTests.loadMapping("mapping-basic.json", true));
<<<<<<< HEAD
        SqlConfiguration sqlConfig = new SqlConfiguration(DateUtils.UTC, Protocol.FETCH_SIZE, Protocol.REQUEST_TIMEOUT,
                Protocol.PAGE_TIMEOUT, null, null,
                randomFrom(Mode.values()), randomAlphaOfLength(10),
                null, null, clusterName, randomBoolean(), randomBoolean());
        Analyzer analyzer = new Analyzer(
                sqlConfig,
                new SqlFunctionRegistry(),
                IndexResolution.valid(test),
                new Verifier(new Metrics(), sqlConfig.version())
=======
        SqlConfiguration sqlConfig = new SqlConfiguration(
            DateUtils.UTC,
            null,
            Protocol.FETCH_SIZE,
            Protocol.REQUEST_TIMEOUT,
            Protocol.PAGE_TIMEOUT,
            null,
            null,
            randomFrom(Mode.values()),
            randomAlphaOfLength(10),
            null,
            null,
            clusterName,
            randomBoolean(),
            randomBoolean(),
            null,
            null
>>>>>>> b6f19a8f
        );
        Analyzer analyzer = new Analyzer(sqlConfig, new SqlFunctionRegistry(), IndexResolution.valid(test), new Verifier(new Metrics()));

        Project result = (Project) analyzer.analyze(parser.createStatement("SELECT DATABASE()"), true);
        NamedExpression ne = result.projections().get(0);
        assertTrue(ne instanceof Alias);
        assertTrue(((Alias) ne).child() instanceof Database);
        assertEquals(clusterName, ((Database) ((Alias) ne).child()).fold());
    }
}<|MERGE_RESOLUTION|>--- conflicted
+++ resolved
@@ -30,17 +30,6 @@
         String clusterName = randomAlphaOfLengthBetween(1, 15);
         SqlParser parser = new SqlParser();
         EsIndex test = new EsIndex("test", SqlTypesTests.loadMapping("mapping-basic.json", true));
-<<<<<<< HEAD
-        SqlConfiguration sqlConfig = new SqlConfiguration(DateUtils.UTC, Protocol.FETCH_SIZE, Protocol.REQUEST_TIMEOUT,
-                Protocol.PAGE_TIMEOUT, null, null,
-                randomFrom(Mode.values()), randomAlphaOfLength(10),
-                null, null, clusterName, randomBoolean(), randomBoolean());
-        Analyzer analyzer = new Analyzer(
-                sqlConfig,
-                new SqlFunctionRegistry(),
-                IndexResolution.valid(test),
-                new Verifier(new Metrics(), sqlConfig.version())
-=======
         SqlConfiguration sqlConfig = new SqlConfiguration(
             DateUtils.UTC,
             null,
@@ -58,9 +47,13 @@
             randomBoolean(),
             null,
             null
->>>>>>> b6f19a8f
         );
-        Analyzer analyzer = new Analyzer(sqlConfig, new SqlFunctionRegistry(), IndexResolution.valid(test), new Verifier(new Metrics()));
+        Analyzer analyzer = new Analyzer(
+            sqlConfig,
+            new SqlFunctionRegistry(),
+            IndexResolution.valid(test),
+            new Verifier(new Metrics(), sqlConfig.version())
+        );
 
         Project result = (Project) analyzer.analyze(parser.createStatement("SELECT DATABASE()"), true);
         NamedExpression ne = result.projections().get(0);
