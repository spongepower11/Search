/*
 * Copyright Elasticsearch B.V. and/or licensed to Elasticsearch B.V. under one
 * or more contributor license agreements. Licensed under the Elastic License
 * 2.0; you may not use this file except in compliance with the Elastic License
 * 2.0.
 */
package org.elasticsearch.xpack.sql.plan.logical.command.sys;

import org.elasticsearch.Version;
import org.elasticsearch.core.Tuple;
import org.elasticsearch.test.ESTestCase;
import org.elasticsearch.xpack.ql.expression.function.FunctionRegistry;
import org.elasticsearch.xpack.ql.index.EsIndex;
import org.elasticsearch.xpack.ql.index.IndexResolution;
import org.elasticsearch.xpack.ql.index.IndexResolver;
import org.elasticsearch.xpack.ql.type.DataTypes;
import org.elasticsearch.xpack.sql.analysis.analyzer.Analyzer;
import org.elasticsearch.xpack.sql.parser.SqlParser;
import org.elasticsearch.xpack.sql.plan.logical.command.Command;
import org.elasticsearch.xpack.sql.proto.Mode;
import org.elasticsearch.xpack.sql.proto.Protocol;
import org.elasticsearch.xpack.sql.proto.SqlVersion;
import org.elasticsearch.xpack.sql.session.SchemaRowSet;
import org.elasticsearch.xpack.sql.session.SqlConfiguration;
import org.elasticsearch.xpack.sql.session.SqlSession;
import org.elasticsearch.xpack.sql.type.SqlDataTypes;
import org.elasticsearch.xpack.sql.types.SqlTypesTests;
import org.elasticsearch.xpack.sql.util.DateUtils;

import java.sql.JDBCType;
import java.util.ArrayList;
import java.util.HashSet;
import java.util.List;
import java.util.Set;

import static java.util.Arrays.asList;
import static org.elasticsearch.action.ActionListener.wrap;
import static org.elasticsearch.xpack.ql.type.DataTypes.UNSIGNED_LONG;
import static org.elasticsearch.xpack.sql.session.VersionCompatibilityChecks.INTRODUCING_UNSIGNED_LONG;
import static org.elasticsearch.xpack.sql.session.VersionCompatibilityChecks.isTypeSupportedInVersion;
import static org.mockito.Mockito.mock;

public class SysTypesTests extends ESTestCase {

    private final SqlParser parser = new SqlParser();

    private Tuple<Command, SqlSession> sql(String sql, Mode mode, SqlVersion version) {
        SqlConfiguration configuration = new SqlConfiguration(
            DateUtils.UTC,
            null,
            Protocol.FETCH_SIZE,
            Protocol.REQUEST_TIMEOUT,
            Protocol.PAGE_TIMEOUT,
            null,
            null,
            mode,
            null,
            version,
            null,
            null,
            false,
            false,
            null,
            null
        );
        EsIndex test = new EsIndex("test", SqlTypesTests.loadMapping("mapping-multi-field-with-nested.json", true));
        Analyzer analyzer = new Analyzer(configuration, new FunctionRegistry(), IndexResolution.valid(test), null);
        Command cmd = (Command) analyzer.analyze(parser.createStatement(sql), false);

        IndexResolver resolver = mock(IndexResolver.class);
        SqlSession session = new SqlSession(configuration, null, null, resolver, null, null, null, null, null);
        return new Tuple<>(cmd, session);
    }

    private Tuple<Command, SqlSession> sql(String sql) {
        return sql(sql, randomFrom(Mode.values()), randomBoolean() ? null : SqlVersion.fromId(Version.CURRENT.id));
    }

    public void testSysTypes() {
        Tuple<Command, SqlSession> cmd = sql("SYS TYPES");

<<<<<<< HEAD
        List<String> names = asList("BYTE", "LONG", "BINARY", "NULL", "UNSIGNED_LONG", "INTEGER", "SHORT", "HALF_FLOAT",
                "FLOAT", "DOUBLE", "SCALED_FLOAT", "IP", "KEYWORD", "TEXT", "BOOLEAN", "DATE", "TIME", "DATETIME",
                "INTERVAL_YEAR", "INTERVAL_MONTH", "INTERVAL_DAY", "INTERVAL_HOUR", "INTERVAL_MINUTE", "INTERVAL_SECOND",
                "INTERVAL_YEAR_TO_MONTH", "INTERVAL_DAY_TO_HOUR", "INTERVAL_DAY_TO_MINUTE", "INTERVAL_DAY_TO_SECOND",
                "INTERVAL_HOUR_TO_MINUTE", "INTERVAL_HOUR_TO_SECOND", "INTERVAL_MINUTE_TO_SECOND",
                "GEO_POINT", "GEO_SHAPE", "SHAPE", "UNSUPPORTED", "NESTED", "OBJECT");
=======
        List<String> names = asList(
            "BYTE",
            "LONG",
            "BINARY",
            "NULL",
            "INTEGER",
            "SHORT",
            "HALF_FLOAT",
            "FLOAT",
            "DOUBLE",
            "SCALED_FLOAT",
            "IP",
            "KEYWORD",
            "TEXT",
            "BOOLEAN",
            "DATE",
            "TIME",
            "DATETIME",
            "INTERVAL_YEAR",
            "INTERVAL_MONTH",
            "INTERVAL_DAY",
            "INTERVAL_HOUR",
            "INTERVAL_MINUTE",
            "INTERVAL_SECOND",
            "INTERVAL_YEAR_TO_MONTH",
            "INTERVAL_DAY_TO_HOUR",
            "INTERVAL_DAY_TO_MINUTE",
            "INTERVAL_DAY_TO_SECOND",
            "INTERVAL_HOUR_TO_MINUTE",
            "INTERVAL_HOUR_TO_SECOND",
            "INTERVAL_MINUTE_TO_SECOND",
            "GEO_POINT",
            "GEO_SHAPE",
            "SHAPE",
            "UNSUPPORTED",
            "NESTED",
            "OBJECT"
        );
>>>>>>> b6f19a8f

        cmd.v1().execute(cmd.v2(), wrap(p -> {
            SchemaRowSet r = (SchemaRowSet) p.rowSet();
            assertEquals(19, r.columnCount());
            assertEquals(SqlDataTypes.types().size(), r.size());
            assertFalse(r.schema().types().contains(DataTypes.NULL));
            // test first numeric (i.e. BYTE) as signed
            assertFalse(r.column(9, Boolean.class));
            // make sure precision is returned as boolean (not int)
            assertFalse(r.column(10, Boolean.class));
            // no auto-increment
            assertFalse(r.column(11, Boolean.class));

            for (int i = 0; i < r.size(); i++) {
                assertEquals(names.get(i), r.column(0));
                r.advanceRow();
            }

        }, ex -> fail(ex.getMessage())));
    }

    public void testUnsignedLongFiltering() {
        Set<SqlVersion> versions = new HashSet<>(List.of(
            SqlVersion.fromId(INTRODUCING_UNSIGNED_LONG.id - SqlVersion.MINOR_MULTIPLIER),
            INTRODUCING_UNSIGNED_LONG,
            SqlVersion.fromId(INTRODUCING_UNSIGNED_LONG.id + SqlVersion.MINOR_MULTIPLIER),
            SqlVersion.fromId(Version.CURRENT.id)
        ));
        versions.add(null);
        for (SqlVersion version : versions) {
            for (Mode mode : Mode.values()) {
                Tuple<Command, SqlSession> cmd = sql("SYS TYPES", mode, version);

                cmd.v1().execute(cmd.v2(), wrap(p -> {
                    SchemaRowSet r = (SchemaRowSet) p.rowSet();
                    List<String> types = new ArrayList<>();
                    r.forEachRow(rv -> types.add((String) rv.column(0)));
                    assertEquals(isTypeSupportedInVersion(UNSIGNED_LONG, cmd.v2().configuration().version()),
                        types.contains(UNSIGNED_LONG.toString()));
                }, ex -> fail(ex.getMessage())));
            }
        }
    }

    public void testSysTypesDefaultFiltering() {
        Tuple<Command, SqlSession> cmd = sql("SYS TYPES 0");

        cmd.v1().execute(cmd.v2(), wrap(p -> {
            SchemaRowSet r = (SchemaRowSet) p.rowSet();
            assertEquals(SqlDataTypes.types().size(), r.size());
        }, ex -> fail(ex.getMessage())));
    }

    public void testSysTypesPositiveFiltering() {
        // boolean = 16
        Tuple<Command, SqlSession> cmd = sql("SYS TYPES " + JDBCType.BOOLEAN.getVendorTypeNumber());

        cmd.v1().execute(cmd.v2(), wrap(p -> {
            SchemaRowSet r = (SchemaRowSet) p.rowSet();
            assertEquals(1, r.size());
            assertEquals("BOOLEAN", r.column(0));
        }, ex -> fail(ex.getMessage())));
    }

    public void testSysTypesNegativeFiltering() {
        Tuple<Command, SqlSession> cmd = sql("SYS TYPES " + JDBCType.TINYINT.getVendorTypeNumber());

        cmd.v1().execute(cmd.v2(), wrap(p -> {
            SchemaRowSet r = (SchemaRowSet) p.rowSet();
            assertEquals(1, r.size());
            assertEquals("BYTE", r.column(0));
        }, ex -> fail(ex.getMessage())));
    }

    public void testSysTypesMultipleMatches() {
        Tuple<Command, SqlSession> cmd = sql("SYS TYPES " + JDBCType.VARCHAR.getVendorTypeNumber());

        cmd.v1().execute(cmd.v2(), wrap(p -> {
            SchemaRowSet r = (SchemaRowSet) p.rowSet();
            assertEquals(3, r.size());
            assertEquals("IP", r.column(0));
            assertTrue(r.advanceRow());
            assertEquals("KEYWORD", r.column(0));
            assertTrue(r.advanceRow());
            assertEquals("TEXT", r.column(0));
        }, ex -> fail(ex.getMessage())));
    }
}<|MERGE_RESOLUTION|>--- conflicted
+++ resolved
@@ -79,19 +79,12 @@
     public void testSysTypes() {
         Tuple<Command, SqlSession> cmd = sql("SYS TYPES");
 
-<<<<<<< HEAD
-        List<String> names = asList("BYTE", "LONG", "BINARY", "NULL", "UNSIGNED_LONG", "INTEGER", "SHORT", "HALF_FLOAT",
-                "FLOAT", "DOUBLE", "SCALED_FLOAT", "IP", "KEYWORD", "TEXT", "BOOLEAN", "DATE", "TIME", "DATETIME",
-                "INTERVAL_YEAR", "INTERVAL_MONTH", "INTERVAL_DAY", "INTERVAL_HOUR", "INTERVAL_MINUTE", "INTERVAL_SECOND",
-                "INTERVAL_YEAR_TO_MONTH", "INTERVAL_DAY_TO_HOUR", "INTERVAL_DAY_TO_MINUTE", "INTERVAL_DAY_TO_SECOND",
-                "INTERVAL_HOUR_TO_MINUTE", "INTERVAL_HOUR_TO_SECOND", "INTERVAL_MINUTE_TO_SECOND",
-                "GEO_POINT", "GEO_SHAPE", "SHAPE", "UNSUPPORTED", "NESTED", "OBJECT");
-=======
         List<String> names = asList(
             "BYTE",
             "LONG",
             "BINARY",
             "NULL",
+            "UNSIGNED_LONG",
             "INTEGER",
             "SHORT",
             "HALF_FLOAT",
@@ -125,7 +118,6 @@
             "NESTED",
             "OBJECT"
         );
->>>>>>> b6f19a8f
 
         cmd.v1().execute(cmd.v2(), wrap(p -> {
             SchemaRowSet r = (SchemaRowSet) p.rowSet();
@@ -148,12 +140,14 @@
     }
 
     public void testUnsignedLongFiltering() {
-        Set<SqlVersion> versions = new HashSet<>(List.of(
-            SqlVersion.fromId(INTRODUCING_UNSIGNED_LONG.id - SqlVersion.MINOR_MULTIPLIER),
-            INTRODUCING_UNSIGNED_LONG,
-            SqlVersion.fromId(INTRODUCING_UNSIGNED_LONG.id + SqlVersion.MINOR_MULTIPLIER),
-            SqlVersion.fromId(Version.CURRENT.id)
-        ));
+        Set<SqlVersion> versions = new HashSet<>(
+            List.of(
+                SqlVersion.fromId(INTRODUCING_UNSIGNED_LONG.id - SqlVersion.MINOR_MULTIPLIER),
+                INTRODUCING_UNSIGNED_LONG,
+                SqlVersion.fromId(INTRODUCING_UNSIGNED_LONG.id + SqlVersion.MINOR_MULTIPLIER),
+                SqlVersion.fromId(Version.CURRENT.id)
+            )
+        );
         versions.add(null);
         for (SqlVersion version : versions) {
             for (Mode mode : Mode.values()) {
@@ -163,8 +157,10 @@
                     SchemaRowSet r = (SchemaRowSet) p.rowSet();
                     List<String> types = new ArrayList<>();
                     r.forEachRow(rv -> types.add((String) rv.column(0)));
-                    assertEquals(isTypeSupportedInVersion(UNSIGNED_LONG, cmd.v2().configuration().version()),
-                        types.contains(UNSIGNED_LONG.toString()));
+                    assertEquals(
+                        isTypeSupportedInVersion(UNSIGNED_LONG, cmd.v2().configuration().version()),
+                        types.contains(UNSIGNED_LONG.toString())
+                    );
                 }, ex -> fail(ex.getMessage())));
             }
         }
