/*
 * Copyright Elasticsearch B.V. and/or licensed to Elasticsearch B.V. under one
 * or more contributor license agreements. Licensed under the Elastic License
 * 2.0; you may not use this file except in compliance with the Elastic License
 * 2.0.
 */
package org.elasticsearch.xpack.sql.plan.logical.command.sys;

import org.elasticsearch.Version;
import org.elasticsearch.core.Tuple;
import org.elasticsearch.test.ESTestCase;
import org.elasticsearch.xpack.ql.expression.function.FunctionRegistry;
import org.elasticsearch.xpack.ql.index.EsIndex;
import org.elasticsearch.xpack.ql.index.IndexResolution;
import org.elasticsearch.xpack.ql.index.IndexResolver;
import org.elasticsearch.xpack.ql.type.DataTypes;
import org.elasticsearch.xpack.sql.analysis.analyzer.Analyzer;
import org.elasticsearch.xpack.sql.parser.SqlParser;
import org.elasticsearch.xpack.sql.plan.logical.command.Command;
import org.elasticsearch.xpack.sql.proto.Mode;
import org.elasticsearch.xpack.sql.proto.Protocol;
import org.elasticsearch.xpack.sql.proto.SqlVersion;
import org.elasticsearch.xpack.sql.session.SchemaRowSet;
import org.elasticsearch.xpack.sql.session.SqlConfiguration;
import org.elasticsearch.xpack.sql.session.SqlSession;
import org.elasticsearch.xpack.sql.type.SqlDataTypes;
import org.elasticsearch.xpack.sql.types.SqlTypesTests;
import org.elasticsearch.xpack.sql.util.DateUtils;

import java.sql.JDBCType;
import java.util.List;

import static java.util.Arrays.asList;
import static org.elasticsearch.action.ActionListener.wrap;
import static org.mockito.Mockito.mock;

public class SysTypesTests extends ESTestCase {

    private final SqlParser parser = new SqlParser();

    private Tuple<Command, SqlSession> sql(String sql, Mode mode, SqlVersion version) {
        SqlConfiguration configuration = new SqlConfiguration(
            DateUtils.UTC,
            null,
            Protocol.FETCH_SIZE,
            Protocol.REQUEST_TIMEOUT,
            Protocol.PAGE_TIMEOUT,
            null,
            null,
            mode,
            null,
            version,
            null,
            null,
            false,
<<<<<<< HEAD
            false
=======
            false,
            null,
            null
>>>>>>> 30e15ba8
        );
        EsIndex test = new EsIndex("test", SqlTypesTests.loadMapping("mapping-multi-field-with-nested.json", true));
        Analyzer analyzer = new Analyzer(configuration, new FunctionRegistry(), IndexResolution.valid(test), null);
        Command cmd = (Command) analyzer.analyze(parser.createStatement(sql), false);

        IndexResolver resolver = mock(IndexResolver.class);
        SqlSession session = new SqlSession(configuration, null, null, resolver, null, null, null, null, null);
        return new Tuple<>(cmd, session);
    }

    private Tuple<Command, SqlSession> sql(String sql) {
        return sql(sql, randomFrom(Mode.values()), randomBoolean() ? null : SqlVersion.fromId(Version.CURRENT.id));
    }

    public void testSysTypes() {
        Tuple<Command, SqlSession> cmd = sql("SYS TYPES");

        List<String> names = asList(
            "BYTE",
            "LONG",
            "BINARY",
            "NULL",
            "INTEGER",
            "SHORT",
            "HALF_FLOAT",
            "FLOAT",
            "DOUBLE",
            "SCALED_FLOAT",
            "IP",
            "KEYWORD",
            "TEXT",
            "BOOLEAN",
            "DATE",
            "TIME",
            "DATETIME",
            "INTERVAL_YEAR",
            "INTERVAL_MONTH",
            "INTERVAL_DAY",
            "INTERVAL_HOUR",
            "INTERVAL_MINUTE",
            "INTERVAL_SECOND",
            "INTERVAL_YEAR_TO_MONTH",
            "INTERVAL_DAY_TO_HOUR",
            "INTERVAL_DAY_TO_MINUTE",
            "INTERVAL_DAY_TO_SECOND",
            "INTERVAL_HOUR_TO_MINUTE",
            "INTERVAL_HOUR_TO_SECOND",
            "INTERVAL_MINUTE_TO_SECOND",
            "GEO_POINT",
            "GEO_SHAPE",
            "SHAPE",
            "UNSUPPORTED",
            "NESTED",
            "OBJECT"
        );

        cmd.v1().execute(cmd.v2(), wrap(p -> {
            SchemaRowSet r = (SchemaRowSet) p.rowSet();
            assertEquals(19, r.columnCount());
            assertEquals(SqlDataTypes.types().size(), r.size());
            assertFalse(r.schema().types().contains(DataTypes.NULL));
            // test first numeric (i.e. BYTE) as signed
            assertFalse(r.column(9, Boolean.class));
            // make sure precision is returned as boolean (not int)
            assertFalse(r.column(10, Boolean.class));
            // no auto-increment
            assertFalse(r.column(11, Boolean.class));

            for (int i = 0; i < r.size(); i++) {
                assertEquals(names.get(i), r.column(0));
                r.advanceRow();
            }

        }, ex -> fail(ex.getMessage())));
    }

    public void testSysTypesDefaultFiltering() {
        Tuple<Command, SqlSession> cmd = sql("SYS TYPES 0");

        cmd.v1().execute(cmd.v2(), wrap(p -> {
            SchemaRowSet r = (SchemaRowSet) p.rowSet();
            assertEquals(SqlDataTypes.types().size(), r.size());
        }, ex -> fail(ex.getMessage())));
    }

    public void testSysTypesPositiveFiltering() {
        // boolean = 16
        Tuple<Command, SqlSession> cmd = sql("SYS TYPES " + JDBCType.BOOLEAN.getVendorTypeNumber());

        cmd.v1().execute(cmd.v2(), wrap(p -> {
            SchemaRowSet r = (SchemaRowSet) p.rowSet();
            assertEquals(1, r.size());
            assertEquals("BOOLEAN", r.column(0));
        }, ex -> fail(ex.getMessage())));
    }

    public void testSysTypesNegativeFiltering() {
        Tuple<Command, SqlSession> cmd = sql("SYS TYPES " + JDBCType.TINYINT.getVendorTypeNumber());

        cmd.v1().execute(cmd.v2(), wrap(p -> {
            SchemaRowSet r = (SchemaRowSet) p.rowSet();
            assertEquals(1, r.size());
            assertEquals("BYTE", r.column(0));
        }, ex -> fail(ex.getMessage())));
    }

    public void testSysTypesMultipleMatches() {
        Tuple<Command, SqlSession> cmd = sql("SYS TYPES " + JDBCType.VARCHAR.getVendorTypeNumber());

        cmd.v1().execute(cmd.v2(), wrap(p -> {
            SchemaRowSet r = (SchemaRowSet) p.rowSet();
            assertEquals(3, r.size());
            assertEquals("IP", r.column(0));
            assertTrue(r.advanceRow());
            assertEquals("KEYWORD", r.column(0));
            assertTrue(r.advanceRow());
            assertEquals("TEXT", r.column(0));
        }, ex -> fail(ex.getMessage())));
    }
}<|MERGE_RESOLUTION|>--- conflicted
+++ resolved
@@ -53,13 +53,9 @@
             null,
             null,
             false,
-<<<<<<< HEAD
-            false
-=======
             false,
             null,
             null
->>>>>>> 30e15ba8
         );
         EsIndex test = new EsIndex("test", SqlTypesTests.loadMapping("mapping-multi-field-with-nested.json", true));
         Analyzer analyzer = new Analyzer(configuration, new FunctionRegistry(), IndexResolution.valid(test), null);
