/*
 * Copyright Elasticsearch B.V. and/or licensed to Elasticsearch B.V. under one
 * or more contributor license agreements. Licensed under the Elastic License
 * 2.0; you may not use this file except in compliance with the Elastic License
 * 2.0.
 */
package org.elasticsearch.xpack.sql.plan.logical.command.sys;

import org.elasticsearch.Version;
import org.elasticsearch.common.collect.Tuple;
import org.elasticsearch.test.ESTestCase;
import org.elasticsearch.xpack.ql.expression.function.FunctionRegistry;
import org.elasticsearch.xpack.ql.index.EsIndex;
import org.elasticsearch.xpack.ql.index.IndexResolution;
import org.elasticsearch.xpack.ql.index.IndexResolver;
import org.elasticsearch.xpack.ql.type.DataTypes;
import org.elasticsearch.xpack.sql.analysis.analyzer.Analyzer;
import org.elasticsearch.xpack.sql.parser.SqlParser;
import org.elasticsearch.xpack.sql.plan.logical.command.Command;
import org.elasticsearch.xpack.sql.proto.Mode;
import org.elasticsearch.xpack.sql.proto.Protocol;
import org.elasticsearch.xpack.sql.proto.SqlVersion;
import org.elasticsearch.xpack.sql.session.SchemaRowSet;
import org.elasticsearch.xpack.sql.session.SqlConfiguration;
import org.elasticsearch.xpack.sql.session.SqlSession;
import org.elasticsearch.xpack.sql.type.SqlDataTypes;
import org.elasticsearch.xpack.sql.types.SqlTypesTests;
import org.elasticsearch.xpack.sql.util.DateUtils;

import java.sql.JDBCType;
import java.util.ArrayList;
import java.util.HashSet;
import java.util.List;
import java.util.Set;

import static java.util.Arrays.asList;
import static org.elasticsearch.action.ActionListener.wrap;
import static org.elasticsearch.xpack.ql.type.DataTypes.UNSIGNED_LONG;
import static org.elasticsearch.xpack.sql.session.VersionCompatibilityChecks.INTRODUCING_UNSIGNED_LONG;
import static org.elasticsearch.xpack.sql.session.VersionCompatibilityChecks.isTypeSupportedInVersion;
import static org.mockito.Mockito.mock;

public class SysTypesTests extends ESTestCase {

    private final SqlParser parser = new SqlParser();

    private Tuple<Command, SqlSession> sql(String sql, Mode mode, SqlVersion version) {
        SqlConfiguration configuration = new SqlConfiguration(DateUtils.UTC, Protocol.FETCH_SIZE,
<<<<<<< HEAD
            Protocol.REQUEST_TIMEOUT, Protocol.PAGE_TIMEOUT, null, mode, null, version, null, null, false, false);
=======
            Protocol.REQUEST_TIMEOUT, Protocol.PAGE_TIMEOUT, null, null, mode, null, version, null, null, false, false);
>>>>>>> ddc3744b
        EsIndex test = new EsIndex("test", SqlTypesTests.loadMapping("mapping-multi-field-with-nested.json", true));
        Analyzer analyzer = new Analyzer(configuration, new FunctionRegistry(), IndexResolution.valid(test), null);
        Command cmd = (Command) analyzer.analyze(parser.createStatement(sql), false);

        IndexResolver resolver = mock(IndexResolver.class);
        SqlSession session = new SqlSession(configuration, null, null, resolver, null, null, null, null, null);
        return new Tuple<>(cmd, session);
    }
    private Tuple<Command, SqlSession> sql(String sql) {
        return sql(sql, randomFrom(Mode.values()), randomBoolean() ? null : SqlVersion.fromId(Version.CURRENT.id));
    }

<<<<<<< HEAD
    static final List<String> ALL_TYPES = asList("BYTE", "LONG", "BINARY", "NULL", "UNSIGNED_LONG", "INTEGER", "SHORT", "HALF_FLOAT",
        "FLOAT", "DOUBLE", "SCALED_FLOAT", "IP", "KEYWORD", "TEXT", "BOOLEAN", "DATE", "TIME", "DATETIME",
        "INTERVAL_YEAR", "INTERVAL_MONTH", "INTERVAL_DAY", "INTERVAL_HOUR", "INTERVAL_MINUTE", "INTERVAL_SECOND",
        "INTERVAL_YEAR_TO_MONTH", "INTERVAL_DAY_TO_HOUR", "INTERVAL_DAY_TO_MINUTE", "INTERVAL_DAY_TO_SECOND",
        "INTERVAL_HOUR_TO_MINUTE", "INTERVAL_HOUR_TO_SECOND", "INTERVAL_MINUTE_TO_SECOND",
        "GEO_POINT", "GEO_SHAPE", "SHAPE", "UNSUPPORTED", "NESTED", "OBJECT");

    public void testSysTypes() {
        Tuple<Command, SqlSession> cmd = sql("SYS TYPES");
=======
    public void testSysTypes() {
        Tuple<Command, SqlSession> cmd = sql("SYS TYPES");

        List<String> names = asList("BYTE", "LONG", "BINARY", "NULL", "INTEGER", "SHORT", "HALF_FLOAT",
                "FLOAT", "DOUBLE", "SCALED_FLOAT", "IP", "KEYWORD", "TEXT", "BOOLEAN", "DATE", "TIME", "DATETIME",
                "INTERVAL_YEAR", "INTERVAL_MONTH", "INTERVAL_DAY", "INTERVAL_HOUR", "INTERVAL_MINUTE", "INTERVAL_SECOND",
                "INTERVAL_YEAR_TO_MONTH", "INTERVAL_DAY_TO_HOUR", "INTERVAL_DAY_TO_MINUTE", "INTERVAL_DAY_TO_SECOND",
                "INTERVAL_HOUR_TO_MINUTE", "INTERVAL_HOUR_TO_SECOND", "INTERVAL_MINUTE_TO_SECOND",
                "GEO_POINT", "GEO_SHAPE", "SHAPE", "UNSUPPORTED", "NESTED", "OBJECT");
>>>>>>> ddc3744b

        cmd.v1().execute(cmd.v2(), wrap(p -> {
            SchemaRowSet r = (SchemaRowSet) p.rowSet();
            assertEquals(19, r.columnCount());
            assertEquals(SqlDataTypes.types().size(), r.size());
            assertFalse(r.schema().types().contains(DataTypes.NULL));
            // test first numeric (i.e. BYTE) as signed
            assertFalse(r.column(9, Boolean.class));
            // make sure precision is returned as boolean (not int)
            assertFalse(r.column(10, Boolean.class));
            // no auto-increment
            assertFalse(r.column(11, Boolean.class));

            for (int i = 0; i < r.size(); i++) {
                assertEquals(ALL_TYPES.get(i), r.column(0));
                r.advanceRow();
            }

        }, ex -> fail(ex.getMessage())));
    }

    public void testUnsignedLongFiltering() {
        Set<SqlVersion> versions = new HashSet<>(List.of(
            SqlVersion.fromId(INTRODUCING_UNSIGNED_LONG.id - SqlVersion.MINOR_MULTIPLIER),
            INTRODUCING_UNSIGNED_LONG,
            SqlVersion.fromId(INTRODUCING_UNSIGNED_LONG.id + SqlVersion.MINOR_MULTIPLIER),
            SqlVersion.fromId(Version.CURRENT.id)
        ));
        versions.add(null);
        for (SqlVersion version : versions) {
            for (Mode mode : Mode.values()) {
                Tuple<Command, SqlSession> cmd = sql("SYS TYPES", mode, version);

                cmd.v1().execute(cmd.v2(), wrap(p -> {
                    SchemaRowSet r = (SchemaRowSet) p.rowSet();
                    List<String> types = new ArrayList<>();
                    r.forEachRow(rv -> types.add((String) rv.column(0)));
                    assertEquals(isTypeSupportedInVersion(UNSIGNED_LONG, cmd.v2().configuration().version()),
                        types.contains(UNSIGNED_LONG.toString()));
                }, ex -> fail(ex.getMessage())));
            }
        }
    }

    public void testSysTypesDefaultFiltering() {
        Tuple<Command, SqlSession> cmd = sql("SYS TYPES 0");

        cmd.v1().execute(cmd.v2(), wrap(p -> {
            SchemaRowSet r = (SchemaRowSet) p.rowSet();
            assertEquals(SqlDataTypes.types().size(), r.size());
        }, ex -> fail(ex.getMessage())));
    }

    public void testSysTypesPositiveFiltering() {
        // boolean = 16
        Tuple<Command, SqlSession> cmd = sql("SYS TYPES " + JDBCType.BOOLEAN.getVendorTypeNumber());

        cmd.v1().execute(cmd.v2(), wrap(p -> {
            SchemaRowSet r = (SchemaRowSet) p.rowSet();
            assertEquals(1, r.size());
            assertEquals("BOOLEAN", r.column(0));
        }, ex -> fail(ex.getMessage())));
    }

    public void testSysTypesNegativeFiltering() {
        Tuple<Command, SqlSession> cmd = sql("SYS TYPES " + JDBCType.TINYINT.getVendorTypeNumber());

        cmd.v1().execute(cmd.v2(), wrap(p -> {
            SchemaRowSet r = (SchemaRowSet) p.rowSet();
            assertEquals(1, r.size());
            assertEquals("BYTE", r.column(0));
        }, ex -> fail(ex.getMessage())));
    }

    public void testSysTypesMultipleMatches() {
        Tuple<Command, SqlSession> cmd = sql("SYS TYPES " + JDBCType.VARCHAR.getVendorTypeNumber());

        cmd.v1().execute(cmd.v2(), wrap(p -> {
            SchemaRowSet r = (SchemaRowSet) p.rowSet();
            assertEquals(3, r.size());
            assertEquals("IP", r.column(0));
            assertTrue(r.advanceRow());
            assertEquals("KEYWORD", r.column(0));
            assertTrue(r.advanceRow());
            assertEquals("TEXT", r.column(0));
        }, ex -> fail(ex.getMessage())));
    }
}<|MERGE_RESOLUTION|>--- conflicted
+++ resolved
@@ -46,11 +46,7 @@
 
     private Tuple<Command, SqlSession> sql(String sql, Mode mode, SqlVersion version) {
         SqlConfiguration configuration = new SqlConfiguration(DateUtils.UTC, Protocol.FETCH_SIZE,
-<<<<<<< HEAD
-            Protocol.REQUEST_TIMEOUT, Protocol.PAGE_TIMEOUT, null, mode, null, version, null, null, false, false);
-=======
             Protocol.REQUEST_TIMEOUT, Protocol.PAGE_TIMEOUT, null, null, mode, null, version, null, null, false, false);
->>>>>>> ddc3744b
         EsIndex test = new EsIndex("test", SqlTypesTests.loadMapping("mapping-multi-field-with-nested.json", true));
         Analyzer analyzer = new Analyzer(configuration, new FunctionRegistry(), IndexResolution.valid(test), null);
         Command cmd = (Command) analyzer.analyze(parser.createStatement(sql), false);
@@ -63,27 +59,15 @@
         return sql(sql, randomFrom(Mode.values()), randomBoolean() ? null : SqlVersion.fromId(Version.CURRENT.id));
     }
 
-<<<<<<< HEAD
-    static final List<String> ALL_TYPES = asList("BYTE", "LONG", "BINARY", "NULL", "UNSIGNED_LONG", "INTEGER", "SHORT", "HALF_FLOAT",
-        "FLOAT", "DOUBLE", "SCALED_FLOAT", "IP", "KEYWORD", "TEXT", "BOOLEAN", "DATE", "TIME", "DATETIME",
-        "INTERVAL_YEAR", "INTERVAL_MONTH", "INTERVAL_DAY", "INTERVAL_HOUR", "INTERVAL_MINUTE", "INTERVAL_SECOND",
-        "INTERVAL_YEAR_TO_MONTH", "INTERVAL_DAY_TO_HOUR", "INTERVAL_DAY_TO_MINUTE", "INTERVAL_DAY_TO_SECOND",
-        "INTERVAL_HOUR_TO_MINUTE", "INTERVAL_HOUR_TO_SECOND", "INTERVAL_MINUTE_TO_SECOND",
-        "GEO_POINT", "GEO_SHAPE", "SHAPE", "UNSUPPORTED", "NESTED", "OBJECT");
-
-    public void testSysTypes() {
-        Tuple<Command, SqlSession> cmd = sql("SYS TYPES");
-=======
     public void testSysTypes() {
         Tuple<Command, SqlSession> cmd = sql("SYS TYPES");
 
-        List<String> names = asList("BYTE", "LONG", "BINARY", "NULL", "INTEGER", "SHORT", "HALF_FLOAT",
+        List<String> names = asList("BYTE", "LONG", "BINARY", "NULL", "UNSIGNED_LONG", "INTEGER", "SHORT", "HALF_FLOAT",
                 "FLOAT", "DOUBLE", "SCALED_FLOAT", "IP", "KEYWORD", "TEXT", "BOOLEAN", "DATE", "TIME", "DATETIME",
                 "INTERVAL_YEAR", "INTERVAL_MONTH", "INTERVAL_DAY", "INTERVAL_HOUR", "INTERVAL_MINUTE", "INTERVAL_SECOND",
                 "INTERVAL_YEAR_TO_MONTH", "INTERVAL_DAY_TO_HOUR", "INTERVAL_DAY_TO_MINUTE", "INTERVAL_DAY_TO_SECOND",
                 "INTERVAL_HOUR_TO_MINUTE", "INTERVAL_HOUR_TO_SECOND", "INTERVAL_MINUTE_TO_SECOND",
                 "GEO_POINT", "GEO_SHAPE", "SHAPE", "UNSUPPORTED", "NESTED", "OBJECT");
->>>>>>> ddc3744b
 
         cmd.v1().execute(cmd.v2(), wrap(p -> {
             SchemaRowSet r = (SchemaRowSet) p.rowSet();
@@ -98,7 +82,7 @@
             assertFalse(r.column(11, Boolean.class));
 
             for (int i = 0; i < r.size(); i++) {
-                assertEquals(ALL_TYPES.get(i), r.column(0));
+                assertEquals(names.get(i), r.column(0));
                 r.advanceRow();
             }
 
