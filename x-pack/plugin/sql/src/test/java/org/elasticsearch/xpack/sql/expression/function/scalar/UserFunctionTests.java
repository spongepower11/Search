--- conflicted
+++ resolved
@@ -31,10 +31,7 @@
         EsIndex test = new EsIndex("test", SqlTypesTests.loadMapping("mapping-basic.json", true));
         SqlConfiguration sqlConfig = new SqlConfiguration(
             DateUtils.UTC,
-<<<<<<< HEAD
-=======
             null,
->>>>>>> d90fa4eb
             Protocol.FETCH_SIZE,
             Protocol.REQUEST_TIMEOUT,
             Protocol.PAGE_TIMEOUT,
@@ -46,13 +43,9 @@
             null,
             randomAlphaOfLengthBetween(1, 15),
             randomBoolean(),
-<<<<<<< HEAD
-            randomBoolean()
-=======
             randomBoolean(),
             null,
             null
->>>>>>> d90fa4eb
         );
         Analyzer analyzer = new Analyzer(sqlConfig, new SqlFunctionRegistry(), IndexResolution.valid(test), new Verifier(new Metrics()));
 
