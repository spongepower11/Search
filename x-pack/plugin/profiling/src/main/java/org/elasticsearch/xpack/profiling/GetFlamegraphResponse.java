--- conflicted
+++ resolved
@@ -43,33 +43,6 @@
     private final List<Double> annualCostsUSDInclusive;
     private final List<Double> annualCostsUSDExclusive;
 
-<<<<<<< HEAD
-=======
-    public GetFlamegraphResponse(StreamInput in) throws IOException {
-        this.size = in.readInt();
-        this.samplingRate = in.readDouble();
-        this.edges = in.readCollectionAsList(i -> i.readMap(StreamInput::readInt));
-        this.fileIds = in.readCollectionAsList(StreamInput::readString);
-        this.frameTypes = in.readCollectionAsList(StreamInput::readInt);
-        this.inlineFrames = in.readCollectionAsList(StreamInput::readBoolean);
-        this.fileNames = in.readCollectionAsList(StreamInput::readString);
-        this.addressOrLines = in.readCollectionAsList(StreamInput::readInt);
-        this.functionNames = in.readCollectionAsList(StreamInput::readString);
-        this.functionOffsets = in.readCollectionAsList(StreamInput::readInt);
-        this.sourceFileNames = in.readCollectionAsList(StreamInput::readString);
-        this.sourceLines = in.readCollectionAsList(StreamInput::readInt);
-        this.countInclusive = in.readCollectionAsList(StreamInput::readLong);
-        this.countExclusive = in.readCollectionAsList(StreamInput::readLong);
-        this.annualCO2TonsInclusive = in.readCollectionAsList(StreamInput::readDouble);
-        this.annualCO2TonsExclusive = in.readCollectionAsList(StreamInput::readDouble);
-        this.annualCostsUSDInclusive = in.readCollectionAsList(StreamInput::readDouble);
-        this.annualCostsUSDExclusive = in.readCollectionAsList(StreamInput::readDouble);
-        this.selfCPU = in.readLong();
-        this.totalCPU = in.readLong();
-        this.totalSamples = in.readLong();
-    }
-
->>>>>>> 47ff44ee
     public GetFlamegraphResponse(
         int size,
         double samplingRate,
@@ -118,31 +91,7 @@
 
     @Override
     public void writeTo(StreamOutput out) throws IOException {
-<<<<<<< HEAD
         TransportAction.localOnly();
-=======
-        out.writeInt(this.size);
-        out.writeDouble(this.samplingRate);
-        out.writeCollection(this.edges, (o, v) -> o.writeMap(v, StreamOutput::writeString, StreamOutput::writeInt));
-        out.writeCollection(this.fileIds, StreamOutput::writeString);
-        out.writeCollection(this.frameTypes, StreamOutput::writeInt);
-        out.writeCollection(this.inlineFrames, StreamOutput::writeBoolean);
-        out.writeCollection(this.fileNames, StreamOutput::writeString);
-        out.writeCollection(this.addressOrLines, StreamOutput::writeInt);
-        out.writeCollection(this.functionNames, StreamOutput::writeString);
-        out.writeCollection(this.functionOffsets, StreamOutput::writeInt);
-        out.writeCollection(this.sourceFileNames, StreamOutput::writeString);
-        out.writeCollection(this.sourceLines, StreamOutput::writeInt);
-        out.writeCollection(this.countInclusive, StreamOutput::writeLong);
-        out.writeCollection(this.countExclusive, StreamOutput::writeLong);
-        out.writeCollection(this.annualCO2TonsInclusive, StreamOutput::writeDouble);
-        out.writeCollection(this.annualCO2TonsExclusive, StreamOutput::writeDouble);
-        out.writeCollection(this.annualCostsUSDInclusive, StreamOutput::writeDouble);
-        out.writeCollection(this.annualCostsUSDExclusive, StreamOutput::writeDouble);
-        out.writeLong(this.selfCPU);
-        out.writeLong(this.totalCPU);
-        out.writeLong(this.totalSamples);
->>>>>>> 47ff44ee
     }
 
     public int getSize() {
