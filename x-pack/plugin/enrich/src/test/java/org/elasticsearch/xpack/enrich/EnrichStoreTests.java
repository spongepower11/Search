/*
 * Copyright Elasticsearch B.V. and/or licensed to Elasticsearch B.V. under one
 * or more contributor license agreements. Licensed under the Elastic License;
 * you may not use this file except in compliance with the Elastic License.
 */
package org.elasticsearch.xpack.enrich;

import org.elasticsearch.ResourceNotFoundException;
import org.elasticsearch.cluster.service.ClusterService;
import org.elasticsearch.common.xcontent.XContentType;
import org.elasticsearch.test.ESSingleNodeTestCase;
import org.elasticsearch.xpack.core.enrich.EnrichPolicy;

import java.util.concurrent.CountDownLatch;
import java.util.concurrent.atomic.AtomicReference;

import static org.elasticsearch.xpack.enrich.EnrichPolicyTests.randomEnrichPolicy;
import static org.hamcrest.Matchers.equalTo;
import static org.hamcrest.Matchers.nullValue;

public class EnrichStoreTests extends ESSingleNodeTestCase {

    public void testCrud() throws Exception {
        EnrichPolicy policy = randomEnrichPolicy(XContentType.JSON);
        ClusterService clusterService = getInstanceFromNode(ClusterService.class);
        String name = "my-policy";

        AtomicReference<Exception> error = saveEnrichPolicy(name, policy, clusterService);
        assertThat(error.get(), nullValue());

        EnrichPolicy result = EnrichStore.getPolicy(name, clusterService.state());
        assertThat(result, equalTo(policy));

        error = deleteEnrichPolicy(name, clusterService);
        assertThat(error.get(), nullValue());
    }

    public void testPutValidation() throws Exception {
        EnrichPolicy policy = randomEnrichPolicy(XContentType.JSON);
        ClusterService clusterService = getInstanceFromNode(ClusterService.class);

        {
            String nullOrEmptyName = randomBoolean() ? "" : null;

            IllegalArgumentException error = expectThrows(IllegalArgumentException.class,
                () -> saveEnrichPolicy(nullOrEmptyName, policy, clusterService));

            assertThat(error.getMessage(), equalTo("name is missing or empty"));
        }
        {
            IllegalArgumentException error = expectThrows(IllegalArgumentException.class,
                () -> saveEnrichPolicy("my-policy", null, clusterService));

            assertThat(error.getMessage(), equalTo("policy is missing"));
        }
    }

    public void testDeleteValidation() {
        ClusterService clusterService = getInstanceFromNode(ClusterService.class);

        {
            String nullOrEmptyName = randomBoolean() ? "" : null;

            IllegalArgumentException error = expectThrows(IllegalArgumentException.class,
                () -> deleteEnrichPolicy(nullOrEmptyName, clusterService));

            assertThat(error.getMessage(), equalTo("name is missing or empty"));
        }
        {
            ResourceNotFoundException error = expectThrows(ResourceNotFoundException.class,
                () -> deleteEnrichPolicy("my-policy", clusterService));

            assertThat(error.getMessage(), equalTo("policy [my-policy] not found"));
        }
    }

    public void testGetValidation() {
        ClusterService clusterService = getInstanceFromNode(ClusterService.class);
        String nullOrEmptyName = randomBoolean() ? "" : null;

        IllegalArgumentException error = expectThrows(IllegalArgumentException.class,
            () -> EnrichStore.getPolicy(nullOrEmptyName, clusterService.state()));

        assertThat(error.getMessage(), equalTo("name is missing or empty"));

        EnrichPolicy policy = EnrichStore.getPolicy("null-policy", clusterService.state());
        assertNull(policy);
    }

    private AtomicReference<Exception> saveEnrichPolicy(String name, EnrichPolicy policy,
                                                        ClusterService clusterService) throws InterruptedException {
        CountDownLatch latch = new CountDownLatch(1);
        AtomicReference<Exception> error = new AtomicReference<>();
        EnrichStore.putPolicy(name, policy, clusterService, e -> {
            error.set(e);
            latch.countDown();
        });
        latch.await();
<<<<<<< HEAD
        assertThat(error.get(), nullValue());

        EnrichPolicy result = enrichStore.getPolicy("my-policy", getInstanceFromNode(ClusterService.class).state());
        assertThat(result, equalTo(policy));
=======
        return error;
>>>>>>> 6dc41a8f
    }

    private AtomicReference<Exception> deleteEnrichPolicy(String name, ClusterService clusterService) throws InterruptedException {
        CountDownLatch latch = new CountDownLatch(1);
        AtomicReference<Exception> error = new AtomicReference<>();
        EnrichStore.deletePolicy(name, clusterService, e -> {
            error.set(e);
            latch.countDown();
        });
        latch.await();
        return error;
    }
}<|MERGE_RESOLUTION|>--- conflicted
+++ resolved
@@ -96,14 +96,7 @@
             latch.countDown();
         });
         latch.await();
-<<<<<<< HEAD
-        assertThat(error.get(), nullValue());
-
-        EnrichPolicy result = enrichStore.getPolicy("my-policy", getInstanceFromNode(ClusterService.class).state());
-        assertThat(result, equalTo(policy));
-=======
         return error;
->>>>>>> 6dc41a8f
     }
 
     private AtomicReference<Exception> deleteEnrichPolicy(String name, ClusterService clusterService) throws InterruptedException {
