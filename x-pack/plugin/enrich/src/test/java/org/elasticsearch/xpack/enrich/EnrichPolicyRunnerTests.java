--- conflicted
+++ resolved
@@ -32,11 +32,7 @@
 import org.elasticsearch.action.admin.indices.settings.put.TransportUpdateSettingsAction;
 import org.elasticsearch.action.index.IndexRequest;
 import org.elasticsearch.action.search.SearchRequest;
-<<<<<<< HEAD
-=======
 import org.elasticsearch.action.support.DefaultShardOperationFailedException;
-import org.elasticsearch.action.support.PlainActionFuture;
->>>>>>> 5be31ace
 import org.elasticsearch.action.support.WriteRequest;
 import org.elasticsearch.client.internal.Client;
 import org.elasticsearch.client.internal.FilterClient;
@@ -1890,9 +1886,6 @@
         ensureEnrichIndexIsReadOnly(createdEnrichIndex);
     }
 
-<<<<<<< HEAD
-    public void testRunnerCancel() {
-=======
     public void testRunnerWithEmptySegmentsResponse() throws Exception {
         final String sourceIndex = "source-index";
         DocWriteResponse indexRequest = client().index(new IndexRequest().index(sourceIndex).id("id").source("""
@@ -1924,9 +1917,6 @@
 
         final long createTime = randomNonNegativeLong();
         String createdEnrichIndex = ".enrich-test1-" + createTime;
-        final AtomicReference<Exception> exception = new AtomicReference<>();
-        final CountDownLatch latch = new CountDownLatch(1);
-        ActionListener<ExecuteEnrichPolicyStatus> listener = createTestListener(latch, exception::set);
         ClusterService clusterService = getInstanceFromNode(ClusterService.class);
         IndexNameExpressionResolver resolver = getInstanceFromNode(IndexNameExpressionResolver.class);
         Task asyncTask = testTaskManager.register("enrich", "policy_execution", new TaskAwareRequest() {
@@ -1952,13 +1942,6 @@
             }
         });
         ExecuteEnrichPolicyTask task = ((ExecuteEnrichPolicyTask) asyncTask);
-        // The executor would wrap the listener in order to clean up the task in the
-        // task manager, but we're just testing the runner, so we make sure to clean
-        // up after ourselves.
-        ActionListener<ExecuteEnrichPolicyStatus> wrappedListener = ActionListener.runBefore(
-            listener,
-            () -> testTaskManager.unregister(task)
-        );
 
         // Wrap the client so that when we receive the indices segments action, we intercept the request and complete it on another thread
         // with an empty segments response.
@@ -1985,7 +1968,6 @@
             policyName,
             policy,
             task,
-            wrappedListener,
             clusterService,
             getInstanceFromNode(IndicesService.class),
             client,
@@ -1993,21 +1975,21 @@
             createdEnrichIndex,
             randomIntBetween(1, 10000),
             randomIntBetween(3, 10)
-        );
+        ) {
+            @Override
+            public void run(ActionListener<ExecuteEnrichPolicyStatus> listener) {
+                // The executor would wrap the listener in order to clean up the task in the
+                // task manager, but we're just testing the runner, so we make sure to clean
+                // up after ourselves.
+                super.run(ActionListener.runBefore(listener, () -> testTaskManager.unregister(task)));
+            }
+        };
 
         logger.info("Starting policy run");
-        enrichPolicyRunner.run();
-        if (latch.await(1, TimeUnit.MINUTES) == false) {
-            fail("Timeout while waiting for runner to complete");
-        }
-        Exception exceptionThrown = exception.get();
-        if (exceptionThrown == null) {
-            fail("Expected exception to be thrown from segment api");
-        }
-
-        // Validate exception information
-        assertThat(exceptionThrown, instanceOf(ElasticsearchException.class));
-        assertThat(exceptionThrown.getMessage(), containsString("Could not locate segment information for newly created index"));
+        assertThat(
+            asInstanceOf(ElasticsearchException.class, safeExecuteExpectFailure(enrichPolicyRunner)).getMessage(),
+            containsString("Could not locate segment information for newly created index")
+        );
     }
 
     public void testRunnerWithShardFailuresInSegmentResponse() throws Exception {
@@ -2041,9 +2023,6 @@
 
         final long createTime = randomNonNegativeLong();
         String createdEnrichIndex = ".enrich-test1-" + createTime;
-        final AtomicReference<Exception> exception = new AtomicReference<>();
-        final CountDownLatch latch = new CountDownLatch(1);
-        ActionListener<ExecuteEnrichPolicyStatus> listener = createTestListener(latch, exception::set);
         ClusterService clusterService = getInstanceFromNode(ClusterService.class);
         IndexNameExpressionResolver resolver = getInstanceFromNode(IndexNameExpressionResolver.class);
         Task asyncTask = testTaskManager.register("enrich", "policy_execution", new TaskAwareRequest() {
@@ -2072,10 +2051,6 @@
         // The executor would wrap the listener in order to clean up the task in the
         // task manager, but we're just testing the runner, so we make sure to clean
         // up after ourselves.
-        ActionListener<ExecuteEnrichPolicyStatus> wrappedListener = ActionListener.runBefore(
-            listener,
-            () -> testTaskManager.unregister(task)
-        );
 
         // Wrap the client so that when we receive the indices segments action, we intercept the request and complete it on another thread
         // with an failed segments response.
@@ -2114,7 +2089,6 @@
             policyName,
             policy,
             task,
-            wrappedListener,
             clusterService,
             getInstanceFromNode(IndicesService.class),
             client,
@@ -2122,27 +2096,23 @@
             createdEnrichIndex,
             randomIntBetween(1, 10000),
             randomIntBetween(3, 10)
-        );
+        ) {
+            @Override
+            public void run(ActionListener<ExecuteEnrichPolicyStatus> listener) {
+                // The executor would wrap the listener in order to clean up the task in the
+                // task manager, but we're just testing the runner, so we make sure to clean
+                // up after ourselves.
+                super.run(ActionListener.runBefore(listener, () -> testTaskManager.unregister(task)));
+            }
+        };
 
         logger.info("Starting policy run");
-        enrichPolicyRunner.run();
-        if (latch.await(1, TimeUnit.MINUTES) == false) {
-            fail("Timeout while waiting for runner to complete");
-        }
-        Exception exceptionThrown = exception.get();
-        if (exceptionThrown == null) {
-            fail("Expected exception to be thrown from segment api");
-        }
-
-        // Validate exception information
-        assertThat(exceptionThrown, instanceOf(ElasticsearchException.class));
+        final var exceptionThrown = asInstanceOf(ElasticsearchException.class, safeExecuteExpectFailure(enrichPolicyRunner));
         assertThat(exceptionThrown.getMessage(), containsString("Could not obtain segment information for newly created index"));
-        assertThat(exceptionThrown.getCause(), instanceOf(ElasticsearchException.class));
-        assertThat(exceptionThrown.getCause().getMessage(), containsString("failure1"));
-    }
-
-    public void testRunnerCancel() throws Exception {
->>>>>>> 5be31ace
+        assertThat(asInstanceOf(ElasticsearchException.class, exceptionThrown.getCause()).getMessage(), containsString("failure1"));
+    }
+
+    public void testRunnerCancel() {
         final String sourceIndex = "source-index";
         DocWriteResponse indexRequest = client().index(new IndexRequest().index(sourceIndex).id("id").source("""
             {
@@ -2544,16 +2514,8 @@
         logger.info("Run complete");
     }
 
-<<<<<<< HEAD
     private Exception safeExecuteExpectFailure(EnrichPolicyRunner enrichPolicyRunner) {
         return safeAwaitFailure(enrichPolicyRunner::run);
-=======
-    private ActionListener<ExecuteEnrichPolicyStatus> createTestListener(
-        final CountDownLatch latch,
-        final Consumer<Exception> exceptionConsumer
-    ) {
-        return new LatchedActionListener<>(ActionListener.wrap((r) -> logger.debug("Run complete"), exceptionConsumer), latch);
->>>>>>> 5be31ace
     }
 
     private void validateMappingMetadata(Map<?, ?> mapping, String policyName, EnrichPolicy policy) {
