/*
 * Copyright Elasticsearch B.V. and/or licensed to Elasticsearch B.V. under one
 * or more contributor license agreements. Licensed under the Elastic License;
 * you may not use this file except in compliance with the Elastic License.
 */
package org.elasticsearch.xpack.enrich;

import org.elasticsearch.ElasticsearchParseException;
import org.elasticsearch.common.collect.Tuple;
import org.elasticsearch.test.ESTestCase;
import org.elasticsearch.xpack.core.enrich.EnrichPolicy;
import org.elasticsearch.xpack.enrich.EnrichProcessorFactory.EnrichSpecification;

import java.util.ArrayList;
import java.util.Collections;
import java.util.HashMap;
import java.util.List;
import java.util.Map;

import static org.hamcrest.Matchers.equalTo;
import static org.hamcrest.Matchers.is;
import static org.hamcrest.Matchers.notNullValue;

public class EnrichProcessorFactoryTests extends ESTestCase {

    public void testCreateProcessorInstance() throws Exception {
        List<String> enrichValues = List.of("globalRank", "tldRank", "tld");
        EnrichPolicy policy = new EnrichPolicy(EnrichPolicy.EXACT_MATCH_TYPE, null, List.of("source_index"), "my_key",
<<<<<<< HEAD
            enrichValues, "schedule");
        EnrichProcessorFactory factory = new EnrichProcessorFactory(null);
        factory.policies = Map.of("majestic", policy);
=======
            enrichValues);
        EnrichProcessorFactory factory = new EnrichProcessorFactory(createClusterStateSupplier("majestic", policy), null);
>>>>>>> 719eebea

        Map<String, Object> config = new HashMap<>();
        config.put("policy_name", "majestic");
        config.put("enrich_key", "host");
        boolean keyIgnoreMissing = randomBoolean();
        if (keyIgnoreMissing || randomBoolean()) {
            config.put("ignore_missing", keyIgnoreMissing);
        }

        int numRandomValues = randomIntBetween(1, 8);
        List<Tuple<String, String>> randomValues = new ArrayList<>(numRandomValues);
        for (int i = 0; i < numRandomValues; i++) {
            randomValues.add(new Tuple<>(randomFrom(enrichValues), randomAlphaOfLength(4)));
        }

        List<Map<String, Object>> valuesConfig = new ArrayList<>(numRandomValues);
        for (Tuple<String, String> tuple : randomValues) {
            valuesConfig.add(Map.of("source", tuple.v1(), "target", tuple.v2()));
        }
        config.put("enrich_values", valuesConfig);

        ExactMatchProcessor result = (ExactMatchProcessor) factory.create(Collections.emptyMap(), "_tag", config);
        assertThat(result, notNullValue());
        assertThat(result.getPolicyName(), equalTo("majestic"));
        assertThat(result.getEnrichKey(), equalTo("host"));
        assertThat(result.isIgnoreMissing(), is(keyIgnoreMissing));
        assertThat(result.getSpecifications().size(), equalTo(numRandomValues));
        for (int i = 0; i < numRandomValues; i++) {
            EnrichSpecification actual = result.getSpecifications().get(i);
            Tuple<String, String> expected = randomValues.get(i);
            assertThat(actual.sourceField, equalTo(expected.v1()));
            assertThat(actual.targetField, equalTo(expected.v2()));
        }
    }

    public void testPolicyDoesNotExist() {
        List<String> enrichValues = List.of("globalRank", "tldRank", "tld");
        EnrichProcessorFactory factory = new EnrichProcessorFactory(null);

        Map<String, Object> config = new HashMap<>();
        config.put("policy_name", "majestic");
        config.put("enrich_key", "host");
        boolean keyIgnoreMissing = randomBoolean();
        if (keyIgnoreMissing || randomBoolean()) {
            config.put("ignore_missing", keyIgnoreMissing);
        }

        int numRandomValues = randomIntBetween(1, 8);
        List<Tuple<String, String>> randomValues = new ArrayList<>(numRandomValues);
        for (int i = 0; i < numRandomValues; i++) {
            randomValues.add(new Tuple<>(randomFrom(enrichValues), randomAlphaOfLength(4)));
        }

        List<Map<String, Object>> valuesConfig = new ArrayList<>(numRandomValues);
        for (Tuple<String, String> tuple : randomValues) {
            valuesConfig.add(Map.of("source", tuple.v1(), "target", tuple.v2()));
        }
        config.put("enrich_values", valuesConfig);

        Exception e = expectThrows(IllegalArgumentException.class, () -> factory.create(Collections.emptyMap(), "_tag", config));
        assertThat(e.getMessage(), equalTo("policy [majestic] does not exists"));
    }

    public void testPolicyNameMissing() {
        List<String> enrichValues = List.of("globalRank", "tldRank", "tld");
        EnrichPolicy policy = new EnrichPolicy(EnrichPolicy.EXACT_MATCH_TYPE, null, List.of("source_index"), "my_key",
<<<<<<< HEAD
            enrichValues, "schedule");
        EnrichProcessorFactory factory = new EnrichProcessorFactory(null);
        factory.policies = Map.of("_name", policy);
=======
            enrichValues);
        EnrichProcessorFactory factory = new EnrichProcessorFactory(createClusterStateSupplier("_name", policy), null);
>>>>>>> 719eebea

        Map<String, Object> config = new HashMap<>();
        config.put("enrich_key", "host");
        boolean keyIgnoreMissing = randomBoolean();
        if (keyIgnoreMissing || randomBoolean()) {
            config.put("ignore_missing", keyIgnoreMissing);
        }

        int numRandomValues = randomIntBetween(1, 8);
        List<Tuple<String, String>> randomValues = new ArrayList<>(numRandomValues);
        for (int i = 0; i < numRandomValues; i++) {
            randomValues.add(new Tuple<>(randomFrom(enrichValues), randomAlphaOfLength(4)));
        }

        List<Map<String, Object>> valuesConfig = new ArrayList<>(numRandomValues);
        for (Tuple<String, String> tuple : randomValues) {
            valuesConfig.add(Map.of("source", tuple.v1(), "target", tuple.v2()));
        }
        config.put("enrich_values", valuesConfig);

        Exception e = expectThrows(ElasticsearchParseException.class, () -> factory.create(Collections.emptyMap(), "_tag", config));
        assertThat(e.getMessage(), equalTo("[policy_name] required property is missing"));
    }

    public void testUnsupportedPolicy() {
        List<String> enrichValues = List.of("globalRank", "tldRank", "tld");
<<<<<<< HEAD
        EnrichPolicy policy = new EnrichPolicy("unsupported", null, List.of("source_index"), "my_key", enrichValues, "schedule");
        EnrichProcessorFactory factory = new EnrichProcessorFactory(null);
        factory.policies = Map.of("majestic", policy);
=======
        EnrichPolicy policy = new EnrichPolicy("unsupported", null, List.of("source_index"), "my_key", enrichValues);
        EnrichProcessorFactory factory = new EnrichProcessorFactory(createClusterStateSupplier("majestic", policy), null);
>>>>>>> 719eebea

        Map<String, Object> config = new HashMap<>();
        config.put("policy_name", "majestic");
        config.put("enrich_key", "host");
        boolean keyIgnoreMissing = randomBoolean();
        if (keyIgnoreMissing || randomBoolean()) {
            config.put("ignore_missing", keyIgnoreMissing);
        }

        int numRandomValues = randomIntBetween(1, 8);
        List<Tuple<String, String>> randomValues = new ArrayList<>(numRandomValues);
        for (int i = 0; i < numRandomValues; i++) {
            randomValues.add(new Tuple<>(randomFrom(enrichValues), randomAlphaOfLength(4)));
        }

        List<Map<String, Object>> valuesConfig = new ArrayList<>(numRandomValues);
        for (Tuple<String, String> tuple : randomValues) {
            valuesConfig.add(Map.of("source", tuple.v1(), "target", tuple.v2()));
        }
        config.put("enrich_values", valuesConfig);

        Exception e = expectThrows(IllegalArgumentException.class, () -> factory.create(Collections.emptyMap(), "_tag", config));
        assertThat(e.getMessage(), equalTo("unsupported policy type [unsupported]"));
    }

    public void testNonExistingDecorateField() {
        List<String> enrichValues = List.of("globalRank", "tldRank", "tld");
        EnrichPolicy policy = new EnrichPolicy(EnrichPolicy.EXACT_MATCH_TYPE, null, List.of("source_index"), "my_key",
<<<<<<< HEAD
            enrichValues, "schedule");
        EnrichProcessorFactory factory = new EnrichProcessorFactory(null);
        factory.policies = Map.of("majestic", policy);
=======
            enrichValues);
        EnrichProcessorFactory factory = new EnrichProcessorFactory(createClusterStateSupplier("majestic", policy), null);
>>>>>>> 719eebea

        Map<String, Object> config = new HashMap<>();
        config.put("policy_name", "majestic");
        config.put("enrich_key", "host");
        List<Map<String, Object>> valuesConfig = List.of(Map.of("source", "rank", "target", "rank"));
        config.put("enrich_values", valuesConfig);

        Exception e = expectThrows(IllegalArgumentException.class, () -> factory.create(Collections.emptyMap(), "_tag", config));
        assertThat(e.getMessage(), equalTo("source field [rank] does not exist in policy [majestic]"));
    }

}<|MERGE_RESOLUTION|>--- conflicted
+++ resolved
@@ -26,14 +26,9 @@
     public void testCreateProcessorInstance() throws Exception {
         List<String> enrichValues = List.of("globalRank", "tldRank", "tld");
         EnrichPolicy policy = new EnrichPolicy(EnrichPolicy.EXACT_MATCH_TYPE, null, List.of("source_index"), "my_key",
-<<<<<<< HEAD
-            enrichValues, "schedule");
+            enrichValues);
         EnrichProcessorFactory factory = new EnrichProcessorFactory(null);
         factory.policies = Map.of("majestic", policy);
-=======
-            enrichValues);
-        EnrichProcessorFactory factory = new EnrichProcessorFactory(createClusterStateSupplier("majestic", policy), null);
->>>>>>> 719eebea
 
         Map<String, Object> config = new HashMap<>();
         config.put("policy_name", "majestic");
@@ -100,14 +95,9 @@
     public void testPolicyNameMissing() {
         List<String> enrichValues = List.of("globalRank", "tldRank", "tld");
         EnrichPolicy policy = new EnrichPolicy(EnrichPolicy.EXACT_MATCH_TYPE, null, List.of("source_index"), "my_key",
-<<<<<<< HEAD
-            enrichValues, "schedule");
+            enrichValues);
         EnrichProcessorFactory factory = new EnrichProcessorFactory(null);
         factory.policies = Map.of("_name", policy);
-=======
-            enrichValues);
-        EnrichProcessorFactory factory = new EnrichProcessorFactory(createClusterStateSupplier("_name", policy), null);
->>>>>>> 719eebea
 
         Map<String, Object> config = new HashMap<>();
         config.put("enrich_key", "host");
@@ -134,14 +124,9 @@
 
     public void testUnsupportedPolicy() {
         List<String> enrichValues = List.of("globalRank", "tldRank", "tld");
-<<<<<<< HEAD
-        EnrichPolicy policy = new EnrichPolicy("unsupported", null, List.of("source_index"), "my_key", enrichValues, "schedule");
+        EnrichPolicy policy = new EnrichPolicy("unsupported", null, List.of("source_index"), "my_key", enrichValues);
         EnrichProcessorFactory factory = new EnrichProcessorFactory(null);
         factory.policies = Map.of("majestic", policy);
-=======
-        EnrichPolicy policy = new EnrichPolicy("unsupported", null, List.of("source_index"), "my_key", enrichValues);
-        EnrichProcessorFactory factory = new EnrichProcessorFactory(createClusterStateSupplier("majestic", policy), null);
->>>>>>> 719eebea
 
         Map<String, Object> config = new HashMap<>();
         config.put("policy_name", "majestic");
@@ -170,14 +155,9 @@
     public void testNonExistingDecorateField() {
         List<String> enrichValues = List.of("globalRank", "tldRank", "tld");
         EnrichPolicy policy = new EnrichPolicy(EnrichPolicy.EXACT_MATCH_TYPE, null, List.of("source_index"), "my_key",
-<<<<<<< HEAD
-            enrichValues, "schedule");
+            enrichValues);
         EnrichProcessorFactory factory = new EnrichProcessorFactory(null);
         factory.policies = Map.of("majestic", policy);
-=======
-            enrichValues);
-        EnrichProcessorFactory factory = new EnrichProcessorFactory(createClusterStateSupplier("majestic", policy), null);
->>>>>>> 719eebea
 
         Map<String, Object> config = new HashMap<>();
         config.put("policy_name", "majestic");
