/*
 * Copyright Elasticsearch B.V. and/or licensed to Elasticsearch B.V. under one
 * or more contributor license agreements. Licensed under the Elastic License
 * 2.0; you may not use this file except in compliance with the Elastic License
 * 2.0.
 */
package org.elasticsearch.xpack.enrich;

import org.elasticsearch.action.search.SearchRequest;
import org.elasticsearch.action.search.SearchResponse;
import org.elasticsearch.index.query.QueryBuilder;
import org.elasticsearch.index.query.TermQueryBuilder;
import org.elasticsearch.index.query.TermsQueryBuilder;
import org.elasticsearch.script.TemplateScript;
import org.elasticsearch.xpack.core.enrich.EnrichPolicy;

import java.util.List;
import java.util.function.BiConsumer;

public final class MatchProcessor extends AbstractEnrichProcessor {

    MatchProcessor(
        String tag,
        String description,
<<<<<<< HEAD
        Client client,
        String policyName,
        EnrichPolicy policy,
        TemplateScript.Factory field,
        TemplateScript.Factory targetField,
        boolean overrideEnabled,
        boolean ignoreMissing,
        String matchField,
        int maxMatches
    ) {
        super(tag, description, client, policyName, policy, field, targetField, ignoreMissing, overrideEnabled, matchField, maxMatches);
    }

    /** used in tests **/
    MatchProcessor(
        String tag,
        String description,
=======
>>>>>>> f2a5706d
        BiConsumer<SearchRequest, BiConsumer<SearchResponse, Exception>> searchRunner,
        String policyName,
        EnrichPolicy policy,
        TemplateScript.Factory field,
        TemplateScript.Factory targetField,
        boolean overrideEnabled,
        boolean ignoreMissing,
        String matchField,
        int maxMatches
    ) {
        super(
            tag,
            description,
            searchRunner,
            policyName,
            policy,
            field,
            targetField,
            ignoreMissing,
            overrideEnabled,
            matchField,
            maxMatches
        );
    }

    @Override
    public QueryBuilder getQueryBuilder(Object fieldValue) {
        if (fieldValue instanceof List) {
            return new TermsQueryBuilder(matchField, (List<?>) fieldValue);
        } else {
            return new TermQueryBuilder(matchField, fieldValue);
        }
    }
}<|MERGE_RESOLUTION|>--- conflicted
+++ resolved
@@ -22,26 +22,6 @@
     MatchProcessor(
         String tag,
         String description,
-<<<<<<< HEAD
-        Client client,
-        String policyName,
-        EnrichPolicy policy,
-        TemplateScript.Factory field,
-        TemplateScript.Factory targetField,
-        boolean overrideEnabled,
-        boolean ignoreMissing,
-        String matchField,
-        int maxMatches
-    ) {
-        super(tag, description, client, policyName, policy, field, targetField, ignoreMissing, overrideEnabled, matchField, maxMatches);
-    }
-
-    /** used in tests **/
-    MatchProcessor(
-        String tag,
-        String description,
-=======
->>>>>>> f2a5706d
         BiConsumer<SearchRequest, BiConsumer<SearchResponse, Exception>> searchRunner,
         String policyName,
         EnrichPolicy policy,
