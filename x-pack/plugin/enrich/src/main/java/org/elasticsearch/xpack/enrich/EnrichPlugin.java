--- conflicted
+++ resolved
@@ -23,15 +23,12 @@
 import org.elasticsearch.plugins.Plugin;
 import org.elasticsearch.rest.RestController;
 import org.elasticsearch.rest.RestHandler;
-<<<<<<< HEAD
 import org.elasticsearch.xpack.core.enrich.action.ListEnrichPolicyAction;
+import org.elasticsearch.xpack.core.enrich.action.PutEnrichPolicyAction;
 import org.elasticsearch.xpack.enrich.action.TransportListEnrichPolicyAction;
+import org.elasticsearch.xpack.enrich.action.TransportPutEnrichPolicyAction;
 import org.elasticsearch.xpack.enrich.rest.RestListEnrichPolicyAction;
-=======
-import org.elasticsearch.xpack.core.enrich.action.PutEnrichPolicyAction;
-import org.elasticsearch.xpack.enrich.action.TransportPutEnrichPolicyAction;
 import org.elasticsearch.xpack.enrich.rest.RestPutEnrichPolicyAction;
->>>>>>> 1c28f306
 
 import java.util.Arrays;
 import java.util.Collections;
@@ -63,11 +60,8 @@
         }
 
         return Arrays.asList(
-<<<<<<< HEAD
-            new ActionHandler<>(ListEnrichPolicyAction.INSTANCE, TransportListEnrichPolicyAction.class)
-=======
+            new ActionHandler<>(ListEnrichPolicyAction.INSTANCE, TransportListEnrichPolicyAction.class),
             new ActionHandler<>(PutEnrichPolicyAction.INSTANCE, TransportPutEnrichPolicyAction.class)
->>>>>>> 1c28f306
         );
     }
 
@@ -80,11 +74,8 @@
         }
 
         return Arrays.asList(
-<<<<<<< HEAD
-            new RestListEnrichPolicyAction(settings, restController)
-=======
+            new RestListEnrichPolicyAction(settings, restController),
             new RestPutEnrichPolicyAction(settings, restController)
->>>>>>> 1c28f306
         );
     }
 
