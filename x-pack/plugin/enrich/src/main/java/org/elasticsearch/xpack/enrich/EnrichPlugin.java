--- conflicted
+++ resolved
@@ -62,6 +62,7 @@
 
     static final Setting<Integer> ENRICH_FETCH_SIZE_SETTING =
         Setting.intSetting("enrich.fetch_size", 10000, 1, 1000000, Setting.Property.NodeScope);
+
     static final Setting<Integer> ENRICH_MAX_CONCURRENT_POLICY_EXECUTIONS =
         Setting.intSetting("enrich.max_concurrent_policy_executions", 50, 1, Setting.Property.NodeScope);
 
@@ -157,15 +158,12 @@
 
     @Override
     public List<Setting<?>> getSettings() {
-<<<<<<< HEAD
-        return List.of(ENRICH_FETCH_SIZE_SETTING, ENRICH_MAX_CONCURRENT_POLICY_EXECUTIONS);
-=======
         return List.of(
             ENRICH_FETCH_SIZE_SETTING,
+            ENRICH_MAX_CONCURRENT_POLICY_EXECUTIONS,
             COORDINATOR_PROXY_MAX_CONCURRENT_REQUESTS,
             COORDINATOR_PROXY_MAX_LOOKUPS_PER_REQUEST,
             COORDINATOR_PROXY_QUEUE_CAPACITY
         );
->>>>>>> b1c9c5c8
     }
 }