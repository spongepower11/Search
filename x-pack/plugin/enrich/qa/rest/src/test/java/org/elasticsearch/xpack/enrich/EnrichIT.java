/*
 * Copyright Elasticsearch B.V. and/or licensed to Elasticsearch B.V. under one
 * or more contributor license agreements. Licensed under the Elastic License;
 * you may not use this file except in compliance with the Elastic License.
 */
package org.elasticsearch.xpack.enrich;

import org.apache.http.util.EntityUtils;
import org.elasticsearch.client.Request;
import org.elasticsearch.client.Response;
import org.elasticsearch.common.xcontent.XContentHelper;
import org.elasticsearch.common.xcontent.json.JsonXContent;
import org.elasticsearch.test.rest.ESRestTestCase;
import org.elasticsearch.test.rest.yaml.ObjectPath;
import org.junit.After;

<<<<<<< HEAD
import java.io.ByteArrayInputStream;
import java.io.ByteArrayOutputStream;
=======
>>>>>>> 8747916c
import java.io.IOException;
import java.io.InputStream;
import java.util.Base64;
import java.util.List;
import java.util.Map;

import static org.hamcrest.Matchers.equalTo;
import static org.hamcrest.Matchers.notNullValue;

public class EnrichIT extends ESRestTestCase {

    @After
    private void deletePolicies() throws Exception {
        Map<String, Object> responseMap = toMap(client().performRequest(new Request("GET", "/_enrich/policy")));
        @SuppressWarnings("unchecked")
        List<Map<?,?>> policies = (List<Map<?,?>>) responseMap.get("policies");

        for (Map<?, ?> entry: policies) {
            client().performRequest(new Request("DELETE", "/_enrich/policy/" + entry.get("name")));
        }
    }

    public void testBasicFlow() throws Exception {
        // Create the policy:
        Request putPolicyRequest = new Request("PUT", "/_enrich/policy/my_policy");
        putPolicyRequest.setJsonEntity("{\"type\": \"exact_match\",\"indices\": [\"my-source-index\"], \"enrich_key\": \"host\", " +
            "\"enrich_values\": [\"globalRank\", \"tldRank\", \"tld\"]}");
        assertOK(client().performRequest(putPolicyRequest));

<<<<<<< HEAD
        // create index (remove when execute policy api has been added)
        String mapping = "\"_meta\": {\"enrich_key_field\": \"host\"},\"_source\": {\"enabled\": false}," +
            "\"_enrich_source\": {\"enabled\": true}";
        createIndex(".enrich-my_policy", Settings.EMPTY, mapping);

        // Add a single enrich document for now and then refresh:
        Request indexRequest = new Request("PUT", "/.enrich-my_policy/_doc/elastic.co");
        XContentBuilder document = XContentBuilder.builder(XContentType.SMILE.xContent());
        document.startObject();
        document.field("host", "elastic.co");
        document.field("globalRank", 25);
        document.field("tldRank", 7);
        document.field("tld", "co");
        document.endObject();
        document.close();
        ByteArrayOutputStream out  = (ByteArrayOutputStream) document.getOutputStream();
        indexRequest.setEntity(new ByteArrayEntity(out.toByteArray(), ContentType.create("application/smile")));
=======
        // Add entry to source index and then refresh:
        Request indexRequest = new Request("PUT", "/my-source-index/_doc/elastic.co");
        indexRequest.setJsonEntity("{\"host\": \"elastic.co\",\"globalRank\": 25,\"tldRank\": 7,\"tld\": \"co\"}");
>>>>>>> 8747916c
        assertOK(client().performRequest(indexRequest));
        Request refreshRequest = new Request("POST", "/my-source-index/_refresh");
        assertOK(client().performRequest(refreshRequest));

        // Execute the policy:
        Request executePolicyRequest = new Request("POST", "/_enrich/policy/my_policy/_execute");
        assertOK(client().performRequest(executePolicyRequest));

        // Create pipeline
        Request putPipelineRequest = new Request("PUT", "/_ingest/pipeline/my_pipeline");
        putPipelineRequest.setJsonEntity("{\"processors\":[" +
            "{\"enrich\":{\"policy_name\":\"my_policy\",\"enrich_key\":\"host\",\"enrich_values\":[" +
                "{\"source\":\"globalRank\",\"target\":\"global_rank\"}," +
                "{\"source\":\"tldRank\",\"target\":\"tld_rank\"}" +
                "]}}" +
            "]}");
        assertOK(client().performRequest(putPipelineRequest));

        // Index document using pipeline with enrich processor:
        indexRequest = new Request("PUT", "/my-index/_doc/1");
        indexRequest.addParameter("pipeline", "my_pipeline");
        indexRequest.setJsonEntity("{\"host\": \"elastic.co\"}");
        assertOK(client().performRequest(indexRequest));

        // Check if document has been enriched
        Request getRequest = new Request("GET", "/my-index/_doc/1");
        Map<String, Object> response = toMap(client().performRequest(getRequest));
        Map<?, ?> _source = (Map<?, ?>) response.get("_source");
        assertThat(_source.size(), equalTo(3));
        assertThat(_source.get("host"), equalTo("elastic.co"));
        assertThat(_source.get("global_rank"), equalTo(25));
        assertThat(_source.get("tld_rank"), equalTo(7));
    }

    public void testEnrichSourceMapping() throws Exception {
        String mapping = "\"dynamic\": false,\"_source\": {\"enabled\": false},\"_enrich_source\": {\"enabled\": true}";
        createIndex("enrich", Settings.EMPTY, mapping);

        Request indexRequest = new Request("PUT", "/enrich/_doc/elastic.co");
        XContentBuilder document = XContentBuilder.builder(XContentType.SMILE.xContent());
        document.startObject();
        document.field("globalRank", 25);
        document.field("tldRank", 7);
        document.field("tld", "co");
        document.endObject();
        document.close();
        ByteArrayOutputStream out  = (ByteArrayOutputStream) document.getOutputStream();
        indexRequest.setEntity(new ByteArrayEntity(out.toByteArray(), ContentType.create("application/smile")));
        assertOK(client().performRequest(indexRequest));

        Request refreshRequest = new Request("POST", "/enrich/_refresh");
        assertOK(client().performRequest(refreshRequest));

        Request searchRequest = new Request("GET", "/enrich/_search");
        searchRequest.setJsonEntity("{\"docvalue_fields\": [{\"field\": \"_enrich_source\"}]}");
        Map<String, ?> response = toMap(client().performRequest(searchRequest));
        logger.info("RSP={}", response);
        String enrichSource = ObjectPath.evaluate(response, "hits.hits.0.fields._enrich_source.0");
        assertThat(enrichSource, notNullValue());

        try (InputStream in = new ByteArrayInputStream(Base64.getDecoder().decode(enrichSource))) {
            Map<String, Object> map = XContentHelper.convertToMap(XContentType.SMILE.xContent(), in, false);
            assertThat(map.size(), equalTo(3));
            assertThat(map.get("globalRank"), equalTo(25));
            assertThat(map.get("tldRank"), equalTo(7));
            assertThat(map.get("tld"), equalTo("co"));
        }
    }

    private static Map<String, Object> toMap(Response response) throws IOException {
        return toMap(EntityUtils.toString(response.getEntity()));
    }

    private static Map<String, Object> toMap(String response) {
        return XContentHelper.convertToMap(JsonXContent.jsonXContent, response, false);
    }

}<|MERGE_RESOLUTION|>--- conflicted
+++ resolved
@@ -5,20 +5,22 @@
  */
 package org.elasticsearch.xpack.enrich;
 
+import org.apache.http.entity.ByteArrayEntity;
+import org.apache.http.entity.ContentType;
 import org.apache.http.util.EntityUtils;
 import org.elasticsearch.client.Request;
 import org.elasticsearch.client.Response;
+import org.elasticsearch.common.settings.Settings;
+import org.elasticsearch.common.xcontent.XContentBuilder;
 import org.elasticsearch.common.xcontent.XContentHelper;
+import org.elasticsearch.common.xcontent.XContentType;
 import org.elasticsearch.common.xcontent.json.JsonXContent;
 import org.elasticsearch.test.rest.ESRestTestCase;
 import org.elasticsearch.test.rest.yaml.ObjectPath;
 import org.junit.After;
 
-<<<<<<< HEAD
 import java.io.ByteArrayInputStream;
 import java.io.ByteArrayOutputStream;
-=======
->>>>>>> 8747916c
 import java.io.IOException;
 import java.io.InputStream;
 import java.util.Base64;
@@ -48,29 +50,9 @@
             "\"enrich_values\": [\"globalRank\", \"tldRank\", \"tld\"]}");
         assertOK(client().performRequest(putPolicyRequest));
 
-<<<<<<< HEAD
-        // create index (remove when execute policy api has been added)
-        String mapping = "\"_meta\": {\"enrich_key_field\": \"host\"},\"_source\": {\"enabled\": false}," +
-            "\"_enrich_source\": {\"enabled\": true}";
-        createIndex(".enrich-my_policy", Settings.EMPTY, mapping);
-
-        // Add a single enrich document for now and then refresh:
-        Request indexRequest = new Request("PUT", "/.enrich-my_policy/_doc/elastic.co");
-        XContentBuilder document = XContentBuilder.builder(XContentType.SMILE.xContent());
-        document.startObject();
-        document.field("host", "elastic.co");
-        document.field("globalRank", 25);
-        document.field("tldRank", 7);
-        document.field("tld", "co");
-        document.endObject();
-        document.close();
-        ByteArrayOutputStream out  = (ByteArrayOutputStream) document.getOutputStream();
-        indexRequest.setEntity(new ByteArrayEntity(out.toByteArray(), ContentType.create("application/smile")));
-=======
         // Add entry to source index and then refresh:
         Request indexRequest = new Request("PUT", "/my-source-index/_doc/elastic.co");
         indexRequest.setJsonEntity("{\"host\": \"elastic.co\",\"globalRank\": 25,\"tldRank\": 7,\"tld\": \"co\"}");
->>>>>>> 8747916c
         assertOK(client().performRequest(indexRequest));
         Request refreshRequest = new Request("POST", "/my-source-index/_refresh");
         assertOK(client().performRequest(refreshRequest));
