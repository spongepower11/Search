/*
 * Copyright Elasticsearch B.V. and/or licensed to Elasticsearch B.V. under one
 * or more contributor license agreements. Licensed under the Elastic License;
 * you may not use this file except in compliance with the Elastic License.
 */
package org.elasticsearch.index.engine;

import org.elasticsearch.ResourceNotFoundException;
import org.elasticsearch.action.OriginalIndices;
import org.elasticsearch.action.admin.cluster.state.ClusterStateResponse;
import org.elasticsearch.action.admin.indices.stats.IndicesStatsResponse;
import org.elasticsearch.action.delete.DeleteResponse;
import org.elasticsearch.action.index.IndexResponse;
import org.elasticsearch.action.search.SearchRequest;
import org.elasticsearch.action.search.SearchResponse;
import org.elasticsearch.action.search.SearchType;
import org.elasticsearch.action.support.IndicesOptions;
import org.elasticsearch.cluster.block.ClusterBlockException;
import org.elasticsearch.cluster.metadata.IndexMetaData;
import org.elasticsearch.cluster.routing.RecoverySource;
import org.elasticsearch.common.Strings;
import org.elasticsearch.common.settings.Settings;
import org.elasticsearch.common.unit.TimeValue;
import org.elasticsearch.common.xcontent.XContentBuilder;
import org.elasticsearch.common.xcontent.XContentFactory;
import org.elasticsearch.index.Index;
import org.elasticsearch.index.IndexNotFoundException;
import org.elasticsearch.index.IndexService;
import org.elasticsearch.index.query.MatchAllQueryBuilder;
import org.elasticsearch.index.query.QueryBuilders;
import org.elasticsearch.index.shard.IndexShard;
import org.elasticsearch.index.shard.IndexShardTestCase;
import org.elasticsearch.indices.IndicesService;
import org.elasticsearch.indices.recovery.RecoveryState;
import org.elasticsearch.plugins.Plugin;
import org.elasticsearch.protocol.xpack.frozen.FreezeRequest;
import org.elasticsearch.rest.RestStatus;
import org.elasticsearch.search.SearchService;
import org.elasticsearch.search.builder.SearchSourceBuilder;
import org.elasticsearch.search.internal.AliasFilter;
import org.elasticsearch.search.internal.ShardSearchRequest;
import org.elasticsearch.test.ESSingleNodeTestCase;
import org.elasticsearch.xpack.core.frozen.action.FreezeIndexAction;
import org.elasticsearch.xpack.frozen.FrozenIndices;
import org.hamcrest.Matchers;

import java.io.IOException;
import java.util.Arrays;
import java.util.Collection;
import java.util.EnumSet;

import static org.elasticsearch.action.support.WriteRequest.RefreshPolicy.IMMEDIATE;
import static org.elasticsearch.test.hamcrest.ElasticsearchAssertions.assertAcked;
import static org.elasticsearch.test.hamcrest.ElasticsearchAssertions.assertHitCount;
import static org.hamcrest.Matchers.equalTo;
import static org.hamcrest.Matchers.greaterThan;
import static org.hamcrest.Matchers.greaterThanOrEqualTo;
import static org.hamcrest.Matchers.is;
import static org.hamcrest.Matchers.notNullValue;

public class FrozenIndexTests extends ESSingleNodeTestCase {

    @Override
    protected Collection<Class<? extends Plugin>> getPlugins() {
        return pluginList(FrozenIndices.class);
    }

    public void testCloseFreezeAndOpen() {
        createIndex("index", Settings.builder().put("index.number_of_shards", 2).build());
        client().prepareIndex("index").setId("1").setSource("field", "value").setRefreshPolicy(IMMEDIATE).get();
        client().prepareIndex("index").setId("2").setSource("field", "value").setRefreshPolicy(IMMEDIATE).get();
        client().prepareIndex("index").setId("3").setSource("field", "value").setRefreshPolicy(IMMEDIATE).get();
        assertAcked(client().execute(FreezeIndexAction.INSTANCE, new FreezeRequest("index")).actionGet());
        expectThrows(ClusterBlockException.class, () -> client().prepareIndex("index").setId("4").setSource("field", "value")
            .setRefreshPolicy(IMMEDIATE).get());
        IndicesService indexServices = getInstanceFromNode(IndicesService.class);
        Index index = resolveIndex("index");
        IndexService indexService = indexServices.indexServiceSafe(index);
        IndexShard shard = indexService.getShard(0);
        Engine engine = IndexShardTestCase.getEngine(shard);
        assertEquals(0, shard.refreshStats().getTotal());
        boolean useDFS = randomBoolean();
        assertHitCount(client().prepareSearch().setIndicesOptions(IndicesOptions.STRICT_EXPAND_OPEN_FORBID_CLOSED)
            .setSearchType(useDFS ? SearchType.DFS_QUERY_THEN_FETCH : SearchType.QUERY_THEN_FETCH).get(), 3);
        assertThat(engine, Matchers.instanceOf(FrozenEngine.class));
        assertEquals(useDFS ? 3 : 2, shard.refreshStats().getTotal());
        assertFalse(((FrozenEngine)engine).isReaderOpen());
        assertTrue(indexService.getIndexSettings().isSearchThrottled());
        try (Engine.Searcher searcher = shard.acquireSearcher("test")) {
            assertNotNull(FrozenEngine.unwrapLazyReader(searcher.getDirectoryReader()));
        }
        // now scroll
        SearchResponse searchResponse = client().prepareSearch().setIndicesOptions(IndicesOptions.STRICT_EXPAND_OPEN_FORBID_CLOSED)
            .setScroll(TimeValue.timeValueMinutes(1)).setSize(1).get();
        do {
            assertHitCount(searchResponse, 3);
            assertEquals(1, searchResponse.getHits().getHits().length);
            SearchService searchService = getInstanceFromNode(SearchService.class);
            assertThat(searchService.getActiveContexts(), Matchers.greaterThanOrEqualTo(1));
            for (int i = 0; i < 2; i++) {
                shard = indexService.getShard(i);
                engine = IndexShardTestCase.getEngine(shard);
                assertFalse(((FrozenEngine) engine).isReaderOpen());
            }
            searchResponse = client().prepareSearchScroll(searchResponse.getScrollId()).setScroll(TimeValue.timeValueMinutes(1)).get();
        } while (searchResponse.getHits().getHits().length > 0);
    }

    public void testSearchAndGetAPIsAreThrottled() throws InterruptedException, IOException {
        XContentBuilder mapping = XContentFactory.jsonBuilder().startObject().startObject("_doc")
            .startObject("properties").startObject("field").field("type", "text").field("term_vector", "with_positions_offsets_payloads")
            .endObject().endObject()
            .endObject().endObject();
        createIndex("index", Settings.builder().put("index.number_of_shards", 2).build(), mapping);
        for (int i = 0; i < 10; i++) {
            client().prepareIndex("index").setId("" + i).setSource("field", "foo bar baz").get();
        }
        assertAcked(client().execute(FreezeIndexAction.INSTANCE, new FreezeRequest("index")).actionGet());
        int numRequests = randomIntBetween(20, 50);
        int numRefreshes = 0;
        for (int i = 0; i < numRequests; i++) {
            numRefreshes++;
<<<<<<< HEAD
            // make sure that we don't share the frozen reader in
            // concurrent requests
            CountDownLatch reqLatch = new CountDownLatch(1);
            switch (randomFrom(Arrays.asList(0, 1, 2))) {
                case 0:
                    client().prepareGet("index", "" + randomIntBetween(0, 9))
                        .execute(ActionListener.wrap(() -> {
                            latch.countDown();
                            reqLatch.countDown();
                        }));
                    reqLatch.await();
=======
            // make sure that we don't share the frozen reader in concurrent requests since we acquire the
            // searcher and rewrite the request outside of the search-throttle thread pool
            switch (randomFrom(Arrays.asList(0, 1, 2))) {
                case 0:
                    client().prepareGet("index", "" + randomIntBetween(0, 9))
                        .get();
>>>>>>> 662972cf
                    break;
                case 1:
                    client().prepareSearch("index").setIndicesOptions(IndicesOptions.STRICT_EXPAND_OPEN_FORBID_CLOSED)
                        .setSearchType(SearchType.QUERY_THEN_FETCH)
<<<<<<< HEAD
                        .execute(ActionListener.wrap(() -> {
                            latch.countDown();
                            reqLatch.countDown();
                        }));
=======
                        .get();
>>>>>>> 662972cf
                    // in total 4 refreshes 1x query & 1x fetch per shard (we have 2)
                    numRefreshes += 3;
                    reqLatch.await();
                    break;
                case 2:
                    client().prepareTermVectors("index", "" + randomIntBetween(0, 9))
<<<<<<< HEAD
                        .execute(ActionListener.wrap(() -> {
                            latch.countDown();
                            reqLatch.countDown();
                        }));
                    reqLatch.await();
                    break;
                case 3:
                    client().prepareExplain("index", "" + randomIntBetween(0, 9)).setQuery(new MatchAllQueryBuilder())
                        .execute(ActionListener.wrap(() -> {
                            latch.countDown();
                            reqLatch.countDown();
                        }));
                    reqLatch.await();
=======
                        .get();
                    break;
                case 3:
                    client().prepareExplain("index", "" + randomIntBetween(0, 9))
                        .setQuery(new MatchAllQueryBuilder())
                        .get();
>>>>>>> 662972cf
                    break;

                default:
                    assert false;
            }
        }
        IndicesStatsResponse index = client().admin().indices().prepareStats("index").clear().setRefresh(true).get();
        assertEquals(numRefreshes, index.getTotal().refresh.getTotal());
    }

    public void testFreezeAndUnfreeze()  {
        createIndex("index", Settings.builder().put("index.number_of_shards", 2).build());
        client().prepareIndex("index").setId("1").setSource("field", "value").setRefreshPolicy(IMMEDIATE).get();
        client().prepareIndex("index").setId("2").setSource("field", "value").setRefreshPolicy(IMMEDIATE).get();
        client().prepareIndex("index").setId("3").setSource("field", "value").setRefreshPolicy(IMMEDIATE).get();
        if (randomBoolean()) {
            // sometimes close it
            assertAcked(client().admin().indices().prepareClose("index").get());
        }
        assertAcked(client().execute(FreezeIndexAction.INSTANCE, new FreezeRequest("index")).actionGet());
        {
            IndicesService indexServices = getInstanceFromNode(IndicesService.class);
            Index index = resolveIndex("index");
            IndexService indexService = indexServices.indexServiceSafe(index);
            assertTrue(indexService.getIndexSettings().isSearchThrottled());
            IndexShard shard = indexService.getShard(0);
            assertEquals(0, shard.refreshStats().getTotal());
        }
        assertAcked(client().execute(FreezeIndexAction.INSTANCE,
            new FreezeRequest("index").setFreeze(false)).actionGet());
        {
            IndicesService indexServices = getInstanceFromNode(IndicesService.class);
            Index index = resolveIndex("index");
            IndexService indexService = indexServices.indexServiceSafe(index);
            assertFalse(indexService.getIndexSettings().isSearchThrottled());
            IndexShard shard = indexService.getShard(0);
            Engine engine = IndexShardTestCase.getEngine(shard);
            assertThat(engine, Matchers.instanceOf(InternalEngine.class));
        }
        client().prepareIndex("index").setId("4").setSource("field", "value").setRefreshPolicy(IMMEDIATE).get();
    }

    private void assertIndexFrozen(String idx) {
        IndicesService indexServices = getInstanceFromNode(IndicesService.class);
        Index index = resolveIndex(idx);
        IndexService indexService = indexServices.indexServiceSafe(index);
        assertTrue(indexService.getIndexSettings().isSearchThrottled());
        assertTrue(FrozenEngine.INDEX_FROZEN.get(indexService.getIndexSettings().getSettings()));
    }

    public void testDoubleFreeze() {
        createIndex("test-idx", Settings.builder().put("index.number_of_shards", 2).build());
        assertAcked(client().execute(FreezeIndexAction.INSTANCE, new FreezeRequest("test-idx")).actionGet());
        ResourceNotFoundException exception = expectThrows(ResourceNotFoundException.class,
            () -> client().execute(FreezeIndexAction.INSTANCE, new FreezeRequest("test-idx")
                .indicesOptions(new IndicesOptions(EnumSet.noneOf(IndicesOptions.Option.class),
                EnumSet.of(IndicesOptions.WildcardStates.OPEN)))).actionGet());
        assertEquals("no index found to freeze", exception.getMessage());
    }

    public void testUnfreezeClosedIndices() {
        createIndex("idx", Settings.builder().put("index.number_of_shards", 1).build());
        client().prepareIndex("idx").setId("1").setSource("field", "value").setRefreshPolicy(IMMEDIATE).get();
        createIndex("idx-closed", Settings.builder().put("index.number_of_shards", 1).build());
        client().prepareIndex("idx-closed").setId("1").setSource("field", "value").setRefreshPolicy(IMMEDIATE).get();
        assertAcked(client().execute(FreezeIndexAction.INSTANCE, new FreezeRequest("idx")).actionGet());
        assertAcked(client().admin().indices().prepareClose("idx-closed").get());
        assertAcked(client().execute(FreezeIndexAction.INSTANCE, new FreezeRequest("idx*").setFreeze(false)
            .indicesOptions(IndicesOptions.strictExpand())).actionGet());
        ClusterStateResponse stateResponse = client().admin().cluster().prepareState().get();
        assertEquals(IndexMetaData.State.CLOSE, stateResponse.getState().getMetaData().index("idx-closed").getState());
        assertEquals(IndexMetaData.State.OPEN, stateResponse.getState().getMetaData().index("idx").getState());
        assertHitCount(client().prepareSearch().get(), 1L);
    }

    public void testFreezePattern() {
        createIndex("test-idx", Settings.builder().put("index.number_of_shards", 1).build());
        client().prepareIndex("test-idx").setId("1").setSource("field", "value").setRefreshPolicy(IMMEDIATE).get();
        createIndex("test-idx-1", Settings.builder().put("index.number_of_shards", 1).build());
        client().prepareIndex("test-idx-1").setId("1").setSource("field", "value").setRefreshPolicy(IMMEDIATE).get();
        assertAcked(client().execute(FreezeIndexAction.INSTANCE, new FreezeRequest("test-idx")).actionGet());
        assertIndexFrozen("test-idx");

        IndicesStatsResponse index = client().admin().indices().prepareStats("test-idx").clear().setRefresh(true).get();
        assertEquals(0, index.getTotal().refresh.getTotal());
        assertHitCount(client().prepareSearch("test-idx").setIndicesOptions(IndicesOptions.STRICT_EXPAND_OPEN_FORBID_CLOSED).get(), 1);
        index = client().admin().indices().prepareStats("test-idx").clear().setRefresh(true).get();
        assertEquals(1, index.getTotal().refresh.getTotal());

        assertAcked(client().execute(FreezeIndexAction.INSTANCE, new FreezeRequest("test*")).actionGet());
        assertIndexFrozen("test-idx");
        assertIndexFrozen("test-idx-1");
        index = client().admin().indices().prepareStats("test-idx").clear().setRefresh(true).get();
        assertEquals(1, index.getTotal().refresh.getTotal());
        index = client().admin().indices().prepareStats("test-idx-1").clear().setRefresh(true).get();
        assertEquals(0, index.getTotal().refresh.getTotal());
    }

    public void testCanMatch() throws IOException {
        createIndex("index");
        client().prepareIndex("index").setId("1").setSource("field", "2010-01-05T02:00").setRefreshPolicy(IMMEDIATE).execute()
            .actionGet();
        client().prepareIndex("index").setId("2").setSource("field", "2010-01-06T02:00").setRefreshPolicy(IMMEDIATE).execute()
            .actionGet();
        {
            IndicesService indexServices = getInstanceFromNode(IndicesService.class);
            Index index = resolveIndex("index");
            IndexService indexService = indexServices.indexServiceSafe(index);
            IndexShard shard = indexService.getShard(0);
            assertFalse(indexService.getIndexSettings().isSearchThrottled());
            SearchService searchService = getInstanceFromNode(SearchService.class);
            SearchRequest searchRequest = new SearchRequest().allowPartialSearchResults(true);
            assertTrue(searchService.canMatch(new ShardSearchRequest(OriginalIndices.NONE, searchRequest, shard.shardId(), 1,
                new AliasFilter(null, Strings.EMPTY_ARRAY), 1f, -1, null, null)).canMatch());

            SearchSourceBuilder sourceBuilder = new SearchSourceBuilder();
            searchRequest.source(sourceBuilder);
            sourceBuilder.query(QueryBuilders.rangeQuery("field").gte("2010-01-03||+2d").lte("2010-01-04||+2d/d"));
            assertTrue(searchService.canMatch(new ShardSearchRequest(OriginalIndices.NONE, searchRequest, shard.shardId(), 1,
                new AliasFilter(null, Strings.EMPTY_ARRAY), 1f, -1, null, null)).canMatch());

            sourceBuilder.query(QueryBuilders.rangeQuery("field").gt("2010-01-06T02:00").lt("2010-01-07T02:00"));
            assertFalse(searchService.canMatch(new ShardSearchRequest(OriginalIndices.NONE, searchRequest, shard.shardId(), 1,
                new AliasFilter(null, Strings.EMPTY_ARRAY), 1f, -1, null, null)).canMatch());
        }

        assertAcked(client().execute(FreezeIndexAction.INSTANCE, new FreezeRequest("index")).actionGet());
        {

            IndicesService indexServices = getInstanceFromNode(IndicesService.class);
            Index index = resolveIndex("index");
            IndexService indexService = indexServices.indexServiceSafe(index);
            IndexShard shard = indexService.getShard(0);
            assertTrue(indexService.getIndexSettings().isSearchThrottled());
            SearchService searchService = getInstanceFromNode(SearchService.class);
            SearchRequest searchRequest = new SearchRequest().allowPartialSearchResults(true);
            assertTrue(searchService.canMatch(new ShardSearchRequest(OriginalIndices.NONE, searchRequest, shard.shardId(), 1,
                new AliasFilter(null, Strings.EMPTY_ARRAY), 1f, -1, null, null)).canMatch());

            SearchSourceBuilder sourceBuilder = new SearchSourceBuilder();
            sourceBuilder.query(QueryBuilders.rangeQuery("field").gte("2010-01-03||+2d").lte("2010-01-04||+2d/d"));
            searchRequest.source(sourceBuilder);
            assertTrue(searchService.canMatch(new ShardSearchRequest(OriginalIndices.NONE, searchRequest, shard.shardId(), 1,
                new AliasFilter(null, Strings.EMPTY_ARRAY), 1f, -1, null, null)).canMatch());

            sourceBuilder.query(QueryBuilders.rangeQuery("field").gt("2010-01-06T02:00").lt("2010-01-07T02:00"));
            assertFalse(searchService.canMatch(new ShardSearchRequest(OriginalIndices.NONE, searchRequest, shard.shardId(), 1,
                new AliasFilter(null, Strings.EMPTY_ARRAY), 1f, -1, null, null)).canMatch());

            IndicesStatsResponse response = client().admin().indices().prepareStats("index").clear().setRefresh(true).get();
            assertEquals(0, response.getTotal().refresh.getTotal()); // never opened a reader
        }
    }

    public void testWriteToFrozenIndex() {
        createIndex("idx", Settings.builder().put("index.number_of_shards", 1).build());
        client().prepareIndex("idx").setId("1").setSource("field", "value").setRefreshPolicy(IMMEDIATE).get();
        assertAcked(client().execute(FreezeIndexAction.INSTANCE, new FreezeRequest("idx")).actionGet());
        assertIndexFrozen("idx");
        expectThrows(ClusterBlockException.class, () ->
        client().prepareIndex("idx").setId("2").setSource("field", "value").setRefreshPolicy(IMMEDIATE).get());
    }

    public void testIgnoreUnavailable() {
        createIndex("idx", Settings.builder().put("index.number_of_shards", 1).build());
        createIndex("idx-close", Settings.builder().put("index.number_of_shards", 1).build());
        assertAcked(client().admin().indices().prepareClose("idx-close"));
        assertAcked(client().execute(FreezeIndexAction.INSTANCE, new FreezeRequest("idx*", "not_available")
            .indicesOptions(IndicesOptions.fromParameters(null, "true", null, null, IndicesOptions.strictExpandOpen()))).actionGet());
        assertIndexFrozen("idx");
        assertEquals(IndexMetaData.State.CLOSE,
            client().admin().cluster().prepareState().get().getState().metaData().index("idx-close").getState());
    }

    public void testUnfreezeClosedIndex() {
        createIndex("idx", Settings.builder().put("index.number_of_shards", 1).build());
        assertAcked(client().execute(FreezeIndexAction.INSTANCE, new FreezeRequest("idx")).actionGet());
        assertAcked(client().admin().indices().prepareClose("idx"));
        assertEquals(IndexMetaData.State.CLOSE,
            client().admin().cluster().prepareState().get().getState().metaData().index("idx").getState());
        expectThrows(IndexNotFoundException.class,
            () -> client().execute(FreezeIndexAction.INSTANCE, new FreezeRequest("id*").setFreeze(false)
                .indicesOptions(new IndicesOptions(EnumSet.noneOf(IndicesOptions.Option.class),
                    EnumSet.of(IndicesOptions.WildcardStates.OPEN)))).actionGet());
        // we don't resolve to closed indices
        assertAcked(client().execute(FreezeIndexAction.INSTANCE,
            new FreezeRequest("idx").setFreeze(false)).actionGet());
        assertEquals(IndexMetaData.State.OPEN,
            client().admin().cluster().prepareState().get().getState().metaData().index("idx").getState());
    }

    public void testFreezeIndexIncreasesIndexSettingsVersion() {
        final String index = "test";
        createIndex(index, Settings.builder().put("index.number_of_shards", 1).put("index.number_of_replicas", 0).build());
        client().prepareIndex(index).setSource("field", "value").execute().actionGet();

        final long settingsVersion = client().admin().cluster().prepareState().get()
            .getState().metaData().index(index).getSettingsVersion();

        assertAcked(client().execute(FreezeIndexAction.INSTANCE, new FreezeRequest(index)).actionGet());
        assertIndexFrozen(index);
        assertThat(client().admin().cluster().prepareState().get().getState().metaData().index(index).getSettingsVersion(),
            greaterThan(settingsVersion));
    }

    public void testFreezeEmptyIndexWithTranslogOps() throws Exception {
        final String indexName = "empty";
        createIndex(indexName, Settings.builder()
            .put("index.number_of_shards", 1)
            .put("index.number_of_replicas", 0)
            .put("index.refresh_interval", TimeValue.MINUS_ONE)
            .build());

        final long nbNoOps = randomIntBetween(1, 10);
        for (long i = 0; i < nbNoOps; i++) {
            final DeleteResponse deleteResponse = client().prepareDelete(indexName, Long.toString(i)).get();
            assertThat(deleteResponse.status(), is(RestStatus.NOT_FOUND));
        }

        final IndicesService indicesService = getInstanceFromNode(IndicesService.class);
        assertBusy(() -> {
            final Index index = client().admin().cluster().prepareState().get().getState().metaData().index(indexName).getIndex();
            final IndexService indexService = indicesService.indexService(index);
            assertThat(indexService.hasShard(0), is(true));
            assertThat(indexService.getShard(0).getLastKnownGlobalCheckpoint(), greaterThanOrEqualTo(nbNoOps - 1L));
        });

        assertAcked(client().execute(FreezeIndexAction.INSTANCE, new FreezeRequest(indexName)).actionGet());
        assertIndexFrozen(indexName);
    }

    public void testRecoveryState() {
        final String indexName = "index_recovery_state";
        createIndex(indexName, Settings.builder()
            .put("index.number_of_replicas", 0)
            .build());

        final long nbDocs = randomIntBetween(0, 50);
        for (long i = 0; i < nbDocs; i++) {
            final IndexResponse indexResponse = client().prepareIndex(indexName).setId(Long.toString(i)).setSource("field", i).get();
            assertThat(indexResponse.status(), is(RestStatus.CREATED));
        }

        assertAcked(client().execute(FreezeIndexAction.INSTANCE, new FreezeRequest(indexName)).actionGet());
        assertIndexFrozen(indexName);

        final IndexMetaData indexMetaData = client().admin().cluster().prepareState().get().getState().metaData().index(indexName);
        final IndexService indexService = getInstanceFromNode(IndicesService.class).indexService(indexMetaData.getIndex());
        for (int i = 0; i < indexMetaData.getNumberOfShards(); i++) {
            final IndexShard indexShard = indexService.getShardOrNull(i);
            assertThat("Shard [" + i + "] is missing for index " + indexMetaData.getIndex(), indexShard, notNullValue());
            final RecoveryState recoveryState = indexShard.recoveryState();
            assertThat(recoveryState.getRecoverySource(), is(RecoverySource.ExistingStoreRecoverySource.INSTANCE));
            assertThat(recoveryState.getStage(), is(RecoveryState.Stage.DONE));
            assertThat(recoveryState.getTargetNode(), notNullValue());
            assertThat(recoveryState.getIndex().totalFileCount(), greaterThan(0));
            assertThat(recoveryState.getIndex().reusedFileCount(), greaterThan(0));
            assertThat(recoveryState.getTranslog().recoveredOperations(), equalTo(0));
            assertThat(recoveryState.getTranslog().totalOperations(), equalTo(0));
            assertThat(recoveryState.getTranslog().recoveredPercent(), equalTo(100.0f));
        }
    }

    public void testTranslogStats()  {
        final String indexName = "test";
        IndexService indexService = createIndex(indexName, Settings.builder()
            .put(IndexMetaData.SETTING_NUMBER_OF_REPLICAS, 0)
            .build());

        final int nbDocs = randomIntBetween(0, 50);
        int uncommittedOps = 0;
        for (long i = 0; i < nbDocs; i++) {
            final IndexResponse indexResponse = client().prepareIndex(indexName).setId(Long.toString(i)).setSource("field", i).get();
            assertThat(indexResponse.status(), is(RestStatus.CREATED));
            if (rarely()) {
                client().admin().indices().prepareFlush(indexName).get();
                uncommittedOps = 0;
            } else {
                uncommittedOps += 1;
            }
        }

        IndicesStatsResponse stats = client().admin().indices().prepareStats(indexName).clear().setTranslog(true).get();
        assertThat(stats.getIndex(indexName), notNullValue());
        assertThat(stats.getIndex(indexName).getPrimaries().getTranslog().estimatedNumberOfOperations(), equalTo(
            indexService.getIndexSettings().isSoftDeleteEnabled() ? uncommittedOps : nbDocs));
        assertThat(stats.getIndex(indexName).getPrimaries().getTranslog().getUncommittedOperations(), equalTo(uncommittedOps));

        assertAcked(client().execute(FreezeIndexAction.INSTANCE, new FreezeRequest(indexName)).actionGet());
        assertIndexFrozen(indexName);

        IndicesOptions indicesOptions = IndicesOptions.STRICT_EXPAND_OPEN;
        stats = client().admin().indices().prepareStats(indexName).setIndicesOptions(indicesOptions).clear().setTranslog(true).get();
        assertThat(stats.getIndex(indexName), notNullValue());
        assertThat(stats.getIndex(indexName).getPrimaries().getTranslog().estimatedNumberOfOperations(),
            equalTo(indexService.getIndexSettings().isSoftDeleteEnabled() ? 0 : nbDocs));
        assertThat(stats.getIndex(indexName).getPrimaries().getTranslog().getUncommittedOperations(), equalTo(0));
    }
}<|MERGE_RESOLUTION|>--- conflicted
+++ resolved
@@ -120,66 +120,28 @@
         int numRefreshes = 0;
         for (int i = 0; i < numRequests; i++) {
             numRefreshes++;
-<<<<<<< HEAD
-            // make sure that we don't share the frozen reader in
-            // concurrent requests
-            CountDownLatch reqLatch = new CountDownLatch(1);
-            switch (randomFrom(Arrays.asList(0, 1, 2))) {
-                case 0:
-                    client().prepareGet("index", "" + randomIntBetween(0, 9))
-                        .execute(ActionListener.wrap(() -> {
-                            latch.countDown();
-                            reqLatch.countDown();
-                        }));
-                    reqLatch.await();
-=======
             // make sure that we don't share the frozen reader in concurrent requests since we acquire the
             // searcher and rewrite the request outside of the search-throttle thread pool
             switch (randomFrom(Arrays.asList(0, 1, 2))) {
                 case 0:
                     client().prepareGet("index", "" + randomIntBetween(0, 9))
                         .get();
->>>>>>> 662972cf
                     break;
                 case 1:
                     client().prepareSearch("index").setIndicesOptions(IndicesOptions.STRICT_EXPAND_OPEN_FORBID_CLOSED)
                         .setSearchType(SearchType.QUERY_THEN_FETCH)
-<<<<<<< HEAD
-                        .execute(ActionListener.wrap(() -> {
-                            latch.countDown();
-                            reqLatch.countDown();
-                        }));
-=======
                         .get();
->>>>>>> 662972cf
                     // in total 4 refreshes 1x query & 1x fetch per shard (we have 2)
                     numRefreshes += 3;
-                    reqLatch.await();
                     break;
                 case 2:
                     client().prepareTermVectors("index", "" + randomIntBetween(0, 9))
-<<<<<<< HEAD
-                        .execute(ActionListener.wrap(() -> {
-                            latch.countDown();
-                            reqLatch.countDown();
-                        }));
-                    reqLatch.await();
-                    break;
-                case 3:
-                    client().prepareExplain("index", "" + randomIntBetween(0, 9)).setQuery(new MatchAllQueryBuilder())
-                        .execute(ActionListener.wrap(() -> {
-                            latch.countDown();
-                            reqLatch.countDown();
-                        }));
-                    reqLatch.await();
-=======
                         .get();
                     break;
                 case 3:
                     client().prepareExplain("index", "" + randomIntBetween(0, 9))
                         .setQuery(new MatchAllQueryBuilder())
                         .get();
->>>>>>> 662972cf
                     break;
 
                 default:
