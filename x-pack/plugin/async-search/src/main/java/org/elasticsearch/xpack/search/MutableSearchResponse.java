/*
 * Copyright Elasticsearch B.V. and/or licensed to Elasticsearch B.V. under one
 * or more contributor license agreements. Licensed under the Elastic License;
 * you may not use this file except in compliance with the Elastic License.
 */
package org.elasticsearch.xpack.search;

import org.apache.lucene.search.TotalHits;
import org.elasticsearch.ElasticsearchException;
import org.elasticsearch.action.search.SearchResponse;
import org.elasticsearch.action.search.SearchResponse.Clusters;
import org.elasticsearch.action.search.ShardSearchFailure;
import org.elasticsearch.common.unit.TimeValue;
import org.elasticsearch.common.util.concurrent.AtomicArray;
import org.elasticsearch.common.util.concurrent.ThreadContext;
import org.elasticsearch.search.SearchHits;
import org.elasticsearch.search.aggregations.InternalAggregations;
import org.elasticsearch.search.internal.InternalSearchResponse;
import org.elasticsearch.xpack.core.search.action.AsyncSearchResponse;

import java.util.ArrayList;
import java.util.List;
import java.util.Map;
import java.util.function.Supplier;

import static org.elasticsearch.xpack.core.async.AsyncTaskIndexService.restoreResponseHeadersContext;

/**
 * A mutable search response that allows to update and create partial response synchronously.
 * Synchronized methods ensure that updates of the content are blocked if another thread is
 * creating an async response concurrently. This limits the number of final reduction that can
 * run concurrently to 1 and ensures that we pause the search progress when an {@link AsyncSearchResponse} is built.
 */
class MutableSearchResponse {
    private final int totalShards;
    private final int skippedShards;
    private final Clusters clusters;
    private final AtomicArray<ShardSearchFailure> shardFailures;
    private final ThreadContext threadContext;

    private boolean isPartial;
    private int successfulShards;
    private TotalHits totalHits;
    /**
     * How we get the reduced aggs when {@link #finalResponse} isn't populated.
     * We default to returning no aggs, this {@code -> null}. We'll replace
     * this as we receive updates on the search progress listener.
     */
    private Supplier<InternalAggregations> reducedAggsSource = () -> null;
    private int reducePhase;
    /**
     * The response produced by the search API. Once we receive it we stop
     * building our own {@linkplain SearchResponse}s when get async search
     * is called, and instead return this.
     * @see #findOrBuildResponse(AsyncSearchTask)
     */
    private SearchResponse finalResponse;
    private ElasticsearchException failure;
    private Map<String, List<String>> responseHeaders;

    private boolean frozen;

    /**
     * Creates a new mutable search response.
     *
     * @param totalShards The number of shards that participate in the request, or -1 to indicate a failure.
     * @param skippedShards The number of skipped shards, or -1 to indicate a failure.
     * @param clusters The remote clusters statistics.
     * @param threadContext The thread context to retrieve the final response headers.
     */
    MutableSearchResponse(int totalShards,
                          int skippedShards,
                          Clusters clusters,
                          ThreadContext threadContext) {
        this.totalShards = totalShards;
        this.skippedShards = skippedShards;
        this.clusters = clusters;
        this.shardFailures = totalShards == -1 ? null : new AtomicArray<>(totalShards-skippedShards);
        this.isPartial = true;
        this.threadContext = threadContext;
        this.totalHits = new TotalHits(0L, TotalHits.Relation.GREATER_THAN_OR_EQUAL_TO);
    }

    /**
     * Updates the response with the result of a partial reduction.
     * @param reducedAggs is a strategy for producing the reduced aggs
     */
    synchronized void updatePartialResponse(int successfulShards, TotalHits totalHits,
            Supplier<InternalAggregations> reducedAggs, int reducePhase) {
        failIfFrozen();
        if (reducePhase < this.reducePhase) {
            // should never happen since partial response are updated under a lock
            // in the search phase controller
            throw new IllegalStateException("received partial response out of order: "
                + reducePhase + " < " + this.reducePhase);
        }
<<<<<<< HEAD
        //when we get partial results skipped shards are not included in the provided number of successful shards
        this.successfulShards = successfulShards + skippedShards;
        this.sections = newSections;
        this.isPartial = true;
        this.isFinalReduce = isFinalReduce;
=======
        this.successfulShards = successfulShards;
        this.totalHits = totalHits;
        this.reducedAggsSource = reducedAggs;
        this.reducePhase = reducePhase;
>>>>>>> e09425c4
    }

    /**
     * Updates the response with the final {@link SearchResponse} once the
     * search is complete.
     */
<<<<<<< HEAD
    synchronized void updateFinalResponse(SearchResponse searchResponse) {
=======
    synchronized void updateFinalResponse(SearchResponse response) {
>>>>>>> e09425c4
        failIfFrozen();
        assert searchResponse.getTotalShards() == totalShards : "received number of total shards differs from the one " +
            "notified through onListShards";
        assert searchResponse.getSkippedShards() == skippedShards : "received number of skipped shards differs from the one " +
            "notified through onListShards";
        assert searchResponse.getFailedShards() == buildShardFailures().length : "number of tracked failures differs from failed shards";
        // copy the response headers from the current context
        this.responseHeaders = threadContext.getResponseHeaders();
<<<<<<< HEAD
        //we take successful from the final response, which overrides whatever value we set when we received the last partial results.
        //This is important for cases where e.g. aggs work fine and then fetch fails on some of the shards but not all.
        //The shards where fetch has failed should not counted as successful.
        this.successfulShards = searchResponse.getSuccessfulShards();
        this.sections = searchResponse.getInternalResponse();
=======
        this.finalResponse = response;
>>>>>>> e09425c4
        this.isPartial = false;
        this.frozen = true;
    }

    /**
     * Updates the response with a fatal failure. This method preserves the partial response
     * received from previous updates
     */
    synchronized void updateWithFailure(Exception exc) {
        failIfFrozen();
        // copy the response headers from the current context
        this.responseHeaders = threadContext.getResponseHeaders();
        //We may have already received some partial results, in which case the number of successful shards reflects that despite the search
        //has failed entirely at a later stage. We should consider all shards as failed given that none of them was able to e.g. fetch
        //skipped shards are considered successful though
        this.successfulShards = this.skippedShards;
        this.isPartial = true;
        this.failure = ElasticsearchException.guessRootCauses(exc)[0];
        this.frozen = true;
    }

    /**
     * Adds a shard failure concurrently (non-blocking).
     */
    void addShardFailure(int shardIndex, ShardSearchFailure failure) {
        synchronized (this) {
            failIfFrozen();
        }
        shardFailures.set(shardIndex, failure);
    }

    /**
     * Creates an {@link AsyncSearchResponse} based on the current state of the mutable response.
     * The final reduce of the aggregations is executed if needed (partial response).
     * This method is synchronized to ensure that we don't perform final reduces concurrently.
     */
    synchronized AsyncSearchResponse toAsyncSearchResponse(AsyncSearchTask task, long expirationTime) {
        return new AsyncSearchResponse(task.getExecutionId().getEncoded(), findOrBuildResponse(task),
                failure, isPartial, frozen == false, task.getStartTime(), expirationTime);
    }

    private SearchResponse findOrBuildResponse(AsyncSearchTask task) {
        if (finalResponse != null) {
            // We have a final response, use it.
            return finalResponse;
        }
        if (clusters == null) {
            // An error occurred before we got the shard list
            return null;
        }
        /*
         * Build the response, reducing aggs if we haven't already and
         * storing the result of the reduction so we won't have to reduce
         * the same aggregation results a second time if nothing has changed.
         * This does cost memory because we have a reference to the finally
         * reduced aggs sitting around which can't be GCed until we get an update.
         */
        InternalAggregations reducedAggs = reducedAggsSource.get();
        reducedAggsSource = () -> reducedAggs;
        InternalSearchResponse internal = new InternalSearchResponse(
            new SearchHits(SearchHits.EMPTY, totalHits, Float.NaN), reducedAggs, null, null, false, false, reducePhase);
        long tookInMillis = TimeValue.timeValueNanos(System.nanoTime() - task.getStartTimeNanos()).getMillis();
        return new SearchResponse(internal, null, totalShards, successfulShards, skippedShards,
                tookInMillis, buildShardFailures(), clusters);
    }

    /**
     * Creates an {@link AsyncSearchResponse} based on the current state of the mutable response.
     * This method also restores the response headers in the current thread context if the final response is available.
     */
    synchronized AsyncSearchResponse toAsyncSearchResponseWithHeaders(AsyncSearchTask task, long expirationTime) {
        AsyncSearchResponse resp = toAsyncSearchResponse(task, expirationTime);
        if (responseHeaders != null) {
            restoreResponseHeadersContext(threadContext, responseHeaders);
        }
        return resp;
    }

    private void failIfFrozen() {
        if (frozen) {
            throw new IllegalStateException("invalid update received after the completion of the request");
        }
    }

    private ShardSearchFailure[] buildShardFailures() {
        if (shardFailures == null) {
            return ShardSearchFailure.EMPTY_ARRAY;
        }
        List<ShardSearchFailure> failures = new ArrayList<>();
        for (int i = 0; i < shardFailures.length(); i++) {
            ShardSearchFailure failure = shardFailures.get(i);
            if (failure != null) {
                failures.add(failure);
            }
        }
        return failures.toArray(ShardSearchFailure[]::new);
    }
}<|MERGE_RESOLUTION|>--- conflicted
+++ resolved
@@ -94,46 +94,27 @@
             throw new IllegalStateException("received partial response out of order: "
                 + reducePhase + " < " + this.reducePhase);
         }
-<<<<<<< HEAD
         //when we get partial results skipped shards are not included in the provided number of successful shards
         this.successfulShards = successfulShards + skippedShards;
-        this.sections = newSections;
-        this.isPartial = true;
-        this.isFinalReduce = isFinalReduce;
-=======
-        this.successfulShards = successfulShards;
         this.totalHits = totalHits;
         this.reducedAggsSource = reducedAggs;
         this.reducePhase = reducePhase;
->>>>>>> e09425c4
     }
 
     /**
      * Updates the response with the final {@link SearchResponse} once the
      * search is complete.
      */
-<<<<<<< HEAD
-    synchronized void updateFinalResponse(SearchResponse searchResponse) {
-=======
     synchronized void updateFinalResponse(SearchResponse response) {
->>>>>>> e09425c4
         failIfFrozen();
-        assert searchResponse.getTotalShards() == totalShards : "received number of total shards differs from the one " +
+        assert response.getTotalShards() == totalShards : "received number of total shards differs from the one " +
             "notified through onListShards";
-        assert searchResponse.getSkippedShards() == skippedShards : "received number of skipped shards differs from the one " +
+        assert response.getSkippedShards() == skippedShards : "received number of skipped shards differs from the one " +
             "notified through onListShards";
-        assert searchResponse.getFailedShards() == buildShardFailures().length : "number of tracked failures differs from failed shards";
+        assert response.getFailedShards() == buildShardFailures().length : "number of tracked failures differs from failed shards";
         // copy the response headers from the current context
         this.responseHeaders = threadContext.getResponseHeaders();
-<<<<<<< HEAD
-        //we take successful from the final response, which overrides whatever value we set when we received the last partial results.
-        //This is important for cases where e.g. aggs work fine and then fetch fails on some of the shards but not all.
-        //The shards where fetch has failed should not counted as successful.
-        this.successfulShards = searchResponse.getSuccessfulShards();
-        this.sections = searchResponse.getInternalResponse();
-=======
         this.finalResponse = response;
->>>>>>> e09425c4
         this.isPartial = false;
         this.frozen = true;
     }
