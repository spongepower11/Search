--- conflicted
+++ resolved
@@ -125,18 +125,12 @@
         };
         final NodesStatsRequest nodesStatsRequest = new NodesStatsRequest(
             missingNodes.stream().map(DiscoveryNode::getId).toArray(String[]::new)
-        ).clear().addMetric(NodesStatsRequest.Metric.OS.metricName()).timeout(fetchTimeout);
+        ).clear().addMetric(NodesStatsRequestParameters.Metric.OS.metricName()).timeout(fetchTimeout);
         nodesStatsRequest.setIncludeShardsStats(false);
         client.admin()
             .cluster()
             .nodesStats(
-<<<<<<< HEAD
-                new NodesStatsRequest(missingNodes.stream().map(DiscoveryNode::getId).toArray(String[]::new)).clear()
-                    .addMetric(NodesStatsRequestParameters.Metric.OS.metricName())
-                    .timeout(fetchTimeout),
-=======
                 nodesStatsRequest,
->>>>>>> dee5b6f5
                 ActionListener.wrap(
                     nodesStatsResponse -> client.admin()
                         .cluster()
