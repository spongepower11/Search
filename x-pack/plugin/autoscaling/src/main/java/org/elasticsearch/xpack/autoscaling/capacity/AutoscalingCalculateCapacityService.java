/*
 * Copyright Elasticsearch B.V. and/or licensed to Elasticsearch B.V. under one
 * or more contributor license agreements. Licensed under the Elastic License
 * 2.0; you may not use this file except in compliance with the Elastic License
 * 2.0.
 */

package org.elasticsearch.xpack.autoscaling.capacity;

import org.apache.lucene.util.SetOnce;
import org.elasticsearch.cluster.ClusterInfo;
import org.elasticsearch.cluster.ClusterState;
import org.elasticsearch.cluster.DiskUsage;
import org.elasticsearch.cluster.node.DiscoveryNode;
import org.elasticsearch.cluster.node.DiscoveryNodeRole;
import org.elasticsearch.cluster.routing.allocation.decider.AllocationDeciders;
import org.elasticsearch.common.collect.ImmutableOpenMap;
import org.elasticsearch.common.settings.Setting;
import org.elasticsearch.common.settings.Settings;
import org.elasticsearch.common.unit.ByteSizeValue;
import org.elasticsearch.common.util.set.Sets;
import org.elasticsearch.core.Tuple;
import org.elasticsearch.snapshots.SnapshotShardSizeInfo;
import org.elasticsearch.xpack.autoscaling.Autoscaling;
import org.elasticsearch.xpack.autoscaling.AutoscalingMetadata;
import org.elasticsearch.xpack.autoscaling.action.PolicyValidator;
import org.elasticsearch.xpack.autoscaling.capacity.memory.AutoscalingMemoryInfo;
import org.elasticsearch.xpack.autoscaling.policy.AutoscalingPolicy;

import java.util.Collections;
import java.util.Map;
import java.util.Objects;
import java.util.Set;
import java.util.SortedMap;
import java.util.SortedSet;
import java.util.TreeMap;
import java.util.TreeSet;
import java.util.function.Function;
import java.util.stream.Collectors;
import java.util.stream.StreamSupport;

public class AutoscalingCalculateCapacityService implements PolicyValidator {
    private final Map<String, AutoscalingDeciderService> deciderByName;

    public AutoscalingCalculateCapacityService(Set<AutoscalingDeciderService> deciders) {
        assert deciders.size() >= 1; // always have fixed
        this.deciderByName = deciders.stream().collect(Collectors.toMap(AutoscalingDeciderService::name, Function.identity()));
    }

    public void validate(AutoscalingPolicy policy) {
        policy.deciders().forEach((name, configuration) -> validate(name, configuration, policy.roles()));
        SortedMap<String, Settings> deciders = addDefaultDeciders(policy);
        if (deciders.isEmpty()) {
            throw new IllegalArgumentException(
                "no default nor user configured deciders for policy [" + policy.name() + "] with roles [" + policy.roles() + "]"
            );
        }
    }

    private void validate(final String deciderName, final Settings configuration, SortedSet<String> roles) {
        AutoscalingDeciderService deciderService = deciderByName.get(deciderName);
        if (deciderService == null) {
            throw new IllegalArgumentException("unknown decider [" + deciderName + "]");
        }

        if (appliesToPolicy(deciderService, roles) == false) {
            throw new IllegalArgumentException("decider [" + deciderName + "] not applicable to policy with roles [ " + roles + "]");
        }

        Map<String, Setting<?>> deciderSettings = deciderService.deciderSettings()
            .stream()
            .collect(Collectors.toMap(Setting::getKey, Function.identity()));

        configuration.keySet().forEach(key -> validateSetting(key, configuration, deciderSettings, deciderName));
    }

    private void validateSetting(String key, Settings configuration, Map<String, Setting<?>> deciderSettings, String decider) {
        Setting<?> setting = deciderSettings.get(key);
        if (setting == null) {
            throw new IllegalArgumentException("unknown setting [" + key + "] for decider [" + decider + "]");
        }

        // check the setting, notice that `get` throws when `configuration` contains an invalid value for `setting`
        setting.get(configuration);
    }

    public static class Holder {
        private final Autoscaling autoscaling;
        private final SetOnce<AutoscalingCalculateCapacityService> servicesSetOnce = new SetOnce<>();

        public Holder(Autoscaling autoscaling) {
            this.autoscaling = autoscaling;
        }

        public AutoscalingCalculateCapacityService get(AllocationDeciders allocationDeciders) {
            // defer constructing services until transport action creation time.
            AutoscalingCalculateCapacityService autoscalingCalculateCapacityService = servicesSetOnce.get();
            if (autoscalingCalculateCapacityService == null) {
                autoscalingCalculateCapacityService = new AutoscalingCalculateCapacityService(
                    autoscaling.createDeciderServices(allocationDeciders)
                );
                servicesSetOnce.set(autoscalingCalculateCapacityService);
            }
            return autoscalingCalculateCapacityService;
        }
    }

    public SortedMap<String, AutoscalingDeciderResults> calculate(
        ClusterState state,
        ClusterInfo clusterInfo,
        SnapshotShardSizeInfo shardSizeInfo,
        AutoscalingMemoryInfo memoryInfo,
        Runnable ensureNotCancelled
    ) {
        AutoscalingMetadata autoscalingMetadata = state.metadata().custom(AutoscalingMetadata.NAME);
        if (autoscalingMetadata != null) {
            return new TreeMap<>(
                autoscalingMetadata.policies()
                    .entrySet()
                    .stream()
                    .map(
                        e -> Tuple.tuple(
                            e.getKey(),
                            calculateForPolicy(e.getValue().policy(), state, clusterInfo, shardSizeInfo, memoryInfo, ensureNotCancelled)
                        )
                    )
                    .collect(Collectors.toMap(Tuple::v1, Tuple::v2))
            );
        } else {
            return new TreeMap<>();
        }
    }

    private AutoscalingDeciderResults calculateForPolicy(
        AutoscalingPolicy policy,
        ClusterState state,
        ClusterInfo clusterInfo,
        SnapshotShardSizeInfo shardSizeInfo,
        AutoscalingMemoryInfo memoryInfo,
        Runnable ensureNotCancelled
    ) {
        if (hasUnknownRoles(policy)) {
            return new AutoscalingDeciderResults(
                AutoscalingCapacity.ZERO,
                Collections.emptySortedSet(),
                new TreeMap<>(Map.of("_unknown_role", new AutoscalingDeciderResult(null, null)))
            );
        }
        SortedMap<String, Settings> deciders = addDefaultDeciders(policy);
        DefaultAutoscalingDeciderContext context = createContext(
            policy.roles(),
            state,
            clusterInfo,
            shardSizeInfo,
            memoryInfo,
            ensureNotCancelled
        );
        SortedMap<String, AutoscalingDeciderResult> results = deciders.entrySet()
            .stream()
            .map(entry -> Tuple.tuple(entry.getKey(), calculateForDecider(entry.getKey(), entry.getValue(), context, ensureNotCancelled)))
            .collect(Collectors.toMap(Tuple::v1, Tuple::v2, (a, b) -> { throw new UnsupportedOperationException(); }, TreeMap::new));
        return new AutoscalingDeciderResults(context.currentCapacity, context.currentNodes, results);
    }

    private SortedMap<String, Settings> addDefaultDeciders(AutoscalingPolicy policy) {
        SortedMap<String, Settings> deciders = new TreeMap<>(policy.deciders());
        deciderByName.entrySet()
            .stream()
            .filter(e -> defaultForPolicy(e.getValue(), policy.roles()))
            .forEach(e -> deciders.putIfAbsent(e.getKey(), Settings.EMPTY));
        return deciders;
    }

    private boolean defaultForPolicy(AutoscalingDeciderService deciderService, SortedSet<String> roles) {
        if (deciderService.defaultOn()) {
            return appliesToPolicy(deciderService, roles);
        } else {
            return false;
        }
    }

    private boolean appliesToPolicy(AutoscalingDeciderService deciderService, SortedSet<String> roles) {
        if (roles.isEmpty()) {
            return deciderService.appliesToEmptyRoles();
        } else {
            return deciderService.roles().stream().map(DiscoveryNodeRole::roleName).anyMatch(roles::contains);
        }
    }

    // visible for tests
    DefaultAutoscalingDeciderContext createContext(
        SortedSet<String> roles,
        ClusterState state,
        ClusterInfo clusterInfo,
        SnapshotShardSizeInfo shardSizeInfo,
        AutoscalingMemoryInfo memoryInfo,
        Runnable ensureNotCancelled
    ) {
        return new DefaultAutoscalingDeciderContext(roles, state, clusterInfo, shardSizeInfo, memoryInfo, ensureNotCancelled);
    }

    /**
     * Check if the policy has unknown roles. This can only happen in mixed clusters, where one master can accept a policy but if it fails
     * over to an older master before it is also upgraded, one of the roles might not be known.
     */
    private boolean hasUnknownRoles(AutoscalingPolicy policy) {
        return DiscoveryNodeRole.roleNames().containsAll(policy.roles()) == false;
    }

    private AutoscalingDeciderResult calculateForDecider(
        String name,
        Settings configuration,
        AutoscalingDeciderContext context,
        Runnable ensureNotCancelled
    ) {
        assert deciderByName.containsKey(name);
        ensureNotCancelled.run();
        AutoscalingDeciderService service = deciderByName.get(name);
        return service.scale(configuration, context);
    }

    static class DefaultAutoscalingDeciderContext implements AutoscalingDeciderContext {

        private final SortedSet<DiscoveryNodeRole> roles;
        private final ClusterState state;
        private final ClusterInfo clusterInfo;
        private final SnapshotShardSizeInfo snapshotShardSizeInfo;
        private final AutoscalingMemoryInfo memoryInfo;
        private final SortedSet<DiscoveryNode> currentNodes;
        private final AutoscalingCapacity currentCapacity;
        private final boolean currentCapacityAccurate;
        private final Runnable ensureNotCancelled;

        DefaultAutoscalingDeciderContext(
            SortedSet<String> roles,
            ClusterState state,
            ClusterInfo clusterInfo,
            SnapshotShardSizeInfo snapshotShardSizeInfo,
            AutoscalingMemoryInfo memoryInfo,
            Runnable ensureNotCancelled
        ) {
            this.roles = roles.stream().map(DiscoveryNodeRole::getRoleFromRoleName).collect(Sets.toUnmodifiableSortedSet());
            Objects.requireNonNull(state);
            Objects.requireNonNull(clusterInfo);
            this.state = state;
            this.clusterInfo = clusterInfo;
            this.snapshotShardSizeInfo = snapshotShardSizeInfo;
            this.memoryInfo = memoryInfo;
            this.currentNodes = StreamSupport.stream(state.nodes().spliterator(), false)
                .filter(this::rolesFilter)
                .collect(Collectors.toCollection(() -> new TreeSet<>(AutoscalingDeciderResults.DISCOVERY_NODE_COMPARATOR)));
            this.currentCapacity = calculateCurrentCapacity();
            this.currentCapacityAccurate = calculateCurrentCapacityAccurate();
            this.ensureNotCancelled = ensureNotCancelled;
        }

        @Override
        public ClusterState state() {
            return state;
        }

        @Override
        public AutoscalingCapacity currentCapacity() {
            if (currentCapacityAccurate) {
                assert currentCapacity.total().storage() != null;
                assert currentCapacity.node().storage() != null;
                return currentCapacity;
            } else {
                return null;
            }
        }

        @Override
        public Set<DiscoveryNode> nodes() {
            return currentNodes;
        }

        @Override
        public Set<DiscoveryNodeRole> roles() {
            return roles;
        }

        private boolean calculateCurrentCapacityAccurate() {
            return currentNodes.stream().allMatch(this::nodeHasAccurateCapacity);
        }

        private boolean nodeHasAccurateCapacity(DiscoveryNode node) {
            if (node.canContainData()) {
                // todo: multiple data path support.
                DiskUsage mostAvailable = clusterInfo.getNodeMostAvailableDiskUsages().get(node.getId());
                DiskUsage leastAvailable = clusterInfo.getNodeLeastAvailableDiskUsages().get(node.getId());
                if (mostAvailable == null
                    || mostAvailable.getPath().equals(leastAvailable.getPath()) == false
                    || totalStorage(clusterInfo.getNodeMostAvailableDiskUsages(), node) < 0) {
                    return false;
                }
            }

            return memoryInfo.get(node) != null;
        }

        private AutoscalingCapacity calculateCurrentCapacity() {
            return currentNodes.stream()
                .map(this::resourcesFor)
                .map(c -> new AutoscalingCapacity(c, c))
                .reduce(
                    (c1, c2) -> new AutoscalingCapacity(
                        AutoscalingCapacity.AutoscalingResources.sum(c1.total(), c2.total()),
                        AutoscalingCapacity.AutoscalingResources.max(c1.node(), c2.node())
                    )
                )
                .orElse(AutoscalingCapacity.ZERO);
        }

        private AutoscalingCapacity.AutoscalingResources resourcesFor(DiscoveryNode node) {
            long storage = node.canContainData()
                ? Math.max(
                    totalStorage(clusterInfo.getNodeLeastAvailableDiskUsages(), node),
                    totalStorage(clusterInfo.getNodeMostAvailableDiskUsages(), node)
                )
                : 0L;

            Long memory = memoryInfo.get(node);
            return new AutoscalingCapacity.AutoscalingResources(
                storage == -1 ? ByteSizeValue.ZERO : new ByteSizeValue(storage),
                memory == null ? ByteSizeValue.ZERO : new ByteSizeValue(memory)
            );
        }

        private long totalStorage(ImmutableOpenMap<String, DiskUsage> diskUsages, DiscoveryNode node) {
            DiskUsage diskUsage = diskUsages.get(node.getId());
            return diskUsage != null ? diskUsage.getTotalBytes() : -1;
        }

        private boolean rolesFilter(DiscoveryNode discoveryNode) {
            return discoveryNode.getRoles().equals(roles);
        }

        @Override
        public ClusterInfo info() {
            return clusterInfo;
        }

        @Override
        public SnapshotShardSizeInfo snapshotShardSizeInfo() {
            return snapshotShardSizeInfo;
        }

<<<<<<< HEAD
        @Override
        public AutoscalingMemoryInfo autoscalingMemoryInfo() {
            return memoryInfo;
=======
        public void ensureNotCancelled() {
            ensureNotCancelled.run();
>>>>>>> 7e3e7da7
        }
    }
}<|MERGE_RESOLUTION|>--- conflicted
+++ resolved
@@ -346,14 +346,13 @@
             return snapshotShardSizeInfo;
         }
 
-<<<<<<< HEAD
         @Override
         public AutoscalingMemoryInfo autoscalingMemoryInfo() {
             return memoryInfo;
-=======
+        }
+
         public void ensureNotCancelled() {
             ensureNotCancelled.run();
->>>>>>> 7e3e7da7
         }
     }
 }