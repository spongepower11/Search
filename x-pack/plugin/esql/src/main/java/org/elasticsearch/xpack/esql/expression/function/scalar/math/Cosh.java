/*
 * Copyright Elasticsearch B.V. and/or licensed to Elasticsearch B.V. under one
 * or more contributor license agreements. Licensed under the Elastic License
 * 2.0; you may not use this file except in compliance with the Elastic License
 * 2.0.
 */

package org.elasticsearch.xpack.esql.expression.function.scalar.math;

import org.elasticsearch.compute.ann.Evaluator;
import org.elasticsearch.compute.operator.DriverContext;
import org.elasticsearch.compute.operator.EvalOperator;
import org.elasticsearch.xpack.esql.expression.function.Named;
import org.elasticsearch.xpack.ql.expression.Expression;
import org.elasticsearch.xpack.ql.tree.NodeInfo;
import org.elasticsearch.xpack.ql.tree.Source;

import java.util.List;

/**
 * Cosine hyperbolic function.
 */
public class Cosh extends AbstractTrigonometricFunction {
    public Cosh(Source source, @Named("n") Expression n) {
        super(source, n);
    }

    @Override
<<<<<<< HEAD
    protected EvalOperator.ExpressionEvaluator doubleEvaluator(EvalOperator.ExpressionEvaluator field, DriverContext dvrCtx) {
        return new CoshEvaluator(field, dvrCtx);
=======
    protected EvalOperator.ExpressionEvaluator doubleEvaluator(EvalOperator.ExpressionEvaluator field) {
        return new CoshEvaluator(source(), field);
>>>>>>> 10c8f2ab
    }

    @Override
    public Expression replaceChildren(List<Expression> newChildren) {
        return new Cosh(source(), newChildren.get(0));
    }

    @Override
    protected NodeInfo<? extends Expression> info() {
        return NodeInfo.create(this, Cosh::new, field());
    }

    @Evaluator(warnExceptions = ArithmeticException.class)
    static double process(double val) {
        double res = Math.cosh(val);
        if (Double.isNaN(res) || Double.isInfinite(res)) {
            throw new ArithmeticException("cosh overflow");
        }
        return res;
    }
}<|MERGE_RESOLUTION|>--- conflicted
+++ resolved
@@ -26,13 +26,8 @@
     }
 
     @Override
-<<<<<<< HEAD
     protected EvalOperator.ExpressionEvaluator doubleEvaluator(EvalOperator.ExpressionEvaluator field, DriverContext dvrCtx) {
-        return new CoshEvaluator(field, dvrCtx);
-=======
-    protected EvalOperator.ExpressionEvaluator doubleEvaluator(EvalOperator.ExpressionEvaluator field) {
-        return new CoshEvaluator(source(), field);
->>>>>>> 10c8f2ab
+        return new CoshEvaluator(source(), field, dvrCtx);
     }
 
     @Override
