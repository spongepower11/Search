--- conflicted
+++ resolved
@@ -34,15 +34,6 @@
     RENAME_MULTILINE_COMMENT=85, RENAME_WS=86, ON=87, WITH=88, ENRICH_POLICY_NAME=89, 
     ENRICH_LINE_COMMENT=90, ENRICH_MULTILINE_COMMENT=91, ENRICH_WS=92, ENRICH_FIELD_LINE_COMMENT=93, 
     ENRICH_FIELD_MULTILINE_COMMENT=94, ENRICH_FIELD_WS=95, LOOKUP_LINE_COMMENT=96, 
-<<<<<<< HEAD
-    LOOKUP_MULTILINE_COMMENT=97, LOOKUP_WS=98, MVEXPAND_LINE_COMMENT=99, MVEXPAND_MULTILINE_COMMENT=100, 
-    MVEXPAND_WS=101, INFO=102, SHOW_LINE_COMMENT=103, SHOW_MULTILINE_COMMENT=104, 
-    SHOW_WS=105, FUNCTIONS=106, META_LINE_COMMENT=107, META_MULTILINE_COMMENT=108, 
-    META_WS=109, COLON=110, SETTING=111, SETTING_LINE_COMMENT=112, SETTTING_MULTILINE_COMMENT=113, 
-    SETTING_WS=114, METRICS_LINE_COMMENT=115, METRICS_MULTILINE_COMMENT=116, 
-    METRICS_WS=117, CLOSING_METRICS_LINE_COMMENT=118, CLOSING_METRICS_MULTILINE_COMMENT=119, 
-    CLOSING_METRICS_WS=120;
-=======
     LOOKUP_MULTILINE_COMMENT=97, LOOKUP_WS=98, LOOKUP_FIELD_LINE_COMMENT=99, 
     LOOKUP_FIELD_MULTILINE_COMMENT=100, LOOKUP_FIELD_WS=101, MVEXPAND_LINE_COMMENT=102, 
     MVEXPAND_MULTILINE_COMMENT=103, MVEXPAND_WS=104, INFO=105, SHOW_LINE_COMMENT=106, 
@@ -51,7 +42,6 @@
     SETTTING_MULTILINE_COMMENT=116, SETTING_WS=117, METRICS_LINE_COMMENT=118, 
     METRICS_MULTILINE_COMMENT=119, METRICS_WS=120, CLOSING_METRICS_LINE_COMMENT=121, 
     CLOSING_METRICS_MULTILINE_COMMENT=122, CLOSING_METRICS_WS=123;
->>>>>>> 4d1e27b8
   public static final int
     RULE_singleStatement = 0, RULE_query = 1, RULE_sourceCommand = 2, RULE_processingCommand = 3, 
     RULE_whereCommand = 4, RULE_booleanExpression = 5, RULE_regexBooleanExpression = 6, 
@@ -102,13 +92,8 @@
       "'-'", "'*'", "'/'", "'%'", null, "']'", null, null, null, null, null, 
       "'metadata'", null, null, null, null, null, null, null, "'as'", null, 
       null, null, "'on'", "'with'", null, null, null, null, null, null, null, 
-<<<<<<< HEAD
-      null, null, null, null, null, null, "'info'", null, null, null, "'functions'", 
-      null, null, null, "':'"
-=======
       null, null, null, null, null, null, null, null, null, "'info'", null, 
       null, null, "'functions'", null, null, null, "':'"
->>>>>>> 4d1e27b8
     };
   }
   private static final String[] _LITERAL_NAMES = makeLiteralNames();
@@ -131,14 +116,6 @@
       "ON", "WITH", "ENRICH_POLICY_NAME", "ENRICH_LINE_COMMENT", "ENRICH_MULTILINE_COMMENT", 
       "ENRICH_WS", "ENRICH_FIELD_LINE_COMMENT", "ENRICH_FIELD_MULTILINE_COMMENT", 
       "ENRICH_FIELD_WS", "LOOKUP_LINE_COMMENT", "LOOKUP_MULTILINE_COMMENT", 
-<<<<<<< HEAD
-      "LOOKUP_WS", "MVEXPAND_LINE_COMMENT", "MVEXPAND_MULTILINE_COMMENT", "MVEXPAND_WS", 
-      "INFO", "SHOW_LINE_COMMENT", "SHOW_MULTILINE_COMMENT", "SHOW_WS", "FUNCTIONS", 
-      "META_LINE_COMMENT", "META_MULTILINE_COMMENT", "META_WS", "COLON", "SETTING", 
-      "SETTING_LINE_COMMENT", "SETTTING_MULTILINE_COMMENT", "SETTING_WS", "METRICS_LINE_COMMENT", 
-      "METRICS_MULTILINE_COMMENT", "METRICS_WS", "CLOSING_METRICS_LINE_COMMENT", 
-      "CLOSING_METRICS_MULTILINE_COMMENT", "CLOSING_METRICS_WS"
-=======
       "LOOKUP_WS", "LOOKUP_FIELD_LINE_COMMENT", "LOOKUP_FIELD_MULTILINE_COMMENT", 
       "LOOKUP_FIELD_WS", "MVEXPAND_LINE_COMMENT", "MVEXPAND_MULTILINE_COMMENT", 
       "MVEXPAND_WS", "INFO", "SHOW_LINE_COMMENT", "SHOW_MULTILINE_COMMENT", 
@@ -147,7 +124,6 @@
       "SETTING_WS", "METRICS_LINE_COMMENT", "METRICS_MULTILINE_COMMENT", "METRICS_WS", 
       "CLOSING_METRICS_LINE_COMMENT", "CLOSING_METRICS_MULTILINE_COMMENT", 
       "CLOSING_METRICS_WS"
->>>>>>> 4d1e27b8
     };
   }
   private static final String[] _SYMBOLIC_NAMES = makeSymbolicNames();
@@ -4878,21 +4854,11 @@
 
   @SuppressWarnings("CheckReturnValue")
   public static class LookupCommandContext extends ParserRuleContext {
-<<<<<<< HEAD
-    public QualifiedNamePatternContext tableName;
-    public QualifiedNamePatternsContext matchFields;
-    public TerminalNode LOOKUP() { return getToken(EsqlBaseParser.LOOKUP, 0); }
-    public TerminalNode ON() { return getToken(EsqlBaseParser.ON, 0); }
-    public QualifiedNamePatternContext qualifiedNamePattern() {
-      return getRuleContext(QualifiedNamePatternContext.class,0);
-    }
-=======
     public Token tableName;
     public QualifiedNamePatternsContext matchFields;
     public TerminalNode LOOKUP() { return getToken(EsqlBaseParser.LOOKUP, 0); }
     public TerminalNode ON() { return getToken(EsqlBaseParser.ON, 0); }
     public TerminalNode INDEX_UNQUOTED_IDENTIFIER() { return getToken(EsqlBaseParser.INDEX_UNQUOTED_IDENTIFIER, 0); }
->>>>>>> 4d1e27b8
     public QualifiedNamePatternsContext qualifiedNamePatterns() {
       return getRuleContext(QualifiedNamePatternsContext.class,0);
     }
@@ -4925,11 +4891,7 @@
       setState(542);
       match(LOOKUP);
       setState(543);
-<<<<<<< HEAD
-      ((LookupCommandContext)_localctx).tableName = qualifiedNamePattern();
-=======
       ((LookupCommandContext)_localctx).tableName = match(INDEX_UNQUOTED_IDENTIFIER);
->>>>>>> 4d1e27b8
       setState(544);
       match(ON);
       setState(545);
@@ -4994,11 +4956,7 @@
   }
 
   public static final String _serializedATN =
-<<<<<<< HEAD
-    "\u0004\u0001x\u0224\u0002\u0000\u0007\u0000\u0002\u0001\u0007\u0001\u0002"+
-=======
     "\u0004\u0001{\u0224\u0002\u0000\u0007\u0000\u0002\u0001\u0007\u0001\u0002"+
->>>>>>> 4d1e27b8
     "\u0002\u0007\u0002\u0002\u0003\u0007\u0003\u0002\u0004\u0007\u0004\u0002"+
     "\u0005\u0007\u0005\u0002\u0006\u0007\u0006\u0002\u0007\u0007\u0007\u0002"+
     "\b\u0007\b\u0002\t\u0007\t\u0002\n\u0007\n\u0002\u000b\u0007\u000b\u0002"+
@@ -5325,13 +5283,8 @@
     "b1\u0000\u01fba\u0001\u0000\u0000\u0000\u01fc\u01fd\u0005D\u0000\u0000"+
     "\u01fd\u01fe\u0003\u0002\u0001\u0000\u01fe\u01ff\u0005E\u0000\u0000\u01ff"+
     "c\u0001\u0000\u0000\u0000\u0200\u0201\u0005\u0011\u0000\u0000\u0201\u0202"+
-<<<<<<< HEAD
-    "\u0005f\u0000\u0000\u0202e\u0001\u0000\u0000\u0000\u0203\u0204\u0005\f"+
-    "\u0000\u0000\u0204\u0205\u0005j\u0000\u0000\u0205g\u0001\u0000\u0000\u0000"+
-=======
     "\u0005i\u0000\u0000\u0202e\u0001\u0000\u0000\u0000\u0203\u0204\u0005\f"+
     "\u0000\u0000\u0204\u0205\u0005m\u0000\u0000\u0205g\u0001\u0000\u0000\u0000"+
->>>>>>> 4d1e27b8
     "\u0206\u0207\u0005\u0003\u0000\u0000\u0207\u020a\u0005Y\u0000\u0000\u0208"+
     "\u0209\u0005W\u0000\u0000\u0209\u020b\u00032\u0019\u0000\u020a\u0208\u0001"+
     "\u0000\u0000\u0000\u020a\u020b\u0001\u0000\u0000\u0000\u020b\u0215\u0001"+
@@ -5345,15 +5298,6 @@
     "$\u0000\u0000\u0219\u021b\u0001\u0000\u0000\u0000\u021a\u0217\u0001\u0000"+
     "\u0000\u0000\u021a\u021b\u0001\u0000\u0000\u0000\u021b\u021c\u0001\u0000"+
     "\u0000\u0000\u021c\u021d\u00032\u0019\u0000\u021dk\u0001\u0000\u0000\u0000"+
-<<<<<<< HEAD
-    "\u021e\u021f\u0005\u000b\u0000\u0000\u021f\u0220\u00032\u0019\u0000\u0220"+
-    "\u0221\u0005W\u0000\u0000\u0221\u0222\u00034\u001a\u0000\u0222m\u0001"+
-    "\u0000\u0000\u00004y\u0082\u0092\u009e\u00a7\u00af\u00b3\u00bb\u00bd\u00c2"+
-    "\u00c9\u00ce\u00d5\u00db\u00e3\u00e5\u00f0\u00f7\u0102\u0105\u0113\u011b"+
-    "\u0123\u0127\u012d\u0135\u0142\u0146\u014a\u0151\u0155\u015b\u0162\u016a"+
-    "\u0172\u0188\u0193\u019e\u01a3\u01ae\u01b3\u01b7\u01c5\u01d0\u01de\u01e9"+
-    "\u01ec\u01f1\u020a\u0212\u0215\u021a";
-=======
     "\u021e\u021f\u0005\u000b\u0000\u0000\u021f\u0220\u0005\u0019\u0000\u0000"+
     "\u0220\u0221\u0005W\u0000\u0000\u0221\u0222\u00034\u001a\u0000\u0222m"+
     "\u0001\u0000\u0000\u00004y\u0082\u0092\u009e\u00a7\u00af\u00b3\u00bb\u00bd"+
@@ -5361,7 +5305,6 @@
     "\u011b\u0123\u0127\u012d\u0135\u0142\u0146\u014a\u0151\u0155\u015b\u0162"+
     "\u016a\u0172\u0188\u0193\u019e\u01a3\u01ae\u01b3\u01b7\u01c5\u01d0\u01de"+
     "\u01e9\u01ec\u01f1\u020a\u0212\u0215\u021a";
->>>>>>> 4d1e27b8
   public static final ATN _ATN =
     new ATNDeserializer().deserialize(_serializedATN.toCharArray());
   static {
