--- conflicted
+++ resolved
@@ -37,12 +37,7 @@
 import static org.elasticsearch.xpack.esql.core.expression.TypeResolutions.isType;
 
 public class Rate extends AggregateFunction implements OptionalArgument, ToAggregator {
-<<<<<<< HEAD
     public static final NamedWriteableRegistry.Entry ENTRY = new NamedWriteableRegistry.Entry(Expression.class, "Rate", Rate::new);
-
-=======
-    public static final NamedWriteableRegistry.Entry ENTRY = new NamedWriteableRegistry.Entry(Expression.class, "Rate", Rate::readFrom);
->>>>>>> 6fbc52d1
     private static final TimeValue DEFAULT_UNIT = TimeValue.timeValueSeconds(1);
 
     private final Expression timestamp;
@@ -53,7 +48,6 @@
         description = "compute the rate of a counter field. Available in METRICS command only",
         isAggregation = true
     )
-
     public Rate(
         Source source,
         @Param(name = "field", type = { "counter_long|counter_integer|counter_double" }, description = "counter field") Expression field,
@@ -82,7 +76,6 @@
         out.writeOptionalNamedWriteable(unit);
     }
 
-<<<<<<< HEAD
     @Override
     public String getWriteableName() {
         return ENTRY.name;
@@ -90,23 +83,6 @@
 
     public static Rate withUnresolvedTimestamp(Source source, Expression field, Expression unit) {
         return new Rate(source, field, new UnresolvedAttribute(source, "@timestamp"), unit);
-=======
-    private static Rate readFrom(StreamInput in) throws IOException {
-        PlanStreamInput planIn = (PlanStreamInput) in;
-        Source source = Source.readFrom(planIn);
-        Expression field = planIn.readExpression();
-        Expression timestamp = planIn.readExpression();
-        Expression unit = planIn.readOptionalNamed(Expression.class);
-        return new Rate(source, field, timestamp, unit);
-    }
-
-    @Override
-    public void writeTo(StreamOutput out) throws IOException {
-        super.writeTo(out);
-        PlanStreamOutput planOut = (PlanStreamOutput) out;
-        planOut.writeExpression(timestamp);
-        planOut.writeOptionalExpression(unit);
->>>>>>> 6fbc52d1
     }
 
     @Override
