--- conflicted
+++ resolved
@@ -103,6 +103,7 @@
 import static org.elasticsearch.common.logging.LoggerMessageFormat.format;
 import static org.elasticsearch.xpack.core.enrich.EnrichPolicy.GEO_MATCH_TYPE;
 import static org.elasticsearch.xpack.esql.core.type.DataType.AGGREGATE_DOUBLE_METRIC;
+import static org.elasticsearch.xpack.esql.core.type.DataType.AGGREGATE_DOUBLE_METRIC;
 import static org.elasticsearch.xpack.esql.core.type.DataType.BOOLEAN;
 import static org.elasticsearch.xpack.esql.core.type.DataType.DATETIME;
 import static org.elasticsearch.xpack.esql.core.type.DataType.DOUBLE;
@@ -240,25 +241,16 @@
                     : new FieldAttribute(source, parent, name, t);
                 // primitive branch
                 if (EsqlDataTypes.isPrimitive(type)) {
-<<<<<<< HEAD
-                    if (t instanceof UnsupportedEsField uef) {
-                        list.add(new UnsupportedAttribute(source, name, uef));
+                    if (type == AGGREGATE_DOUBLE_METRIC) {
+                        var aggregatedAttribute = FieldAttribute.createAggregatedFieldAttribute(source, name, t);
+                        list.add(aggregatedAttribute.getAggregatedMinSubField());
+                        list.add(aggregatedAttribute.getAggregatedMaxSubField());
+                        list.add(aggregatedAttribute.getAggregatedSumSubField());
+                        list.add(aggregatedAttribute.getAggregatedValueCountSubField());
+                        list.add(aggregatedAttribute);
                     } else {
-                        if (t.getDataType() == AGGREGATE_DOUBLE_METRIC) {
-                            FieldAttribute attribute = FieldAttribute.createAggregatedFieldAttribute(source, name, t);
-                            list.add(attribute.getAggregatedMinSubField());
-                            list.add(attribute.getAggregatedMaxSubField());
-                            list.add(attribute.getAggregatedSumSubField());
-                            list.add(attribute.getAggregatedValueCountSubField());
-                            list.add(attribute);
-                        } else {
-                            FieldAttribute attribute = new FieldAttribute(source, null, name, t);
-                            list.add(attribute);
-                        }
-                    }
-=======
-                    list.add(attribute);
->>>>>>> 04845342
+                        list.add(attribute);
+                    }
                 }
                 // allow compound object even if they are unknown (but not NESTED)
                 if (type != NESTED && fieldProperties.isEmpty() == false) {
