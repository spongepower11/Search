/*
 * Copyright Elasticsearch B.V. and/or licensed to Elasticsearch B.V. under one
 * or more contributor license agreements. Licensed under the Elastic License
 * 2.0; you may not use this file except in compliance with the Elastic License
 * 2.0.
 */

package org.elasticsearch.xpack.esql.plan.physical;

<<<<<<< HEAD
import org.elasticsearch.compute.aggregation.AggregatorMode;
=======
import org.elasticsearch.common.io.stream.NamedWriteableRegistry;
import org.elasticsearch.common.io.stream.StreamInput;
import org.elasticsearch.common.io.stream.StreamOutput;
>>>>>>> dd91242e
import org.elasticsearch.xpack.esql.core.expression.Attribute;
import org.elasticsearch.xpack.esql.core.expression.AttributeSet;
import org.elasticsearch.xpack.esql.core.expression.Expression;
import org.elasticsearch.xpack.esql.core.expression.NamedExpression;
import org.elasticsearch.xpack.esql.core.tree.NodeInfo;
import org.elasticsearch.xpack.esql.core.tree.Source;
<<<<<<< HEAD
import org.elasticsearch.xpack.esql.plan.logical.Aggregate;
=======
import org.elasticsearch.xpack.esql.io.stream.PlanStreamInput;
import org.elasticsearch.xpack.esql.io.stream.PlanStreamOutput;
>>>>>>> dd91242e

import java.io.IOException;
import java.util.List;
import java.util.Objects;

public class AggregateExec extends UnaryExec implements EstimatesRowSize {
    public static final NamedWriteableRegistry.Entry ENTRY = new NamedWriteableRegistry.Entry(
        PhysicalPlan.class,
        "AggregateExec",
        AggregateExec::new
    );

    private final List<? extends Expression> groupings;
    private final List<? extends NamedExpression> aggregates;
    /**
     * The output attributes of {@link AggregatorMode#INITIAL} aggregations, resp.
     * the input attributes of {@link AggregatorMode#FINAL} aggregations.
     */
    // TODO: For INTERMEDIATE, should the input attributes be the same as the output attributes? Currently, they are.
    private final List<Attribute> intermediateAttributes;

    private final AggregatorMode mode;

    /**
     * Estimate of the number of bytes that'll be loaded per position before
     * the stream of pages is consumed.
     */
    private final Integer estimatedRowSize;

    public AggregateExec(
        Source source,
        PhysicalPlan child,
        List<? extends Expression> groupings,
        List<? extends NamedExpression> aggregates,
        AggregatorMode mode,
        List<Attribute> intermediateAttributes,
        Integer estimatedRowSize
    ) {
        super(source, child);
        this.groupings = groupings;
        this.aggregates = aggregates;
        this.mode = mode;
        this.intermediateAttributes = intermediateAttributes;
        this.estimatedRowSize = estimatedRowSize;
    }

    private AggregateExec(StreamInput in) throws IOException {
        this(
            Source.readFrom((PlanStreamInput) in),
            ((PlanStreamInput) in).readPhysicalPlanNode(),
            in.readNamedWriteableCollectionAsList(Expression.class),
            in.readNamedWriteableCollectionAsList(NamedExpression.class),
            in.readEnum(AggregateExec.Mode.class),
            in.readOptionalVInt()
        );
    }

    @Override
    public void writeTo(StreamOutput out) throws IOException {
        Source.EMPTY.writeTo(out);
        ((PlanStreamOutput) out).writePhysicalPlanNode(child());
        out.writeNamedWriteableCollection(groupings());
        out.writeNamedWriteableCollection(aggregates());
        out.writeEnum(getMode());
        out.writeOptionalVInt(estimatedRowSize());
    }

    @Override
    public String getWriteableName() {
        return ENTRY.name;
    }

    @Override
    protected NodeInfo<AggregateExec> info() {
        return NodeInfo.create(this, AggregateExec::new, child(), groupings, aggregates, mode, intermediateAttributes, estimatedRowSize);
    }

    @Override
    public AggregateExec replaceChild(PhysicalPlan newChild) {
        return new AggregateExec(source(), newChild, groupings, aggregates, mode, intermediateAttributes, estimatedRowSize);
    }

    public List<? extends Expression> groupings() {
        return groupings;
    }

    public List<? extends NamedExpression> aggregates() {
        return aggregates;
    }

    public AggregateExec withMode(AggregatorMode newMode) {
        return new AggregateExec(source(), child(), groupings, aggregates, newMode, intermediateAttributes, estimatedRowSize);
    }

    /**
     * Estimate of the number of bytes that'll be loaded per position before
     * the stream of pages is consumed.
     */
    public Integer estimatedRowSize() {
        return estimatedRowSize;
    }

    @Override
    public PhysicalPlan estimateRowSize(State state) {
        state.add(false, aggregates);  // The groupings are contained within the aggregates
        int size = state.consumeAllFields(true);
        return Objects.equals(this.estimatedRowSize, size)
            ? this
            : new AggregateExec(source(), child(), groupings, aggregates, mode, intermediateAttributes, size);
    }

    public AggregatorMode getMode() {
        return mode;
    }

    public List<Attribute> intermediateAttributes() {
        return intermediateAttributes;
    }

    @Override
    public List<Attribute> output() {
        return mode.isOutputPartial() ? intermediateAttributes : Aggregate.outputAttributes(aggregates);
    }

    @Override
    public AttributeSet requiredInputSet() {
        return mode.isInputPartial() ? new AttributeSet(intermediateAttributes) : Aggregate.requiredInputAttributes(aggregates, groupings);
    }

    @Override
    public int hashCode() {
        return Objects.hash(groupings, aggregates, mode, estimatedRowSize, child());
    }

    @Override
    public boolean equals(Object obj) {
        if (this == obj) {
            return true;
        }

        if (obj == null || getClass() != obj.getClass()) {
            return false;
        }

        AggregateExec other = (AggregateExec) obj;
        return Objects.equals(groupings, other.groupings)
            && Objects.equals(aggregates, other.aggregates)
            && Objects.equals(mode, other.mode)
            && Objects.equals(estimatedRowSize, other.estimatedRowSize)
            && Objects.equals(child(), other.child());
    }

}<|MERGE_RESOLUTION|>--- conflicted
+++ resolved
@@ -7,25 +7,19 @@
 
 package org.elasticsearch.xpack.esql.plan.physical;
 
-<<<<<<< HEAD
-import org.elasticsearch.compute.aggregation.AggregatorMode;
-=======
 import org.elasticsearch.common.io.stream.NamedWriteableRegistry;
 import org.elasticsearch.common.io.stream.StreamInput;
 import org.elasticsearch.common.io.stream.StreamOutput;
->>>>>>> dd91242e
+import org.elasticsearch.compute.aggregation.AggregatorMode;
 import org.elasticsearch.xpack.esql.core.expression.Attribute;
 import org.elasticsearch.xpack.esql.core.expression.AttributeSet;
 import org.elasticsearch.xpack.esql.core.expression.Expression;
 import org.elasticsearch.xpack.esql.core.expression.NamedExpression;
 import org.elasticsearch.xpack.esql.core.tree.NodeInfo;
 import org.elasticsearch.xpack.esql.core.tree.Source;
-<<<<<<< HEAD
-import org.elasticsearch.xpack.esql.plan.logical.Aggregate;
-=======
 import org.elasticsearch.xpack.esql.io.stream.PlanStreamInput;
 import org.elasticsearch.xpack.esql.io.stream.PlanStreamOutput;
->>>>>>> dd91242e
+import org.elasticsearch.xpack.esql.plan.logical.Aggregate;
 
 import java.io.IOException;
 import java.util.List;
@@ -78,7 +72,8 @@
             ((PlanStreamInput) in).readPhysicalPlanNode(),
             in.readNamedWriteableCollectionAsList(Expression.class),
             in.readNamedWriteableCollectionAsList(NamedExpression.class),
-            in.readEnum(AggregateExec.Mode.class),
+            in.readEnum(AggregatorMode.class),
+            in.readNamedWriteableCollectionAsList(Attribute.class),
             in.readOptionalVInt()
         );
     }
@@ -90,6 +85,7 @@
         out.writeNamedWriteableCollection(groupings());
         out.writeNamedWriteableCollection(aggregates());
         out.writeEnum(getMode());
+        out.writeNamedWriteableCollection(intermediateAttributes());
         out.writeOptionalVInt(estimatedRowSize());
     }
 
