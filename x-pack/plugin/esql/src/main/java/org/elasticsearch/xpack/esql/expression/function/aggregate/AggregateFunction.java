--- conflicted
+++ resolved
@@ -43,14 +43,11 @@
             Sum.ENTRY,
             Top.ENTRY,
             Values.ENTRY,
+            WeightedAvg.ENTRY,
             Rate.ENTRY,
-<<<<<<< HEAD
-            WeightedAvg.ENTRY
-=======
             // internal functions
             ToPartial.ENTRY,
             FromPartial.ENTRY
->>>>>>> 55476041
         );
     }
 
