--- conflicted
+++ resolved
@@ -110,57 +110,16 @@
             .map(e -> toEvaluator.apply(new MvMin(e.source(), e)))
             .toArray(ExpressionEvaluator.Factory[]::new);
         if (dataType == DataTypes.BOOLEAN) {
-<<<<<<< HEAD
-            return dvrCtx -> new LeastBooleanEvaluator(
-                source(),
-                suppliers.stream()
-                    .map(es -> es.get(dvrCtx))
-                    .map(ev -> new MvMinBooleanEvaluator(ev, dvrCtx))
-                    .toArray(EvalOperator.ExpressionEvaluator[]::new),
-                dvrCtx
-            );
+            return new LeastBooleanEvaluator.Factory(source(), factories);
         }
         if (dataType == DataTypes.DOUBLE) {
-            return dvrCtx -> new LeastDoubleEvaluator(
-                source(),
-                suppliers.stream()
-                    .map(es -> es.get(dvrCtx))
-                    .map(ev -> new MvMinDoubleEvaluator(ev, dvrCtx))
-                    .toArray(EvalOperator.ExpressionEvaluator[]::new),
-                dvrCtx
-            );
+            return new LeastDoubleEvaluator.Factory(source(), factories);
         }
         if (dataType == DataTypes.INTEGER) {
-            return dvrCtx -> new LeastIntEvaluator(
-                source(),
-                suppliers.stream()
-                    .map(es -> es.get(dvrCtx))
-                    .map(ev -> new MvMinIntEvaluator(ev, dvrCtx))
-                    .toArray(EvalOperator.ExpressionEvaluator[]::new),
-                dvrCtx
-            );
+            return new LeastIntEvaluator.Factory(source(), factories);
         }
         if (dataType == DataTypes.LONG) {
-            return dvrCtx -> new LeastLongEvaluator(
-                source(),
-                suppliers.stream()
-                    .map(es -> es.get(dvrCtx))
-                    .map(ev -> new MvMinLongEvaluator(ev, dvrCtx))
-                    .toArray(EvalOperator.ExpressionEvaluator[]::new),
-                dvrCtx
-            );
-=======
-            return new LeastBooleanEvaluator.Factory(factories);
-        }
-        if (dataType == DataTypes.DOUBLE) {
-            return new LeastDoubleEvaluator.Factory(factories);
-        }
-        if (dataType == DataTypes.INTEGER) {
-            return new LeastIntEvaluator.Factory(factories);
-        }
-        if (dataType == DataTypes.LONG) {
-            return new LeastLongEvaluator.Factory(factories);
->>>>>>> 94e510e5
+            return new LeastLongEvaluator.Factory(source(), factories);
         }
         if (dataType == DataTypes.KEYWORD
             || dataType == DataTypes.TEXT
@@ -168,18 +127,7 @@
             || dataType == DataTypes.VERSION
             || dataType == DataTypes.UNSUPPORTED) {
 
-<<<<<<< HEAD
-            return dvrCtx -> new LeastBytesRefEvaluator(
-                source(),
-                suppliers.stream()
-                    .map(es -> es.get(dvrCtx))
-                    .map(ev -> new MvMinBytesRefEvaluator(ev, dvrCtx))
-                    .toArray(EvalOperator.ExpressionEvaluator[]::new),
-                dvrCtx
-            );
-=======
-            return new LeastBytesRefEvaluator.Factory(factories);
->>>>>>> 94e510e5
+            return new LeastBytesRefEvaluator.Factory(source(), factories);
         }
         throw EsqlIllegalArgumentException.illegalDataType(dataType);
     }
