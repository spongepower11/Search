--- conflicted
+++ resolved
@@ -529,18 +529,6 @@
    *
    * <p>The default implementation does nothing.</p>
    */
-  @Override public void enterQualifiedFieldNamePattern(EsqlBaseParser.QualifiedFieldNamePatternContext ctx) { }
-  /**
-   * {@inheritDoc}
-   *
-   * <p>The default implementation does nothing.</p>
-   */
-  @Override public void exitQualifiedFieldNamePattern(EsqlBaseParser.QualifiedFieldNamePatternContext ctx) { }
-  /**
-   * {@inheritDoc}
-   *
-   * <p>The default implementation does nothing.</p>
-   */
   @Override public void enterQualifiedNamePatterns(EsqlBaseParser.QualifiedNamePatternsContext ctx) { }
   /**
    * {@inheritDoc}
@@ -1021,7 +1009,18 @@
    *
    * <p>The default implementation does nothing.</p>
    */
-<<<<<<< HEAD
+  @Override public void enterInlinestatsCommand(EsqlBaseParser.InlinestatsCommandContext ctx) { }
+  /**
+   * {@inheritDoc}
+   *
+   * <p>The default implementation does nothing.</p>
+   */
+  @Override public void exitInlinestatsCommand(EsqlBaseParser.InlinestatsCommandContext ctx) { }
+  /**
+   * {@inheritDoc}
+   *
+   * <p>The default implementation does nothing.</p>
+   */
   @Override public void enterMatchCommand(EsqlBaseParser.MatchCommandContext ctx) { }
   /**
    * {@inheritDoc}
@@ -1034,108 +1033,13 @@
    *
    * <p>The default implementation does nothing.</p>
    */
-  @Override public void enterUnparsedMatchQuery(EsqlBaseParser.UnparsedMatchQueryContext ctx) { }
-  /**
-   * {@inheritDoc}
-   *
-   * <p>The default implementation does nothing.</p>
-   */
-  @Override public void exitUnparsedMatchQuery(EsqlBaseParser.UnparsedMatchQueryContext ctx) { }
-  /**
-   * {@inheritDoc}
-   *
-   * <p>The default implementation does nothing.</p>
-   */
-  @Override public void enterParsedMatchQuery(EsqlBaseParser.ParsedMatchQueryContext ctx) { }
-  /**
-   * {@inheritDoc}
-   *
-   * <p>The default implementation does nothing.</p>
-   */
-  @Override public void exitParsedMatchQuery(EsqlBaseParser.ParsedMatchQueryContext ctx) { }
-=======
-  @Override public void enterInlinestatsCommand(EsqlBaseParser.InlinestatsCommandContext ctx) { }
->>>>>>> e7c0ba95
-  /**
-   * {@inheritDoc}
-   *
-   * <p>The default implementation does nothing.</p>
-   */
-<<<<<<< HEAD
-  @Override public void enterMatchQueryValue(EsqlBaseParser.MatchQueryValueContext ctx) { }
-=======
-  @Override public void exitInlinestatsCommand(EsqlBaseParser.InlinestatsCommandContext ctx) { }
->>>>>>> e7c0ba95
-  /**
-   * {@inheritDoc}
-   *
-   * <p>The default implementation does nothing.</p>
-   */
-<<<<<<< HEAD
-  @Override public void exitMatchQueryValue(EsqlBaseParser.MatchQueryValueContext ctx) { }
-  /**
-   * {@inheritDoc}
-   *
-   * <p>The default implementation does nothing.</p>
-   */
-  @Override public void enterMatchQueryRange(EsqlBaseParser.MatchQueryRangeContext ctx) { }
-  /**
-   * {@inheritDoc}
-   *
-   * <p>The default implementation does nothing.</p>
-   */
-  @Override public void exitMatchQueryRange(EsqlBaseParser.MatchQueryRangeContext ctx) { }
-  /**
-   * {@inheritDoc}
-   *
-   * <p>The default implementation does nothing.</p>
-   */
-  @Override public void enterMatchQueryField(EsqlBaseParser.MatchQueryFieldContext ctx) { }
-  /**
-   * {@inheritDoc}
-   *
-   * <p>The default implementation does nothing.</p>
-   */
-  @Override public void exitMatchQueryField(EsqlBaseParser.MatchQueryFieldContext ctx) { }
-  /**
-   * {@inheritDoc}
-   *
-   * <p>The default implementation does nothing.</p>
-   */
-  @Override public void enterMatchQueryExpression(EsqlBaseParser.MatchQueryExpressionContext ctx) { }
-=======
-  @Override public void enterMatchCommand(EsqlBaseParser.MatchCommandContext ctx) { }
->>>>>>> e7c0ba95
-  /**
-   * {@inheritDoc}
-   *
-   * <p>The default implementation does nothing.</p>
-   */
-<<<<<<< HEAD
-  @Override public void exitMatchQueryExpression(EsqlBaseParser.MatchQueryExpressionContext ctx) { }
-=======
-  @Override public void exitMatchCommand(EsqlBaseParser.MatchCommandContext ctx) { }
->>>>>>> e7c0ba95
-  /**
-   * {@inheritDoc}
-   *
-   * <p>The default implementation does nothing.</p>
-   */
-<<<<<<< HEAD
-  @Override public void enterMatchRangeOperator(EsqlBaseParser.MatchRangeOperatorContext ctx) { }
-=======
   @Override public void enterMatchQuery(EsqlBaseParser.MatchQueryContext ctx) { }
->>>>>>> e7c0ba95
-  /**
-   * {@inheritDoc}
-   *
-   * <p>The default implementation does nothing.</p>
-   */
-<<<<<<< HEAD
-  @Override public void exitMatchRangeOperator(EsqlBaseParser.MatchRangeOperatorContext ctx) { }
-=======
+  /**
+   * {@inheritDoc}
+   *
+   * <p>The default implementation does nothing.</p>
+   */
   @Override public void exitMatchQuery(EsqlBaseParser.MatchQueryContext ctx) { }
->>>>>>> e7c0ba95
 
   /**
    * {@inheritDoc}
