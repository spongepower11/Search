/*
 * Copyright Elasticsearch B.V. and/or licensed to Elasticsearch B.V. under one
 * or more contributor license agreements. Licensed under the Elastic License
 * 2.0; you may not use this file except in compliance with the Elastic License
 * 2.0.
 */

package org.elasticsearch.xpack.esql.plugin;

import org.elasticsearch.action.ActionListener;
import org.elasticsearch.action.ActionRunnable;
import org.elasticsearch.action.support.ActionFilters;
import org.elasticsearch.action.support.HandledTransportAction;
import org.elasticsearch.client.internal.Client;
import org.elasticsearch.cluster.service.ClusterService;
import org.elasticsearch.common.inject.Inject;
import org.elasticsearch.common.io.stream.NamedWriteableRegistry;
import org.elasticsearch.common.io.stream.StreamInput;
import org.elasticsearch.common.util.BigArrays;
import org.elasticsearch.common.util.concurrent.EsExecutors;
import org.elasticsearch.compute.data.BlockFactory;
import org.elasticsearch.compute.operator.exchange.ExchangeService;
import org.elasticsearch.search.SearchService;
import org.elasticsearch.tasks.CancellableTask;
import org.elasticsearch.tasks.Task;
import org.elasticsearch.tasks.TaskId;
import org.elasticsearch.threadpool.ThreadPool;
import org.elasticsearch.transport.TransportService;
import org.elasticsearch.xpack.core.XPackPlugin;
import org.elasticsearch.xpack.core.async.AsyncExecutionId;
import org.elasticsearch.xpack.esql.action.ColumnInfoImpl;
import org.elasticsearch.xpack.esql.action.EsqlQueryAction;
import org.elasticsearch.xpack.esql.action.EsqlQueryRequest;
import org.elasticsearch.xpack.esql.action.EsqlQueryResponse;
import org.elasticsearch.xpack.esql.action.EsqlQueryTask;
import org.elasticsearch.xpack.esql.core.async.AsyncTaskManagementService;
import org.elasticsearch.xpack.esql.enrich.EnrichLookupService;
import org.elasticsearch.xpack.esql.enrich.EnrichPolicyResolver;
import org.elasticsearch.xpack.esql.execution.PlanExecutor;
import org.elasticsearch.xpack.esql.plan.physical.PhysicalPlan;
import org.elasticsearch.xpack.esql.session.Configuration;
import org.elasticsearch.xpack.esql.session.Result;

import java.io.IOException;
import java.time.ZoneOffset;
import java.util.List;
import java.util.Locale;
import java.util.Map;
import java.util.concurrent.Executor;
import java.util.function.BiConsumer;

import static org.elasticsearch.xpack.core.ClientHelper.ASYNC_SEARCH_ORIGIN;

public class TransportEsqlQueryAction extends HandledTransportAction<EsqlQueryRequest, EsqlQueryResponse>
    implements
        AsyncTaskManagementService.AsyncOperation<EsqlQueryRequest, EsqlQueryResponse, EsqlQueryTask> {

    private final PlanExecutor planExecutor;
    private final ComputeService computeService;
    private final ExchangeService exchangeService;
    private final ClusterService clusterService;
    private final Executor requestExecutor;
    private final EnrichPolicyResolver enrichPolicyResolver;
    private final EnrichLookupService enrichLookupService;
    private final AsyncTaskManagementService<EsqlQueryRequest, EsqlQueryResponse, EsqlQueryTask> asyncTaskManagementService;

    @Inject
    @SuppressWarnings("this-escape")
    public TransportEsqlQueryAction(
        TransportService transportService,
        ActionFilters actionFilters,
        PlanExecutor planExecutor,
        SearchService searchService,
        ExchangeService exchangeService,
        ClusterService clusterService,
        ThreadPool threadPool,
        BigArrays bigArrays,
        BlockFactory blockFactory,
        Client client,
        NamedWriteableRegistry registry

    ) {
        // TODO replace SAME when removing workaround for https://github.com/elastic/elasticsearch/issues/97916
        super(EsqlQueryAction.NAME, transportService, actionFilters, EsqlQueryRequest::new, EsExecutors.DIRECT_EXECUTOR_SERVICE);
        this.planExecutor = planExecutor;
        this.clusterService = clusterService;
        this.requestExecutor = threadPool.executor(ThreadPool.Names.SEARCH);
        exchangeService.registerTransportHandler(transportService);
        this.exchangeService = exchangeService;
        this.enrichPolicyResolver = new EnrichPolicyResolver(clusterService, transportService, planExecutor.indexResolver());
        this.enrichLookupService = new EnrichLookupService(clusterService, searchService, transportService, bigArrays, blockFactory);
        this.computeService = new ComputeService(
            searchService,
            transportService,
            exchangeService,
            enrichLookupService,
            clusterService,
            threadPool,
            bigArrays,
            blockFactory
        );
        this.asyncTaskManagementService = new AsyncTaskManagementService<>(
            XPackPlugin.ASYNC_RESULTS_INDEX,
            client,
            ASYNC_SEARCH_ORIGIN,
            registry,
            taskManager,
            EsqlQueryAction.INSTANCE.name(),
            this,
            EsqlQueryTask.class,
            clusterService,
            threadPool,
            bigArrays
        );
    }

    @Override
    protected void doExecute(Task task, EsqlQueryRequest request, ActionListener<EsqlQueryResponse> listener) {
        // workaround for https://github.com/elastic/elasticsearch/issues/97916 - TODO remove this when we can
        requestExecutor.execute(
            ActionRunnable.wrap(
                listener.<EsqlQueryResponse>delegateFailureAndWrap(ActionListener::respondAndRelease),
                l -> doExecuteForked(task, request, l)
            )
        );
    }

    private void doExecuteForked(Task task, EsqlQueryRequest request, ActionListener<EsqlQueryResponse> listener) {
        assert ThreadPool.assertCurrentThreadPool(ThreadPool.Names.SEARCH);
        if (requestIsAsync(request)) {
            asyncTaskManagementService.asyncExecute(
                request,
                request.waitForCompletionTimeout(),
                request.keepAlive(),
                request.keepOnCompletion(),
                listener
            );
        } else {
            innerExecute(task, request, listener);
        }
    }

    @Override
    public void execute(EsqlQueryRequest request, EsqlQueryTask task, ActionListener<EsqlQueryResponse> listener) {
        ActionListener.run(listener, l -> innerExecute(task, request, l));
    }

    private void innerExecute(Task task, EsqlQueryRequest request, ActionListener<EsqlQueryResponse> listener) {
        Configuration configuration = new Configuration(
            ZoneOffset.UTC,
            request.locale() != null ? request.locale() : Locale.US,
            // TODO: plug-in security
            null,
            clusterService.getClusterName().value(),
            request.pragmas(),
            clusterService.getClusterSettings().get(EsqlPlugin.QUERY_RESULT_TRUNCATION_MAX_SIZE),
            clusterService.getClusterSettings().get(EsqlPlugin.QUERY_RESULT_TRUNCATION_DEFAULT_SIZE),
            request.query(),
            request.profile(),
            request.tables()
        );
        String sessionId = sessionID(task);
        BiConsumer<PhysicalPlan, ActionListener<Result>> runPhase = (physicalPlan, resultListener) -> computeService.execute(
            sessionId,
            (CancellableTask) task,
            physicalPlan,
            configuration,
            resultListener
        );

        planExecutor.esql(
            request,
            sessionId,
            configuration,
            enrichPolicyResolver,
            runPhase,
            listener.map(result -> toResponse(task, request, configuration, result))
        );
    }

<<<<<<< HEAD
    private EsqlQueryResponse toResponse(Task task, EsqlQueryRequest request, EsqlConfiguration configuration, Result result) {
        List<ColumnInfoImpl> columns = result.schema().stream().map(c -> new ColumnInfoImpl(c.name(), c.dataType().outputType())).toList();
=======
    private EsqlQueryResponse toResponse(Task task, EsqlQueryRequest request, Configuration configuration, Result result) {
        List<ColumnInfoImpl> columns = result.schema()
            .stream()
            .map(c -> new ColumnInfoImpl(c.qualifiedName(), c.dataType().outputType()))
            .toList();
>>>>>>> f02be077
        EsqlQueryResponse.Profile profile = configuration.profile() ? new EsqlQueryResponse.Profile(result.profiles()) : null;
        if (task instanceof EsqlQueryTask asyncTask && request.keepOnCompletion()) {
            String id = asyncTask.getExecutionId().getEncoded();
            return new EsqlQueryResponse(columns, result.pages(), profile, request.columnar(), id, false, request.async());
        }
        return new EsqlQueryResponse(columns, result.pages(), profile, request.columnar(), request.async());
    }

    /**
     * Returns the ID for this compute session. The ID is unique within the cluster, and is used
     * to identify the compute-session across nodes. The ID is just the TaskID of the task that
     * initiated the session.
     */
    final String sessionID(Task task) {
        return new TaskId(clusterService.localNode().getId(), task.getId()).toString();
    }

    public ExchangeService exchangeService() {
        return exchangeService;
    }

    public EnrichLookupService enrichLookupService() {
        return enrichLookupService;
    }

    @Override
    public EsqlQueryTask createTask(
        EsqlQueryRequest request,
        long id,
        String type,
        String action,
        TaskId parentTaskId,
        Map<String, String> headers,
        Map<String, String> originHeaders,
        AsyncExecutionId asyncExecutionId
    ) {
        return new EsqlQueryTask(
            id,
            type,
            action,
            request.getDescription(),
            parentTaskId,
            headers,
            originHeaders,
            asyncExecutionId,
            request.keepAlive()
        );
    }

    @Override
    public EsqlQueryResponse initialResponse(EsqlQueryTask task) {
        return new EsqlQueryResponse(
            List.of(),
            List.of(),
            null,
            false,
            task.getExecutionId().getEncoded(),
            true, // is_running
            true // isAsync
        );
    }

    @Override
    public EsqlQueryResponse readResponse(StreamInput inputStream) throws IOException {
        throw new AssertionError("should not reach here");
    }

    private static boolean requestIsAsync(EsqlQueryRequest request) {
        return request.async();
    }
}<|MERGE_RESOLUTION|>--- conflicted
+++ resolved
@@ -178,16 +178,8 @@
         );
     }
 
-<<<<<<< HEAD
-    private EsqlQueryResponse toResponse(Task task, EsqlQueryRequest request, EsqlConfiguration configuration, Result result) {
+    private EsqlQueryResponse toResponse(Task task, EsqlQueryRequest request, Configuration configuration, Result result) {
         List<ColumnInfoImpl> columns = result.schema().stream().map(c -> new ColumnInfoImpl(c.name(), c.dataType().outputType())).toList();
-=======
-    private EsqlQueryResponse toResponse(Task task, EsqlQueryRequest request, Configuration configuration, Result result) {
-        List<ColumnInfoImpl> columns = result.schema()
-            .stream()
-            .map(c -> new ColumnInfoImpl(c.qualifiedName(), c.dataType().outputType()))
-            .toList();
->>>>>>> f02be077
         EsqlQueryResponse.Profile profile = configuration.profile() ? new EsqlQueryResponse.Profile(result.profiles()) : null;
         if (task instanceof EsqlQueryTask asyncTask && request.keepOnCompletion()) {
             String id = asyncTask.getExecutionId().getEncoded();
