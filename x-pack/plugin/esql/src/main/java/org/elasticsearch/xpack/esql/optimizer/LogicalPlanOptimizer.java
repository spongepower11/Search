/*
 * Copyright Elasticsearch B.V. and/or licensed to Elasticsearch B.V. under one
 * or more contributor license agreements. Licensed under the Elastic License
 * 2.0; you may not use this file except in compliance with the Elastic License
 * 2.0.
 */

package org.elasticsearch.xpack.esql.optimizer;

import org.apache.lucene.util.BytesRef;
import org.elasticsearch.common.util.Maps;
import org.elasticsearch.compute.data.Block;
import org.elasticsearch.compute.data.BlockFactory;
import org.elasticsearch.compute.data.BlockUtils;
import org.elasticsearch.xpack.esql.EsqlIllegalArgumentException;
import org.elasticsearch.xpack.esql.VerificationException;
import org.elasticsearch.xpack.esql.evaluator.predicate.operator.comparison.Equals;
import org.elasticsearch.xpack.esql.expression.SurrogateExpression;
import org.elasticsearch.xpack.esql.expression.function.aggregate.Count;
import org.elasticsearch.xpack.esql.expression.function.scalar.conditional.Case;
import org.elasticsearch.xpack.esql.expression.function.scalar.nulls.Coalesce;
import org.elasticsearch.xpack.esql.expression.predicate.operator.comparison.In;
import org.elasticsearch.xpack.esql.plan.logical.Enrich;
import org.elasticsearch.xpack.esql.plan.logical.Eval;
import org.elasticsearch.xpack.esql.plan.logical.MvExpand;
import org.elasticsearch.xpack.esql.plan.logical.RegexExtract;
import org.elasticsearch.xpack.esql.plan.logical.TopN;
import org.elasticsearch.xpack.esql.plan.logical.local.LocalRelation;
import org.elasticsearch.xpack.esql.plan.logical.local.LocalSupplier;
import org.elasticsearch.xpack.esql.planner.PlannerUtils;
import org.elasticsearch.xpack.esql.type.EsqlDataTypes;
import org.elasticsearch.xpack.ql.common.Failures;
import org.elasticsearch.xpack.ql.expression.Alias;
import org.elasticsearch.xpack.ql.expression.Attribute;
import org.elasticsearch.xpack.ql.expression.AttributeMap;
import org.elasticsearch.xpack.ql.expression.AttributeSet;
import org.elasticsearch.xpack.ql.expression.Expression;
import org.elasticsearch.xpack.ql.expression.ExpressionSet;
import org.elasticsearch.xpack.ql.expression.Expressions;
import org.elasticsearch.xpack.ql.expression.Literal;
import org.elasticsearch.xpack.ql.expression.NamedExpression;
import org.elasticsearch.xpack.ql.expression.Order;
import org.elasticsearch.xpack.ql.expression.ReferenceAttribute;
import org.elasticsearch.xpack.ql.expression.function.aggregate.AggregateFunction;
import org.elasticsearch.xpack.ql.expression.predicate.Predicates;
import org.elasticsearch.xpack.ql.expression.predicate.logical.Or;
import org.elasticsearch.xpack.ql.expression.predicate.regex.RegexMatch;
import org.elasticsearch.xpack.ql.optimizer.OptimizerRules;
import org.elasticsearch.xpack.ql.optimizer.OptimizerRules.ConstantFolding;
import org.elasticsearch.xpack.ql.optimizer.OptimizerRules.LiteralsOnTheRight;
import org.elasticsearch.xpack.ql.optimizer.OptimizerRules.PruneLiteralsInOrderBy;
import org.elasticsearch.xpack.ql.optimizer.OptimizerRules.SetAsOptimized;
import org.elasticsearch.xpack.ql.optimizer.OptimizerRules.SimplifyComparisonsArithmetics;
import org.elasticsearch.xpack.ql.plan.logical.Aggregate;
import org.elasticsearch.xpack.ql.plan.logical.EsRelation;
import org.elasticsearch.xpack.ql.plan.logical.Filter;
import org.elasticsearch.xpack.ql.plan.logical.Limit;
import org.elasticsearch.xpack.ql.plan.logical.LogicalPlan;
import org.elasticsearch.xpack.ql.plan.logical.OrderBy;
import org.elasticsearch.xpack.ql.plan.logical.Project;
import org.elasticsearch.xpack.ql.plan.logical.UnaryPlan;
import org.elasticsearch.xpack.ql.rule.ParameterizedRule;
import org.elasticsearch.xpack.ql.rule.ParameterizedRuleExecutor;
import org.elasticsearch.xpack.ql.rule.Rule;
import org.elasticsearch.xpack.ql.tree.Source;
import org.elasticsearch.xpack.ql.type.DataTypes;
import org.elasticsearch.xpack.ql.util.CollectionUtils;
import org.elasticsearch.xpack.ql.util.Holder;
import org.elasticsearch.xpack.ql.util.StringUtils;

import java.util.ArrayList;
import java.util.Collections;
import java.util.HashMap;
import java.util.LinkedHashSet;
import java.util.List;
import java.util.Map;
import java.util.Set;
import java.util.function.Predicate;

import static java.util.Arrays.asList;
import static java.util.Collections.singleton;
import static org.elasticsearch.xpack.esql.expression.NamedExpressions.mergeOutputExpressions;
import static org.elasticsearch.xpack.ql.expression.Expressions.asAttributes;
import static org.elasticsearch.xpack.ql.optimizer.OptimizerRules.TransformDirection;
import static org.elasticsearch.xpack.ql.optimizer.OptimizerRules.TransformDirection.DOWN;

public class LogicalPlanOptimizer extends ParameterizedRuleExecutor<LogicalPlan, LogicalOptimizerContext> {

    private final LogicalVerifier verifier = LogicalVerifier.INSTANCE;

    public LogicalPlanOptimizer(LogicalOptimizerContext optimizerContext) {
        super(optimizerContext);
    }

    public LogicalPlan optimize(LogicalPlan verified) {
        var optimized = execute(verified);

        Failures failures = verifier.verify(optimized);
        if (failures.hasFailures()) {
            throw new VerificationException(failures);
        }
        return optimized;
    }

    @Override
    protected List<Batch<LogicalPlan>> batches() {
        return rules();
    }

    protected static Batch<LogicalPlan> operators() {
        return new Batch<>(
            "Operator Optimization",
            new CombineProjections(),
            new CombineEvals(),
            new PruneEmptyPlans(),
            new PropagateEmptyRelation(),
            new ConvertStringToByteRef(),
            new FoldNull(),
            new SplitInWithFoldableValue(),
            new PropagateEvalFoldables(),
            new ConstantFolding(),
            new PartiallyFoldCase(),
            // boolean
            new BooleanSimplification(),
            new LiteralsOnTheRight(),
            // needs to occur before BinaryComparison combinations (see class)
            new org.elasticsearch.xpack.esql.optimizer.OptimizerRules.PropagateEquals(),
            new PropagateNullable(),
            new org.elasticsearch.xpack.esql.optimizer.OptimizerRules.BooleanFunctionEqualsElimination(),
            new org.elasticsearch.xpack.esql.optimizer.OptimizerRules.CombineDisjunctionsToIn(),
            new SimplifyComparisonsArithmetics(EsqlDataTypes::areCompatible),
            // prune/elimination
            new PruneFilters(),
            new PruneColumns(),
            new PruneLiteralsInOrderBy(),
            new PushDownAndCombineLimits(),
            new DuplicateLimitAfterMvExpand(),
            new PushDownAndCombineFilters(),
            new PushDownEval(),
            new PushDownRegexExtract(),
            new PushDownEnrich(),
            new PushDownAndCombineOrderBy(),
            new PruneOrderByBeforeStats(),
            new PruneRedundantSortClauses()
        );
    }

    protected static Batch<LogicalPlan> cleanup() {
        return new Batch<>("Clean Up", new ReplaceLimitAndSortAsTopN());
    }

    protected static List<Batch<LogicalPlan>> rules() {
        var substitutions = new Batch<>(
            "Substitutions",
            Limiter.ONCE,
            // first extract nested aggs top-level - this simplifies the rest of the rules
            new ReplaceStatsAggExpressionWithEval(),
            // second extract nested aggs inside of them
            new ReplaceStatsNestedExpressionWithEval(),
            // lastly replace surrogate functions
            new SubstituteSurrogates(),
            new ReplaceRegexMatch(),
            new ReplaceAliasingEvalWithProject(),
            new SkipQueryOnEmptyMappings()
            // new NormalizeAggregate(), - waits on https://github.com/elastic/elasticsearch/issues/100634
        );

        var skip = new Batch<>("Skip Compute", new SkipQueryOnLimitZero());
        var defaultTopN = new Batch<>("Add default TopN", new AddDefaultTopN());
        var label = new Batch<>("Set as Optimized", Limiter.ONCE, new SetAsOptimized());

        return asList(substitutions, operators(), skip, cleanup(), defaultTopN, label);
    }

    // TODO: currently this rule only works for aggregate functions (AVG)
    static class SubstituteSurrogates extends OptimizerRules.OptimizerRule<Aggregate> {

        SubstituteSurrogates() {
            super(TransformDirection.UP);
        }

        @Override
        protected LogicalPlan rule(Aggregate aggregate) {
            var aggs = aggregate.aggregates();
            List<NamedExpression> newAggs = new ArrayList<>(aggs.size());
            // existing aggregate and their respective attributes
            Map<AggregateFunction, Attribute> aggFuncToAttr = new HashMap<>();
            // surrogate functions eval
            List<Alias> transientEval = new ArrayList<>();
            boolean changed = false;

            // first pass to check existing aggregates (to avoid duplication and alias waste)
            for (NamedExpression agg : aggs) {
                if (Alias.unwrap(agg) instanceof AggregateFunction af && af instanceof SurrogateExpression == false) {
                    aggFuncToAttr.put(af, agg.toAttribute());
                }
            }

            int[] counter = new int[] { 0 };
            // 0. check list of surrogate expressions
            for (NamedExpression agg : aggs) {
                Expression e = Alias.unwrap(agg);
                if (e instanceof SurrogateExpression sf) {
                    changed = true;
                    Expression s = sf.surrogate();

                    // if the expression is NOT a 1:1 replacement need to add an eval
                    if (s instanceof AggregateFunction == false) {
                        // 1. collect all aggregate functions from the expression
                        var surrogateWithRefs = s.transformUp(AggregateFunction.class, af -> {
                            // 2. check if they are already use otherwise add them to the Aggregate with some made-up aliases
                            // 3. replace them inside the expression using the given alias
                            var attr = aggFuncToAttr.get(af);
                            // the agg doesn't exist in the Aggregate, create an alias for it and save its attribute
                            if (attr == null) {
                                var temporaryName = temporaryName(af, agg, counter[0]++);
                                // create a synthetic alias (so it doesn't clash with a user defined name)
                                var newAlias = new Alias(agg.source(), temporaryName, null, af, null, true);
                                attr = newAlias.toAttribute();
                                aggFuncToAttr.put(af, attr);
                                newAggs.add(newAlias);
                            }
                            return attr;
                        });
                        // 4. move the expression as an eval using the original alias
                        // copy the original alias id so that other nodes using it down stream (e.g. eval referring to the original agg)
                        // don't have to updated
                        var aliased = new Alias(agg.source(), agg.name(), null, surrogateWithRefs, agg.toAttribute().id());
                        transientEval.add(aliased);
                    }
                    // the replacement is another aggregate function, so replace it in place
                    else {
                        newAggs.add((NamedExpression) agg.replaceChildren(Collections.singletonList(s)));
                    }
                } else {
                    newAggs.add(agg);
                }
            }

            LogicalPlan plan = aggregate;
            if (changed) {
                var source = aggregate.source();
                plan = new Aggregate(aggregate.source(), aggregate.child(), aggregate.groupings(), newAggs);
                // 5. force the initial projection in place
                if (transientEval.size() > 0) {
                    plan = new Eval(source, plan, transientEval);
                    // project away transient fields and re-enforce the original order using references (not copies) to the original aggs
                    // this works since the replaced aliases have their nameId copied to avoid having to update all references (which has
                    // a cascading effect)
                    plan = new Project(source, plan, Expressions.asAttributes(aggs));
                }
            }

            return plan;
        }

        static String temporaryName(Expression inner, Expression outer, int suffix) {
            String in = toString(inner);
            String out = toString(outer);
            return rawTemporaryName(in, out, String.valueOf(suffix));
        }

        static String rawTemporaryName(String inner, String outer, String suffix) {
            return "$$" + inner + "$" + outer + "$" + suffix;
        }

        static int TO_STRING_LIMIT = 16;

        static String toString(Expression ex) {
            return ex instanceof AggregateFunction af ? af.functionName() : extractString(ex);
        }

        static String extractString(Expression ex) {
            return ex instanceof NamedExpression ne ? ne.name() : limitToString(ex.sourceText()).replace(' ', '_');
        }

        static String limitToString(String string) {
            return string.length() > 16 ? string.substring(0, TO_STRING_LIMIT - 1) + ">" : string;
        }
    }

    static class ConvertStringToByteRef extends OptimizerRules.OptimizerExpressionRule<Literal> {

        ConvertStringToByteRef() {
            super(TransformDirection.UP);
        }

        @Override
        protected Expression rule(Literal lit) {
            Object value = lit.value();

            if (value == null) {
                return lit;
            }
            if (value instanceof String s) {
                return Literal.of(lit, new BytesRef(s));
            }
            if (value instanceof List<?> l) {
                if (l.isEmpty() || false == l.get(0) instanceof String) {
                    return lit;
                }
                List<BytesRef> byteRefs = new ArrayList<>(l.size());
                for (Object v : l) {
                    byteRefs.add(new BytesRef(v.toString()));
                }
                return Literal.of(lit, byteRefs);
            }
            return lit;
        }
    }

    static class CombineProjections extends OptimizerRules.OptimizerRule<UnaryPlan> {

        CombineProjections() {
            super(TransformDirection.UP);
        }

        @Override
        protected LogicalPlan rule(UnaryPlan plan) {
            LogicalPlan child = plan.child();

            if (plan instanceof Project project) {
                if (child instanceof Project p) {
                    // eliminate lower project but first replace the aliases in the upper one
                    project = p.withProjections(combineProjections(project.projections(), p.projections()));
                    child = project.child();
                    plan = project;
                    // don't return the plan since the grandchild (now child) might be an aggregate that could not be folded on the way up
                    // e.g. stats c = count(x) | project c, c as x | project x
                    // try to apply the rule again opportunistically as another node might be pushed in (a limit might be pushed in)
                }
                // check if the projection eliminates certain aggregates
                // but be mindful of aliases to existing aggregates that we don't want to duplicate to avoid redundant work
                if (child instanceof Aggregate a) {
                    var aggs = a.aggregates();
                    var newAggs = projectAggregations(project.projections(), aggs);
                    // project can be fully removed
                    if (newAggs != null) {
                        var newGroups = replacePrunedAliasesUsedInGroupBy(a.groupings(), aggs, newAggs);
                        plan = new Aggregate(a.source(), a.child(), newGroups, newAggs);
                    }
                }
                return plan;
            }

            // Agg with underlying Project (group by on sub-queries)
            if (plan instanceof Aggregate a) {
                if (child instanceof Project p) {
                    plan = new Aggregate(a.source(), p.child(), a.groupings(), combineProjections(a.aggregates(), p.projections()));
                }
            }

            return plan;
        }

        // variant of #combineProjections specialized for project followed by agg due to the rewrite rules applied on aggregations
        // this method tries to combine the projections by paying attention to:
        // - aggregations that are projected away - remove them
        // - aliases in the project that point to aggregates - keep them in place (to avoid duplicating the aggs)
        private static List<? extends NamedExpression> projectAggregations(
            List<? extends NamedExpression> upperProjection,
            List<? extends NamedExpression> lowerAggregations
        ) {
            AttributeMap<Expression> lowerAliases = new AttributeMap<>();
            for (NamedExpression ne : lowerAggregations) {
                lowerAliases.put(ne.toAttribute(), Alias.unwrap(ne));
            }

            AttributeSet seen = new AttributeSet();
            for (NamedExpression upper : upperProjection) {
                Expression unwrapped = Alias.unwrap(upper);
                // projection contains an inner alias (point to an existing fields inside the projection)
                if (seen.contains(unwrapped)) {
                    return null;
                }
                seen.add(Expressions.attribute(unwrapped));
            }

            lowerAggregations = combineProjections(upperProjection, lowerAggregations);

            return lowerAggregations;
        }

        // normally only the upper projections should survive but since the lower list might have aliases definitions
        // that might be reused by the upper one, these need to be replaced.
        // for example an alias defined in the lower list might be referred in the upper - without replacing it the alias becomes invalid
        private static List<NamedExpression> combineProjections(
            List<? extends NamedExpression> upper,
            List<? extends NamedExpression> lower
        ) {

            // collect aliases in the lower list
            AttributeMap<NamedExpression> aliases = new AttributeMap<>();
            for (NamedExpression ne : lower) {
                if ((ne instanceof Attribute) == false) {
                    aliases.put(ne.toAttribute(), ne);
                }
            }
            List<NamedExpression> replaced = new ArrayList<>();

            // replace any matching attribute with a lower alias (if there's a match)
            // but clean-up non-top aliases at the end
            for (NamedExpression ne : upper) {
                NamedExpression replacedExp = (NamedExpression) ne.transformUp(Attribute.class, a -> aliases.resolve(a, a));
                replaced.add((NamedExpression) trimNonTopLevelAliases(replacedExp));
            }
            return replaced;
        }

        /**
         * Replace grouping alias previously contained in the aggregations that might have been projected away.
         */
        private List<Expression> replacePrunedAliasesUsedInGroupBy(
            List<Expression> groupings,
            List<? extends NamedExpression> oldAggs,
            List<? extends NamedExpression> newAggs
        ) {
            AttributeMap<Expression> removedAliases = new AttributeMap<>();
            AttributeSet currentAliases = new AttributeSet(Expressions.asAttributes(newAggs));

            // record only removed aliases
            for (NamedExpression ne : oldAggs) {
                if (ne instanceof Alias alias) {
                    var attr = ne.toAttribute();
                    if (currentAliases.contains(attr) == false) {
                        removedAliases.put(attr, alias.child());
                    }
                }
            }

            if (removedAliases.isEmpty()) {
                return groupings;
            }

            var newGroupings = new ArrayList<Expression>(groupings.size());
            for (Expression group : groupings) {
                newGroupings.add(group.transformUp(Attribute.class, a -> removedAliases.resolve(a, a)));
            }

            return newGroupings;
        }

        public static Expression trimNonTopLevelAliases(Expression e) {
            return e instanceof Alias a ? a.replaceChild(trimAliases(a.child())) : trimAliases(e);
        }

        private static Expression trimAliases(Expression e) {
            return e.transformDown(Alias.class, Alias::child);
        }
    }

    /**
     * Combine multiple Evals into one in order to reduce the number of nodes in a plan.
     * TODO: eliminate unnecessary fields inside the eval as well
     */
    static class CombineEvals extends OptimizerRules.OptimizerRule<Eval> {

        CombineEvals() {
            super(TransformDirection.UP);
        }

        @Override
        protected LogicalPlan rule(Eval eval) {
            LogicalPlan plan = eval;
            if (eval.child() instanceof Eval subEval) {
                plan = new Eval(eval.source(), subEval.child(), CollectionUtils.combine(subEval.fields(), eval.fields()));
            }
            return plan;
        }
    }

    //
    // Replace any reference attribute with its source, if it does not affect the result.
    // This avoids ulterior look-ups between attributes and its source across nodes.
    //
    static class PropagateEvalFoldables extends Rule<LogicalPlan, LogicalPlan> {

        @Override
        public LogicalPlan apply(LogicalPlan plan) {
            var collectRefs = new AttributeMap<Expression>();

            java.util.function.Function<ReferenceAttribute, Expression> replaceReference = r -> collectRefs.resolve(r, r);

            // collect aliases bottom-up
            plan.forEachExpressionUp(Alias.class, a -> {
                var c = a.child();
                boolean shouldCollect = c.foldable();
                // try to resolve the expression based on an existing foldables
                if (shouldCollect == false) {
                    c = c.transformUp(ReferenceAttribute.class, replaceReference);
                    shouldCollect = c.foldable();
                }
                if (shouldCollect) {
                    collectRefs.put(a.toAttribute(), Literal.of(c));
                }
            });
            if (collectRefs.isEmpty()) {
                return plan;
            }

            plan = plan.transformUp(p -> {
                // Apply the replacement inside Filter and Eval (which shouldn't make a difference)
                if (p instanceof Filter || p instanceof Eval) {
                    p = p.transformExpressionsOnly(ReferenceAttribute.class, replaceReference);
                }
                return p;
            });

            return plan;
        }
    }

    static class PushDownAndCombineLimits extends OptimizerRules.OptimizerRule<Limit> {

        @Override
        protected LogicalPlan rule(Limit limit) {
            if (limit.child() instanceof Limit childLimit) {
                var limitSource = limit.limit();
                var l1 = (int) limitSource.fold();
                var l2 = (int) childLimit.limit().fold();
                return new Limit(limit.source(), Literal.of(limitSource, Math.min(l1, l2)), childLimit.child());
            } else if (limit.child() instanceof UnaryPlan unary) {
                if (unary instanceof Eval || unary instanceof Project || unary instanceof RegexExtract || unary instanceof Enrich) {
                    return unary.replaceChild(limit.replaceChild(unary.child()));
                }
                // check if there's a 'visible' descendant limit lower than the current one
                // and if so, align the current limit since it adds no value
                // this applies for cases such as | limit 1 | sort field | limit 10
                else {
                    Limit descendantLimit = descendantLimit(unary);
                    if (descendantLimit != null) {
                        var l1 = (int) limit.limit().fold();
                        var l2 = (int) descendantLimit.limit().fold();
                        if (l2 <= l1) {
                            return new Limit(limit.source(), Literal.of(limit.limit(), l2), limit.child());
                        }
                    }
                }
            }
            return limit;
        }

        /**
         * Checks the existence of another 'visible' Limit, that exists behind an operation that doesn't produce output more data than
         * its input (that is not a relation/source nor aggregation).
         * P.S. Typically an aggregation produces less data than the input.
         */
        private static Limit descendantLimit(UnaryPlan unary) {
            UnaryPlan plan = unary;
            while (plan instanceof Aggregate == false) {
                if (plan instanceof Limit limit) {
                    return limit;
                } else if (plan instanceof MvExpand) {
                    // the limit that applies to mv_expand shouldn't be changed
                    // ie "| limit 1 | mv_expand x | limit 20" where we want that last "limit" to apply on expand results
                    return null;
                }
                if (plan.child() instanceof UnaryPlan unaryPlan) {
                    plan = unaryPlan;
                } else {
                    break;
                }
            }
            return null;
        }
    }

    static class DuplicateLimitAfterMvExpand extends OptimizerRules.OptimizerRule<Limit> {

        @Override
        protected LogicalPlan rule(Limit limit) {
            var child = limit.child();
            var shouldSkip = child instanceof Eval
                || child instanceof Project
                || child instanceof RegexExtract
                || child instanceof Enrich
                || child instanceof Limit;

            if (shouldSkip == false && child instanceof UnaryPlan unary) {
                MvExpand mvExpand = descendantMvExpand(unary);
                if (mvExpand != null) {
                    Limit limitBeforeMvExpand = limitBeforeMvExpand(mvExpand);
                    // if there is no "appropriate" limit before mv_expand, then push down a copy of the one after it so that:
                    // - a possible TopN is properly built as low as possible in the tree (closed to Lucene)
                    // - the input of mv_expand is as small as possible before it is expanded (less rows to inflate and occupy memory)
                    if (limitBeforeMvExpand == null) {
                        var duplicateLimit = new Limit(limit.source(), limit.limit(), mvExpand.child());
                        return limit.replaceChild(propagateDuplicateLimitUntilMvExpand(duplicateLimit, mvExpand, unary));
                    }
                }
            }
            return limit;
        }

        private static MvExpand descendantMvExpand(UnaryPlan unary) {
            UnaryPlan plan = unary;
            AttributeSet filterReferences = new AttributeSet();
            while (plan instanceof Aggregate == false) {
                if (plan instanceof MvExpand mve) {
                    // don't return the mv_expand that has a filter after it which uses the expanded values
                    // since this will trigger the use of a potentially incorrect (too restrictive) limit further down in the tree
                    if (filterReferences.isEmpty() == false) {
                        if (filterReferences.contains(mve.target()) // the same field or reference attribute is used in mv_expand AND filter
                            || mve.target() instanceof ReferenceAttribute // or the mv_expand attr hasn't yet been resolved to a field attr
                            // or not all filter references have been resolved to field attributes
                            || filterReferences.stream().anyMatch(ref -> ref instanceof ReferenceAttribute)) {
                            return null;
                        }
                    }
                    return mve;
                } else if (plan instanceof Filter filter) {
                    // gather all the filters' references to be checked later when a mv_expand is found
                    filterReferences.addAll(filter.references());
                } else if (plan instanceof OrderBy) {
                    // ordering after mv_expand COULD break the order of the results, so the limit shouldn't be copied past mv_expand
                    // something like from test | sort emp_no | mv_expand job_positions | sort first_name | limit 5
                    // (the sort first_name likely changes the order of the docs after sort emp_no, so "limit 5" shouldn't be copied down
                    return null;
                }

                if (plan.child() instanceof UnaryPlan unaryPlan) {
                    plan = unaryPlan;
                } else {
                    break;
                }
            }
            return null;
        }

        private static Limit limitBeforeMvExpand(MvExpand mvExpand) {
            UnaryPlan plan = mvExpand;
            while (plan instanceof Aggregate == false) {
                if (plan instanceof Limit limit) {
                    return limit;
                }
                if (plan.child() instanceof UnaryPlan unaryPlan) {
                    plan = unaryPlan;
                } else {
                    break;
                }
            }
            return null;
        }

        private LogicalPlan propagateDuplicateLimitUntilMvExpand(Limit duplicateLimit, MvExpand mvExpand, UnaryPlan child) {
            if (child == mvExpand) {
                return mvExpand.replaceChild(duplicateLimit);
            } else {
                return child.replaceChild(propagateDuplicateLimitUntilMvExpand(duplicateLimit, mvExpand, (UnaryPlan) child.child()));
            }
        }
    }

    // 3 in (field, 4, 5) --> 3 in (field) or 3 in (4, 5)
    public static class SplitInWithFoldableValue extends OptimizerRules.OptimizerExpressionRule<In> {

        SplitInWithFoldableValue() {
            super(TransformDirection.UP);
        }

        @Override
        protected Expression rule(In in) {
            if (in.value().foldable()) {
                List<Expression> foldables = new ArrayList<>(in.list().size());
                List<Expression> nonFoldables = new ArrayList<>(in.list().size());
                in.list().forEach(e -> {
                    if (e.foldable() && Expressions.isNull(e) == false) { // keep `null`s, needed for the 3VL
                        foldables.add(e);
                    } else {
                        nonFoldables.add(e);
                    }
                });
                if (foldables.size() > 0 && nonFoldables.size() > 0) {
                    In withFoldables = new In(in.source(), in.value(), foldables);
                    In withoutFoldables = new In(in.source(), in.value(), nonFoldables);
                    return new Or(in.source(), withFoldables, withoutFoldables);
                }
            }
            return in;
        }
    }

    private static class BooleanSimplification extends org.elasticsearch.xpack.ql.optimizer.OptimizerRules.BooleanSimplification {

        BooleanSimplification() {
            super();
        }

        @Override
        protected Expression maybeSimplifyNegatable(Expression e) {
            return null;
        }

    }

    static class PruneFilters extends OptimizerRules.PruneFilters {

        @Override
        protected LogicalPlan skipPlan(Filter filter) {
            return LogicalPlanOptimizer.skipPlan(filter);
        }
    }

    static class SkipQueryOnLimitZero extends OptimizerRules.SkipQueryOnLimitZero {

        @Override
        protected LogicalPlan skipPlan(Limit limit) {
            return LogicalPlanOptimizer.skipPlan(limit);
        }
    }

    static class PruneEmptyPlans extends OptimizerRules.OptimizerRule<UnaryPlan> {

        @Override
        protected LogicalPlan rule(UnaryPlan plan) {
            return plan.output().isEmpty() ? skipPlan(plan) : plan;
        }
    }

    static class SkipQueryOnEmptyMappings extends OptimizerRules.OptimizerRule<EsRelation> {

        @Override
        protected LogicalPlan rule(EsRelation plan) {
            return plan.index().concreteIndices().isEmpty() ? new LocalRelation(plan.source(), plan.output(), LocalSupplier.EMPTY) : plan;
        }
    }

    @SuppressWarnings("removal")
    static class PropagateEmptyRelation extends OptimizerRules.OptimizerRule<UnaryPlan> {

        @Override
        protected LogicalPlan rule(UnaryPlan plan) {
            LogicalPlan p = plan;
            if (plan.child() instanceof LocalRelation local && local.supplier() == LocalSupplier.EMPTY) {
                // only care about non-grouped aggs might return something (count)
                if (plan instanceof Aggregate agg && agg.groupings().isEmpty()) {
                    List<Block> emptyBlocks = aggsFromEmpty(agg.aggregates());
                    p = skipPlan(plan, LocalSupplier.of(emptyBlocks.toArray(Block[]::new)));
                } else {
                    p = skipPlan(plan);
                }
            }
            return p;
        }

        private List<Block> aggsFromEmpty(List<? extends NamedExpression> aggs) {
            List<Block> blocks = new ArrayList<>();
            var blockFactory = PlannerUtils.NON_BREAKING_BLOCK_FACTORY;
            int i = 0;
            for (var agg : aggs) {
                // there needs to be an alias
                if (Alias.unwrap(agg) instanceof AggregateFunction aggFunc) {
                    aggOutput(agg, aggFunc, blockFactory, blocks);
                } else {
                    throw new EsqlIllegalArgumentException("Did not expect a non-aliased aggregation {}", agg);
                }
            }
            return blocks;
        }

        /**
         * The folded aggregation output - this variant is for the coordinator/final.
         */
        protected void aggOutput(NamedExpression agg, AggregateFunction aggFunc, BlockFactory blockFactory, List<Block> blocks) {
            // look for count(literal) with literal != null
            Object value = aggFunc instanceof Count count && (count.foldable() == false || count.fold() != null) ? 0L : null;
            var wrapper = BlockUtils.wrapperFor(blockFactory, PlannerUtils.toElementType(aggFunc.dataType()), 1);
            wrapper.accept(value);
            blocks.add(wrapper.builder().build());
        }
    }

    private static LogicalPlan skipPlan(UnaryPlan plan) {
        return new LocalRelation(plan.source(), plan.output(), LocalSupplier.EMPTY);
    }

    private static LogicalPlan skipPlan(UnaryPlan plan, LocalSupplier supplier) {
        return new LocalRelation(plan.source(), plan.output(), supplier);
    }

    protected static class PushDownAndCombineFilters extends OptimizerRules.OptimizerRule<Filter> {
        @Override
        protected LogicalPlan rule(Filter filter) {
            LogicalPlan plan = filter;
            LogicalPlan child = filter.child();
            Expression condition = filter.condition();

            if (child instanceof Filter f) {
                // combine nodes into a single Filter with updated ANDed condition
                plan = f.with(Predicates.combineAnd(List.of(f.condition(), condition)));
            } else if (child instanceof Aggregate agg) { // TODO: re-evaluate along with multi-value support
                // Only push [parts of] a filter past an agg if these/it operates on agg's grouping[s], not output.
                plan = maybePushDownPastUnary(
                    filter,
                    agg,
                    e -> e instanceof Attribute && agg.output().contains(e) && agg.groupings().contains(e) == false
                        || e instanceof AggregateFunction
                );
            } else if (child instanceof Eval eval) {
                // Don't push if Filter (still) contains references of Eval's fields.
                var attributes = new AttributeSet(Expressions.asAttributes(eval.fields()));
                plan = maybePushDownPastUnary(filter, eval, attributes::contains);
            } else if (child instanceof RegexExtract re) {
                // Push down filters that do not rely on attributes created by RegexExtract
                var attributes = new AttributeSet(Expressions.asAttributes(re.extractedFields()));
                plan = maybePushDownPastUnary(filter, re, attributes::contains);
            } else if (child instanceof Enrich enrich) {
                // Push down filters that do not rely on attributes created by Enrich
                var attributes = new AttributeSet(Expressions.asAttributes(enrich.enrichFields()));
                plan = maybePushDownPastUnary(filter, enrich, attributes::contains);
            } else if (child instanceof Project) {
                return pushDownPastProject(filter);
            } else if (child instanceof OrderBy orderBy) {
                // swap the filter with its child
                plan = orderBy.replaceChild(filter.with(orderBy.child(), condition));
            }
            // cannot push past a Limit, this could change the tailing result set returned
            return plan;
        }

        private static LogicalPlan maybePushDownPastUnary(Filter filter, UnaryPlan unary, Predicate<Expression> cannotPush) {
            LogicalPlan plan;
            List<Expression> pushable = new ArrayList<>();
            List<Expression> nonPushable = new ArrayList<>();
            for (Expression exp : Predicates.splitAnd(filter.condition())) {
                (exp.anyMatch(cannotPush) ? nonPushable : pushable).add(exp);
            }
            // Push the filter down even if it might not be pushable all the way to ES eventually: eval'ing it closer to the source,
            // potentially still in the Exec Engine, distributes the computation.
            if (pushable.size() > 0) {
                if (nonPushable.size() > 0) {
                    Filter pushed = new Filter(filter.source(), unary.child(), Predicates.combineAnd(pushable));
                    plan = filter.with(unary.replaceChild(pushed), Predicates.combineAnd(nonPushable));
                } else {
                    plan = unary.replaceChild(filter.with(unary.child(), filter.condition()));
                }
            } else {
                plan = filter;
            }
            return plan;
        }
    }

    protected static class PushDownEval extends OptimizerRules.OptimizerRule<Eval> {
        @Override
        protected LogicalPlan rule(Eval eval) {
            return pushGeneratingPlanPastProjectAndOrderBy(eval, asAttributes(eval.fields()));
        }
    }

    protected static class PushDownRegexExtract extends OptimizerRules.OptimizerRule<RegexExtract> {
        @Override
        protected LogicalPlan rule(RegexExtract re) {
            return pushGeneratingPlanPastProjectAndOrderBy(re, re.extractedFields());
        }
    }

    protected static class PushDownEnrich extends OptimizerRules.OptimizerRule<Enrich> {
        @Override
        protected LogicalPlan rule(Enrich en) {
            return pushGeneratingPlanPastProjectAndOrderBy(en, asAttributes(en.enrichFields()));
        }
    }

    /**
     * Pushes LogicalPlans which generate new attributes (Eval, Grok/Dissect, Enrich), past OrderBys and Projections.
     * Although it seems arbitrary whether the OrderBy or the Eval is executed first, this transformation ensures that OrderBys only
     * separated by an eval can be combined by PushDownAndCombineOrderBy.
     *
     * E.g.:
     *
     * ... | sort a | eval x = b + 1 | sort x
     *
     * becomes
     *
     * ... | eval x = b + 1 | sort a | sort x
     *
     * Ordering the Evals before the OrderBys has the advantage that it's always possible to order the plans like this.
     * E.g., in the example above it would not be possible to put the eval after the two orderBys.
     *
     * In case one of the Eval's fields would shadow the orderBy's attributes, we rename the attribute first.
     *
     * E.g.
     *
     * ... | sort a | eval a = b + 1 | ...
     *
     * becomes
     *
     * ... | eval $$a = a | eval a = b + 1 | sort $$a | drop $$a
     */
    private static LogicalPlan pushGeneratingPlanPastProjectAndOrderBy(UnaryPlan generatingPlan, List<Attribute> generatedAttributes) {
        LogicalPlan child = generatingPlan.child();

        if (child instanceof OrderBy orderBy) {
            Set<String> evalFieldNames = new LinkedHashSet<>(Expressions.names(generatedAttributes));

            // Look for attributes in the OrderBy's expressions and create aliases with temporary names for them.
            AttributeReplacement nonShadowedOrders = renameAttributesInExpressions(evalFieldNames, orderBy.order());

            AttributeMap<Alias> aliasesForShadowedOrderByAttrs = nonShadowedOrders.replacedAttributes;
            @SuppressWarnings("unchecked")
            List<Order> newOrder = (List<Order>) (List<?>) nonShadowedOrders.rewrittenExpressions;

            if (aliasesForShadowedOrderByAttrs.isEmpty() == false) {
                List<Alias> newAliases = new ArrayList<>(aliasesForShadowedOrderByAttrs.values());

                LogicalPlan plan = new Eval(orderBy.source(), orderBy.child(), newAliases);
                plan = generatingPlan.replaceChild(plan);
                plan = new OrderBy(orderBy.source(), plan, newOrder);
                plan = new Project(generatingPlan.source(), plan, generatingPlan.output());

                return plan;
            }

            return orderBy.replaceChild(generatingPlan.replaceChild(orderBy.child()));
        } else if (child instanceof Project) {
            var projectWithEvalChild = pushDownPastProject(generatingPlan);
            return projectWithEvalChild.withProjections(mergeOutputExpressions(generatedAttributes, projectWithEvalChild.projections()));
        }

        return generatingPlan;
    }

    private record AttributeReplacement(List<Expression> rewrittenExpressions, AttributeMap<Alias> replacedAttributes) {};

    /**
     * Replace attributes in the given expressions by assigning them temporary names.
     * Returns the rewritten expressions and a map with an alias for each replaced attribute; the rewritten expressions reference
     * these aliases.
     */
    private static AttributeReplacement renameAttributesInExpressions(
        Set<String> attributeNamesToRename,
        List<? extends Expression> expressions
    ) {
        AttributeMap<Alias> aliasesForReplacedAttributes = new AttributeMap<>();
        List<Expression> rewrittenExpressions = new ArrayList<>();

        for (Expression expr : expressions) {
            rewrittenExpressions.add(expr.transformUp(Attribute.class, attr -> {
                if (attributeNamesToRename.contains(attr.name())) {
                    Alias renamedAttribute = aliasesForReplacedAttributes.computeIfAbsent(attr, a -> {
                        String tempName = SubstituteSurrogates.rawTemporaryName(a.name(), "temp_name", a.id().toString());
                        // TODO: this should be synthetic
                        return new Alias(a.source(), tempName, null, a, null, false);
                    });
                    return renamedAttribute.toAttribute();
                }

                return attr;
            }));
        }

        return new AttributeReplacement(rewrittenExpressions, aliasesForReplacedAttributes);
    }

    protected static class PushDownAndCombineOrderBy extends OptimizerRules.OptimizerRule<OrderBy> {
        @Override
        protected LogicalPlan rule(OrderBy orderBy) {
            LogicalPlan child = orderBy.child();

            if (child instanceof OrderBy childOrder) {
                // combine orders
                return new OrderBy(orderBy.source(), childOrder.child(), orderBy.order());
            } else if (child instanceof Project) {
                return pushDownPastProject(orderBy);
            }

            return orderBy;
        }
    }

    /**
     * Remove unused columns created in the plan, in fields inside eval or aggregations inside stats.
     */
    static class PruneColumns extends Rule<LogicalPlan, LogicalPlan> {

        @Override
        public LogicalPlan apply(LogicalPlan plan) {
            var used = new AttributeSet();
            // don't remove Evals without any Project/Aggregate (which might not occur as the last node in the plan)
            var seenProjection = new Holder<>(Boolean.FALSE);

            // start top-to-bottom
            // and track used references
            var pl = plan.transformDown(p -> {
                // skip nodes that simply pass the input through
                if (p instanceof Limit) {
                    return p;
                }

                // remember used
                boolean recheck;
                // analyze the unused items against dedicated 'producer' nodes such as Eval and Aggregate
                // perform a loop to retry checking if the current node is completely eliminated
                do {
                    recheck = false;
                    if (p instanceof Aggregate aggregate) {
                        var remaining = seenProjection.get() ? removeUnused(aggregate.aggregates(), used) : null;
                        // no aggregates, no need
                        if (remaining != null) {
                            if (remaining.isEmpty()) {
                                recheck = true;
                                p = aggregate.child();
                            } else {
                                p = new Aggregate(aggregate.source(), aggregate.child(), aggregate.groupings(), remaining);
                            }
                        }

                        seenProjection.set(Boolean.TRUE);
                    } else if (p instanceof Eval eval) {
                        var remaining = seenProjection.get() ? removeUnused(eval.fields(), used) : null;
                        // no fields, no eval
                        if (remaining != null) {
                            if (remaining.isEmpty()) {
                                p = eval.child();
                                recheck = true;
                            } else {
                                p = new Eval(eval.source(), eval.child(), remaining);
                            }
                        }
                    } else if (p instanceof Project) {
                        seenProjection.set(Boolean.TRUE);
                    }
                } while (recheck);

                used.addAll(p.references());

                // preserve the state before going to the next node
                return p;
            });

            return pl;
        }

        /**
         * Prunes attributes from the list not found in the given set.
         * Returns null if no changed occurred.
         */
        private static <N extends NamedExpression> List<N> removeUnused(List<N> named, AttributeSet used) {
            var clone = new ArrayList<>(named);
            var it = clone.listIterator(clone.size());

            // due to Eval, go in reverse
            while (it.hasPrevious()) {
                N prev = it.previous();
                if (used.contains(prev.toAttribute()) == false) {
                    it.remove();
                } else {
                    used.addAll(prev.references());
                }
            }
            return clone.size() != named.size() ? clone : null;
        }
    }

    static class PruneOrderByBeforeStats extends OptimizerRules.OptimizerRule<Aggregate> {

        @Override
        protected LogicalPlan rule(Aggregate agg) {
            OrderBy order = findPullableOrderBy(agg.child());

            LogicalPlan p = agg;
            if (order != null) {
                p = agg.transformDown(OrderBy.class, o -> o == order ? order.child() : o);
            }
            return p;
        }

        private static OrderBy findPullableOrderBy(LogicalPlan plan) {
            OrderBy pullable = null;
            if (plan instanceof OrderBy o) {
                pullable = o;
            } else if (plan instanceof Eval
                || plan instanceof Filter
                || plan instanceof Project
                || plan instanceof RegexExtract
                || plan instanceof Enrich) {
                    pullable = findPullableOrderBy(((UnaryPlan) plan).child());
                }
            return pullable;
        }

    }

    static class PruneRedundantSortClauses extends OptimizerRules.OptimizerRule<OrderBy> {

        @Override
        protected LogicalPlan rule(OrderBy plan) {
            var referencedAttributes = new ExpressionSet<Order>();
            var order = new ArrayList<Order>();
            for (Order o : plan.order()) {
                if (referencedAttributes.add(o)) {
                    order.add(o);
                }
            }

            return plan.order().size() == order.size() ? plan : new OrderBy(plan.source(), plan.child(), order);
        }
    }

    private static Project pushDownPastProject(UnaryPlan parent) {
        if (parent.child() instanceof Project project) {
            AttributeMap.Builder<Expression> aliasBuilder = AttributeMap.builder();
            project.forEachExpression(Alias.class, a -> aliasBuilder.put(a.toAttribute(), a.child()));
            var aliases = aliasBuilder.build();

            var expressionsWithResolvedAliases = (UnaryPlan) parent.transformExpressionsOnly(
                ReferenceAttribute.class,
                r -> aliases.resolve(r, r)
            );

            return project.replaceChild(expressionsWithResolvedAliases.replaceChild(project.child()));
        } else {
            throw new EsqlIllegalArgumentException("Expected child to be instance of Project");
        }
    }

<<<<<<< HEAD
    /**
     * Combine disjunctions on the same field into an In expression.
     * This rule looks for both simple equalities:
     * 1. a == 1 OR a == 2 becomes a IN (1, 2)
     * and combinations of In
     * 2. a == 1 OR a IN (2) becomes a IN (1, 2)
     * 3. a IN (1) OR a IN (2) becomes a IN (1, 2)
     *
     * This rule does NOT check for type compatibility as that phase has been
     * already be verified in the analyzer.
     */
    public static class CombineDisjunctionsToIn extends OptimizerRules.CombineDisjunctionsToIn {

        protected In createIn(Expression key, List<Expression> values, ZoneId zoneId) {
            return new In(key.source(), key, values);
        }

        protected org.elasticsearch.xpack.ql.expression.predicate.operator.comparison.Equals createEquals(
            Expression k,
            Set<Expression> v,
            ZoneId finalZoneId
        ) {
            return new org.elasticsearch.xpack.ql.expression.predicate.operator.comparison.Equals(
                k.source(),
                k,
                v.iterator().next(),
                finalZoneId
            );
        }
    }

=======
>>>>>>> 96230f7a
    static class ReplaceLimitAndSortAsTopN extends OptimizerRules.OptimizerRule<Limit> {

        @Override
        protected LogicalPlan rule(Limit plan) {
            LogicalPlan p = plan;
            if (plan.child() instanceof OrderBy o) {
                p = new TopN(plan.source(), o.child(), o.order(), plan.limit());
            }
            return p;
        }
    }

    /**
     * This adds an explicit TopN node to a plan that only has an OrderBy right before Lucene.
     * To date, the only known use case that "needs" this is a query of the form
     * from test
     * | sort emp_no
     * | mv_expand first_name
     * | rename first_name AS x
     * | where x LIKE "*a*"
     * | limit 15
     *
     * or
     *
     * from test
     * | sort emp_no
     * | mv_expand first_name
     * | sort first_name
     * | limit 15
     *
     * PushDownAndCombineLimits rule will copy the "limit 15" after "sort emp_no" if there is no filter on the expanded values
     * OR if there is no sort between "limit" and "mv_expand".
     * But, since this type of query has such a filter, the "sort emp_no" will have no limit when it reaches the current rule.
     */
    static class AddDefaultTopN extends ParameterizedOptimizerRule<LogicalPlan, LogicalOptimizerContext> {

        @Override
        protected LogicalPlan rule(LogicalPlan plan, LogicalOptimizerContext context) {
            if (plan instanceof UnaryPlan unary && unary.child() instanceof OrderBy order && order.child() instanceof EsRelation relation) {
                var limit = new Literal(plan.source(), context.configuration().resultTruncationMaxSize(), DataTypes.INTEGER);
                return unary.replaceChild(new TopN(plan.source(), relation, order.order(), limit));
            }
            return plan;
        }
    }

    public static class ReplaceRegexMatch extends OptimizerRules.ReplaceRegexMatch {

        protected Expression regexToEquals(RegexMatch<?> regexMatch, Literal literal) {
            return new Equals(regexMatch.source(), regexMatch.field(), literal);
        }
    }

    /**
     * Replace nested expressions inside an aggregate with synthetic eval (which end up being projected away by the aggregate).
     * stats sum(a + 1) by x % 2
     * becomes
     * eval `a + 1` = a + 1, `x % 2` = x % 2 | stats sum(`a+1`_ref) by `x % 2`_ref
     */
    static class ReplaceStatsNestedExpressionWithEval extends OptimizerRules.OptimizerRule<Aggregate> {

        @Override
        protected LogicalPlan rule(Aggregate aggregate) {
            List<Alias> evals = new ArrayList<>();
            Map<String, Attribute> evalNames = new HashMap<>();
            List<Expression> newGroupings = new ArrayList<>(aggregate.groupings());
            boolean groupingChanged = false;

            // start with the groupings since the aggs might duplicate it
            for (int i = 0, s = newGroupings.size(); i < s; i++) {
                Expression g = newGroupings.get(i);
                // move the alias into an eval and replace it with its attribute
                if (g instanceof Alias as) {
                    groupingChanged = true;
                    var attr = as.toAttribute();
                    evals.add(as);
                    evalNames.put(as.name(), attr);
                    newGroupings.set(i, attr);
                }
            }

            Holder<Boolean> aggsChanged = new Holder<>(false);
            List<? extends NamedExpression> aggs = aggregate.aggregates();
            List<NamedExpression> newAggs = new ArrayList<>(aggs.size());

            // map to track common expressions
            Map<Expression, Attribute> expToAttribute = new HashMap<>();
            for (Alias a : evals) {
                expToAttribute.put(a.child().canonical(), a.toAttribute());
            }

            int[] counter = new int[] { 0 };
            // for the aggs make sure to unwrap the agg function and check the existing groupings
            for (NamedExpression agg : aggs) {
                NamedExpression a = (NamedExpression) agg.transformDown(Alias.class, as -> {
                    // if the child is a nested expression
                    Expression child = as.child();

                    // shortcut for common scenario
                    if (child instanceof AggregateFunction af && af.field() instanceof Attribute) {
                        return as;
                    }

                    // check if the alias matches any from grouping otherwise unwrap it
                    Attribute ref = evalNames.get(as.name());
                    if (ref != null) {
                        aggsChanged.set(true);
                        return ref;
                    }

                    // 1. look for the aggregate function
                    var replaced = child.transformUp(AggregateFunction.class, af -> {
                        Expression result = af;

                        Expression field = af.field();
                        // 2. if the field is a nested expression (not attribute or literal), replace it
                        if (field instanceof Attribute == false && field.foldable() == false) {
                            // 3. create a new alias if one doesn't exist yet no reference
                            Attribute attr = expToAttribute.computeIfAbsent(field.canonical(), k -> {
                                Alias newAlias = new Alias(k.source(), syntheticName(k, af, counter[0]++), null, k, null, true);
                                evals.add(newAlias);
                                aggsChanged.set(true);
                                return newAlias.toAttribute();
                            });
                            // replace field with attribute
                            List<Expression> newChildren = new ArrayList<>(af.children());
                            newChildren.set(0, attr);
                            result = af.replaceChildren(newChildren);
                        }
                        return result;
                    });

                    return as.replaceChild(replaced);
                });

                newAggs.add(a);
            }

            if (evals.size() > 0) {
                var groupings = groupingChanged ? newGroupings : aggregate.groupings();
                var aggregates = aggsChanged.get() ? newAggs : aggregate.aggregates();

                var newEval = new Eval(aggregate.source(), aggregate.child(), evals);
                aggregate = new Aggregate(aggregate.source(), newEval, groupings, aggregates);
            }

            return aggregate;
        }

        static String syntheticName(Expression expression, AggregateFunction af, int counter) {
            return SubstituteSurrogates.temporaryName(expression, af, counter);
        }
    }

    /**
     * Replace nested expressions over aggregates with synthetic eval post the aggregation
     * stats a = sum(a) + min(b) by x
     * becomes
     * stats a1 = sum(a), a2 = min(b) by x | eval a = a1 + a2 | keep a, x
     *
     * Since the logic is very similar, this rule also handles duplicate aggregate functions to avoid duplicate compute
     * stats a = min(x), b = min(x), c = count(*), d = count() by g
     * becomes
     * stats a = min(x), c = count(*) by g | eval b = a, d = c | keep a, b, c, d, g
     */
    static class ReplaceStatsAggExpressionWithEval extends OptimizerRules.OptimizerRule<Aggregate> {
        ReplaceStatsAggExpressionWithEval() {
            super(TransformDirection.UP);
        }

        @Override
        protected LogicalPlan rule(Aggregate aggregate) {
            // build alias map
            AttributeMap<Expression> aliases = new AttributeMap<>();
            aggregate.forEachExpressionUp(Alias.class, a -> aliases.put(a.toAttribute(), a.child()));

            // break down each aggregate into AggregateFunction
            // preserve the projection at the end
            List<? extends NamedExpression> aggs = aggregate.aggregates();

            // root/naked aggs
            Map<AggregateFunction, Alias> rootAggs = Maps.newLinkedHashMapWithExpectedSize(aggs.size());
            // evals (original expression relying on multiple aggs)
            List<Alias> newEvals = new ArrayList<>();
            List<NamedExpression> newProjections = new ArrayList<>();
            // track the aggregate aggs (including grouping which is not an AggregateFunction)
            List<NamedExpression> newAggs = new ArrayList<>();

            Holder<Boolean> changed = new Holder<>(false);
            int[] counter = new int[] { 0 };

            for (NamedExpression agg : aggs) {
                if (agg instanceof Alias as) {
                    // if the child a nested expression
                    Expression child = as.child();

                    // common case - handle duplicates
                    if (child instanceof AggregateFunction af) {
                        AggregateFunction canonical = (AggregateFunction) af.canonical();
                        Expression field = canonical.field().transformUp(e -> aliases.resolve(e, e));
                        canonical = (AggregateFunction) canonical.replaceChildren(
                            CollectionUtils.combine(singleton(field), canonical.parameters())
                        );

                        Alias found = rootAggs.get(canonical);
                        // aggregate is new
                        if (found == null) {
                            rootAggs.put(canonical, as);
                            newAggs.add(as);
                            newProjections.add(as.toAttribute());
                        }
                        // agg already exists - preserve the current alias but point it to the existing agg
                        // thus don't add it to the list of aggs as we don't want duplicated compute
                        else {
                            changed.set(true);
                            newProjections.add(as.replaceChild(found.toAttribute()));
                        }
                    }
                    // nested expression over aggregate function - replace them with reference and move the expression into a
                    // follow-up eval
                    else {
                        Holder<Boolean> transformed = new Holder<>(false);
                        Expression aggExpression = child.transformUp(AggregateFunction.class, af -> {
                            transformed.set(true);
                            changed.set(true);

                            AggregateFunction canonical = (AggregateFunction) af.canonical();
                            Alias alias = rootAggs.get(canonical);
                            if (alias == null) {
                                // create synthetic alias ove the found agg function
                                alias = new Alias(
                                    af.source(),
                                    syntheticName(canonical, child, counter[0]++),
                                    as.qualifier(),
                                    canonical,
                                    null,
                                    true
                                );
                                // and remember it to remove duplicates
                                rootAggs.put(canonical, alias);
                                // add it to the list of aggregates and continue
                                newAggs.add(alias);
                            }
                            // (even when found) return a reference to it
                            return alias.toAttribute();
                        });

                        Alias alias = as;
                        if (transformed.get()) {
                            // if at least a change occurred, update the alias and add it to the eval
                            alias = as.replaceChild(aggExpression);
                            newEvals.add(alias);
                        }
                        // aliased grouping
                        else {
                            newAggs.add(alias);
                        }

                        newProjections.add(alias.toAttribute());
                    }
                }
                // not an alias (e.g. grouping field)
                else {
                    newAggs.add(agg);
                    newProjections.add(agg.toAttribute());
                }
            }

            LogicalPlan plan = aggregate;
            if (changed.get()) {
                Source source = aggregate.source();
                plan = new Aggregate(source, aggregate.child(), aggregate.groupings(), newAggs);
                if (newEvals.size() > 0) {
                    plan = new Eval(source, plan, newEvals);
                }
                // preserve initial projection
                plan = new Project(source, plan, newProjections);
            }

            return plan;
        }

        static String syntheticName(Expression expression, Expression af, int counter) {
            return SubstituteSurrogates.temporaryName(expression, af, counter);
        }
    }

    /**
     * Replace aliasing evals (eval x=a) with a projection which can be further combined / simplified.
     * The rule gets applied only if there's another project (Project/Stats) above it.
     *
     * Needs to take into account shadowing of potentially intermediate fields:
     * eval x = a + 1, y = x, z = y + 1, y = z, w = y + 1
     * The output should be
     * eval x = a + 1, z = a + 1 + 1, w = a + 1 + 1
     * project x, z, z as y, w
     */
    static class ReplaceAliasingEvalWithProject extends Rule<LogicalPlan, LogicalPlan> {

        @Override
        public LogicalPlan apply(LogicalPlan logicalPlan) {
            Holder<Boolean> enabled = new Holder<>(false);

            return logicalPlan.transformDown(p -> {
                // found projection, turn enable flag on
                if (p instanceof Aggregate || p instanceof Project) {
                    enabled.set(true);
                } else if (enabled.get() && p instanceof Eval eval) {
                    p = rule(eval);
                }

                return p;
            });
        }

        private LogicalPlan rule(Eval eval) {
            LogicalPlan plan = eval;

            // holds simple aliases such as b = a, c = b, d = c
            AttributeMap<Expression> basicAliases = new AttributeMap<>();
            // same as above but keeps the original expression
            AttributeMap<NamedExpression> basicAliasSources = new AttributeMap<>();

            List<Alias> keptFields = new ArrayList<>();

            var fields = eval.fields();
            for (int i = 0, size = fields.size(); i < size; i++) {
                Alias field = fields.get(i);
                Expression child = field.child();
                var attribute = field.toAttribute();
                // put the aliases in a separate map to separate the underlying resolve from other aliases
                if (child instanceof Attribute) {
                    basicAliases.put(attribute, child);
                    basicAliasSources.put(attribute, field);
                } else {
                    // be lazy and start replacing name aliases only if needed
                    if (basicAliases.size() > 0) {
                        // update the child through the field
                        field = (Alias) field.transformUp(e -> basicAliases.resolve(e, e));
                    }
                    keptFields.add(field);
                }
            }

            // at least one alias encountered, move it into a project
            if (basicAliases.size() > 0) {
                // preserve the eval output (takes care of shadowing and order) but replace the basic aliases
                List<NamedExpression> projections = new ArrayList<>(eval.output());
                // replace the removed aliases with their initial definition - however use the output to preserve the shadowing
                for (int i = projections.size() - 1; i >= 0; i--) {
                    NamedExpression project = projections.get(i);
                    projections.set(i, basicAliasSources.getOrDefault(project, project));
                }

                LogicalPlan child = eval.child();
                if (keptFields.size() > 0) {
                    // replace the eval with just the kept fields
                    child = new Eval(eval.source(), eval.child(), keptFields);
                }
                // put the projection in place
                plan = new Project(eval.source(), child, projections);
            }

            return plan;
        }
    }

    private abstract static class ParameterizedOptimizerRule<SubPlan extends LogicalPlan, P> extends ParameterizedRule<
        SubPlan,
        LogicalPlan,
        P> {

        public final LogicalPlan apply(LogicalPlan plan, P context) {
            return plan.transformDown(typeToken(), t -> rule(t, context));
        }

        protected abstract LogicalPlan rule(SubPlan plan, P context);
    }

    /**
     * Normalize aggregation functions by:
     * 1. replaces reference to field attributes with their source
     * 2. in case of Count, aligns the various forms (Count(1), Count(0), Count(), Count(*)) to Count(*)
     */
    // TODO waiting on https://github.com/elastic/elasticsearch/issues/100634
    static class NormalizeAggregate extends Rule<LogicalPlan, LogicalPlan> {

        @Override
        public LogicalPlan apply(LogicalPlan plan) {
            AttributeMap<Expression> aliases = new AttributeMap<>();

            // traverse the tree bottom-up
            // 1. if it's Aggregate, normalize the aggregates
            // regardless, collect the attributes but only if they refer to an attribute or literal
            plan = plan.transformUp(p -> {
                if (p instanceof Aggregate agg) {
                    p = normalize(agg, aliases);
                }
                p.forEachExpression(Alias.class, a -> {
                    var child = a.child();
                    if (child.foldable() || child instanceof NamedExpression) {
                        aliases.putIfAbsent(a.toAttribute(), child);
                    }
                });

                return p;
            });
            return plan;
        }

        private static LogicalPlan normalize(Aggregate aggregate, AttributeMap<Expression> aliases) {
            var aggs = aggregate.aggregates();
            List<NamedExpression> newAggs = new ArrayList<>(aggs.size());
            final Holder<Boolean> changed = new Holder<>(false);

            for (NamedExpression agg : aggs) {
                var newAgg = (NamedExpression) agg.transformDown(AggregateFunction.class, af -> {
                    // replace field reference
                    if (af.field() instanceof NamedExpression ne) {
                        Attribute attr = ne.toAttribute();
                        var resolved = aliases.resolve(attr, attr);
                        if (resolved != attr) {
                            changed.set(true);
                            var newChildren = CollectionUtils.combine(Collections.singletonList(resolved), af.parameters());
                            // update the reference so Count can pick it up
                            af = (AggregateFunction) af.replaceChildren(newChildren);
                        }
                    }
                    // handle Count(*)
                    if (af instanceof Count count) {
                        var field = af.field();
                        if (field.foldable()) {
                            var fold = field.fold();
                            if (fold != null && StringUtils.WILDCARD.equals(fold) == false) {
                                changed.set(true);
                                var source = count.source();
                                af = new Count(source, new Literal(source, StringUtils.WILDCARD, DataTypes.KEYWORD));
                            }
                        }
                    }
                    return af;
                });
                newAggs.add(newAgg);
            }
            return changed.get() ? new Aggregate(aggregate.source(), aggregate.child(), aggregate.groupings(), newAggs) : aggregate;
        }
    }

    public static class FoldNull extends OptimizerRules.FoldNull {
        @Override
        protected Expression tryReplaceIsNullIsNotNull(Expression e) {
            return e;
        }
    }

    public static class PropagateNullable extends OptimizerRules.PropagateNullable {
        protected Expression nullify(Expression exp, Expression nullExp) {
            if (exp instanceof Coalesce) {
                List<Expression> newChildren = new ArrayList<>(exp.children());
                newChildren.removeIf(e -> e.semanticEquals(nullExp));
                if (newChildren.size() != exp.children().size() && newChildren.size() > 0) { // coalesce needs at least one input
                    return exp.replaceChildren(newChildren);
                }
            }
            return Literal.of(exp, null);
        }
    }

    /**
     * Fold the arms of {@code CASE} statements.
     * <pre>{@code
     * EVAL c=CASE(true, foo, bar)
     * }</pre>
     * becomes
     * <pre>{@code
     * EVAL c=foo
     * }</pre>
     */
    static class PartiallyFoldCase extends OptimizerRules.OptimizerExpressionRule<Case> {
        PartiallyFoldCase() {
            super(DOWN);
        }

        @Override
        protected Expression rule(Case c) {
            return c.partiallyFold();
        }
    }
}<|MERGE_RESOLUTION|>--- conflicted
+++ resolved
@@ -1115,40 +1115,6 @@
         }
     }
 
-<<<<<<< HEAD
-    /**
-     * Combine disjunctions on the same field into an In expression.
-     * This rule looks for both simple equalities:
-     * 1. a == 1 OR a == 2 becomes a IN (1, 2)
-     * and combinations of In
-     * 2. a == 1 OR a IN (2) becomes a IN (1, 2)
-     * 3. a IN (1) OR a IN (2) becomes a IN (1, 2)
-     *
-     * This rule does NOT check for type compatibility as that phase has been
-     * already be verified in the analyzer.
-     */
-    public static class CombineDisjunctionsToIn extends OptimizerRules.CombineDisjunctionsToIn {
-
-        protected In createIn(Expression key, List<Expression> values, ZoneId zoneId) {
-            return new In(key.source(), key, values);
-        }
-
-        protected org.elasticsearch.xpack.ql.expression.predicate.operator.comparison.Equals createEquals(
-            Expression k,
-            Set<Expression> v,
-            ZoneId finalZoneId
-        ) {
-            return new org.elasticsearch.xpack.ql.expression.predicate.operator.comparison.Equals(
-                k.source(),
-                k,
-                v.iterator().next(),
-                finalZoneId
-            );
-        }
-    }
-
-=======
->>>>>>> 96230f7a
     static class ReplaceLimitAndSortAsTopN extends OptimizerRules.OptimizerRule<Limit> {
 
         @Override
