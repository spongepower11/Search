/*
 * Copyright Elasticsearch B.V. and/or licensed to Elasticsearch B.V. under one
 * or more contributor license agreements. Licensed under the Elastic License
 * 2.0; you may not use this file except in compliance with the Elastic License
 * 2.0.
 */

package org.elasticsearch.xpack.esql.expression.predicate.operator.comparison;

import org.apache.lucene.util.BytesRef;
import org.elasticsearch.compute.ann.Evaluator;
import org.elasticsearch.compute.data.BooleanBlock;
import org.elasticsearch.compute.data.BytesRefBlock;
import org.elasticsearch.compute.data.DoubleBlock;
import org.elasticsearch.compute.data.IntBlock;
import org.elasticsearch.compute.data.LongBlock;
import org.elasticsearch.compute.operator.EvalOperator;
import org.elasticsearch.xpack.esql.EsqlIllegalArgumentException;
import org.elasticsearch.xpack.esql.core.expression.Expression;
import org.elasticsearch.xpack.esql.core.expression.Expressions;
import org.elasticsearch.xpack.esql.core.expression.predicate.operator.comparison.Comparisons;
import org.elasticsearch.xpack.esql.core.tree.NodeInfo;
import org.elasticsearch.xpack.esql.core.tree.Source;
import org.elasticsearch.xpack.esql.core.type.DataType;
<<<<<<< HEAD
import org.elasticsearch.xpack.esql.core.type.DataTypes;
import org.elasticsearch.xpack.esql.evaluator.mapper.EvaluatorMapper;
=======
>>>>>>> a51a9f75
import org.elasticsearch.xpack.esql.expression.EsqlTypeResolutions;
import org.elasticsearch.xpack.esql.expression.function.Example;
import org.elasticsearch.xpack.esql.expression.function.FunctionInfo;
import org.elasticsearch.xpack.esql.expression.function.scalar.math.Cast;
import org.elasticsearch.xpack.esql.type.EsqlDataTypeRegistry;
import org.elasticsearch.xpack.esql.type.EsqlDataTypes;

import java.util.List;
import java.util.function.Function;

import static org.elasticsearch.common.logging.LoggerMessageFormat.format;
import static org.elasticsearch.xpack.esql.core.expression.TypeResolutions.ParamOrdinal.DEFAULT;
import static org.elasticsearch.xpack.esql.core.util.StringUtils.ordinal;

public class In extends org.elasticsearch.xpack.esql.core.expression.predicate.operator.comparison.In implements EvaluatorMapper {
    @FunctionInfo(
        returnType = "boolean",
        description = "The `IN` operator allows testing whether a field or expression equals an element in a list of literals, "
            + "fields or expressions:",
        examples = @Example(file = "row", tag = "in-with-expressions")
    )
    public In(Source source, Expression value, List<Expression> list) {
        super(source, value, list);
    }

    @Override
    protected NodeInfo<org.elasticsearch.xpack.esql.core.expression.predicate.operator.comparison.In> info() {
        return NodeInfo.create(this, In::new, value(), list());
    }

    @Override
    public In replaceChildren(List<Expression> newChildren) {
        return new In(source(), newChildren.get(newChildren.size() - 1), newChildren.subList(0, newChildren.size() - 1));
    }

    @Override
    public boolean foldable() {
        // QL's In fold()s to null, if value() is null, but isn't foldable() unless all children are
        // TODO: update this null check in QL too?
        return Expressions.isNull(value()) || super.foldable();
    }

    @Override
    public EvalOperator.ExpressionEvaluator.Factory toEvaluator(
        Function<Expression, EvalOperator.ExpressionEvaluator.Factory> toEvaluator) {
        var commonType = commonType();
        EvalOperator.ExpressionEvaluator.Factory lhs;
        EvalOperator.ExpressionEvaluator.Factory[] factories;
        if (commonType.isNumeric()) {
            lhs = Cast.cast(source(), value().dataType(), commonType, toEvaluator.apply(value()));
            factories = list().stream()
                .map(e -> Cast.cast(source(), e.dataType(), commonType, toEvaluator.apply(e)))
                .toArray(EvalOperator.ExpressionEvaluator.Factory[]::new);
        } else {
            lhs = toEvaluator.apply(value());
            factories = list().stream()
                .map(e -> toEvaluator.apply(e))
                .toArray(EvalOperator.ExpressionEvaluator.Factory[]::new);
        }

        if (commonType == DataTypes.BOOLEAN) {
            return new InBooleanEvaluator.Factory(source(), lhs, factories);
        }
        if (commonType == DataTypes.DOUBLE) {
            return new InDoubleEvaluator.Factory(source(), lhs, factories);
        }
        if (commonType == DataTypes.INTEGER) {
            return new InIntEvaluator.Factory(source(), lhs, factories);
        }
        if (commonType == DataTypes.LONG || commonType == DataTypes.DATETIME || commonType == DataTypes.UNSIGNED_LONG ) {
            return new InLongEvaluator.Factory(source(), lhs, factories);
        }
        if (commonType == DataTypes.KEYWORD
            || commonType == DataTypes.TEXT
            || commonType == DataTypes.IP
            || commonType == DataTypes.VERSION
            || commonType == DataTypes.UNSUPPORTED) {
            return new InBytesRefEvaluator.Factory(source(), toEvaluator.apply(value()), factories);
        }
        if (commonType == DataTypes.NULL) {
            return EvalOperator.CONSTANT_NULL_FACTORY;
        }
        throw EsqlIllegalArgumentException.illegalDataType(commonType);
    }

    private DataType commonType() {
        DataType commonType = value().dataType();
        for (Expression e : list()) {
            if (e.dataType() == DataTypes.NULL && value().dataType() != DataTypes.NULL) {
                continue;
            }
            commonType = EsqlDataTypeRegistry.INSTANCE.commonType(commonType, e.dataType());
        }
        return commonType;
    }

    @Override
    protected boolean areCompatible(DataType left, DataType right) {
        if (left == DataType.UNSIGNED_LONG || right == DataType.UNSIGNED_LONG) {
            // automatic numerical conversions not applicable for UNSIGNED_LONG, see Verifier#validateUnsignedLongOperator().
            return left == right;
        }
        return EsqlDataTypes.areCompatible(left, right);
    }

    @Override
    protected TypeResolution resolveType() { // TODO: move the foldability check from QL's In to SQL's and remove this method
        TypeResolution resolution = EsqlTypeResolutions.isExact(value(), functionName(), DEFAULT);
        if (resolution.unresolved()) {
            return resolution;
        }

        DataType dt = value().dataType();
        for (int i = 0; i < list().size(); i++) {
            Expression listValue = list().get(i);
            if (areCompatible(dt, listValue.dataType()) == false) {
                return new TypeResolution(
                    format(
                        null,
                        "{} argument of [{}] must be [{}], found value [{}] type [{}]",
                        ordinal(i + 1),
                        sourceText(),
                        dt.typeName(),
                        Expressions.name(listValue),
                        listValue.dataType().typeName()
                    )
                );
            }
        }

        return TypeResolution.TYPE_RESOLVED;
    }

    @Evaluator(extraName = "Boolean")
    static void process(BooleanBlock.Builder builder, boolean lhs, boolean[] rhs) {
        boolean hasNull = false;
        for (Object v : rhs) {
            if (v == null) {
                hasNull = true;
            }
            Boolean compResult = Comparisons.eq(lhs, v);
            if (compResult == Boolean.TRUE) {
                builder.appendBoolean(true);
                return;
            }
        }
        if (hasNull) {
            builder.appendNull();
        } else {
            builder.appendBoolean(false);
        }
    }

    @Evaluator(extraName = "BytesRef")
    static void process(BooleanBlock.Builder builder, BytesRef lhs, BytesRef[] rhs) {
        boolean hasNull = false;
        for (Object v : rhs) {
            if (v == null) {
                hasNull = true;
            }
            Boolean compResult = Comparisons.eq(lhs, v);
            if (compResult == Boolean.TRUE) {
                builder.appendBoolean(true);
                return;
            }
        }
        if (hasNull) {
            builder.appendNull();
        } else {
            builder.appendBoolean(false);
        }
    }

    @Evaluator(extraName = "Int")
    static void process(BooleanBlock.Builder builder, int lhs, int[] rhs) {
        boolean hasNull = false;
        for (Object v : rhs) {
            if (v == null) {
                hasNull = true;
            }
            Boolean compResult = Comparisons.eq(lhs, v);
            if (compResult == Boolean.TRUE) {
                builder.appendBoolean(true);
                return;
            }
        }
        if (hasNull) {
            builder.appendNull();
        } else {
            builder.appendBoolean(false);
        }
    }

    @Evaluator(extraName = "Long")
    static void process(BooleanBlock.Builder builder, long lhs, long[] rhs) {
        boolean hasNull = false;
        for (Object v : rhs) {
            if (v == null) {
                hasNull = true;
            }
            Boolean compResult = Comparisons.eq(lhs, v);
            if (compResult == Boolean.TRUE) {
                builder.appendBoolean(true);
                return;
            }
        }
        if (hasNull) {
            builder.appendNull();
        } else {
            builder.appendBoolean(false);
        }
    }

    @Evaluator(extraName = "Double")
    static void process(BooleanBlock.Builder builder, double lhs, double[] rhs) {
        boolean hasNull = false;
        for (Object v : rhs) {
            if (v == null) {
                hasNull = true;
            }
            Boolean compResult = Comparisons.eq(lhs, v);
            if (compResult == Boolean.TRUE) {
                builder.appendBoolean(true);
                return;
            }
        }
        if (hasNull) {
            builder.appendNull();
        } else {
            builder.appendBoolean(false);
        }
    }
}<|MERGE_RESOLUTION|>--- conflicted
+++ resolved
@@ -10,10 +10,6 @@
 import org.apache.lucene.util.BytesRef;
 import org.elasticsearch.compute.ann.Evaluator;
 import org.elasticsearch.compute.data.BooleanBlock;
-import org.elasticsearch.compute.data.BytesRefBlock;
-import org.elasticsearch.compute.data.DoubleBlock;
-import org.elasticsearch.compute.data.IntBlock;
-import org.elasticsearch.compute.data.LongBlock;
 import org.elasticsearch.compute.operator.EvalOperator;
 import org.elasticsearch.xpack.esql.EsqlIllegalArgumentException;
 import org.elasticsearch.xpack.esql.core.expression.Expression;
@@ -22,11 +18,7 @@
 import org.elasticsearch.xpack.esql.core.tree.NodeInfo;
 import org.elasticsearch.xpack.esql.core.tree.Source;
 import org.elasticsearch.xpack.esql.core.type.DataType;
-<<<<<<< HEAD
-import org.elasticsearch.xpack.esql.core.type.DataTypes;
 import org.elasticsearch.xpack.esql.evaluator.mapper.EvaluatorMapper;
-=======
->>>>>>> a51a9f75
 import org.elasticsearch.xpack.esql.expression.EsqlTypeResolutions;
 import org.elasticsearch.xpack.esql.expression.function.Example;
 import org.elasticsearch.xpack.esql.expression.function.FunctionInfo;
@@ -39,6 +31,18 @@
 
 import static org.elasticsearch.common.logging.LoggerMessageFormat.format;
 import static org.elasticsearch.xpack.esql.core.expression.TypeResolutions.ParamOrdinal.DEFAULT;
+import static org.elasticsearch.xpack.esql.core.type.DataType.BOOLEAN;
+import static org.elasticsearch.xpack.esql.core.type.DataType.DATETIME;
+import static org.elasticsearch.xpack.esql.core.type.DataType.DOUBLE;
+import static org.elasticsearch.xpack.esql.core.type.DataType.INTEGER;
+import static org.elasticsearch.xpack.esql.core.type.DataType.IP;
+import static org.elasticsearch.xpack.esql.core.type.DataType.KEYWORD;
+import static org.elasticsearch.xpack.esql.core.type.DataType.LONG;
+import static org.elasticsearch.xpack.esql.core.type.DataType.NULL;
+import static org.elasticsearch.xpack.esql.core.type.DataType.TEXT;
+import static org.elasticsearch.xpack.esql.core.type.DataType.UNSIGNED_LONG;
+import static org.elasticsearch.xpack.esql.core.type.DataType.UNSUPPORTED;
+import static org.elasticsearch.xpack.esql.core.type.DataType.VERSION;
 import static org.elasticsearch.xpack.esql.core.util.StringUtils.ordinal;
 
 public class In extends org.elasticsearch.xpack.esql.core.expression.predicate.operator.comparison.In implements EvaluatorMapper {
@@ -71,7 +75,8 @@
 
     @Override
     public EvalOperator.ExpressionEvaluator.Factory toEvaluator(
-        Function<Expression, EvalOperator.ExpressionEvaluator.Factory> toEvaluator) {
+        Function<Expression, EvalOperator.ExpressionEvaluator.Factory> toEvaluator
+    ) {
         var commonType = commonType();
         EvalOperator.ExpressionEvaluator.Factory lhs;
         EvalOperator.ExpressionEvaluator.Factory[] factories;
@@ -82,31 +87,25 @@
                 .toArray(EvalOperator.ExpressionEvaluator.Factory[]::new);
         } else {
             lhs = toEvaluator.apply(value());
-            factories = list().stream()
-                .map(e -> toEvaluator.apply(e))
-                .toArray(EvalOperator.ExpressionEvaluator.Factory[]::new);
-        }
-
-        if (commonType == DataTypes.BOOLEAN) {
+            factories = list().stream().map(e -> toEvaluator.apply(e)).toArray(EvalOperator.ExpressionEvaluator.Factory[]::new);
+        }
+
+        if (commonType == BOOLEAN) {
             return new InBooleanEvaluator.Factory(source(), lhs, factories);
         }
-        if (commonType == DataTypes.DOUBLE) {
+        if (commonType == DOUBLE) {
             return new InDoubleEvaluator.Factory(source(), lhs, factories);
         }
-        if (commonType == DataTypes.INTEGER) {
+        if (commonType == INTEGER) {
             return new InIntEvaluator.Factory(source(), lhs, factories);
         }
-        if (commonType == DataTypes.LONG || commonType == DataTypes.DATETIME || commonType == DataTypes.UNSIGNED_LONG ) {
+        if (commonType == LONG || commonType == DATETIME || commonType == UNSIGNED_LONG) {
             return new InLongEvaluator.Factory(source(), lhs, factories);
         }
-        if (commonType == DataTypes.KEYWORD
-            || commonType == DataTypes.TEXT
-            || commonType == DataTypes.IP
-            || commonType == DataTypes.VERSION
-            || commonType == DataTypes.UNSUPPORTED) {
+        if (commonType == KEYWORD || commonType == TEXT || commonType == IP || commonType == VERSION || commonType == UNSUPPORTED) {
             return new InBytesRefEvaluator.Factory(source(), toEvaluator.apply(value()), factories);
         }
-        if (commonType == DataTypes.NULL) {
+        if (commonType == NULL) {
             return EvalOperator.CONSTANT_NULL_FACTORY;
         }
         throw EsqlIllegalArgumentException.illegalDataType(commonType);
@@ -115,7 +114,7 @@
     private DataType commonType() {
         DataType commonType = value().dataType();
         for (Expression e : list()) {
-            if (e.dataType() == DataTypes.NULL && value().dataType() != DataTypes.NULL) {
+            if (e.dataType() == NULL && value().dataType() != NULL) {
                 continue;
             }
             commonType = EsqlDataTypeRegistry.INSTANCE.commonType(commonType, e.dataType());
@@ -125,7 +124,7 @@
 
     @Override
     protected boolean areCompatible(DataType left, DataType right) {
-        if (left == DataType.UNSIGNED_LONG || right == DataType.UNSIGNED_LONG) {
+        if (left == UNSIGNED_LONG || right == UNSIGNED_LONG) {
             // automatic numerical conversions not applicable for UNSIGNED_LONG, see Verifier#validateUnsignedLongOperator().
             return left == right;
         }
