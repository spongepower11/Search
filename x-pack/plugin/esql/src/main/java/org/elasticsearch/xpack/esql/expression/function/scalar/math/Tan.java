/*
 * Copyright Elasticsearch B.V. and/or licensed to Elasticsearch B.V. under one
 * or more contributor license agreements. Licensed under the Elastic License
 * 2.0; you may not use this file except in compliance with the Elastic License
 * 2.0.
 */

package org.elasticsearch.xpack.esql.expression.function.scalar.math;

import org.elasticsearch.compute.ann.Evaluator;
import org.elasticsearch.compute.operator.EvalOperator;
import org.elasticsearch.xpack.esql.expression.function.FunctionInfo;
import org.elasticsearch.xpack.esql.expression.function.Param;
import org.elasticsearch.xpack.ql.expression.Expression;
import org.elasticsearch.xpack.ql.tree.NodeInfo;
import org.elasticsearch.xpack.ql.tree.Source;

import java.util.List;

/**
 * Tangent trigonometric function.
 */
public class Tan extends AbstractTrigonometricFunction {
    @FunctionInfo(returnType = "double")
    public Tan(Source source, @Param(name = "n", type = { "integer", "long", "double", "unsigned_long" }) Expression n) {
        super(source, n);
    }

    @Override
<<<<<<< HEAD
    protected EvalOperator.ExpressionEvaluator doubleEvaluator(EvalOperator.ExpressionEvaluator field, DriverContext dvrCtx) {
        return new TanEvaluator(source(), field, dvrCtx);
=======
    protected EvalOperator.ExpressionEvaluator.Factory doubleEvaluator(EvalOperator.ExpressionEvaluator.Factory field) {
        return new TanEvaluator.Factory(field);
>>>>>>> 94e510e5
    }

    @Override
    public Expression replaceChildren(List<Expression> newChildren) {
        return new Tan(source(), newChildren.get(0));
    }

    @Override
    protected NodeInfo<? extends Expression> info() {
        return NodeInfo.create(this, Tan::new, field());
    }

    @Evaluator
    static double process(double val) {
        return Math.tan(val);
    }
}<|MERGE_RESOLUTION|>--- conflicted
+++ resolved
@@ -27,13 +27,8 @@
     }
 
     @Override
-<<<<<<< HEAD
-    protected EvalOperator.ExpressionEvaluator doubleEvaluator(EvalOperator.ExpressionEvaluator field, DriverContext dvrCtx) {
-        return new TanEvaluator(source(), field, dvrCtx);
-=======
     protected EvalOperator.ExpressionEvaluator.Factory doubleEvaluator(EvalOperator.ExpressionEvaluator.Factory field) {
-        return new TanEvaluator.Factory(field);
->>>>>>> 94e510e5
+        return new TanEvaluator.Factory(source(), field);
     }
 
     @Override
