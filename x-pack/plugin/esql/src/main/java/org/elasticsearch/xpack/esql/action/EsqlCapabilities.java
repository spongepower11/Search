/*
 * Copyright Elasticsearch B.V. and/or licensed to Elasticsearch B.V. under one
 * or more contributor license agreements. Licensed under the Elastic License
 * 2.0; you may not use this file except in compliance with the Elastic License
 * 2.0.
 */

package org.elasticsearch.xpack.esql.action;

import org.elasticsearch.Build;
import org.elasticsearch.common.util.FeatureFlag;
import org.elasticsearch.features.NodeFeature;
import org.elasticsearch.rest.action.admin.cluster.RestNodesCapabilitiesAction;
import org.elasticsearch.xpack.esql.core.plugin.EsqlCorePlugin;
import org.elasticsearch.xpack.esql.plugin.EsqlFeatures;
import org.elasticsearch.xpack.esql.plugin.EsqlPlugin;

import java.util.ArrayList;
import java.util.List;
import java.util.Locale;
import java.util.Set;

/**
 * A {@link Set} of "capabilities" supported by the {@link RestEsqlQueryAction}
 * and {@link RestEsqlAsyncQueryAction} APIs. These are exposed over the
 * {@link RestNodesCapabilitiesAction} and we use them to enable tests.
 */
public class EsqlCapabilities {
    public enum Cap {
        /**
         * Support for function {@code CBRT}. Done in #108574.
         */
        FN_CBRT,

        /**
         * Support for {@code MV_APPEND} function. #107001
         */
        FN_MV_APPEND,

        /**
         * Support for {@code MV_MEDIAN_ABSOLUTE_DEVIATION} function.
         */
        FN_MV_MEDIAN_ABSOLUTE_DEVIATION,

        /**
         * Support for {@code MV_PERCENTILE} function.
         */
        FN_MV_PERCENTILE,

        /**
         * Support for function {@code IP_PREFIX}.
         */
        FN_IP_PREFIX,

        /**
         * Fix on function {@code SUBSTRING} that makes it not return null on empty strings.
         */
        FN_SUBSTRING_EMPTY_NULL,

        /**
         * Support for the {@code INLINESTATS} syntax.
         */
        INLINESTATS(EsqlPlugin.INLINESTATS_FEATURE_FLAG),

        /**
         * Support for the expressions in grouping in {@code INLINESTATS} syntax.
         */
        INLINESTATS_V2(EsqlPlugin.INLINESTATS_FEATURE_FLAG),

        /**
         * Support for aggregation function {@code TOP}.
         */
        AGG_TOP,

        /**
         * Support for booleans in aggregations {@code MAX} and {@code MIN}.
         */
        AGG_MAX_MIN_BOOLEAN_SUPPORT,

        /**
         * Support for ips in aggregations {@code MAX} and {@code MIN}.
         */
        AGG_MAX_MIN_IP_SUPPORT,

        /**
         * Support for strings in aggregations {@code MAX} and {@code MIN}.
         */
        AGG_MAX_MIN_STRING_SUPPORT,

        /**
         * Support for booleans in {@code TOP} aggregation.
         */
        AGG_TOP_BOOLEAN_SUPPORT,

        /**
         * Support for ips in {@code TOP} aggregation.
         */
        AGG_TOP_IP_SUPPORT,

        /**
         * Optimization for ST_CENTROID changed some results in cartesian data. #108713
         */
        ST_CENTROID_AGG_OPTIMIZED,

        /**
         * Support for requesting the "_ignored" metadata field.
         */
        METADATA_IGNORED_FIELD,

        /**
         * LOOKUP command with
         * - tables using syntax {@code "tables": {"type": [<values>]}}
         * - fixed variable shadowing
         * - fixed Join.references(), requiring breaking change to Join serialization
         */
        LOOKUP_V4(true),

        /**
         * Support for requesting the "REPEAT" command.
         */
        REPEAT,

        /**
         * Cast string literals to datetime in addition and subtraction when the other side is a date or time interval.
         */
        STRING_LITERAL_AUTO_CASTING_TO_DATETIME_ADD_SUB,

        /**
         * Support for named or positional parameters in EsqlQueryRequest.
         */
        NAMED_POSITIONAL_PARAMETER,

        /**
         * Support multiple field mappings if appropriate conversion function is used (union types)
         */
        UNION_TYPES,

        /**
         * Support for function {@code ST_DISTANCE}. Done in #108764.
         */
        ST_DISTANCE,

        /**
         * Fix determination of CRS types in spatial functions when folding.
         */
        SPATIAL_FUNCTIONS_FIX_CRSTYPE_FOLDING,

        /**
         * Fix to GROK and DISSECT that allows extracting attributes with the same name as the input
         * https://github.com/elastic/elasticsearch/issues/110184
         */
        GROK_DISSECT_MASKING,

        /**
         * Support for quoting index sources in double quotes.
         */
        DOUBLE_QUOTES_SOURCE_ENCLOSING,

        /**
         * Support for WEIGHTED_AVG function.
         */
        AGG_WEIGHTED_AVG,

        /**
         * Fix for union-types when aggregating over an inline conversion with casting operator. Done in #110476.
         */
        UNION_TYPES_AGG_CAST,

        /**
         * Fix to GROK validation in case of multiple fields with same name and different types
         * https://github.com/elastic/elasticsearch/issues/110533
         */
        GROK_VALIDATION,

        /**
         * Fix for union-types when aggregating over an inline conversion with conversion function. Done in #110652.
         */
        UNION_TYPES_INLINE_FIX,

        /**
         * Fix for union-types when sorting a type-casted field. We changed how we remove synthetic union-types fields.
         */
        UNION_TYPES_REMOVE_FIELDS,

        /**
         * Fix for union-types when renaming unrelated columns.
         * https://github.com/elastic/elasticsearch/issues/111452
         */
        UNION_TYPES_FIX_RENAME_RESOLUTION,

        /**
         * Fix for union-types when some indexes are missing the required field. Done in #111932.
         */
        UNION_TYPES_MISSING_FIELD,

        /**
         * Fix a parsing issue where numbers below Long.MIN_VALUE threw an exception instead of parsing as doubles.
         * see <a href="https://github.com/elastic/elasticsearch/issues/104323"> Parsing large numbers is inconsistent #104323 </a>
         */
        FIX_PARSING_LARGE_NEGATIVE_NUMBERS,

        /**
         * Fix the status code returned when trying to run count_distinct on the _source type (which is not supported).
         * see <a href="https://github.com/elastic/elasticsearch/issues/105240">count_distinct(_source) returns a 500 response</a>
         */
        FIX_COUNT_DISTINCT_SOURCE_ERROR,

        /**
         * Use RangeQuery for BinaryComparison on DateTime fields.
         */
        RANGEQUERY_FOR_DATETIME,

        /**
         * Fix for non-unique attribute names in ROW and logical plans.
         * https://github.com/elastic/elasticsearch/issues/110541
         */
        UNIQUE_NAMES,

        /**
         * Make attributes of GROK/DISSECT adjustable and fix a shadowing bug when pushing them down past PROJECT.
         * https://github.com/elastic/elasticsearch/issues/108008
         */
        FIXED_PUSHDOWN_PAST_PROJECT,

        /**
         * Adds the {@code MV_PSERIES_WEIGHTED_SUM} function for converting sorted lists of numbers into
         * a bounded score. This is a generalization of the
         * <a href="https://en.wikipedia.org/wiki/Riemann_zeta_function">riemann zeta function</a> but we
         * don't name it that because we don't support complex numbers and don't want to make folks think
         * of mystical number theory things. This is just a weighted sum that is adjacent to magic.
         */
        MV_PSERIES_WEIGHTED_SUM,

        /**
         * Support for match operator
         */
        MATCH_OPERATOR(true),

        /**
         * Add CombineBinaryComparisons rule.
         */
        COMBINE_BINARY_COMPARISONS,

        /**
         * MATCH command support
         */
        MATCH_COMMAND(true),

        /**
         * Support for nanosecond dates as a data type
         */
        DATE_NANOS_TYPE(EsqlCorePlugin.DATE_NANOS_FEATURE_FLAG),

        /**
         * Support CIDRMatch in CombineDisjunctions rule.
         */
        COMBINE_DISJUNCTIVE_CIDRMATCHES,

        /**
         * Support sending HTTP headers about the status of an async query.
         */
        ASYNC_QUERY_STATUS_HEADERS,

        /**
         * Consider the upper bound when computing the interval in BUCKET auto mode.
         */
        BUCKET_INCLUSIVE_UPPER_BOUND,

        /**
         * Changed error messages for fields with conflicting types in different indices.
         */
        SHORT_ERROR_MESSAGES_FOR_UNSUPPORTED_FIELDS,

        /**
         * Support for the whole number spans in BUCKET function.
         */
        BUCKET_WHOLE_NUMBER_AS_SPAN,

        /**
         * Allow mixed numeric types in coalesce
         */
        MIXED_NUMERIC_TYPES_IN_COALESCE,

        /**
<<<<<<< HEAD
         * Support explicit casting from string literal to DATE_PERIOD or TIME_DURATION.
         */
        CAST_STRING_LITERAL_TO_TEMPORAL_AMOUNT;
=======
         * Support for requesting the "SPACE" function.
         */
        SPACE;
>>>>>>> cf982409

        private final boolean snapshotOnly;
        private final FeatureFlag featureFlag;

        Cap() {
            this(false, null);
        };

        Cap(boolean snapshotOnly) {
            this(snapshotOnly, null);
        };

        Cap(FeatureFlag featureFlag) {
            this(false, featureFlag);
        }

        Cap(boolean snapshotOnly, FeatureFlag featureFlag) {
            assert featureFlag == null || snapshotOnly == false;
            this.snapshotOnly = snapshotOnly;
            this.featureFlag = featureFlag;
        }

        public boolean isEnabled() {
            if (featureFlag == null) {
                return Build.current().isSnapshot() || this.snapshotOnly == false;
            }
            return featureFlag.isEnabled();
        }

        public String capabilityName() {
            return name().toLowerCase(Locale.ROOT);
        }
    }

    public static final Set<String> CAPABILITIES = capabilities();

    private static Set<String> capabilities() {
        List<String> caps = new ArrayList<>();
        for (Cap cap : Cap.values()) {
            if (cap.isEnabled()) {
                caps.add(cap.capabilityName());
            }
        }

        /*
         * Add all of our cluster features without the leading "esql."
         */
        for (NodeFeature feature : new EsqlFeatures().getFeatures()) {
            caps.add(cap(feature));
        }
        for (NodeFeature feature : new EsqlFeatures().getHistoricalFeatures().keySet()) {
            caps.add(cap(feature));
        }
        return Set.copyOf(caps);
    }

    /**
     * Convert a {@link NodeFeature} from {@link EsqlFeatures} into a
     * capability.
     */
    public static String cap(NodeFeature feature) {
        assert feature.id().startsWith("esql.");
        return feature.id().substring("esql.".length());
    }
}<|MERGE_RESOLUTION|>--- conflicted
+++ resolved
@@ -282,15 +282,14 @@
         MIXED_NUMERIC_TYPES_IN_COALESCE,
 
         /**
-<<<<<<< HEAD
+         * Support for requesting the "SPACE" function.
+         */
+        SPACE,
+
+        /**
          * Support explicit casting from string literal to DATE_PERIOD or TIME_DURATION.
          */
         CAST_STRING_LITERAL_TO_TEMPORAL_AMOUNT;
-=======
-         * Support for requesting the "SPACE" function.
-         */
-        SPACE;
->>>>>>> cf982409
 
         private final boolean snapshotOnly;
         private final FeatureFlag featureFlag;
