/*
 * Copyright Elasticsearch B.V. and/or licensed to Elasticsearch B.V. under one
 * or more contributor license agreements. Licensed under the Elastic License
 * 2.0; you may not use this file except in compliance with the Elastic License
 * 2.0.
 */

package org.elasticsearch.xpack.esql.action;

import org.elasticsearch.Build;
import org.elasticsearch.features.NodeFeature;
import org.elasticsearch.rest.action.admin.cluster.RestNodesCapabilitiesAction;
import org.elasticsearch.xpack.esql.plugin.EsqlFeatures;

import java.util.ArrayList;
import java.util.List;
import java.util.Locale;
import java.util.Set;

/**
 * A {@link Set} of "capabilities" supported by the {@link RestEsqlQueryAction}
 * and {@link RestEsqlAsyncQueryAction} APIs. These are exposed over the
 * {@link RestNodesCapabilitiesAction} and we use them to enable tests.
 */
public class EsqlCapabilities {
    public enum Cap {
        /**
         * Support for function {@code CBRT}. Done in #108574.
         */
        FN_CBRT,

        /**
         * Support for {@code MV_APPEND} function. #107001
         */
        FN_MV_APPEND,

        /**
         * Support for function {@code IP_PREFIX}.
         */
        FN_IP_PREFIX,

        /**
         * Fix on function {@code SUBSTRING} that makes it not return null on empty strings.
         */
        FN_SUBSTRING_EMPTY_NULL,

        /**
         * Support for aggregation function {@code TOP_LIST}.
         */
        AGG_TOP_LIST,

        /**
         * Optimization for ST_CENTROID changed some results in cartesian data. #108713
         */
        ST_CENTROID_AGG_OPTIMIZED,

        /**
         * Support for requesting the "_ignored" metadata field.
         */
        METADATA_IGNORED_FIELD,

        /**
         * LOOKUP command with
         * - tables using syntax {@code "tables": {"type": [<values>]}}
         * - fixed variable shadowing
         * - fixed Join.references(), requiring breaking change to Join serialization
         */
        LOOKUP_V4(true),

        /**
         * Support for requesting the "REPEAT" command.
         */
        REPEAT,

        /**
         * Cast string literals to datetime in addition and subtraction when the other side is a date or time interval.
         */
        STRING_LITERAL_AUTO_CASTING_TO_DATETIME_ADD_SUB,

        /**
         * Support for named or positional parameters in EsqlQueryRequest.
         */
        NAMED_POSITIONAL_PARAMETER,

        /**
         * Support multiple field mappings if appropriate conversion function is used (union types)
         */
        UNION_TYPES,

        /**
         * Support for function {@code ST_DISTANCE}. Done in #108764.
         */
        ST_DISTANCE,

        /**
<<<<<<< HEAD
         * Support for weighted_avg function.
         */
        WEIGHTED_AVG;
=======
         * Fix to GROK and DISSECT that allows extracting attributes with the same name as the input
         * https://github.com/elastic/elasticsearch/issues/110184
         */
        GROK_DISSECT_MASKING;
>>>>>>> 405e3966

        Cap() {
            snapshotOnly = false;
        };

        Cap(boolean snapshotOnly) {
            this.snapshotOnly = snapshotOnly;
        };

        public String capabilityName() {
            return name().toLowerCase(Locale.ROOT);
        }

        private final boolean snapshotOnly;
    }

    public static final Set<String> CAPABILITIES = capabilities();

    private static Set<String> capabilities() {
        List<String> caps = new ArrayList<>();
        for (Cap cap : Cap.values()) {
            if (Build.current().isSnapshot() || cap.snapshotOnly == false) {
                caps.add(cap.capabilityName());
            }
        }

        /*
         * Add all of our cluster features without the leading "esql."
         */
        for (NodeFeature feature : new EsqlFeatures().getFeatures()) {
            caps.add(cap(feature));
        }
        for (NodeFeature feature : new EsqlFeatures().getHistoricalFeatures().keySet()) {
            caps.add(cap(feature));
        }
        return Set.copyOf(caps);
    }

    /**
     * Convert a {@link NodeFeature} from {@link EsqlFeatures} into a
     * capability.
     */
    public static String cap(NodeFeature feature) {
        assert feature.id().startsWith("esql.");
        return feature.id().substring("esql.".length());
    }
}<|MERGE_RESOLUTION|>--- conflicted
+++ resolved
@@ -93,16 +93,15 @@
         ST_DISTANCE,
 
         /**
-<<<<<<< HEAD
-         * Support for weighted_avg function.
-         */
-        WEIGHTED_AVG;
-=======
          * Fix to GROK and DISSECT that allows extracting attributes with the same name as the input
          * https://github.com/elastic/elasticsearch/issues/110184
          */
-        GROK_DISSECT_MASKING;
->>>>>>> 405e3966
+        GROK_DISSECT_MASKING,
+
+        /**
+         * Support for weighted_avg function.
+         */
+        AGG_WEIGHTED_AVG;
 
         Cap() {
             snapshotOnly = false;
