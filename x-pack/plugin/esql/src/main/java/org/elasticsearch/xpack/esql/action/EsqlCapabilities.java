--- conflicted
+++ resolved
@@ -125,16 +125,15 @@
         GROK_VALIDATION,
 
         /**
-<<<<<<< HEAD
+         * Fix for union-types when aggregating over an inline conversion with conversion function. Done in #110652.
+         */
+        UNION_TYPES_INLINE_FIX,
+
+        /**
          * Fix a parsing issue where numbers below Long.MIN_VALUE threw an exception instead of parsing as doubles.
          * see <a href="https://github.com/elastic/elasticsearch/issues/104323"> Parsing large numbers is inconsistent #104323 </a>
          */
         FIX_PARSING_LARGE_NEGATIVE_NUMBERS;
-=======
-         * Fix for union-types when aggregating over an inline conversion with conversion function. Done in #110652.
-         */
-        UNION_TYPES_INLINE_FIX;
->>>>>>> b68afc69
 
         private final boolean snapshotOnly;
 
