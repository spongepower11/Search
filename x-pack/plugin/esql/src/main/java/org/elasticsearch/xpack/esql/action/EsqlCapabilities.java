/*
 * Copyright Elasticsearch B.V. and/or licensed to Elasticsearch B.V. under one
 * or more contributor license agreements. Licensed under the Elastic License
 * 2.0; you may not use this file except in compliance with the Elastic License
 * 2.0.
 */

package org.elasticsearch.xpack.esql.action;

import org.elasticsearch.Build;
import org.elasticsearch.features.NodeFeature;
import org.elasticsearch.rest.action.admin.cluster.RestNodesCapabilitiesAction;
import org.elasticsearch.xpack.esql.plugin.EsqlFeatures;

import java.util.ArrayList;
import java.util.List;
import java.util.Locale;
import java.util.Set;

/**
 * A {@link Set} of "capabilities" supported by the {@link RestEsqlQueryAction}
 * and {@link RestEsqlAsyncQueryAction} APIs. These are exposed over the
 * {@link RestNodesCapabilitiesAction} and we use them to enable tests.
 */
public class EsqlCapabilities {
    public enum Cap {
        /**
         * Support for function {@code CBRT}. Done in #108574.
         */
        FN_CBRT,

        /**
         * Support for {@code MV_APPEND} function. #107001
         */
        FN_MV_APPEND,

        /**
         * Support for function {@code IP_PREFIX}.
         */
        FN_IP_PREFIX,

        /**
         * Fix on function {@code SUBSTRING} that makes it not return null on empty strings.
         */
        FN_SUBSTRING_EMPTY_NULL,

        /**
         * Support for aggregation function {@code TOP}.
         */
        AGG_TOP,

        /**
         * Support for booleans in aggregations {@code MAX} and {@code MIN}.
         */
        AGG_MAX_MIN_BOOLEAN_SUPPORT,

        /**
         * Support for booleans in {@code TOP} aggregation.
         */
        AGG_TOP_BOOLEAN_SUPPORT,

        /**
         * Optimization for ST_CENTROID changed some results in cartesian data. #108713
         */
        ST_CENTROID_AGG_OPTIMIZED,

        /**
         * Support for requesting the "_ignored" metadata field.
         */
        METADATA_IGNORED_FIELD,

        /**
         * LOOKUP command with
         * - tables using syntax {@code "tables": {"type": [<values>]}}
         * - fixed variable shadowing
         * - fixed Join.references(), requiring breaking change to Join serialization
         */
        LOOKUP_V4(true),

        /**
         * Support for requesting the "REPEAT" command.
         */
        REPEAT,

        /**
         * Cast string literals to datetime in addition and subtraction when the other side is a date or time interval.
         */
        STRING_LITERAL_AUTO_CASTING_TO_DATETIME_ADD_SUB,

        /**
         * Support for named or positional parameters in EsqlQueryRequest.
         */
        NAMED_POSITIONAL_PARAMETER,

        /**
         * Support multiple field mappings if appropriate conversion function is used (union types)
         */
        UNION_TYPES,

        /**
         * Support for function {@code ST_DISTANCE}. Done in #108764.
         */
        ST_DISTANCE,

        /**
         * Fix to GROK and DISSECT that allows extracting attributes with the same name as the input
         * https://github.com/elastic/elasticsearch/issues/110184
         */
        GROK_DISSECT_MASKING,

        /**
         * Support for quoting index sources in double quotes.
         */
        DOUBLE_QUOTES_SOURCE_ENCLOSING,

        /**
         * Support for WEIGHTED_AVG function.
         */
        AGG_WEIGHTED_AVG,

        /**
         * Fix for union-types when aggregating over an inline conversion with casting operator. Done in #110476.
         */
        UNION_TYPES_AGG_CAST,
<<<<<<< HEAD
=======

        /**
         * Fix to GROK validation in case of multiple fields with same name and different types
         * https://github.com/elastic/elasticsearch/issues/110533
         */
        GROK_VALIDATION,

        /**
         * Fix for union-types when aggregating over an inline conversion with conversion function. Done in #110652.
         */
        UNION_TYPES_INLINE_FIX,

        /**
         * Fix for union-types when sorting a type-casted field. We changed how we remove synthetic union-types fields.
         */
        UNION_TYPES_REMOVE_FIELDS,

        /**
         * Fix a parsing issue where numbers below Long.MIN_VALUE threw an exception instead of parsing as doubles.
         * see <a href="https://github.com/elastic/elasticsearch/issues/104323"> Parsing large numbers is inconsistent #104323 </a>
         */
        FIX_PARSING_LARGE_NEGATIVE_NUMBERS,

        /**
         * Fix the status code returned when trying to run count_distinct on the _source type (which is not supported).
         * see <a href="https://github.com/elastic/elasticsearch/issues/105240">count_distinct(_source) returns a 500 response</a>
         */
        FIX_COUNT_DISTINCT_SOURCE_ERROR,

        /**
        * Use RangeQuery for BinaryComparison on DateTime fields.
        * */
        RANGEQUERY_FOR_DATETIME;
>>>>>>> cf8b41e6

        /**
         * Support for nanosecond dates as a data type
         */
        DATE_NANOS_TYPE;

        private final boolean snapshotOnly;
        Cap() {
            snapshotOnly = false;
        };

        Cap(boolean snapshotOnly) {
            this.snapshotOnly = snapshotOnly;
        };

        public String capabilityName() {
            return name().toLowerCase(Locale.ROOT);
        }

        public boolean snapshotOnly() {
            return snapshotOnly;
        }
    }

    public static final Set<String> CAPABILITIES = capabilities();

    private static Set<String> capabilities() {
        List<String> caps = new ArrayList<>();
        for (Cap cap : Cap.values()) {
            if (Build.current().isSnapshot() || cap.snapshotOnly == false) {
                caps.add(cap.capabilityName());
            }
        }

        /*
         * Add all of our cluster features without the leading "esql."
         */
        for (NodeFeature feature : new EsqlFeatures().getFeatures()) {
            caps.add(cap(feature));
        }
        for (NodeFeature feature : new EsqlFeatures().getHistoricalFeatures().keySet()) {
            caps.add(cap(feature));
        }
        return Set.copyOf(caps);
    }

    /**
     * Convert a {@link NodeFeature} from {@link EsqlFeatures} into a
     * capability.
     */
    public static String cap(NodeFeature feature) {
        assert feature.id().startsWith("esql.");
        return feature.id().substring("esql.".length());
    }
}<|MERGE_RESOLUTION|>--- conflicted
+++ resolved
@@ -122,8 +122,6 @@
          * Fix for union-types when aggregating over an inline conversion with casting operator. Done in #110476.
          */
         UNION_TYPES_AGG_CAST,
-<<<<<<< HEAD
-=======
 
         /**
          * Fix to GROK validation in case of multiple fields with same name and different types
@@ -156,8 +154,7 @@
         /**
         * Use RangeQuery for BinaryComparison on DateTime fields.
         * */
-        RANGEQUERY_FOR_DATETIME;
->>>>>>> cf8b41e6
+        RANGEQUERY_FOR_DATETIME,
 
         /**
          * Support for nanosecond dates as a data type
