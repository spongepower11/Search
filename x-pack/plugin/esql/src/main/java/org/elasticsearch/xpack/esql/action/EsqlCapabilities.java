--- conflicted
+++ resolved
@@ -173,16 +173,15 @@
         UNIQUE_NAMES,
 
         /**
-<<<<<<< HEAD
-         * Support for nanosecond dates as a data type
-         */
-        DATE_NANOS_TYPE;
-=======
          * Make attributes of GROK/DISSECT adjustable and fix a shadowing bug when pushing them down past PROJECT.
          * https://github.com/elastic/elasticsearch/issues/108008
          */
-        FIXED_PUSHDOWN_PAST_PROJECT;
->>>>>>> c5be248c
+        FIXED_PUSHDOWN_PAST_PROJECT,
+
+        /**
+         * Support for nanosecond dates as a data type
+         */
+        DATE_NANOS_TYPE;
 
         private final boolean snapshotOnly;
 
