--- conflicted
+++ resolved
@@ -257,20 +257,19 @@
         BUCKET_INCLUSIVE_UPPER_BOUND,
 
         /**
-<<<<<<< HEAD
+         * Changed error messages for fields with conflicting types in different indices.
+         */
+        SHORT_ERROR_MESSAGES_FOR_UNSUPPORTED_FIELDS,
+
+        /**
+         * Support for the whole number spans in BUCKET function.
+         */
+        BUCKET_WHOLE_NUMBER_AS_SPAN,
+
+        /**
          * Support explicit casting from string literal to DATE_PERIOD or TIME_DURATION.
          */
         CAST_STRING_LITERAL_TO_TEMPORAL_AMOUNT;
-=======
-         * Changed error messages for fields with conflicting types in different indices.
-         */
-        SHORT_ERROR_MESSAGES_FOR_UNSUPPORTED_FIELDS,
-
-        /**
-         * Support for the whole number spans in BUCKET function.
-         */
-        BUCKET_WHOLE_NUMBER_AS_SPAN;
->>>>>>> 22ca3810
 
         private final boolean snapshotOnly;
         private final FeatureFlag featureFlag;
