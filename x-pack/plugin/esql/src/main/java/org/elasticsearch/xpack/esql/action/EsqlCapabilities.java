--- conflicted
+++ resolved
@@ -227,15 +227,14 @@
         COMBINE_DISJUNCTIVE_CIDRMATCHES,
 
         /**
-<<<<<<< HEAD
+         * Consider the upper bound when computing the interval in BUCKET auto mode.
+         */
+        BUCKET_INCLUSIVE_UPPER_BOUND,
+
+        /**
          * Support explicit casting from string literal to DATE_PERIOD or TIME_DURATION.
          */
         CAST_STRING_LITERAL_TO_TEMPORAL_AMOUNT;
-=======
-         * Consider the upper bound when computing the interval in BUCKET auto mode.
-         */
-        BUCKET_INCLUSIVE_UPPER_BOUND;
->>>>>>> 9b008835
 
         private final boolean snapshotOnly;
         private final FeatureFlag featureFlag;
