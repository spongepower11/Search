--- conflicted
+++ resolved
@@ -47,12 +47,7 @@
 
     @Override
     public ExpressionEvaluator.Factory toEvaluator(Function<Expression, ExpressionEvaluator.Factory> toEvaluator) {
-<<<<<<< HEAD
-        var field = toEvaluator.apply(field());
-        return dvrCtx -> new RTrimEvaluator(source(), field.get(dvrCtx), dvrCtx);
-=======
-        return new RTrimEvaluator.Factory(toEvaluator.apply(field()));
->>>>>>> 94e510e5
+        return new RTrimEvaluator.Factory(source(), toEvaluator.apply(field()));
     }
 
     @Override
