--- conflicted
+++ resolved
@@ -151,12 +151,7 @@
     public PlanFactory visitMvExpandCommand(EsqlBaseParser.MvExpandCommandContext ctx) {
         UnresolvedAttribute field = visitQualifiedName(ctx.qualifiedName());
         Source src = source(ctx);
-<<<<<<< HEAD
-        return child -> new MvExpand(src, child, new UnresolvedAttribute(src, identifier), new UnresolvedAttribute(src, identifier), -1);
-=======
-        return child -> new MvExpand(src, child, field, new UnresolvedAttribute(src, field.name()));
->>>>>>> 2a7866fb
-
+        return child -> new MvExpand(src, child, field, new UnresolvedAttribute(src, field.name()), -1);
     }
 
     @Override
