--- conflicted
+++ resolved
@@ -11,7 +11,6 @@
 import org.antlr.v4.runtime.Token;
 import org.antlr.v4.runtime.tree.ParseTree;
 import org.elasticsearch.Build;
-import org.elasticsearch.common.Strings;
 import org.elasticsearch.core.Tuple;
 import org.elasticsearch.dissect.DissectException;
 import org.elasticsearch.dissect.DissectParser;
@@ -29,11 +28,6 @@
 import org.elasticsearch.xpack.esql.core.expression.UnresolvedAttribute;
 import org.elasticsearch.xpack.esql.core.expression.UnresolvedStar;
 import org.elasticsearch.xpack.esql.core.expression.predicate.fulltext.StringQueryPredicate;
-<<<<<<< HEAD
-import org.elasticsearch.xpack.esql.core.parser.ParserUtils;
-import org.elasticsearch.xpack.esql.core.plan.TableIdentifier;
-=======
->>>>>>> e7c0ba95
 import org.elasticsearch.xpack.esql.core.tree.Source;
 import org.elasticsearch.xpack.esql.core.type.DataType;
 import org.elasticsearch.xpack.esql.core.util.Holder;
@@ -365,47 +359,17 @@
             throw new ParsingException(source(ctx), "MATCH command currently requires a snapshot build");
         }
 
-<<<<<<< HEAD
-        EsqlBaseParser.UnparsedMatchQueryContext matchQueryContext = ctx.unparsedMatchQuery();
-        if (matchQueryContext != null) {
-            StringQueryPredicate stringQueryPredicate = visitUnparsedMatchQuery(matchQueryContext);
-            return input -> new Filter(source(ctx), input, stringQueryPredicate);
-        }
-        return input -> new Filter(source(ctx), input, visitParsedMatchQuery(ctx.parsedMatchQuery()));
-    }
-
-    @Override public StringQueryPredicate visitParsedMatchQuery(EsqlBaseParser.ParsedMatchQueryContext ctx) {
-        if (ctx.queryStringFields() != null) {
-            return visitQueryStringFields(ctx.queryStringFields());
-        }
-        return null; //visitFieldQueryStringExpression(ctx.fieldQueryStringExpression());
-    }
-
-    @Override
-    public StringQueryPredicate visitUnparsedMatchQuery(EsqlBaseParser.UnparsedMatchQueryContext ctx) {
-=======
         StringQueryPredicate stringQueryPredicate = visitMatchQuery(ctx.matchQuery());
         return input -> new Filter(source(ctx), input, stringQueryPredicate);
     }
 
     @Override
     public StringQueryPredicate visitMatchQuery(EsqlBaseParser.MatchQueryContext ctx) {
->>>>>>> e7c0ba95
         Source source = source(ctx);
         String queryString = unquote(ctx.QUOTED_STRING().getText());
         return new StringQueryPredicate(source, queryString, null);
     }
 
-<<<<<<< HEAD
-    @Override public StringQueryPredicate visitQueryStringFields(EsqlBaseParser.QueryStringFieldsContext ctx) {
-        Source source = source(ctx);
-        // TODO HERE get qualified name and do something similar in Validator like MatchOperator
-        NamedExpression fieldName = visitQualifiedNamePattern(ctx.fieldName);
-        return new StringQueryPredicate(source, ctx.queryStringNoFields().getText(), "fields=" + fieldName);
-    }
-
-=======
->>>>>>> e7c0ba95
     @Override
     public PlanFactory visitLimitCommand(EsqlBaseParser.LimitCommandContext ctx) {
         Source source = source(ctx);
