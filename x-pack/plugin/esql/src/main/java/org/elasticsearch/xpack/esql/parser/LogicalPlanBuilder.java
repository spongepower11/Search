/*
 * Copyright Elasticsearch B.V. and/or licensed to Elasticsearch B.V. under one
 * or more contributor license agreements. Licensed under the Elastic License
 * 2.0; you may not use this file except in compliance with the Elastic License
 * 2.0.
 */

package org.elasticsearch.xpack.esql.parser;

import org.antlr.v4.runtime.ParserRuleContext;
import org.antlr.v4.runtime.Token;
import org.antlr.v4.runtime.tree.ParseTree;
import org.elasticsearch.Build;
import org.elasticsearch.core.Tuple;
import org.elasticsearch.dissect.DissectException;
import org.elasticsearch.dissect.DissectParser;
import org.elasticsearch.xpack.esql.VerificationException;
import org.elasticsearch.xpack.esql.expression.UnresolvedNamePattern;
import org.elasticsearch.xpack.esql.parser.EsqlBaseParser.MetadataOptionContext;
import org.elasticsearch.xpack.esql.plan.logical.Dissect;
import org.elasticsearch.xpack.esql.plan.logical.Drop;
import org.elasticsearch.xpack.esql.plan.logical.Enrich;
import org.elasticsearch.xpack.esql.plan.logical.EsqlAggregate;
import org.elasticsearch.xpack.esql.plan.logical.EsqlUnresolvedRelation;
import org.elasticsearch.xpack.esql.plan.logical.Eval;
import org.elasticsearch.xpack.esql.plan.logical.Explain;
import org.elasticsearch.xpack.esql.plan.logical.Grok;
import org.elasticsearch.xpack.esql.plan.logical.InlineStats;
import org.elasticsearch.xpack.esql.plan.logical.Keep;
import org.elasticsearch.xpack.esql.plan.logical.Lookup;
import org.elasticsearch.xpack.esql.plan.logical.MvExpand;
import org.elasticsearch.xpack.esql.plan.logical.Rename;
import org.elasticsearch.xpack.esql.plan.logical.Row;
import org.elasticsearch.xpack.esql.plan.logical.meta.MetaFunctions;
import org.elasticsearch.xpack.esql.plan.logical.show.ShowInfo;
import org.elasticsearch.xpack.ql.common.Failure;
import org.elasticsearch.xpack.ql.expression.Alias;
import org.elasticsearch.xpack.ql.expression.Attribute;
import org.elasticsearch.xpack.ql.expression.EmptyAttribute;
import org.elasticsearch.xpack.ql.expression.Expression;
import org.elasticsearch.xpack.ql.expression.Expressions;
import org.elasticsearch.xpack.ql.expression.Literal;
import org.elasticsearch.xpack.ql.expression.MetadataAttribute;
import org.elasticsearch.xpack.ql.expression.NamedExpression;
import org.elasticsearch.xpack.ql.expression.Order;
import org.elasticsearch.xpack.ql.expression.ReferenceAttribute;
import org.elasticsearch.xpack.ql.expression.UnresolvedAttribute;
import org.elasticsearch.xpack.ql.expression.UnresolvedStar;
import org.elasticsearch.xpack.ql.expression.function.UnresolvedFunction;
import org.elasticsearch.xpack.ql.parser.ParserUtils;
import org.elasticsearch.xpack.ql.plan.TableIdentifier;
import org.elasticsearch.xpack.ql.plan.logical.Filter;
import org.elasticsearch.xpack.ql.plan.logical.Limit;
import org.elasticsearch.xpack.ql.plan.logical.LogicalPlan;
import org.elasticsearch.xpack.ql.plan.logical.OrderBy;
import org.elasticsearch.xpack.ql.tree.Source;
import org.elasticsearch.xpack.ql.type.DataTypes;
import org.elasticsearch.xpack.ql.util.Holder;

import java.util.ArrayList;
import java.util.Arrays;
import java.util.Collections;
import java.util.HashMap;
import java.util.LinkedHashMap;
import java.util.LinkedHashSet;
import java.util.List;
import java.util.Map;
import java.util.Set;
import java.util.function.Function;

import static org.elasticsearch.common.logging.HeaderWarning.addWarning;
import static org.elasticsearch.xpack.esql.plan.logical.Enrich.Mode;
import static org.elasticsearch.xpack.esql.type.EsqlDataTypeConverter.stringToInt;
import static org.elasticsearch.xpack.ql.parser.ParserUtils.source;
import static org.elasticsearch.xpack.ql.parser.ParserUtils.typedParsing;
import static org.elasticsearch.xpack.ql.parser.ParserUtils.visitList;

public class LogicalPlanBuilder extends ExpressionBuilder {

    private int queryDepth = 0;

    /**
     * Maximum number of commands allowed per query
     */
    public static final int MAX_QUERY_DEPTH = 500;

    public LogicalPlanBuilder(Map<Token, TypedParamValue> params) {
        super(params);
    }

    protected LogicalPlan plan(ParseTree ctx) {
        return ParserUtils.typedParsing(this, ctx, LogicalPlan.class);
    }

    protected List<LogicalPlan> plans(List<? extends ParserRuleContext> ctxs) {
        return ParserUtils.visitList(this, ctxs, LogicalPlan.class);
    }

    @Override
    public LogicalPlan visitSingleStatement(EsqlBaseParser.SingleStatementContext ctx) {
        return plan(ctx.query());
    }

    @Override
    public LogicalPlan visitCompositeQuery(EsqlBaseParser.CompositeQueryContext ctx) {
        queryDepth++;
        if (queryDepth > MAX_QUERY_DEPTH) {
            throw new ParsingException(
                "ESQL statement exceeded the maximum query depth allowed ({}): [{}]",
                MAX_QUERY_DEPTH,
                ctx.getText()
            );
        }
        try {
            LogicalPlan input = plan(ctx.query());
            PlanFactory makePlan = typedParsing(this, ctx.processingCommand(), PlanFactory.class);
            return makePlan.apply(input);
        } finally {
            queryDepth--;
        }
    }

    @Override
    public PlanFactory visitEvalCommand(EsqlBaseParser.EvalCommandContext ctx) {
        return p -> new Eval(source(ctx), p, visitFields(ctx.fields()));
    }

    @Override
    public PlanFactory visitGrokCommand(EsqlBaseParser.GrokCommandContext ctx) {
        return p -> {
            String pattern = visitString(ctx.string()).fold().toString();
            Grok result = new Grok(source(ctx), p, expression(ctx.primaryExpression()), Grok.pattern(source(ctx), pattern));
            return result;
        };
    }

    @Override
    public PlanFactory visitDissectCommand(EsqlBaseParser.DissectCommandContext ctx) {
        return p -> {
            String pattern = visitString(ctx.string()).fold().toString();
            Map<String, Object> options = visitCommandOptions(ctx.commandOptions());
            String appendSeparator = "";
            for (Map.Entry<String, Object> item : options.entrySet()) {
                if (item.getKey().equalsIgnoreCase("append_separator") == false) {
                    throw new ParsingException(source(ctx), "Invalid option for dissect: [{}]", item.getKey());
                }
                if (item.getValue() instanceof String == false) {
                    throw new ParsingException(
                        source(ctx),
                        "Invalid value for dissect append_separator: expected a string, but was [{}]",
                        item.getValue()
                    );
                }
                appendSeparator = (String) item.getValue();
            }
            Source src = source(ctx);

            try {
                DissectParser parser = new DissectParser(pattern, appendSeparator);
                Set<String> referenceKeys = parser.referenceKeys();
                if (referenceKeys.size() > 0) {
                    throw new ParsingException(
                        src,
                        "Reference keys not supported in dissect patterns: [%{*{}}]",
                        referenceKeys.iterator().next()
                    );
                }
                List<Attribute> keys = new ArrayList<>();
                for (var x : parser.outputKeys()) {
                    if (x.isEmpty() == false) {
                        keys.add(new ReferenceAttribute(src, x, DataTypes.KEYWORD));
                    }
                }
                return new Dissect(src, p, expression(ctx.primaryExpression()), new Dissect.Parser(pattern, appendSeparator, parser), keys);
            } catch (DissectException e) {
                throw new ParsingException(src, "Invalid pattern for dissect: [{}]", pattern);
            }
        };
    }

    @Override
    public PlanFactory visitMvExpandCommand(EsqlBaseParser.MvExpandCommandContext ctx) {
        UnresolvedAttribute field = visitQualifiedName(ctx.qualifiedName());
        Source src = source(ctx);
        return child -> new MvExpand(src, child, field, new UnresolvedAttribute(src, field.name()));

    }

    @Override
    public Map<String, Object> visitCommandOptions(EsqlBaseParser.CommandOptionsContext ctx) {
        if (ctx == null) {
            return Map.of();
        }
        Map<String, Object> result = new HashMap<>();
        for (EsqlBaseParser.CommandOptionContext option : ctx.commandOption()) {
            result.put(visitIdentifier(option.identifier()), expression(option.constant()).fold());
        }
        return result;
    }

    @Override
    public LogicalPlan visitRowCommand(EsqlBaseParser.RowCommandContext ctx) {
        return new Row(source(ctx), visitFields(ctx.fields()));
    }

    @Override
    public LogicalPlan visitFromCommand(EsqlBaseParser.FromCommandContext ctx) {
        Source source = source(ctx);
        TableIdentifier table = new TableIdentifier(source, null, visitIndexIdentifiers(ctx.indexIdentifier()));
        Map<String, Attribute> metadataMap = new LinkedHashMap<>();
        if (ctx.metadata() != null) {
            var deprecatedContext = ctx.metadata().deprecated_metadata();
            MetadataOptionContext metadataOptionContext = null;
            if (deprecatedContext != null) {
                var s = source(deprecatedContext).source();
                addWarning(
                    "Line {}:{}: Square brackets '[]' need to be removed in FROM METADATA declaration",
                    s.getLineNumber(),
                    s.getColumnNumber()
                );
                metadataOptionContext = deprecatedContext.metadataOption();
            } else {
                metadataOptionContext = ctx.metadata().metadataOption();

            }
            for (var c : metadataOptionContext.indexIdentifier()) {
                String id = visitIndexIdentifier(c);
                Source src = source(c);
                if (MetadataAttribute.isSupported(id) == false) {
                    throw new ParsingException(src, "unsupported metadata field [" + id + "]");
                }
                Attribute a = metadataMap.put(id, MetadataAttribute.create(src, id));
                if (a != null) {
                    throw new ParsingException(src, "metadata field [" + id + "] already declared [" + a.source().source() + "]");
                }
            }
        }
        return new EsqlUnresolvedRelation(source, table, Arrays.asList(metadataMap.values().toArray(Attribute[]::new)));
    }

    @Override
    public PlanFactory visitStatsCommand(EsqlBaseParser.StatsCommandContext ctx) {
        final Stats stats = stats(source(ctx), ctx.grouping, ctx.stats);
        return input -> new EsqlAggregate(source(ctx), input, stats.groupings, stats.aggregates);
    }

    private record Stats(List<Expression> groupings, List<? extends NamedExpression> aggregates) {

    }

    private Stats stats(Source source, EsqlBaseParser.FieldsContext groupingsCtx, EsqlBaseParser.FieldsContext aggregatesCtx) {
        List<NamedExpression> groupings = visitGrouping(groupingsCtx);
        List<NamedExpression> aggregates = new ArrayList<>(visitFields(aggregatesCtx));
        if (aggregates.isEmpty() && groupings.isEmpty()) {
            throw new ParsingException(source, "At least one aggregation or grouping expression required in [{}]", source.text());
        }
        // grouping keys are automatically added as aggregations however the user is not allowed to specify them
        if (groupings.isEmpty() == false && aggregates.isEmpty() == false) {
            var groupNames = new LinkedHashSet<>(Expressions.names(groupings));
            var groupRefNames = new LinkedHashSet<>(Expressions.names(Expressions.references(groupings)));

            for (NamedExpression aggregate : aggregates) {
                Expression e = Alias.unwrap(aggregate);
                if (e.resolved() == false && e instanceof UnresolvedFunction == false) {
                    String name = e.sourceText();
                    if (groupNames.contains(name)) {
                        fail(e, "grouping key [{}] already specified in the STATS BY clause", name);
                    } else if (groupRefNames.contains(name)) {
                        fail(e, "Cannot specify grouping expression [{}] as an aggregate", name);
                    }
                }
            }
        }
        // since groupings are aliased, add refs to it in the aggregates
        for (Expression group : groupings) {
            aggregates.add(Expressions.attribute(group));
        }
        return new Stats(new ArrayList<>(groupings), aggregates);
    }

    private void fail(Expression exp, String message, Object... args) {
        throw new VerificationException(Collections.singletonList(Failure.fail(exp, message, args)));
    }

    @Override
    public PlanFactory visitInlinestatsCommand(EsqlBaseParser.InlinestatsCommandContext ctx) {
        List<NamedExpression> aggregates = new ArrayList<>(visitFields(ctx.stats));
        List<NamedExpression> groupings = visitGrouping(ctx.grouping);
        aggregates.addAll(groupings);
        return input -> new InlineStats(source(ctx), input, new ArrayList<>(groupings), aggregates);
    }

    @Override
    public PlanFactory visitWhereCommand(EsqlBaseParser.WhereCommandContext ctx) {
        Expression expression = expression(ctx.booleanExpression());
        return input -> new Filter(source(ctx), input, expression);
    }

    @Override
    public PlanFactory visitLimitCommand(EsqlBaseParser.LimitCommandContext ctx) {
        Source source = source(ctx);
        int limit = stringToInt(ctx.INTEGER_LITERAL().getText());
        return input -> new Limit(source, new Literal(source, limit, DataTypes.INTEGER), input);
    }

    @Override
    public PlanFactory visitSortCommand(EsqlBaseParser.SortCommandContext ctx) {
        List<Order> orders = visitList(this, ctx.orderExpression(), Order.class);
        Source source = source(ctx);
        return input -> new OrderBy(source, input, orders);
    }

    @Override
    public Explain visitExplainCommand(EsqlBaseParser.ExplainCommandContext ctx) {
        return new Explain(source(ctx), plan(ctx.subqueryExpression().query()));
    }

    @Override
    public PlanFactory visitDropCommand(EsqlBaseParser.DropCommandContext ctx) {
        List<NamedExpression> removals = visitQualifiedNamePatterns(ctx.qualifiedNamePatterns(), ne -> {
            if (ne instanceof UnresolvedStar) {
                var src = ne.source();
                throw new ParsingException(src, "Removing all fields is not allowed [{}]", src.text());
            }
        });

        return child -> new Drop(source(ctx), child, removals);
    }

    @Override
    public PlanFactory visitRenameCommand(EsqlBaseParser.RenameCommandContext ctx) {
        List<Alias> renamings = ctx.renameClause().stream().map(this::visitRenameClause).toList();
        return child -> new Rename(source(ctx), child, renamings);
    }

    @Override
    public PlanFactory visitKeepCommand(EsqlBaseParser.KeepCommandContext ctx) {
        final Holder<Boolean> hasSeenStar = new Holder<>(false);
        List<NamedExpression> projections = visitQualifiedNamePatterns(ctx.qualifiedNamePatterns(), ne -> {
            if (ne instanceof UnresolvedStar) {
                if (hasSeenStar.get()) {
                    var src = ne.source();
                    throw new ParsingException(src, "Cannot specify [*] more than once", src.text());
                } else {
                    hasSeenStar.set(Boolean.TRUE);
                }
            }
        });

        return child -> new Keep(source(ctx), child, projections);
    }

    @Override
    public LogicalPlan visitShowInfo(EsqlBaseParser.ShowInfoContext ctx) {
        return new ShowInfo(source(ctx));
    }

    @Override
    public LogicalPlan visitMetaFunctions(EsqlBaseParser.MetaFunctionsContext ctx) {
        return new MetaFunctions(source(ctx));
    }

    @Override
    public PlanFactory visitEnrichCommand(EsqlBaseParser.EnrichCommandContext ctx) {
        return p -> {
            var source = source(ctx);
            Tuple<Mode, String> tuple = parsePolicyName(ctx.policyName);
            Mode mode = tuple.v1();
            String policyNameString = tuple.v2();

            NamedExpression matchField = ctx.ON() != null ? visitQualifiedNamePattern(ctx.matchField) : new EmptyAttribute(source);
            if (matchField instanceof UnresolvedNamePattern up) {
                throw new ParsingException(source, "Using wildcards [*] in ENRICH WITH projections is not allowed [{}]", up.pattern());
            }

            List<NamedExpression> keepClauses = visitList(this, ctx.enrichWithClause(), NamedExpression.class);
            return new Enrich(
                source,
                p,
                mode,
                new Literal(source(ctx.policyName), policyNameString, DataTypes.KEYWORD),
                matchField,
                null,
                Map.of(),
                keepClauses.isEmpty() ? List.of() : keepClauses
            );
        };
    }

    private static Tuple<Mode, String> parsePolicyName(Token policyToken) {
        String stringValue = policyToken.getText();
        int index = stringValue.indexOf(":");
        Mode mode = null;
        if (index >= 0) {
            String modeValue = stringValue.substring(0, index);

            if (modeValue.startsWith("_")) {
                mode = Mode.from(modeValue.substring(1));
            }

            if (mode == null) {
                throw new ParsingException(
                    source(policyToken),
                    "Unrecognized value [{}], ENRICH policy qualifier needs to be one of {}",
                    modeValue,
                    Arrays.stream(Mode.values()).map(s -> "_" + s).toList()
                );
            }
        } else {
            mode = Mode.ANY;
        }

        String policyName = index < 0 ? stringValue : stringValue.substring(index + 1);
        return new Tuple<>(mode, policyName);
    }

    @Override
<<<<<<< HEAD
    public PlanFactory visitLookupCommand(EsqlBaseParser.LookupCommandContext ctx) {
        if (false == Build.current().isSnapshot()) {
            throw new ParsingException(source(ctx), "LOOKUP is in preview and only available in SNAPSHOT build");
        }
        var source = source(ctx);

        List<NamedExpression> matchFields = visitQualifiedNamePatterns(ctx.qualifiedNamePatterns(), ne -> {
            if (ne instanceof UnresolvedNamePattern || ne instanceof UnresolvedStar) {
                var src = ne.source();
                throw new ParsingException(src, "Using wildcards [*] in LOOKUP ON is not allowed yet [{}]", src.text());
            }
        });

        Literal tableName = new Literal(source, visitQualifiedNamePattern(ctx.tableName, ne -> {
            if (ne instanceof UnresolvedNamePattern || ne instanceof UnresolvedStar) {
                var src = ne.source();
                throw new ParsingException(src, "Wildcards [*] not allowed in LOOKUP table [{}]", src.text());
            }
        }).name(), DataTypes.KEYWORD);

        return p -> new Lookup(source, p, tableName, matchFields, null /* localRelation will be resolved later*/);
=======
    public LogicalPlan visitMetricsCommand(EsqlBaseParser.MetricsCommandContext ctx) {
        if (Build.current().isSnapshot() == false) {
            throw new IllegalArgumentException("METRICS command currently requires a snapshot build");
        }
        Source source = source(ctx);
        TableIdentifier table = new TableIdentifier(source, null, visitIndexIdentifiers(ctx.indexIdentifier()));
        var unresolvedRelation = new EsqlUnresolvedRelation(source, table, List.of());
        if (ctx.aggregates == null && ctx.grouping == null) {
            return unresolvedRelation;
        }
        final Stats stats = stats(source, ctx.grouping, ctx.aggregates);
        return new EsqlAggregate(source, unresolvedRelation, stats.groupings, stats.aggregates);
>>>>>>> 34293131
    }

    interface PlanFactory extends Function<LogicalPlan, LogicalPlan> {}
}<|MERGE_RESOLUTION|>--- conflicted
+++ resolved
@@ -415,29 +415,6 @@
     }
 
     @Override
-<<<<<<< HEAD
-    public PlanFactory visitLookupCommand(EsqlBaseParser.LookupCommandContext ctx) {
-        if (false == Build.current().isSnapshot()) {
-            throw new ParsingException(source(ctx), "LOOKUP is in preview and only available in SNAPSHOT build");
-        }
-        var source = source(ctx);
-
-        List<NamedExpression> matchFields = visitQualifiedNamePatterns(ctx.qualifiedNamePatterns(), ne -> {
-            if (ne instanceof UnresolvedNamePattern || ne instanceof UnresolvedStar) {
-                var src = ne.source();
-                throw new ParsingException(src, "Using wildcards [*] in LOOKUP ON is not allowed yet [{}]", src.text());
-            }
-        });
-
-        Literal tableName = new Literal(source, visitQualifiedNamePattern(ctx.tableName, ne -> {
-            if (ne instanceof UnresolvedNamePattern || ne instanceof UnresolvedStar) {
-                var src = ne.source();
-                throw new ParsingException(src, "Wildcards [*] not allowed in LOOKUP table [{}]", src.text());
-            }
-        }).name(), DataTypes.KEYWORD);
-
-        return p -> new Lookup(source, p, tableName, matchFields, null /* localRelation will be resolved later*/);
-=======
     public LogicalPlan visitMetricsCommand(EsqlBaseParser.MetricsCommandContext ctx) {
         if (Build.current().isSnapshot() == false) {
             throw new IllegalArgumentException("METRICS command currently requires a snapshot build");
@@ -450,7 +427,30 @@
         }
         final Stats stats = stats(source, ctx.grouping, ctx.aggregates);
         return new EsqlAggregate(source, unresolvedRelation, stats.groupings, stats.aggregates);
->>>>>>> 34293131
+    }
+
+    @Override
+    public PlanFactory visitLookupCommand(EsqlBaseParser.LookupCommandContext ctx) {
+        if (false == Build.current().isSnapshot()) {
+            throw new ParsingException(source(ctx), "LOOKUP is in preview and only available in SNAPSHOT build");
+        }
+        var source = source(ctx);
+
+        List<NamedExpression> matchFields = visitQualifiedNamePatterns(ctx.qualifiedNamePatterns(), ne -> {
+            if (ne instanceof UnresolvedNamePattern || ne instanceof UnresolvedStar) {
+                var src = ne.source();
+                throw new ParsingException(src, "Using wildcards [*] in LOOKUP ON is not allowed yet [{}]", src.text());
+            }
+        });
+
+        Literal tableName = new Literal(source, visitQualifiedNamePattern(ctx.tableName, ne -> {
+            if (ne instanceof UnresolvedNamePattern || ne instanceof UnresolvedStar) {
+                var src = ne.source();
+                throw new ParsingException(src, "Wildcards [*] not allowed in LOOKUP table [{}]", src.text());
+            }
+        }).name(), DataTypes.KEYWORD);
+
+        return p -> new Lookup(source, p, tableName, matchFields, null /* localRelation will be resolved later*/);
     }
 
     interface PlanFactory extends Function<LogicalPlan, LogicalPlan> {}
