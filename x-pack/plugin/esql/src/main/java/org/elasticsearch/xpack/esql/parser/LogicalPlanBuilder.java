--- conflicted
+++ resolved
@@ -206,11 +206,7 @@
     @Override
     public LogicalPlan visitFromCommand(EsqlBaseParser.FromCommandContext ctx) {
         Source source = source(ctx);
-<<<<<<< HEAD
-        TableIdentifier table = new TableIdentifier(source, null, visitFromSource(ctx.fromSource()));
-=======
         TableIdentifier table = new TableIdentifier(source, null, visitIndexIdentifiers(ctx.indexIdentifier()));
->>>>>>> be502cc3
         Map<String, Attribute> metadataMap = new LinkedHashMap<>();
         if (ctx.metadata() != null) {
             var deprecatedContext = ctx.metadata().deprecated_metadata();
@@ -227,13 +223,8 @@
                 metadataOptionContext = ctx.metadata().metadataOption();
 
             }
-<<<<<<< HEAD
-            for (var c : metadataOptionContext.fromSource()) {
-                String id = visitFromSource(c);
-=======
             for (var c : metadataOptionContext.indexIdentifier()) {
                 String id = visitIndexIdentifier(c);
->>>>>>> be502cc3
                 Source src = source(c);
                 if (MetadataAttribute.isSupported(id) == false) {
                     throw new ParsingException(src, "unsupported metadata field [" + id + "]");
@@ -245,17 +236,17 @@
             }
         }
         return new EsqlUnresolvedRelation(source, table, Arrays.asList(metadataMap.values().toArray(Attribute[]::new)), IndexMode.STANDARD);
-    }
+                }
 
     @Override
     public PlanFactory visitStatsCommand(EsqlBaseParser.StatsCommandContext ctx) {
         final Stats stats = stats(source(ctx), ctx.grouping, ctx.stats);
         return input -> new EsqlAggregate(source(ctx), input, stats.groupings, stats.aggregates);
-    }
+            }
 
     private record Stats(List<Expression> groupings, List<? extends NamedExpression> aggregates) {
 
-    }
+        }
 
     private Stats stats(Source source, EsqlBaseParser.FieldsContext groupingsCtx, EsqlBaseParser.FieldsContext aggregatesCtx) {
         List<NamedExpression> groupings = visitGrouping(groupingsCtx);
