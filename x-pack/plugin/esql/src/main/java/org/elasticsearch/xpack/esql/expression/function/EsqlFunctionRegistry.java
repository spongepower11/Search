/*
 * Copyright Elasticsearch B.V. and/or licensed to Elasticsearch B.V. under one
 * or more contributor license agreements. Licensed under the Elastic License
 * 2.0; you may not use this file except in compliance with the Elastic License
 * 2.0.
 */

package org.elasticsearch.xpack.esql.expression.function;

import org.elasticsearch.xpack.esql.expression.function.aggregate.Avg;
import org.elasticsearch.xpack.esql.expression.function.aggregate.Count;
import org.elasticsearch.xpack.esql.expression.function.aggregate.CountDistinct;
import org.elasticsearch.xpack.esql.expression.function.aggregate.Max;
import org.elasticsearch.xpack.esql.expression.function.aggregate.Median;
import org.elasticsearch.xpack.esql.expression.function.aggregate.MedianAbsoluteDeviation;
import org.elasticsearch.xpack.esql.expression.function.aggregate.Min;
import org.elasticsearch.xpack.esql.expression.function.aggregate.Percentile;
import org.elasticsearch.xpack.esql.expression.function.aggregate.Sum;
import org.elasticsearch.xpack.esql.expression.function.scalar.conditional.Case;
import org.elasticsearch.xpack.esql.expression.function.scalar.convert.ToBoolean;
import org.elasticsearch.xpack.esql.expression.function.scalar.convert.ToDatetime;
import org.elasticsearch.xpack.esql.expression.function.scalar.convert.ToDegrees;
import org.elasticsearch.xpack.esql.expression.function.scalar.convert.ToDouble;
import org.elasticsearch.xpack.esql.expression.function.scalar.convert.ToIP;
import org.elasticsearch.xpack.esql.expression.function.scalar.convert.ToInteger;
import org.elasticsearch.xpack.esql.expression.function.scalar.convert.ToLong;
import org.elasticsearch.xpack.esql.expression.function.scalar.convert.ToRadians;
import org.elasticsearch.xpack.esql.expression.function.scalar.convert.ToString;
import org.elasticsearch.xpack.esql.expression.function.scalar.convert.ToUnsignedLong;
import org.elasticsearch.xpack.esql.expression.function.scalar.convert.ToVersion;
import org.elasticsearch.xpack.esql.expression.function.scalar.date.DateExtract;
import org.elasticsearch.xpack.esql.expression.function.scalar.date.DateFormat;
import org.elasticsearch.xpack.esql.expression.function.scalar.date.DateParse;
import org.elasticsearch.xpack.esql.expression.function.scalar.date.DateTrunc;
import org.elasticsearch.xpack.esql.expression.function.scalar.date.Now;
import org.elasticsearch.xpack.esql.expression.function.scalar.ip.CIDRMatch;
import org.elasticsearch.xpack.esql.expression.function.scalar.math.Abs;
import org.elasticsearch.xpack.esql.expression.function.scalar.math.Acos;
import org.elasticsearch.xpack.esql.expression.function.scalar.math.Asin;
import org.elasticsearch.xpack.esql.expression.function.scalar.math.Atan;
import org.elasticsearch.xpack.esql.expression.function.scalar.math.Atan2;
import org.elasticsearch.xpack.esql.expression.function.scalar.math.AutoBucket;
import org.elasticsearch.xpack.esql.expression.function.scalar.math.Cos;
import org.elasticsearch.xpack.esql.expression.function.scalar.math.Cosh;
import org.elasticsearch.xpack.esql.expression.function.scalar.math.E;
import org.elasticsearch.xpack.esql.expression.function.scalar.math.Floor;
import org.elasticsearch.xpack.esql.expression.function.scalar.math.IsFinite;
import org.elasticsearch.xpack.esql.expression.function.scalar.math.IsInfinite;
import org.elasticsearch.xpack.esql.expression.function.scalar.math.IsNaN;
import org.elasticsearch.xpack.esql.expression.function.scalar.math.Log10;
import org.elasticsearch.xpack.esql.expression.function.scalar.math.Pi;
import org.elasticsearch.xpack.esql.expression.function.scalar.math.Pow;
import org.elasticsearch.xpack.esql.expression.function.scalar.math.Round;
import org.elasticsearch.xpack.esql.expression.function.scalar.math.Sin;
import org.elasticsearch.xpack.esql.expression.function.scalar.math.Sinh;
import org.elasticsearch.xpack.esql.expression.function.scalar.math.Sqrt;
import org.elasticsearch.xpack.esql.expression.function.scalar.math.Tan;
import org.elasticsearch.xpack.esql.expression.function.scalar.math.Tanh;
import org.elasticsearch.xpack.esql.expression.function.scalar.math.Tau;
import org.elasticsearch.xpack.esql.expression.function.scalar.multivalue.MvAvg;
import org.elasticsearch.xpack.esql.expression.function.scalar.multivalue.MvConcat;
import org.elasticsearch.xpack.esql.expression.function.scalar.multivalue.MvCount;
import org.elasticsearch.xpack.esql.expression.function.scalar.multivalue.MvDedupe;
import org.elasticsearch.xpack.esql.expression.function.scalar.multivalue.MvMax;
import org.elasticsearch.xpack.esql.expression.function.scalar.multivalue.MvMedian;
import org.elasticsearch.xpack.esql.expression.function.scalar.multivalue.MvMin;
import org.elasticsearch.xpack.esql.expression.function.scalar.multivalue.MvSum;
import org.elasticsearch.xpack.esql.expression.function.scalar.nulls.Coalesce;
import org.elasticsearch.xpack.esql.expression.function.scalar.string.Concat;
import org.elasticsearch.xpack.esql.expression.function.scalar.string.Length;
import org.elasticsearch.xpack.esql.expression.function.scalar.string.Split;
import org.elasticsearch.xpack.esql.expression.function.scalar.string.StartsWith;
import org.elasticsearch.xpack.esql.expression.function.scalar.string.Substring;
import org.elasticsearch.xpack.esql.expression.function.scalar.string.Trim;
import org.elasticsearch.xpack.ql.expression.function.FunctionDefinition;
import org.elasticsearch.xpack.ql.expression.function.FunctionRegistry;

import java.util.Locale;

public class EsqlFunctionRegistry extends FunctionRegistry {

    public EsqlFunctionRegistry() {
        register(functions());
    }

    EsqlFunctionRegistry(FunctionDefinition... functions) {
        register(functions);
    }

    private FunctionDefinition[][] functions() {
        return new FunctionDefinition[][] {
            // aggregate functions
            new FunctionDefinition[] {
                def(Avg.class, Avg::new, "avg"),
                def(Count.class, Count::new, "count"),
                def(CountDistinct.class, CountDistinct::new, "count_distinct"),
                def(Max.class, Max::new, "max"),
                def(Median.class, Median::new, "median"),
                def(MedianAbsoluteDeviation.class, MedianAbsoluteDeviation::new, "median_absolute_deviation"),
                def(Min.class, Min::new, "min"),
                def(Percentile.class, Percentile::new, "percentile"),
                def(Sum.class, Sum::new, "sum") },
            // math
            new FunctionDefinition[] {
                def(Abs.class, Abs::new, "abs"),
                def(Acos.class, Acos::new, "acos"),
                def(Asin.class, Asin::new, "asin"),
                def(Atan.class, Atan::new, "atan"),
                def(Atan2.class, Atan2::new, "atan2"),
                def(AutoBucket.class, AutoBucket::new, "auto_bucket"),
                def(Cos.class, Cos::new, "cos"),
                def(Cosh.class, Cosh::new, "cosh"),
                def(E.class, E::new, "e"),
                def(Floor.class, Floor::new, "floor"),
                def(IsFinite.class, IsFinite::new, "is_finite"),
                def(IsInfinite.class, IsInfinite::new, "is_infinite"),
                def(IsNaN.class, IsNaN::new, "is_nan"),
                def(Log10.class, Log10::new, "log10"),
                def(Pi.class, Pi::new, "pi"),
                def(Pow.class, Pow::new, "pow"),
                def(Round.class, Round::new, "round"),
                def(Sin.class, Sin::new, "sin"),
                def(Sinh.class, Sinh::new, "sinh"),
                def(Sqrt.class, Sqrt::new, "sqrt"),
                def(Tan.class, Tan::new, "tan"),
                def(Tanh.class, Tanh::new, "tanh"),
                def(Tau.class, Tau::new, "tau") },
            // string
            new FunctionDefinition[] {
                def(Length.class, Length::new, "length"),
                def(Substring.class, Substring::new, "substring"),
                def(Concat.class, Concat::new, "concat"),
                def(Trim.class, Trim::new, "trim"),
                def(StartsWith.class, StartsWith::new, "starts_with") },
            // date
            new FunctionDefinition[] {
                def(DateExtract.class, DateExtract::new, "date_extract"),
                def(DateFormat.class, DateFormat::new, "date_format"),
                def(DateParse.class, DateParse::new, "date_parse"),
                def(DateTrunc.class, DateTrunc::new, "date_trunc"),
                def(Now.class, Now::new, "now") },
            // conditional
            new FunctionDefinition[] { def(Case.class, Case::new, "case") },
<<<<<<< HEAD
            // null
            new FunctionDefinition[] { def(Coalesce.class, Coalesce::new, "coalesce"), def(IsNull.class, IsNull::new, "is_null"), },
=======
>>>>>>> af071ccc
            // IP
            new FunctionDefinition[] { def(CIDRMatch.class, CIDRMatch::new, "cidr_match") },
            // conversion functions
            new FunctionDefinition[] {
                def(ToBoolean.class, ToBoolean::new, "to_boolean", "to_bool"),
                def(ToDatetime.class, ToDatetime::new, "to_datetime", "to_dt"),
                def(ToDegrees.class, ToDegrees::new, "to_degrees"),
                def(ToDouble.class, ToDouble::new, "to_double", "to_dbl"),
                def(ToIP.class, ToIP::new, "to_ip"),
                def(ToInteger.class, ToInteger::new, "to_integer", "to_int"),
                def(ToLong.class, ToLong::new, "to_long"),
                def(ToRadians.class, ToRadians::new, "to_radians"),
                def(ToString.class, ToString::new, "to_string", "to_str"),
                def(ToUnsignedLong.class, ToUnsignedLong::new, "to_unsigned_long", "to_ulong", "to_ul"),
                def(ToVersion.class, ToVersion::new, "to_version", "to_ver"), },
            // multivalue functions
            new FunctionDefinition[] {
                def(MvAvg.class, MvAvg::new, "mv_avg"),
                def(MvConcat.class, MvConcat::new, "mv_concat"),
                def(MvCount.class, MvCount::new, "mv_count"),
                def(MvDedupe.class, MvDedupe::new, "mv_dedupe"),
                def(MvMax.class, MvMax::new, "mv_max"),
                def(MvMedian.class, MvMedian::new, "mv_median"),
                def(MvMin.class, MvMin::new, "mv_min"),
                def(MvSum.class, MvSum::new, "mv_sum"),
                def(Split.class, Split::new, "split") } };
    }

    @Override
    protected String normalize(String name) {
        return name.toLowerCase(Locale.ROOT);
    }
}<|MERGE_RESOLUTION|>--- conflicted
+++ resolved
@@ -141,11 +141,8 @@
                 def(Now.class, Now::new, "now") },
             // conditional
             new FunctionDefinition[] { def(Case.class, Case::new, "case") },
-<<<<<<< HEAD
             // null
-            new FunctionDefinition[] { def(Coalesce.class, Coalesce::new, "coalesce"), def(IsNull.class, IsNull::new, "is_null"), },
-=======
->>>>>>> af071ccc
+            new FunctionDefinition[] { def(Coalesce.class, Coalesce::new, "coalesce"), },
             // IP
             new FunctionDefinition[] { def(CIDRMatch.class, CIDRMatch::new, "cidr_match") },
             // conversion functions
