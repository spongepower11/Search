--- conflicted
+++ resolved
@@ -152,16 +152,11 @@
         return evaluator(source(), fieldEvaluator, DateTrunc.createRounding(foldedInterval, zoneId()));
     }
 
-<<<<<<< HEAD
     public static ExpressionEvaluator.Factory evaluator(
         Source source,
         ExpressionEvaluator.Factory fieldEvaluator,
         Rounding.Prepared rounding
     ) {
-        return dvrCtx -> new DateTruncEvaluator(source, fieldEvaluator.get(dvrCtx), rounding, dvrCtx);
-=======
-    public static ExpressionEvaluator.Factory evaluator(ExpressionEvaluator.Factory fieldEvaluator, Rounding.Prepared rounding) {
-        return new DateTruncEvaluator.Factory(fieldEvaluator, rounding);
->>>>>>> 94e510e5
+        return new DateTruncEvaluator.Factory(source, fieldEvaluator, rounding);
     }
 }