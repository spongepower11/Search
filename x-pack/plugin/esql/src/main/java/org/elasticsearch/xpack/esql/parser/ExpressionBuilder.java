--- conflicted
+++ resolved
@@ -691,7 +691,6 @@
 
     @Override
     public Object visitInputParam(EsqlBaseParser.InputParamContext ctx) {
-<<<<<<< HEAD
         QueryParam param = paramByToken(ctx.PARAM());
         return visitParam(ctx, param);
     }
@@ -701,33 +700,6 @@
         QueryParam param = paramByNameOrPosition(ctx.NAMED_OR_POSITIONAL_PARAM());
         if (param == null) {
             return Literal.NULL;
-=======
-        TypedParamValue param = param(ctx.PARAM());
-        DataType dataType = EsqlDataTypes.fromTypeName(param.type);
-        Source source = source(ctx);
-        if (dataType == null) {
-            throw new ParsingException(source, "Invalid parameter data type [{}]", param.type);
-        }
-        if (param.value == null) {
-            // no conversion is required for null values
-            return new Literal(source, null, dataType);
-        }
-        final DataType sourceType;
-        try {
-            sourceType = DataType.fromJava(param.value);
-        } catch (QlIllegalArgumentException ex) {
-            throw new ParsingException(
-                ex,
-                source,
-                "Unexpected actual parameter type [{}] for type [{}]",
-                param.value.getClass().getName(),
-                param.type
-            );
-        }
-        if (sourceType == dataType) {
-            // no conversion is required if the value is already have correct type
-            return new Literal(source, param.value, dataType);
->>>>>>> a51a9f75
         }
         return visitParam(ctx, param);
     }
