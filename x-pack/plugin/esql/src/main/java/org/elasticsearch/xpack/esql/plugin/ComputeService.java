--- conflicted
+++ resolved
@@ -301,44 +301,8 @@
         // We cannot use SearchContext because we don't have it yet.
         // Since it's used only for @timestamp, it is relatively safe to assume it's not needed
         // but it would be better to have a proper impl.
-<<<<<<< HEAD
         QueryBuilder requestFilter = PlannerUtils.requestFilter(planWithReducer, x -> true);
-        lookupDataNodes(parentTask, clusterAlias, requestFilter, concreteIndices, originalIndices, ActionListener.wrap(dataNodes -> {
-            try (RefCountingRunnable refs = new RefCountingRunnable(() -> parentListener.onResponse(null))) {
-                // For each target node, first open a remote exchange on the remote node, then link the exchange source to
-                // the new remote exchange sink, and initialize the computation on the target node via data-node-request.
-                for (DataNode node : dataNodes) {
-                    var dataNodeListener = ActionListener.releaseAfter(dataNodeListenerSupplier.get(), refs.acquire());
-                    var queryPragmas = configuration.pragmas();
-                    ExchangeService.openExchange(
-                        transportService,
-                        node.connection,
-                        sessionId,
-                        queryPragmas.exchangeBufferSize(),
-                        esqlExecutor,
-                        dataNodeListener.delegateFailureAndWrap((delegate, unused) -> {
-                            var remoteSink = exchangeService.newRemoteSink(parentTask, sessionId, transportService, node.connection);
-                            exchangeSource.addRemoteSink(remoteSink, queryPragmas.concurrentExchangeClients());
-                            transportService.sendChildRequest(
-                                node.connection,
-                                DATA_ACTION_NAME,
-                                new DataNodeRequest(
-                                    sessionId,
-                                    configuration,
-                                    clusterAlias,
-                                    node.shardIds,
-                                    node.aliasFilters,
-                                    planWithReducer
-                                ),
-                                parentTask,
-                                TransportRequestOptions.EMPTY,
-                                new ActionListenerResponseHandler<>(delegate, ComputeResponse::new, esqlExecutor)
-                            );
-                        })
-                    );
-=======
-        QueryBuilder requestFilter = PlannerUtils.requestFilter(dataNodePlan, x -> true);
-        EsSourceOptions esSourceOptions = PlannerUtils.esSourceOptions(dataNodePlan);
+        EsSourceOptions esSourceOptions = PlannerUtils.esSourceOptions(planWithReducer);
         lookupDataNodes(
             parentTask,
             clusterAlias,
@@ -371,7 +335,7 @@
                                         clusterAlias,
                                         node.shardIds,
                                         node.aliasFilters,
-                                        dataNodePlan
+                                        planWithReducer
                                     ),
                                     parentTask,
                                     TransportRequestOptions.EMPTY,
@@ -380,7 +344,6 @@
                             })
                         );
                     }
->>>>>>> 54ae1e5e
                 }
             }, parentListener::onFailure)
         );
