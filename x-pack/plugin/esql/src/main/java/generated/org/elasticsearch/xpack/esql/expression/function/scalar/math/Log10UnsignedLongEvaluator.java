--- conflicted
+++ resolved
@@ -26,15 +26,11 @@
 
   private final EvalOperator.ExpressionEvaluator val;
 
-<<<<<<< HEAD
   private final DriverContext driverContext;
 
-  public Log10UnsignedLongEvaluator(EvalOperator.ExpressionEvaluator val,
+  public Log10UnsignedLongEvaluator(Source source, EvalOperator.ExpressionEvaluator val,
       DriverContext driverContext) {
-=======
-  public Log10UnsignedLongEvaluator(Source source, EvalOperator.ExpressionEvaluator val) {
     this.warnings = new Warnings(source);
->>>>>>> 10c8f2ab
     this.val = val;
     this.driverContext = driverContext;
   }
