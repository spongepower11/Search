--- conflicted
+++ resolved
@@ -59,40 +59,23 @@
   }
 
   public IntBlock eval(int positionCount, IntBlock lhsBlock, IntBlock rhsBlock) {
-<<<<<<< HEAD
-    IntBlock.Builder result = IntBlock.newBlockBuilder(positionCount);
-    position: for (int p = 0; p < positionCount; p++) {
-      if (lhsBlock.isNull(p)) {
-        result.appendNull();
-        continue position;
-      }
-      if (lhsBlock.getValueCount(p) != 1) {
-        warnings.registerException(new IllegalArgumentException("single-value function encountered multi-value"));
-        result.appendNull();
-        continue position;
-      }
-      if (rhsBlock.isNull(p)) {
-        result.appendNull();
-        continue position;
-      }
-      if (rhsBlock.getValueCount(p) != 1) {
-        warnings.registerException(new IllegalArgumentException("single-value function encountered multi-value"));
-        result.appendNull();
-        continue position;
-      }
-      try {
-        result.appendInt(Mod.processInts(lhsBlock.getInt(lhsBlock.getFirstValueIndex(p)), rhsBlock.getInt(rhsBlock.getFirstValueIndex(p))));
-      } catch (ArithmeticException e) {
-        warnings.registerException(e);
-        result.appendNull();
-=======
     try(IntBlock.Builder result = driverContext.blockFactory().newIntBlockBuilder(positionCount)) {
       position: for (int p = 0; p < positionCount; p++) {
-        if (lhsBlock.isNull(p) || lhsBlock.getValueCount(p) != 1) {
+        if (lhsBlock.isNull(p)) {
           result.appendNull();
           continue position;
         }
-        if (rhsBlock.isNull(p) || rhsBlock.getValueCount(p) != 1) {
+        if (lhsBlock.getValueCount(p) != 1) {
+          warnings.registerException(new IllegalArgumentException("single-value function encountered multi-value"));
+          result.appendNull();
+          continue position;
+        }
+        if (rhsBlock.isNull(p)) {
+          result.appendNull();
+          continue position;
+        }
+        if (rhsBlock.getValueCount(p) != 1) {
+          warnings.registerException(new IllegalArgumentException("single-value function encountered multi-value"));
           result.appendNull();
           continue position;
         }
@@ -102,7 +85,6 @@
           warnings.registerException(e);
           result.appendNull();
         }
->>>>>>> 94e510e5
       }
       return result.build();
     }
