// Copyright Elasticsearch B.V. and/or licensed to Elasticsearch B.V. under one
// or more contributor license agreements. Licensed under the Elastic License
// 2.0; you may not use this file except in compliance with the Elastic License
// 2.0.
package org.elasticsearch.xpack.esql.expression.function.scalar.math;

import java.lang.Override;
import java.lang.String;
import org.elasticsearch.compute.data.Block;
import org.elasticsearch.compute.data.IntBlock;
import org.elasticsearch.compute.data.IntVector;
import org.elasticsearch.compute.data.Page;
import org.elasticsearch.compute.operator.DriverContext;
import org.elasticsearch.compute.operator.EvalOperator;
import org.elasticsearch.core.Releasables;

/**
 * {@link EvalOperator.ExpressionEvaluator} implementation for {@link Abs}.
 * This class is generated. Do not edit it.
 */
public final class AbsIntEvaluator implements EvalOperator.ExpressionEvaluator {
  private final EvalOperator.ExpressionEvaluator fieldVal;

  private final DriverContext driverContext;

  public AbsIntEvaluator(EvalOperator.ExpressionEvaluator fieldVal, DriverContext driverContext) {
    this.fieldVal = fieldVal;
    this.driverContext = driverContext;
  }

  @Override
  public Block.Ref eval(Page page) {
    try (Block.Ref fieldValRef = fieldVal.eval(page)) {
<<<<<<< HEAD
      if (fieldValRef.block().areAllValuesNull()) {
        return Block.Ref.floating(driverContext.blockFactory().newConstantNullBlock(page.getPositionCount()));
      }
=======
>>>>>>> 93b620ec
      IntBlock fieldValBlock = (IntBlock) fieldValRef.block();
      IntVector fieldValVector = fieldValBlock.asVector();
      if (fieldValVector == null) {
        return Block.Ref.floating(eval(page.getPositionCount(), fieldValBlock));
      }
      return Block.Ref.floating(eval(page.getPositionCount(), fieldValVector).asBlock());
    }
  }

  public IntBlock eval(int positionCount, IntBlock fieldValBlock) {
    try(IntBlock.Builder result = driverContext.blockFactory().newIntBlockBuilder(positionCount)) {
      position: for (int p = 0; p < positionCount; p++) {
        if (fieldValBlock.isNull(p) || fieldValBlock.getValueCount(p) != 1) {
          result.appendNull();
          continue position;
        }
        result.appendInt(Abs.process(fieldValBlock.getInt(fieldValBlock.getFirstValueIndex(p))));
      }
      return result.build();
    }
  }

  public IntVector eval(int positionCount, IntVector fieldValVector) {
    try(IntVector.Builder result = driverContext.blockFactory().newIntVectorBuilder(positionCount)) {
      position: for (int p = 0; p < positionCount; p++) {
        result.appendInt(Abs.process(fieldValVector.getInt(p)));
      }
      return result.build();
    }
  }

  @Override
  public String toString() {
    return "AbsIntEvaluator[" + "fieldVal=" + fieldVal + "]";
  }

  @Override
  public void close() {
    Releasables.closeExpectNoException(fieldVal);
  }

  static class Factory implements EvalOperator.ExpressionEvaluator.Factory {
    private final EvalOperator.ExpressionEvaluator.Factory fieldVal;

    public Factory(EvalOperator.ExpressionEvaluator.Factory fieldVal) {
      this.fieldVal = fieldVal;
    }

    @Override
    public AbsIntEvaluator get(DriverContext context) {
      return new AbsIntEvaluator(fieldVal.get(context), context);
    }

    @Override
    public String toString() {
      return "AbsIntEvaluator[" + "fieldVal=" + fieldVal + "]";
    }
  }
}<|MERGE_RESOLUTION|>--- conflicted
+++ resolved
@@ -31,12 +31,6 @@
   @Override
   public Block.Ref eval(Page page) {
     try (Block.Ref fieldValRef = fieldVal.eval(page)) {
-<<<<<<< HEAD
-      if (fieldValRef.block().areAllValuesNull()) {
-        return Block.Ref.floating(driverContext.blockFactory().newConstantNullBlock(page.getPositionCount()));
-      }
-=======
->>>>>>> 93b620ec
       IntBlock fieldValBlock = (IntBlock) fieldValRef.block();
       IntVector fieldValVector = fieldValBlock.asVector();
       if (fieldValVector == null) {
