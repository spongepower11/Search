--- conflicted
+++ resolved
@@ -37,19 +37,8 @@
   @Override
   public Block.Ref eval(Page page) {
     try (Block.Ref lhsRef = lhs.eval(page)) {
-<<<<<<< HEAD
-      if (lhsRef.block().areAllValuesNull()) {
-        return Block.Ref.floating(driverContext.blockFactory().newConstantNullBlock(page.getPositionCount()));
-      }
       IntBlock lhsBlock = (IntBlock) lhsRef.block();
       try (Block.Ref rhsRef = rhs.eval(page)) {
-        if (rhsRef.block().areAllValuesNull()) {
-          return Block.Ref.floating(driverContext.blockFactory().newConstantNullBlock(page.getPositionCount()));
-        }
-=======
-      IntBlock lhsBlock = (IntBlock) lhsRef.block();
-      try (Block.Ref rhsRef = rhs.eval(page)) {
->>>>>>> 93b620ec
         IntBlock rhsBlock = (IntBlock) rhsRef.block();
         IntVector lhsVector = lhsBlock.asVector();
         if (lhsVector == null) {
