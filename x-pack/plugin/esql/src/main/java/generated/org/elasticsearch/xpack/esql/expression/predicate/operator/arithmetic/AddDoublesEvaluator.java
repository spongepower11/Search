--- conflicted
+++ resolved
@@ -58,39 +58,27 @@
   }
 
   public DoubleBlock eval(int positionCount, DoubleBlock lhsBlock, DoubleBlock rhsBlock) {
-<<<<<<< HEAD
-    DoubleBlock.Builder result = DoubleBlock.newBlockBuilder(positionCount);
-    position: for (int p = 0; p < positionCount; p++) {
-      if (lhsBlock.isNull(p)) {
-        result.appendNull();
-        continue position;
-      }
-      if (lhsBlock.getValueCount(p) != 1) {
-        warnings.registerException(new IllegalArgumentException("single-value function encountered multi-value"));
-        result.appendNull();
-        continue position;
-      }
-      if (rhsBlock.isNull(p)) {
-        result.appendNull();
-        continue position;
-      }
-      if (rhsBlock.getValueCount(p) != 1) {
-        warnings.registerException(new IllegalArgumentException("single-value function encountered multi-value"));
-        result.appendNull();
-        continue position;
-=======
     try(DoubleBlock.Builder result = driverContext.blockFactory().newDoubleBlockBuilder(positionCount)) {
       position: for (int p = 0; p < positionCount; p++) {
-        if (lhsBlock.isNull(p) || lhsBlock.getValueCount(p) != 1) {
+        if (lhsBlock.isNull(p)) {
           result.appendNull();
           continue position;
         }
-        if (rhsBlock.isNull(p) || rhsBlock.getValueCount(p) != 1) {
+        if (lhsBlock.getValueCount(p) != 1) {
+          warnings.registerException(new IllegalArgumentException("single-value function encountered multi-value"));
+          result.appendNull();
+          continue position;
+        }
+        if (rhsBlock.isNull(p)) {
+          result.appendNull();
+          continue position;
+        }
+        if (rhsBlock.getValueCount(p) != 1) {
+          warnings.registerException(new IllegalArgumentException("single-value function encountered multi-value"));
           result.appendNull();
           continue position;
         }
         result.appendDouble(Add.processDoubles(lhsBlock.getDouble(lhsBlock.getFirstValueIndex(p)), rhsBlock.getDouble(rhsBlock.getFirstValueIndex(p))));
->>>>>>> 94e510e5
       }
       return result.build();
     }
@@ -116,19 +104,22 @@
   }
 
   static class Factory implements EvalOperator.ExpressionEvaluator.Factory {
+    private final Source source;
+
     private final EvalOperator.ExpressionEvaluator.Factory lhs;
 
     private final EvalOperator.ExpressionEvaluator.Factory rhs;
 
-    public Factory(EvalOperator.ExpressionEvaluator.Factory lhs,
+    public Factory(Source source, EvalOperator.ExpressionEvaluator.Factory lhs,
         EvalOperator.ExpressionEvaluator.Factory rhs) {
+      this.source = source;
       this.lhs = lhs;
       this.rhs = rhs;
     }
 
     @Override
     public AddDoublesEvaluator get(DriverContext context) {
-      return new AddDoublesEvaluator(lhs.get(context), rhs.get(context), context);
+      return new AddDoublesEvaluator(source, lhs.get(context), rhs.get(context), context);
     }
 
     @Override
