// Copyright Elasticsearch B.V. and/or licensed to Elasticsearch B.V. under one
// or more contributor license agreements. Licensed under the Elastic License
// 2.0; you may not use this file except in compliance with the Elastic License
// 2.0.
package org.elasticsearch.xpack.esql.expression.function.scalar.date;

import java.lang.IllegalArgumentException;
import java.lang.Override;
import java.lang.String;
import java.time.ZoneId;
import org.apache.lucene.util.BytesRef;
import org.elasticsearch.compute.data.Block;
import org.elasticsearch.compute.data.BytesRefBlock;
import org.elasticsearch.compute.data.BytesRefVector;
import org.elasticsearch.compute.data.LongBlock;
import org.elasticsearch.compute.data.LongVector;
import org.elasticsearch.compute.data.Page;
import org.elasticsearch.compute.operator.DriverContext;
import org.elasticsearch.compute.operator.EvalOperator;
import org.elasticsearch.core.Releasables;
import org.elasticsearch.xpack.esql.expression.function.Warnings;
import org.elasticsearch.xpack.ql.tree.Source;

/**
 * {@link EvalOperator.ExpressionEvaluator} implementation for {@link DateExtract}.
 * This class is generated. Do not edit it.
 */
public final class DateExtractEvaluator implements EvalOperator.ExpressionEvaluator {
  private final Warnings warnings;

  private final EvalOperator.ExpressionEvaluator value;

  private final EvalOperator.ExpressionEvaluator chronoField;

  private final ZoneId zone;

  private final DriverContext driverContext;

  public DateExtractEvaluator(Source source, EvalOperator.ExpressionEvaluator value,
      EvalOperator.ExpressionEvaluator chronoField, ZoneId zone, DriverContext driverContext) {
    this.warnings = new Warnings(source);
    this.value = value;
    this.chronoField = chronoField;
    this.zone = zone;
    this.driverContext = driverContext;
  }

  @Override
  public Block.Ref eval(Page page) {
    try (Block.Ref valueRef = value.eval(page)) {
<<<<<<< HEAD
      if (valueRef.block().areAllValuesNull()) {
        return Block.Ref.floating(driverContext.blockFactory().newConstantNullBlock(page.getPositionCount()));
      }
      LongBlock valueBlock = (LongBlock) valueRef.block();
      try (Block.Ref chronoFieldRef = chronoField.eval(page)) {
        if (chronoFieldRef.block().areAllValuesNull()) {
          return Block.Ref.floating(driverContext.blockFactory().newConstantNullBlock(page.getPositionCount()));
        }
=======
      LongBlock valueBlock = (LongBlock) valueRef.block();
      try (Block.Ref chronoFieldRef = chronoField.eval(page)) {
>>>>>>> 93b620ec
        BytesRefBlock chronoFieldBlock = (BytesRefBlock) chronoFieldRef.block();
        LongVector valueVector = valueBlock.asVector();
        if (valueVector == null) {
          return Block.Ref.floating(eval(page.getPositionCount(), valueBlock, chronoFieldBlock));
        }
        BytesRefVector chronoFieldVector = chronoFieldBlock.asVector();
        if (chronoFieldVector == null) {
          return Block.Ref.floating(eval(page.getPositionCount(), valueBlock, chronoFieldBlock));
        }
        return Block.Ref.floating(eval(page.getPositionCount(), valueVector, chronoFieldVector));
      }
    }
  }

  public LongBlock eval(int positionCount, LongBlock valueBlock, BytesRefBlock chronoFieldBlock) {
    try(LongBlock.Builder result = driverContext.blockFactory().newLongBlockBuilder(positionCount)) {
      BytesRef chronoFieldScratch = new BytesRef();
      position: for (int p = 0; p < positionCount; p++) {
        if (valueBlock.isNull(p) || valueBlock.getValueCount(p) != 1) {
          result.appendNull();
          continue position;
        }
        if (chronoFieldBlock.isNull(p) || chronoFieldBlock.getValueCount(p) != 1) {
          result.appendNull();
          continue position;
        }
        try {
          result.appendLong(DateExtract.process(valueBlock.getLong(valueBlock.getFirstValueIndex(p)), chronoFieldBlock.getBytesRef(chronoFieldBlock.getFirstValueIndex(p), chronoFieldScratch), zone));
        } catch (IllegalArgumentException e) {
          warnings.registerException(e);
          result.appendNull();
        }
      }
      return result.build();
    }
  }

  public LongBlock eval(int positionCount, LongVector valueVector,
      BytesRefVector chronoFieldVector) {
    try(LongBlock.Builder result = driverContext.blockFactory().newLongBlockBuilder(positionCount)) {
      BytesRef chronoFieldScratch = new BytesRef();
      position: for (int p = 0; p < positionCount; p++) {
        try {
          result.appendLong(DateExtract.process(valueVector.getLong(p), chronoFieldVector.getBytesRef(p, chronoFieldScratch), zone));
        } catch (IllegalArgumentException e) {
          warnings.registerException(e);
          result.appendNull();
        }
      }
      return result.build();
    }
  }

  @Override
  public String toString() {
    return "DateExtractEvaluator[" + "value=" + value + ", chronoField=" + chronoField + ", zone=" + zone + "]";
  }

  @Override
  public void close() {
    Releasables.closeExpectNoException(value, chronoField);
  }

  static class Factory implements EvalOperator.ExpressionEvaluator.Factory {
    private final Source source;

    private final EvalOperator.ExpressionEvaluator.Factory value;

    private final EvalOperator.ExpressionEvaluator.Factory chronoField;

    private final ZoneId zone;

    public Factory(Source source, EvalOperator.ExpressionEvaluator.Factory value,
        EvalOperator.ExpressionEvaluator.Factory chronoField, ZoneId zone) {
      this.source = source;
      this.value = value;
      this.chronoField = chronoField;
      this.zone = zone;
    }

    @Override
    public DateExtractEvaluator get(DriverContext context) {
      return new DateExtractEvaluator(source, value.get(context), chronoField.get(context), zone, context);
    }

    @Override
    public String toString() {
      return "DateExtractEvaluator[" + "value=" + value + ", chronoField=" + chronoField + ", zone=" + zone + "]";
    }
  }
}<|MERGE_RESOLUTION|>--- conflicted
+++ resolved
@@ -48,19 +48,8 @@
   @Override
   public Block.Ref eval(Page page) {
     try (Block.Ref valueRef = value.eval(page)) {
-<<<<<<< HEAD
-      if (valueRef.block().areAllValuesNull()) {
-        return Block.Ref.floating(driverContext.blockFactory().newConstantNullBlock(page.getPositionCount()));
-      }
       LongBlock valueBlock = (LongBlock) valueRef.block();
       try (Block.Ref chronoFieldRef = chronoField.eval(page)) {
-        if (chronoFieldRef.block().areAllValuesNull()) {
-          return Block.Ref.floating(driverContext.blockFactory().newConstantNullBlock(page.getPositionCount()));
-        }
-=======
-      LongBlock valueBlock = (LongBlock) valueRef.block();
-      try (Block.Ref chronoFieldRef = chronoField.eval(page)) {
->>>>>>> 93b620ec
         BytesRefBlock chronoFieldBlock = (BytesRefBlock) chronoFieldRef.block();
         LongVector valueVector = valueBlock.asVector();
         if (valueVector == null) {
