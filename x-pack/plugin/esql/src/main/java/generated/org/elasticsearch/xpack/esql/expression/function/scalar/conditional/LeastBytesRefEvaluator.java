--- conflicted
+++ resolved
@@ -59,35 +59,20 @@
   }
 
   public BytesRefBlock eval(int positionCount, BytesRefBlock[] valuesBlocks) {
-<<<<<<< HEAD
-    BytesRefBlock.Builder result = BytesRefBlock.newBlockBuilder(positionCount);
-    BytesRef[] valuesValues = new BytesRef[values.length];
-    BytesRef[] valuesScratch = new BytesRef[values.length];
-    for (int i = 0; i < values.length; i++) {
-      valuesScratch[i] = new BytesRef();
-    }
-    position: for (int p = 0; p < positionCount; p++) {
-      for (int i = 0; i < valuesBlocks.length; i++) {
-        if (valuesBlocks[i].isNull(p)) {
-          result.appendNull();
-          continue position;
-        }
-        if (valuesBlocks[i].getValueCount(p) != 1) {
-          warnings.registerException(new IllegalArgumentException("single-value function encountered multi-value"));
-          result.appendNull();
-          continue position;
-        }
-=======
     try(BytesRefBlock.Builder result = driverContext.blockFactory().newBytesRefBlockBuilder(positionCount)) {
       BytesRef[] valuesValues = new BytesRef[values.length];
       BytesRef[] valuesScratch = new BytesRef[values.length];
       for (int i = 0; i < values.length; i++) {
         valuesScratch[i] = new BytesRef();
->>>>>>> 94e510e5
       }
       position: for (int p = 0; p < positionCount; p++) {
         for (int i = 0; i < valuesBlocks.length; i++) {
-          if (valuesBlocks[i].isNull(p) || valuesBlocks[i].getValueCount(p) != 1) {
+          if (valuesBlocks[i].isNull(p)) {
+            result.appendNull();
+            continue position;
+          }
+          if (valuesBlocks[i].getValueCount(p) != 1) {
+            warnings.registerException(new IllegalArgumentException("single-value function encountered multi-value"));
             result.appendNull();
             continue position;
           }
@@ -132,16 +117,19 @@
   }
 
   static class Factory implements EvalOperator.ExpressionEvaluator.Factory {
+    private final Source source;
+
     private final EvalOperator.ExpressionEvaluator.Factory[] values;
 
-    public Factory(EvalOperator.ExpressionEvaluator.Factory[] values) {
+    public Factory(Source source, EvalOperator.ExpressionEvaluator.Factory[] values) {
+      this.source = source;
       this.values = values;
     }
 
     @Override
     public LeastBytesRefEvaluator get(DriverContext context) {
       EvalOperator.ExpressionEvaluator[] values = Arrays.stream(this.values).map(a -> a.get(context)).toArray(EvalOperator.ExpressionEvaluator[]::new);
-      return new LeastBytesRefEvaluator(values, context);
+      return new LeastBytesRefEvaluator(source, values, context);
     }
 
     @Override
