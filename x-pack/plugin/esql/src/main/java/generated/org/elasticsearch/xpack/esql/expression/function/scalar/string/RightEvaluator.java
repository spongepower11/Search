--- conflicted
+++ resolved
@@ -47,19 +47,8 @@
   @Override
   public Block.Ref eval(Page page) {
     try (Block.Ref strRef = str.eval(page)) {
-<<<<<<< HEAD
-      if (strRef.block().areAllValuesNull()) {
-        return Block.Ref.floating(driverContext.blockFactory().newConstantNullBlock(page.getPositionCount()));
-      }
       BytesRefBlock strBlock = (BytesRefBlock) strRef.block();
       try (Block.Ref lengthRef = length.eval(page)) {
-        if (lengthRef.block().areAllValuesNull()) {
-          return Block.Ref.floating(driverContext.blockFactory().newConstantNullBlock(page.getPositionCount()));
-        }
-=======
-      BytesRefBlock strBlock = (BytesRefBlock) strRef.block();
-      try (Block.Ref lengthRef = length.eval(page)) {
->>>>>>> 93b620ec
         IntBlock lengthBlock = (IntBlock) lengthRef.block();
         BytesRefVector strVector = strBlock.asVector();
         if (strVector == null) {
