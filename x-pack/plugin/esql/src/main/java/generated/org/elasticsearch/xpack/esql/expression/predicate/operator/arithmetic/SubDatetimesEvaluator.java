// Copyright Elasticsearch B.V. and/or licensed to Elasticsearch B.V. under one
// or more contributor license agreements. Licensed under the Elastic License
// 2.0; you may not use this file except in compliance with the Elastic License
// 2.0.
package org.elasticsearch.xpack.esql.expression.predicate.operator.arithmetic;

import java.lang.ArithmeticException;
import java.lang.Override;
import java.lang.String;
import java.time.DateTimeException;
import java.time.temporal.TemporalAmount;
import org.elasticsearch.compute.data.Block;
import org.elasticsearch.compute.data.LongBlock;
import org.elasticsearch.compute.data.LongVector;
import org.elasticsearch.compute.data.Page;
import org.elasticsearch.compute.operator.DriverContext;
import org.elasticsearch.compute.operator.EvalOperator;
import org.elasticsearch.core.Releasables;
import org.elasticsearch.xpack.esql.expression.function.Warnings;
import org.elasticsearch.xpack.ql.tree.Source;

/**
 * {@link EvalOperator.ExpressionEvaluator} implementation for {@link Sub}.
 * This class is generated. Do not edit it.
 */
public final class SubDatetimesEvaluator implements EvalOperator.ExpressionEvaluator {
  private final Warnings warnings;

  private final EvalOperator.ExpressionEvaluator datetime;

  private final TemporalAmount temporalAmount;

  private final DriverContext driverContext;

  public SubDatetimesEvaluator(Source source, EvalOperator.ExpressionEvaluator datetime,
      TemporalAmount temporalAmount, DriverContext driverContext) {
    this.warnings = new Warnings(source);
    this.datetime = datetime;
    this.temporalAmount = temporalAmount;
    this.driverContext = driverContext;
  }

  @Override
  public Block.Ref eval(Page page) {
    try (Block.Ref datetimeRef = datetime.eval(page)) {
<<<<<<< HEAD
      if (datetimeRef.block().areAllValuesNull()) {
        return Block.Ref.floating(driverContext.blockFactory().newConstantNullBlock(page.getPositionCount()));
      }
=======
>>>>>>> 93b620ec
      LongBlock datetimeBlock = (LongBlock) datetimeRef.block();
      LongVector datetimeVector = datetimeBlock.asVector();
      if (datetimeVector == null) {
        return Block.Ref.floating(eval(page.getPositionCount(), datetimeBlock));
      }
      return Block.Ref.floating(eval(page.getPositionCount(), datetimeVector));
    }
  }

  public LongBlock eval(int positionCount, LongBlock datetimeBlock) {
    try(LongBlock.Builder result = driverContext.blockFactory().newLongBlockBuilder(positionCount)) {
      position: for (int p = 0; p < positionCount; p++) {
        if (datetimeBlock.isNull(p) || datetimeBlock.getValueCount(p) != 1) {
          result.appendNull();
          continue position;
        }
        try {
          result.appendLong(Sub.processDatetimes(datetimeBlock.getLong(datetimeBlock.getFirstValueIndex(p)), temporalAmount));
        } catch (ArithmeticException | DateTimeException e) {
          warnings.registerException(e);
          result.appendNull();
        }
      }
      return result.build();
    }
  }

  public LongBlock eval(int positionCount, LongVector datetimeVector) {
    try(LongBlock.Builder result = driverContext.blockFactory().newLongBlockBuilder(positionCount)) {
      position: for (int p = 0; p < positionCount; p++) {
        try {
          result.appendLong(Sub.processDatetimes(datetimeVector.getLong(p), temporalAmount));
        } catch (ArithmeticException | DateTimeException e) {
          warnings.registerException(e);
          result.appendNull();
        }
      }
      return result.build();
    }
  }

  @Override
  public String toString() {
    return "SubDatetimesEvaluator[" + "datetime=" + datetime + ", temporalAmount=" + temporalAmount + "]";
  }

  @Override
  public void close() {
    Releasables.closeExpectNoException(datetime);
  }

  static class Factory implements EvalOperator.ExpressionEvaluator.Factory {
    private final Source source;

    private final EvalOperator.ExpressionEvaluator.Factory datetime;

    private final TemporalAmount temporalAmount;

    public Factory(Source source, EvalOperator.ExpressionEvaluator.Factory datetime,
        TemporalAmount temporalAmount) {
      this.source = source;
      this.datetime = datetime;
      this.temporalAmount = temporalAmount;
    }

    @Override
    public SubDatetimesEvaluator get(DriverContext context) {
      return new SubDatetimesEvaluator(source, datetime.get(context), temporalAmount, context);
    }

    @Override
    public String toString() {
      return "SubDatetimesEvaluator[" + "datetime=" + datetime + ", temporalAmount=" + temporalAmount + "]";
    }
  }
}<|MERGE_RESOLUTION|>--- conflicted
+++ resolved
@@ -43,12 +43,6 @@
   @Override
   public Block.Ref eval(Page page) {
     try (Block.Ref datetimeRef = datetime.eval(page)) {
-<<<<<<< HEAD
-      if (datetimeRef.block().areAllValuesNull()) {
-        return Block.Ref.floating(driverContext.blockFactory().newConstantNullBlock(page.getPositionCount()));
-      }
-=======
->>>>>>> 93b620ec
       LongBlock datetimeBlock = (LongBlock) datetimeRef.block();
       LongVector datetimeVector = datetimeBlock.asVector();
       if (datetimeVector == null) {
