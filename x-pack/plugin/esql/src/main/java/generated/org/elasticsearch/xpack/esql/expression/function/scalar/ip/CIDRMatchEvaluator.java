// Copyright Elasticsearch B.V. and/or licensed to Elasticsearch B.V. under one
// or more contributor license agreements. Licensed under the Elastic License
// 2.0; you may not use this file except in compliance with the Elastic License
// 2.0.
package org.elasticsearch.xpack.esql.expression.function.scalar.ip;

import java.lang.Override;
import java.lang.String;
import java.util.Arrays;
import org.apache.lucene.util.BytesRef;
import org.elasticsearch.compute.data.Block;
import org.elasticsearch.compute.data.BooleanBlock;
import org.elasticsearch.compute.data.BooleanVector;
import org.elasticsearch.compute.data.BytesRefBlock;
import org.elasticsearch.compute.data.BytesRefVector;
import org.elasticsearch.compute.data.Page;
import org.elasticsearch.compute.operator.DriverContext;
import org.elasticsearch.compute.operator.EvalOperator;
import org.elasticsearch.core.Releasable;
import org.elasticsearch.core.Releasables;

/**
 * {@link EvalOperator.ExpressionEvaluator} implementation for {@link CIDRMatch}.
 * This class is generated. Do not edit it.
 */
public final class CIDRMatchEvaluator implements EvalOperator.ExpressionEvaluator {
  private final EvalOperator.ExpressionEvaluator ip;

  private final EvalOperator.ExpressionEvaluator[] cidrs;

  private final DriverContext driverContext;

  public CIDRMatchEvaluator(EvalOperator.ExpressionEvaluator ip,
      EvalOperator.ExpressionEvaluator[] cidrs, DriverContext driverContext) {
    this.ip = ip;
    this.cidrs = cidrs;
    this.driverContext = driverContext;
  }

  @Override
  public Block.Ref eval(Page page) {
    try (Block.Ref ipRef = ip.eval(page)) {
<<<<<<< HEAD
      if (ipRef.block().areAllValuesNull()) {
        return Block.Ref.floating(driverContext.blockFactory().newConstantNullBlock(page.getPositionCount()));
      }
=======
>>>>>>> 93b620ec
      BytesRefBlock ipBlock = (BytesRefBlock) ipRef.block();
      Block.Ref[] cidrsRefs = new Block.Ref[cidrs.length];
      try (Releasable cidrsRelease = Releasables.wrap(cidrsRefs)) {
        BytesRefBlock[] cidrsBlocks = new BytesRefBlock[cidrs.length];
        for (int i = 0; i < cidrsBlocks.length; i++) {
          cidrsRefs[i] = cidrs[i].eval(page);
<<<<<<< HEAD
          Block block = cidrsRefs[i].block();
          if (block.areAllValuesNull()) {
            return Block.Ref.floating(driverContext.blockFactory().newConstantNullBlock(page.getPositionCount()));
          }
          cidrsBlocks[i] = (BytesRefBlock) block;
=======
          cidrsBlocks[i] = (BytesRefBlock) cidrsRefs[i].block();
>>>>>>> 93b620ec
        }
        BytesRefVector ipVector = ipBlock.asVector();
        if (ipVector == null) {
          return Block.Ref.floating(eval(page.getPositionCount(), ipBlock, cidrsBlocks));
        }
        BytesRefVector[] cidrsVectors = new BytesRefVector[cidrs.length];
        for (int i = 0; i < cidrsBlocks.length; i++) {
          cidrsVectors[i] = cidrsBlocks[i].asVector();
          if (cidrsVectors[i] == null) {
            return Block.Ref.floating(eval(page.getPositionCount(), ipBlock, cidrsBlocks));
          }
        }
        return Block.Ref.floating(eval(page.getPositionCount(), ipVector, cidrsVectors).asBlock());
      }
    }
  }

  public BooleanBlock eval(int positionCount, BytesRefBlock ipBlock, BytesRefBlock[] cidrsBlocks) {
    try(BooleanBlock.Builder result = driverContext.blockFactory().newBooleanBlockBuilder(positionCount)) {
      BytesRef ipScratch = new BytesRef();
      BytesRef[] cidrsValues = new BytesRef[cidrs.length];
      BytesRef[] cidrsScratch = new BytesRef[cidrs.length];
      for (int i = 0; i < cidrs.length; i++) {
        cidrsScratch[i] = new BytesRef();
      }
      position: for (int p = 0; p < positionCount; p++) {
        if (ipBlock.isNull(p) || ipBlock.getValueCount(p) != 1) {
          result.appendNull();
          continue position;
        }
        for (int i = 0; i < cidrsBlocks.length; i++) {
          if (cidrsBlocks[i].isNull(p) || cidrsBlocks[i].getValueCount(p) != 1) {
            result.appendNull();
            continue position;
          }
        }
        // unpack cidrsBlocks into cidrsValues
        for (int i = 0; i < cidrsBlocks.length; i++) {
          int o = cidrsBlocks[i].getFirstValueIndex(p);
          cidrsValues[i] = cidrsBlocks[i].getBytesRef(o, cidrsScratch[i]);
        }
        result.appendBoolean(CIDRMatch.process(ipBlock.getBytesRef(ipBlock.getFirstValueIndex(p), ipScratch), cidrsValues));
      }
      return result.build();
    }
  }

  public BooleanVector eval(int positionCount, BytesRefVector ipVector,
      BytesRefVector[] cidrsVectors) {
    try(BooleanVector.Builder result = driverContext.blockFactory().newBooleanVectorBuilder(positionCount)) {
      BytesRef ipScratch = new BytesRef();
      BytesRef[] cidrsValues = new BytesRef[cidrs.length];
      BytesRef[] cidrsScratch = new BytesRef[cidrs.length];
      for (int i = 0; i < cidrs.length; i++) {
        cidrsScratch[i] = new BytesRef();
      }
      position: for (int p = 0; p < positionCount; p++) {
        // unpack cidrsVectors into cidrsValues
        for (int i = 0; i < cidrsVectors.length; i++) {
          cidrsValues[i] = cidrsVectors[i].getBytesRef(p, cidrsScratch[i]);
        }
        result.appendBoolean(CIDRMatch.process(ipVector.getBytesRef(p, ipScratch), cidrsValues));
      }
      return result.build();
    }
  }

  @Override
  public String toString() {
    return "CIDRMatchEvaluator[" + "ip=" + ip + ", cidrs=" + Arrays.toString(cidrs) + "]";
  }

  @Override
  public void close() {
    Releasables.closeExpectNoException(ip, () -> Releasables.close(cidrs));
  }

  static class Factory implements EvalOperator.ExpressionEvaluator.Factory {
    private final EvalOperator.ExpressionEvaluator.Factory ip;

    private final EvalOperator.ExpressionEvaluator.Factory[] cidrs;

    public Factory(EvalOperator.ExpressionEvaluator.Factory ip,
        EvalOperator.ExpressionEvaluator.Factory[] cidrs) {
      this.ip = ip;
      this.cidrs = cidrs;
    }

    @Override
    public CIDRMatchEvaluator get(DriverContext context) {
      EvalOperator.ExpressionEvaluator[] cidrs = Arrays.stream(this.cidrs).map(a -> a.get(context)).toArray(EvalOperator.ExpressionEvaluator[]::new);
      return new CIDRMatchEvaluator(ip.get(context), cidrs, context);
    }

    @Override
    public String toString() {
      return "CIDRMatchEvaluator[" + "ip=" + ip + ", cidrs=" + Arrays.toString(cidrs) + "]";
    }
  }
}<|MERGE_RESOLUTION|>--- conflicted
+++ resolved
@@ -40,27 +40,13 @@
   @Override
   public Block.Ref eval(Page page) {
     try (Block.Ref ipRef = ip.eval(page)) {
-<<<<<<< HEAD
-      if (ipRef.block().areAllValuesNull()) {
-        return Block.Ref.floating(driverContext.blockFactory().newConstantNullBlock(page.getPositionCount()));
-      }
-=======
->>>>>>> 93b620ec
       BytesRefBlock ipBlock = (BytesRefBlock) ipRef.block();
       Block.Ref[] cidrsRefs = new Block.Ref[cidrs.length];
       try (Releasable cidrsRelease = Releasables.wrap(cidrsRefs)) {
         BytesRefBlock[] cidrsBlocks = new BytesRefBlock[cidrs.length];
         for (int i = 0; i < cidrsBlocks.length; i++) {
           cidrsRefs[i] = cidrs[i].eval(page);
-<<<<<<< HEAD
-          Block block = cidrsRefs[i].block();
-          if (block.areAllValuesNull()) {
-            return Block.Ref.floating(driverContext.blockFactory().newConstantNullBlock(page.getPositionCount()));
-          }
-          cidrsBlocks[i] = (BytesRefBlock) block;
-=======
           cidrsBlocks[i] = (BytesRefBlock) cidrsRefs[i].block();
->>>>>>> 93b620ec
         }
         BytesRefVector ipVector = ipBlock.asVector();
         if (ipVector == null) {
