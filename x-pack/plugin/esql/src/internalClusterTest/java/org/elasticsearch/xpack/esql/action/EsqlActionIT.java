/*
 * Copyright Elasticsearch B.V. and/or licensed to Elasticsearch B.V. under one
 * or more contributor license agreements. Licensed under the Elastic License
 * 2.0; you may not use this file except in compliance with the Elastic License
 * 2.0.
 */

package org.elasticsearch.xpack.esql.action;

import org.elasticsearch.Build;
import org.elasticsearch.action.admin.cluster.settings.ClusterUpdateSettingsRequest;
import org.elasticsearch.action.admin.indices.alias.IndicesAliasesRequest;
import org.elasticsearch.action.bulk.BulkRequestBuilder;
import org.elasticsearch.action.index.IndexRequest;
import org.elasticsearch.action.index.IndexRequestBuilder;
import org.elasticsearch.action.support.WriteRequest;
import org.elasticsearch.client.internal.ClusterAdminClient;
import org.elasticsearch.cluster.metadata.IndexMetadata;
import org.elasticsearch.cluster.node.DiscoveryNode;
import org.elasticsearch.common.settings.Setting;
import org.elasticsearch.common.settings.Settings;
import org.elasticsearch.index.Index;
import org.elasticsearch.index.IndexService;
import org.elasticsearch.index.IndexSettings;
import org.elasticsearch.index.query.QueryBuilder;
import org.elasticsearch.index.query.RangeQueryBuilder;
import org.elasticsearch.index.shard.IndexShard;
import org.elasticsearch.indices.IndicesService;
import org.elasticsearch.test.ESTestCase;
import org.elasticsearch.test.ListMatcher;
import org.elasticsearch.xcontent.XContentBuilder;
import org.elasticsearch.xcontent.json.JsonXContent;
import org.elasticsearch.xpack.esql.analysis.VerificationException;
import org.elasticsearch.xpack.esql.expression.function.EsqlFunctionRegistry;
import org.elasticsearch.xpack.esql.parser.ParsingException;
import org.elasticsearch.xpack.esql.plugin.EsqlPlugin;
import org.junit.Before;

import java.io.IOException;
import java.util.ArrayList;
import java.util.Arrays;
import java.util.Comparator;
import java.util.HashMap;
import java.util.HashSet;
import java.util.Iterator;
import java.util.List;
import java.util.Locale;
import java.util.Map;
import java.util.OptionalDouble;
import java.util.Set;
import java.util.concurrent.CountDownLatch;
import java.util.concurrent.ExecutionException;
import java.util.concurrent.TimeUnit;
import java.util.concurrent.atomic.AtomicBoolean;
import java.util.concurrent.atomic.AtomicLong;
import java.util.stream.IntStream;
import java.util.stream.LongStream;

import static java.util.Comparator.comparing;
import static java.util.Comparator.naturalOrder;
import static java.util.Comparator.reverseOrder;
import static org.elasticsearch.test.ListMatcher.matchesList;
import static org.elasticsearch.test.MapMatcher.assertMap;
import static org.elasticsearch.test.hamcrest.ElasticsearchAssertions.assertAcked;
import static org.elasticsearch.xpack.esql.EsqlTestUtils.getValuesList;
import static org.hamcrest.Matchers.allOf;
import static org.hamcrest.Matchers.anyOf;
import static org.hamcrest.Matchers.contains;
import static org.hamcrest.Matchers.containsInAnyOrder;
import static org.hamcrest.Matchers.containsString;
import static org.hamcrest.Matchers.empty;
import static org.hamcrest.Matchers.equalTo;
import static org.hamcrest.Matchers.greaterThan;
import static org.hamcrest.Matchers.greaterThanOrEqualTo;
import static org.hamcrest.Matchers.hasItem;
import static org.hamcrest.Matchers.hasSize;
import static org.hamcrest.Matchers.is;
import static org.hamcrest.Matchers.lessThanOrEqualTo;
import static org.hamcrest.Matchers.nullValue;

public class EsqlActionIT extends AbstractEsqlIntegTestCase {
    long epoch = System.currentTimeMillis();

    @Before
    public void setupIndex() {
        createAndPopulateIndex("test");
    }

    public void testProjectConstant() {
        try (EsqlQueryResponse results = run("from test | eval x = 1 | keep x")) {
            assertThat(results.columns(), equalTo(List.of(new ColumnInfo("x", "integer"))));
            assertThat(getValuesList(results).size(), equalTo(40));
            assertThat(getValuesList(results).get(0).get(0), equalTo(1));
        }
    }

    public void testStatsOverConstant() {
        try (EsqlQueryResponse results = run("from test | eval x = 1 | stats x = count(x)")) {
            assertThat(results.columns(), equalTo(List.of(new ColumnInfo("x", "long"))));
            assertThat(getValuesList(results).size(), equalTo(1));
            assertThat(getValuesList(results).get(0).get(0), equalTo(40L));
        }
    }

    public void testRow() {
        long value = randomLongBetween(0, Long.MAX_VALUE);
        try (EsqlQueryResponse response = run("row " + value)) {
            assertEquals(List.of(List.of(value)), getValuesList(response));
        }
    }

    public void testFromStatsGroupingAvgWithSort() {
        testFromStatsGroupingAvgImpl("from test | stats avg(count) by data | sort data | limit 2", "data", "avg(count)");
    }

    public void testFromStatsGroupingAvg() {
        testFromStatsGroupingAvgImpl("from test | stats avg(count) by data", "data", "avg(count)");
    }

    public void testFromStatsGroupingAvgWithAliases() {
        testFromStatsGroupingAvgImpl("from test | eval g = data | stats f = avg(count) by g", "g", "f");
    }

    private void testFromStatsGroupingAvgImpl(String command, String expectedGroupName, String expectedFieldName) {
        try (EsqlQueryResponse results = run(command)) {
            logger.info(results);
            assertEquals(2, results.columns().size());

            // assert column metadata
            ColumnInfo valuesColumn = results.columns().get(0);
            assertEquals(expectedFieldName, valuesColumn.name());
            assertEquals("double", valuesColumn.type());
            ColumnInfo groupColumn = results.columns().get(1);
            assertEquals(expectedGroupName, groupColumn.name());
            assertEquals("long", groupColumn.type());

            // assert column values
            List<List<Object>> valueValues = getValuesList(results);
            assertEquals(2, valueValues.size());
            // This is loathsome, find a declarative way to assert the expected output.
            if ((long) valueValues.get(0).get(1) == 1L) {
                assertEquals(42.0, (double) valueValues.get(0).get(0), 0.0);
                assertEquals(2L, (long) valueValues.get(1).get(1));
                assertEquals(44.0, (double) valueValues.get(1).get(0), 0.0);
            } else if ((long) valueValues.get(0).get(1) == 2L) {
                assertEquals(42.0, (double) valueValues.get(1).get(0), 0.0);
                assertEquals(1L, (long) valueValues.get(1).get(1));
                assertEquals(44.0, (double) valueValues.get(0).get(0), 0.0);
            } else {
                fail("Unexpected group value: " + valueValues.get(0).get(0));
            }
        }
    }

    public void testFromStatsGroupingCount() {
        testFromStatsGroupingCountImpl("from test | stats count(count) by data", "data", "count(count)");
    }

    public void testFromStatsGroupingCountWithAliases() {
        testFromStatsGroupingCountImpl("from test | eval grp = data | stats total = count(count) by grp", "grp", "total");
    }

    private void testFromStatsGroupingCountImpl(String command, String expectedFieldName, String expectedGroupName) {
        try (EsqlQueryResponse results = run(command)) {
            logger.info(results);
            assertEquals(2, results.columns().size());

            // assert column metadata
            ColumnInfo groupColumn = results.columns().get(0);
            assertEquals(expectedGroupName, groupColumn.name());
            assertEquals("long", groupColumn.type());
            ColumnInfo valuesColumn = results.columns().get(1);
            assertEquals(expectedFieldName, valuesColumn.name());
            assertEquals("long", valuesColumn.type());

            // assert column values
            List<List<Object>> valueValues = getValuesList(results);
            assertEquals(2, valueValues.size());
            // This is loathsome, find a declarative way to assert the expected output.
            if ((long) valueValues.get(0).get(1) == 1L) {
                assertEquals(20L, valueValues.get(0).get(0));
                assertEquals(2L, valueValues.get(1).get(1));
                assertEquals(20L, valueValues.get(1).get(0));
            } else if ((long) valueValues.get(0).get(1) == 2L) {
                assertEquals(20L, valueValues.get(1).get(0));
                assertEquals(1L, valueValues.get(1).get(1));
                assertEquals(20L, valueValues.get(0).get(0));
            } else {
                fail("Unexpected group value: " + valueValues.get(0).get(1));
            }
        }
    }

    // Grouping where the groupby field is of a date type.
    public void testFromStatsGroupingByDate() {
        try (EsqlQueryResponse results = run("from test | stats avg(count) by time")) {
            logger.info(results);
            assertEquals(2, results.columns().size());
            assertEquals(40, getValuesList(results).size());

            // assert column metadata
            assertEquals("avg(count)", results.columns().get(0).name());
            assertEquals("double", results.columns().get(0).type());
            assertEquals("time", results.columns().get(1).name());
            assertEquals("long", results.columns().get(1).type());

            // assert column values
            List<Long> expectedValues = LongStream.range(0, 40).map(i -> epoch + i).sorted().boxed().toList();
            List<Long> actualValues = IntStream.range(0, 40)
                .mapToLong(i -> (Long) getValuesList(results).get(i).get(1))
                .sorted()
                .boxed()
                .toList();
            assertEquals(expectedValues, actualValues);
        }
    }

    public void testFromGroupingByNumericFieldWithNulls() {
        for (int i = 0; i < 5; i++) {
            try (BulkRequestBuilder bulkRequestBuilder = client().prepareBulk()) {
                bulkRequestBuilder.add(new IndexRequest("test").id("no_count_old_" + i).source("data", between(1, 2), "data_d", 1d))
                    .add(new IndexRequest("test").id("no_count_new_" + i).source("data", 99, "data_d", 1d))
                    .add(new IndexRequest("test").id("no_data_" + i).source("count", 12, "count_d", 12d))
                    .get();
            }
            if (randomBoolean()) {
                client().admin().indices().prepareRefresh("test").get();
            }
        }
        client().admin().indices().prepareRefresh("test").get();
        try (EsqlQueryResponse results = run("from test | stats avg(count) by data | sort data")) {
            logger.info(results);

            assertThat(results.columns(), hasSize(2));
            assertEquals("avg(count)", results.columns().get(0).name());
            assertEquals("double", results.columns().get(0).type());
            assertEquals("data", results.columns().get(1).name());
            assertEquals("long", results.columns().get(1).type());

            record Group(Long data, Double avg) {}
            List<Group> expectedGroups = List.of(new Group(1L, 42.0), new Group(2L, 44.0), new Group(99L, null), new Group(null, 12.0));
            List<Group> actualGroups = getValuesList(results).stream().map(l -> new Group((Long) l.get(1), (Double) l.get(0))).toList();
            assertThat(actualGroups, equalTo(expectedGroups));
        }
    }

    public void testFromStatsGroupingByKeyword() {
        try (EsqlQueryResponse results = run("from test | stats avg(count) by color")) {
            logger.info(results);
            assertEquals(2, results.columns().size());
            assertEquals(3, getValuesList(results).size());

            // assert column metadata
            assertEquals("avg(count)", results.columns().get(0).name());
            assertEquals("double", results.columns().get(0).type());
            assertEquals("color", results.columns().get(1).name());
            assertEquals("keyword", results.columns().get(1).type());
            record Group(String color, double avg) {

            }
            List<Group> expectedGroups = List.of(new Group("blue", 42.0), new Group("green", 44.0), new Group("red", 43));
            List<Group> actualGroups = getValuesList(results).stream()
                .map(l -> new Group((String) l.get(1), (Double) l.get(0)))
                .sorted(comparing(c -> c.color))
                .toList();
            assertThat(actualGroups, equalTo(expectedGroups));
        }
    }

    public void testFromStatsGroupingByKeywordWithNulls() {
        for (int i = 0; i < 5; i++) {
            try (BulkRequestBuilder bulkRequestBuilder = client().prepareBulk()) {
                bulkRequestBuilder.add(
                    new IndexRequest("test").id("no_color_" + i).source("data", 12, "count", 120, "data_d", 2d, "count_d", 120d)
                )
                    .add(new IndexRequest("test").id("no_count_red_" + i).source("data", 2, "data_d", 2d, "color", "red"))
                    .add(new IndexRequest("test").id("no_count_yellow_" + i).source("data", 2, "data_d", 2d, "color", "yellow"))
                    .get();
            }
            if (randomBoolean()) {
                client().admin().indices().prepareRefresh("test").get();
            }
        }
        client().admin().indices().prepareRefresh("test").get();
        for (String field : List.of("count", "count_d")) {
            try (EsqlQueryResponse results = run("from test | stats avg = avg(" + field + ") by color")) {
                logger.info(results);
                assertEquals(2, results.columns().size());
                assertEquals(5, getValuesList(results).size());

                // assert column metadata
                assertEquals("avg", results.columns().get(0).name());
                assertEquals("double", results.columns().get(0).type());
                assertEquals("color", results.columns().get(1).name());
                assertEquals("keyword", results.columns().get(1).type());
                record Group(String color, Double avg) {

                }
                List<Group> expectedGroups = List.of(
                    new Group(null, 120.0),
                    new Group("blue", 42.0),
                    new Group("green", 44.0),
                    new Group("red", 43.0),
                    new Group("yellow", null)
                );
                List<Group> actualGroups = getValuesList(results).stream()
                    .map(l -> new Group((String) l.get(1), (Double) l.get(0)))
                    .sorted(Comparator.comparing(c -> c.color, Comparator.nullsFirst(String::compareTo)))
                    .toList();
                assertThat(actualGroups, equalTo(expectedGroups));
            }
        }
    }

    public void testFromStatsMultipleAggs() {
        try (
            EsqlQueryResponse results = run(
                "from test | stats a=avg(count), mi=min(count), ma=max(count), s=sum(count), c=count(count) by color"
            )
        ) {
            logger.info(results);
            assertEquals(6, results.columns().size());
            assertEquals(3, getValuesList(results).size());

            // assert column metadata
            assertEquals("a", results.columns().get(0).name());
            assertEquals("double", results.columns().get(0).type());
            assertEquals("mi", results.columns().get(1).name());
            assertEquals("long", results.columns().get(1).type());
            assertEquals("ma", results.columns().get(2).name());
            assertEquals("long", results.columns().get(2).type());
            assertEquals("s", results.columns().get(3).name());
            assertEquals("long", results.columns().get(3).type());
            assertEquals("c", results.columns().get(4).name());
            assertEquals("long", results.columns().get(4).type());
            assertEquals("color", results.columns().get(5).name());
            assertEquals("keyword", results.columns().get(5).type());
            record Group(double avg, long mi, long ma, long s, long c, String color) {}
            List<Group> expectedGroups = List.of(
                new Group(42, 42, 42, 420, 10, "blue"),
                new Group(44, 44, 44, 440, 10, "green"),
                new Group(43, 40, 46, 860, 20, "red")
            );
            // TODO: each aggregator returns Double now, it should in fact mirror the data type of the fields it's aggregating
            List<Group> actualGroups = getValuesList(results).stream()
                .map(
                    l -> new Group((Double) l.get(0), (Long) l.get(1), (Long) l.get(2), (Long) l.get(3), (Long) l.get(4), (String) l.get(5))
                )
                .sorted(comparing(c -> c.color))
                .toList();
            assertThat(actualGroups, equalTo(expectedGroups));
        }
    }

    public void testFromSortWithTieBreakerLimit() {
        try (EsqlQueryResponse results = run("from test | sort data, count desc, time | limit 5 | keep data, count, time")) {
            logger.info(results);
            assertThat(
                getValuesList(results),
                contains(
                    List.of(1L, 44L, epoch + 2),
                    List.of(1L, 44L, epoch + 6),
                    List.of(1L, 44L, epoch + 10),
                    List.of(1L, 44L, epoch + 14),
                    List.of(1L, 44L, epoch + 18)
                )
            );
        }
    }

    public void testFromStatsProjectGroup() {
        try (EsqlQueryResponse results = run("from test | stats avg_count = avg(count) by data | keep data")) {
            logger.info(results);
            assertThat(results.columns().stream().map(ColumnInfo::name).toList(), contains("data"));
            assertThat(results.columns().stream().map(ColumnInfo::type).toList(), contains("long"));
            assertThat(getValuesList(results), containsInAnyOrder(List.of(1L), List.of(2L)));
        }
    }

    public void testRowStatsProjectGroupByInt() {
        try (EsqlQueryResponse results = run("row a = 1, b = 2 | stats count(b) by a | keep a")) {
            logger.info(results);
            assertThat(results.columns().stream().map(ColumnInfo::name).toList(), contains("a"));
            assertThat(results.columns().stream().map(ColumnInfo::type).toList(), contains("integer"));
            assertThat(getValuesList(results), contains(List.of(1)));
        }
    }

    public void testRowStatsProjectGroupByLong() {
        try (EsqlQueryResponse results = run("row a = 1000000000000, b = 2 | stats count(b) by a | keep a")) {
            logger.info(results);
            assertThat(results.columns().stream().map(ColumnInfo::name).toList(), contains("a"));
            assertThat(results.columns().stream().map(ColumnInfo::type).toList(), contains("long"));
            assertThat(getValuesList(results), contains(List.of(1000000000000L)));
        }
    }

    public void testRowStatsProjectGroupByDouble() {
        try (EsqlQueryResponse results = run("row a = 1.0, b = 2 | stats count(b) by a | keep a")) {
            logger.info(results);
            assertThat(results.columns().stream().map(ColumnInfo::name).toList(), contains("a"));
            assertThat(results.columns().stream().map(ColumnInfo::type).toList(), contains("double"));
            assertThat(getValuesList(results), contains(List.of(1.0)));
        }
    }

    public void testRowStatsProjectGroupByKeyword() {
        try (EsqlQueryResponse results = run("row a = \"hello\", b = 2 | stats count(b) by a | keep a")) {
            logger.info(results);
            assertThat(results.columns().stream().map(ColumnInfo::name).toList(), contains("a"));
            assertThat(results.columns().stream().map(ColumnInfo::type).toList(), contains("keyword"));
            assertThat(getValuesList(results), contains(List.of("hello")));
        }
    }

    public void testFromStatsProjectGroupByDouble() {
        try (EsqlQueryResponse results = run("from test | stats count(count) by data_d | keep data_d")) {
            logger.info(results);
            assertThat(results.columns().stream().map(ColumnInfo::name).toList(), contains("data_d"));
            assertThat(results.columns().stream().map(ColumnInfo::type).toList(), contains("double"));
            assertThat(getValuesList(results), containsInAnyOrder(List.of(1.0), List.of(2.0)));
        }
    }

    public void testFromStatsProjectGroupWithAlias() {
        String query = "from test | stats avg_count = avg(count) by data | eval d2 = data | rename data as d | keep d, d2";
        try (EsqlQueryResponse results = run(query)) {
            logger.info(results);
            assertThat(results.columns().stream().map(ColumnInfo::name).toList(), contains("d", "d2"));
            assertThat(results.columns().stream().map(ColumnInfo::type).toList(), contains("long", "long"));
            assertThat(getValuesList(results), containsInAnyOrder(List.of(1L, 1L), List.of(2L, 2L)));
        }
    }

    public void testFromStatsProjectAgg() {
        try (EsqlQueryResponse results = run("from test | stats a = avg(count) by data | keep a")) {
            logger.info(results);
            assertThat(results.columns().stream().map(ColumnInfo::name).toList(), contains("a"));
            assertThat(results.columns().stream().map(ColumnInfo::type).toList(), contains("double"));
            assertThat(getValuesList(results), containsInAnyOrder(List.of(42d), List.of(44d)));
        }
    }

    public void testFromStatsProjectAggWithAlias() {
        try (EsqlQueryResponse results = run("from test | stats a = avg(count) by data | rename a as b | keep b")) {
            logger.info(results);
            assertThat(results.columns().stream().map(ColumnInfo::name).toList(), contains("b"));
            assertThat(results.columns().stream().map(ColumnInfo::type).toList(), contains("double"));
            assertThat(getValuesList(results), containsInAnyOrder(List.of(42d), List.of(44d)));
        }
    }

    public void testFromProjectStatsGroupByAlias() {
        try (EsqlQueryResponse results = run("from test | rename data as d | keep d, count | stats avg(count) by d")) {
            logger.info(results);
            assertThat(results.columns().stream().map(ColumnInfo::name).toList(), contains("avg(count)", "d"));
            assertThat(results.columns().stream().map(ColumnInfo::type).toList(), contains("double", "long"));
            assertThat(getValuesList(results), containsInAnyOrder(List.of(42d, 1L), List.of(44d, 2L)));
        }
    }

    public void testFromProjectStatsAggregateAlias() {
        try (EsqlQueryResponse results = run("from test | rename count as c | keep c, data | stats avg(c) by data")) {
            logger.info(results);
            assertThat(results.columns().stream().map(ColumnInfo::name).toList(), contains("avg(c)", "data"));
            assertThat(results.columns().stream().map(ColumnInfo::type).toList(), contains("double", "long"));
            assertThat(getValuesList(results), containsInAnyOrder(List.of(42d, 1L), List.of(44d, 2L)));
        }
    }

    public void testFromEvalStats() {
        try (EsqlQueryResponse results = run("from test | eval ratio = data_d / count_d | stats avg(ratio)")) {
            logger.info(results);
            assertEquals(1, results.columns().size());
            assertEquals(1, getValuesList(results).size());
            assertEquals("avg(ratio)", results.columns().get(0).name());
            assertEquals("double", results.columns().get(0).type());
            assertEquals(1, getValuesList(results).get(0).size());
            assertEquals(0.034d, (double) getValuesList(results).get(0).get(0), 0.001d);
        }
    }

    public void testUngroupedCountAll() {
        try (EsqlQueryResponse results = run("from test | stats count(*)")) {
            logger.info(results);
            assertEquals(1, results.columns().size());
            assertEquals(1, getValuesList(results).size());
            assertEquals("count(*)", results.columns().get(0).name());
            assertEquals("long", results.columns().get(0).type());
            var values = getValuesList(results).get(0);
            assertEquals(1, values.size());
            assertEquals(40, (long) values.get(0));
        }
    }

    public void testUngroupedCountAllWithFilter() {
        try (EsqlQueryResponse results = run("from test | where data > 1 | stats count(*)")) {
            logger.info(results);
            assertEquals(1, results.columns().size());
            assertEquals(1, getValuesList(results).size());
            assertEquals("count(*)", results.columns().get(0).name());
            assertEquals("long", results.columns().get(0).type());
            var values = getValuesList(results).get(0);
            assertEquals(1, values.size());
            assertEquals(20, (long) values.get(0));
        }
    }

    public void testGroupedCountAllWithFilter() {
        try (EsqlQueryResponse results = run("from test | where data > 1 | stats count(*) by data | sort data")) {
            logger.info(results);
            assertEquals(2, results.columns().size());
            assertEquals(1, getValuesList(results).size());
            assertEquals("count(*)", results.columns().get(0).name());
            assertEquals("long", results.columns().get(0).type());
            assertEquals("data", results.columns().get(1).name());
            assertEquals("long", results.columns().get(1).type());
            var values = getValuesList(results).get(0);
            assertEquals(2, values.size());
            assertEquals(20, (long) values.get(0));
            assertEquals(2L, (long) values.get(1));
        }
    }

    public void testFromStatsEvalWithPragma() {
        assumeTrue("pragmas only enabled on snapshot builds", Build.current().isSnapshot());
        try (EsqlQueryResponse results = run("from test | stats avg_count = avg(count) | eval x = avg_count + 7")) {
            logger.info(results);
            assertEquals(1, getValuesList(results).size());
            assertEquals(2, getValuesList(results).get(0).size());
            assertEquals(50, (double) getValuesList(results).get(0).get(results.columns().indexOf(new ColumnInfo("x", "double"))), 1d);
            assertEquals(
                43,
                (double) getValuesList(results).get(0).get(results.columns().indexOf(new ColumnInfo("avg_count", "double"))),
                1d
            );
        }
    }

    public void testWhere() {
        try (EsqlQueryResponse results = run("from test | where count > 40")) {
            logger.info(results);
            assertEquals(30, getValuesList(results).size());
            var countIndex = results.columns().indexOf(new ColumnInfo("count", "long"));
            for (List<Object> values : getValuesList(results)) {
                assertThat((Long) values.get(countIndex), greaterThan(40L));
            }
        }
    }

    public void testProjectWhere() {
        try (EsqlQueryResponse results = run("from test | keep count | where count > 40")) {
            logger.info(results);
            assertEquals(30, getValuesList(results).size());
            int countIndex = results.columns().indexOf(new ColumnInfo("count", "long"));
            for (List<Object> values : getValuesList(results)) {
                assertThat((Long) values.get(countIndex), greaterThan(40L));
            }
        }
    }

    public void testEvalWhere() {
        try (EsqlQueryResponse results = run("from test | eval x = count / 2 | where x > 20")) {
            logger.info(results);
            assertEquals(30, getValuesList(results).size());
            int countIndex = results.columns().indexOf(new ColumnInfo("x", "long"));
            for (List<Object> values : getValuesList(results)) {
                assertThat((Long) values.get(countIndex), greaterThan(20L));
            }
        }
    }

    public void testFilterWithNullAndEval() {
        try (EsqlQueryResponse results = run("row a = 1 | eval b = a + null | where b > 1")) {
            logger.info(results);
            assertEquals(0, getValuesList(results).size());
        }
    }

    public void testStringLength() {
        try (EsqlQueryResponse results = run("from test | eval l = length(color)")) {
            logger.info(results);
            assertThat(getValuesList(results), hasSize(40));
            int countIndex = results.columns().indexOf(new ColumnInfo("l", "integer"));
            for (List<Object> values : getValuesList(results)) {
                assertThat((Integer) values.get(countIndex), greaterThanOrEqualTo(3));
            }
        }
    }

    public void testFilterWithNullAndEvalFromIndex() {
        // append entry, with an absent count, to the index
        try (BulkRequestBuilder bulkRequestBuilder = client().prepareBulk()) {
            bulkRequestBuilder.add(new IndexRequest("test").id("no_count").source("data", 12, "data_d", 2d, "color", "red")).get();
        }

        client().admin().indices().prepareRefresh("test").get();
        // sanity
        try (EsqlQueryResponse results = run("from test")) {
            assertEquals(41, getValuesList(results).size());
        }
        try (EsqlQueryResponse results = run("from test | eval newCount = count + 1 | where newCount > 1")) {
            logger.info(results);
            assertEquals(40, getValuesList(results).size());
            assertThat(results.columns(), hasItem(equalTo(new ColumnInfo("count", "long"))));
            assertThat(results.columns(), hasItem(equalTo(new ColumnInfo("count_d", "double"))));
            assertThat(results.columns(), hasItem(equalTo(new ColumnInfo("data", "long"))));
            assertThat(results.columns(), hasItem(equalTo(new ColumnInfo("data_d", "double"))));
            assertThat(results.columns(), hasItem(equalTo(new ColumnInfo("time", "long"))));
        }
    }

    public void testMultiConditionalWhere() {
        try (var results = run("from test | eval abc = 1+2 | where (abc + count >= 44 or data_d == 2) and data == 1 | keep color, abc")) {
            logger.info(results);
            assertEquals(10, getValuesList(results).size());
            assertEquals(2, results.columns().size());
            for (List<Object> values : getValuesList(results)) {
                assertThat((String) values.get(0), equalTo("green"));
                assertThat((Integer) values.get(1), equalTo(3));
            }
        }
    }

    public void testWhereNegatedCondition() {
        try (var results = run("from test | eval abc=1+2 | where abc + count > 45 and data != 1 | keep color, data")) {
            logger.info(results);
            assertEquals(10, getValuesList(results).size());
            assertEquals(2, results.columns().size());
            for (List<Object> values : getValuesList(results)) {
                assertThat((String) values.get(0), equalTo("red"));
                assertThat((Long) values.get(1), equalTo(2L));
            }
        }
    }

    public void testEvalOverride() {
        try (var results = run("from test | eval count = count + 1 | eval count = count + 1")) {
            logger.info(results);
            assertEquals(40, getValuesList(results).size());
            assertEquals(1, results.columns().stream().filter(c -> c.name().equals("count")).count());
            int countIndex = results.columns().size() - 1;
            assertEquals(new ColumnInfo("count", "long"), results.columns().get(countIndex));
            for (List<Object> values : getValuesList(results)) {
                assertThat((Long) values.get(countIndex), greaterThanOrEqualTo(42L));
            }
        }
    }

    public void testProjectRename() {
        try (var results = run("from test | eval y = count | rename count as x | keep x, y")) {
            logger.info(results);
            assertEquals(40, getValuesList(results).size());
            assertThat(results.columns(), contains(new ColumnInfo("x", "long"), new ColumnInfo("y", "long")));
            for (List<Object> values : getValuesList(results)) {
                assertThat((Long) values.get(0), greaterThanOrEqualTo(40L));
                assertThat(values.get(1), is(values.get(0)));
            }
        }
    }

    public void testProjectRenameEval() {
        try (var results = run("from test | eval y = count | rename count as x | keep x, y | eval x2 = x + 1 | eval y2 = y + 2")) {
            logger.info(results);
            assertEquals(40, getValuesList(results).size());
            assertThat(
                results.columns(),
                contains(
                    new ColumnInfo("x", "long"),
                    new ColumnInfo("y", "long"),
                    new ColumnInfo("x2", "long"),
                    new ColumnInfo("y2", "long")
                )
            );
            for (List<Object> values : getValuesList(results)) {
                assertThat((Long) values.get(0), greaterThanOrEqualTo(40L));
                assertThat(values.get(1), is(values.get(0)));
                assertThat(values.get(2), is(((Long) values.get(0)) + 1));
                assertThat(values.get(3), is(((Long) values.get(0)) + 2));
            }
        }
    }

    public void testProjectRenameEvalProject() {
        try (var results = run("from test | eval y = count | rename count as x | keep x, y | eval z = x + y | keep x, y, z")) {
            logger.info(results);
            assertEquals(40, getValuesList(results).size());
            assertThat(results.columns(), contains(new ColumnInfo("x", "long"), new ColumnInfo("y", "long"), new ColumnInfo("z", "long")));
            for (List<Object> values : getValuesList(results)) {
                assertThat((Long) values.get(0), greaterThanOrEqualTo(40L));
                assertThat(values.get(1), is(values.get(0)));
                assertThat(values.get(2), is((Long) values.get(0) * 2));
            }
        }
    }

    public void testProjectOverride() {
        try (var results = run("from test | eval cnt = count | rename count as data | keep cnt, data")) {
            logger.info(results);
            assertEquals(40, getValuesList(results).size());
            assertThat(results.columns(), contains(new ColumnInfo("cnt", "long"), new ColumnInfo("data", "long")));
            for (List<Object> values : getValuesList(results)) {
                assertThat(values.get(1), is(values.get(0)));
            }
        }
    }

    public void testRefreshSearchIdleShards() throws Exception {
        String indexName = "test_refresh";
        int numShards = between(1, 2);
        assertAcked(
            client().admin()
                .indices()
                .prepareCreate(indexName)
                .setSettings(
                    Settings.builder()
                        .put(IndexSettings.INDEX_SEARCH_IDLE_AFTER.getKey(), 0)
                        .put(IndexMetadata.SETTING_NUMBER_OF_SHARDS, numShards)
                        .put(IndexMetadata.SETTING_NUMBER_OF_REPLICAS, 0)
                        .put("index.routing.rebalance.enable", "none")
                )
        );
        ensureYellow(indexName);
        AtomicLong totalValues = new AtomicLong();
        CountDownLatch latch = new CountDownLatch(1);
        AtomicBoolean stopped = new AtomicBoolean();
        Thread indexingThread = new Thread(() -> {
            try {
                assertTrue(latch.await(30, TimeUnit.SECONDS));
            } catch (Exception e) {
                throw new AssertionError(e);
            }
            int numDocs = randomIntBetween(10, 20);
            while (stopped.get() == false) {
                if (rarely()) {
                    numDocs++;
                }
                logger.info("--> indexing {} docs", numDocs);
                long sum = 0;
                for (int i = 0; i < numDocs; i++) {
                    long value = randomLongBetween(1, 1000);
                    try (BulkRequestBuilder bulkRequestBuilder = client().prepareBulk()) {
                        bulkRequestBuilder.add(new IndexRequest(indexName).id("doc-" + i).source("data", 1, "value", value)).get();
                    }
                    sum += value;
                }
                totalValues.set(sum);
            }
        });
        indexingThread.start();
        try {
            logger.info("--> waiting for shards to have pending refresh");
            Index index = resolveIndex(indexName);
            latch.countDown();
            assertBusy(() -> {
                int pendingRefreshes = 0;
                for (IndicesService indicesService : internalCluster().getInstances(IndicesService.class)) {
                    IndexService indexService = indicesService.indexService(index);
                    if (indexService != null) {
                        for (IndexShard shard : indexService) {
                            if (shard.hasRefreshPending()) {
                                pendingRefreshes++;
                            }
                        }
                    }
                }
                assertThat("shards don't have any pending refresh", pendingRefreshes, equalTo(numShards));
            }, 30, TimeUnit.SECONDS);
        } finally {
            stopped.set(true);
            indexingThread.join();
        }
        try (EsqlQueryResponse results = run("from test_refresh | stats s = sum(value)")) {
            logger.info(results);
            assertThat(getValuesList(results).get(0), equalTo(List.of(totalValues.get())));
        }
    }

    public void testESFilter() throws Exception {
        String indexName = "test_filter";
        assertAcked(
            client().admin()
                .indices()
                .prepareCreate(indexName)
                .setSettings(Settings.builder().put(IndexMetadata.SETTING_NUMBER_OF_SHARDS, between(1, 5)))
        );
        ensureYellow(indexName);
        int numDocs = randomIntBetween(1, 5000);
        Map<String, Long> docs = new HashMap<>();
        List<IndexRequestBuilder> indexRequests = new ArrayList<>();
        for (int i = 0; i < numDocs; i++) {
            String id = "id-" + i;
            long value = randomLongBetween(-100_000, 100_000);
            docs.put(id, value);
            indexRequests.add(prepareIndex(indexName).setId(id).setSource(Map.of("val", value)));
        }
        indexRandom(true, randomBoolean(), indexRequests);
        String command = "from test_filter | stats avg = avg(val)";
        long from = randomBoolean() ? Long.MIN_VALUE : randomLongBetween(-1000, 1000);
        long to = randomBoolean() ? Long.MAX_VALUE : randomLongBetween(from, from + 1000);
        QueryBuilder filter = new RangeQueryBuilder("val").from(from, true).to(to, true);
        try (
            EsqlQueryResponse results = new EsqlQueryRequestBuilder(client()).query(command).filter(filter).pragmas(randomPragmas()).get()
        ) {
            logger.info(results);
            OptionalDouble avg = docs.values().stream().filter(v -> from <= v && v <= to).mapToLong(n -> n).average();
            if (avg.isPresent()) {
                assertEquals(avg.getAsDouble(), (double) getValuesList(results).get(0).get(0), 0.01d);
            } else {
                assertThat(getValuesList(results).get(0).get(0), nullValue());
            }
        }
    }

    public void testExtractFields() throws Exception {
        String indexName = "test_extract_fields";
        assertAcked(
            client().admin()
                .indices()
                .prepareCreate(indexName)
                .setSettings(Settings.builder().put(IndexMetadata.SETTING_NUMBER_OF_SHARDS, between(1, 5)))
                .setMapping("val", "type=long", "tag", "type=keyword")
        );
        int numDocs = randomIntBetween(1, 100);
        List<IndexRequestBuilder> indexRequests = new ArrayList<>();
        record Doc(long val, String tag) {

        }
        List<Doc> allDocs = new ArrayList<>();
        for (int i = 0; i < numDocs; i++) {
            Doc d = new Doc(i, "tag-" + randomIntBetween(1, 100));
            allDocs.add(d);
            indexRequests.add(prepareIndex(indexName).setId(Integer.toString(i)).setSource(Map.of("val", d.val, "tag", d.tag)));
        }
        indexRandom(true, randomBoolean(), indexRequests);
        int limit = randomIntBetween(1, 10);
        String command = "from test_extract_fields | sort val | limit " + limit;
        try (EsqlQueryResponse results = run(command)) {
            logger.info(results);
            // _doc, _segment, _shard are pruned
            assertThat(results.columns().size(), equalTo(2));
            assertThat(getValuesList(results), hasSize(Math.min(limit, numDocs)));
            assertThat(results.columns().get(1).name(), equalTo("val"));
            assertThat(results.columns().get(0).name(), equalTo("tag"));
            List<Doc> actualDocs = new ArrayList<>();
            for (int i = 0; i < getValuesList(results).size(); i++) {
                List<Object> values = getValuesList(results).get(i);
                actualDocs.add(new Doc((Long) values.get(1), (String) values.get(0)));
            }
            assertThat(actualDocs, equalTo(allDocs.stream().limit(limit).toList()));
        }
    }

    public void testEvalWithNullAndAvg() {
        try (EsqlQueryResponse results = run("from test | eval nullsum = count_d + null | stats avg(nullsum)")) {
            logger.info(results);
            assertEquals(1, results.columns().size());
            assertEquals(1, getValuesList(results).size());
            assertEquals("avg(nullsum)", results.columns().get(0).name());
            assertEquals("double", results.columns().get(0).type());
            assertEquals(1, getValuesList(results).get(0).size());
            assertNull(getValuesList(results).get(0).get(0));
        }
    }

    public void testFromStatsLimit() {
        try (EsqlQueryResponse results = run("from test | stats ac = avg(count) by data | limit 1")) {
            logger.info(results);
            assertThat(results.columns(), contains(new ColumnInfo("ac", "double"), new ColumnInfo("data", "long")));
            assertThat(getValuesList(results), contains(anyOf(contains(42.0, 1L), contains(44.0, 2L))));
        }
    }

    public void testFromLimit() {
        try (EsqlQueryResponse results = run("from test | keep data | limit 2")) {
            logger.info(results);
            assertThat(results.columns(), contains(new ColumnInfo("data", "long")));
            assertThat(getValuesList(results), contains(anyOf(contains(1L), contains(2L)), anyOf(contains(1L), contains(2L))));
        }
    }

    public void testDropAllColumns() {
        try (EsqlQueryResponse results = run("from test | keep data | drop data | eval a = 1")) {
            logger.info(results);
            assertThat(results.columns(), hasSize(1));
            assertThat(results.columns(), contains(new ColumnInfo("a", "integer")));
            assertThat(getValuesList(results), is(empty()));
        }
    }

    public void testDropAllColumnsWithStats() {
        try (EsqlQueryResponse results = run("from test | stats g = count(data) | drop g")) {
            logger.info(results);
            assertThat(results.columns(), is(empty()));
            assertThat(getValuesList(results), is(empty()));
        }
    }

    public void testIndexPatterns() throws Exception {
        String[] indexNames = { "test_index_patterns_1", "test_index_patterns_2", "test_index_patterns_3" };
        int i = 0;
        for (String indexName : indexNames) {
            assertAcked(
                client().admin()
                    .indices()
                    .prepareCreate(indexName)
                    .setSettings(Settings.builder().put(IndexMetadata.SETTING_NUMBER_OF_SHARDS, between(1, 5)))
                    .setMapping("data", "type=long", "count", "type=long")
            );
            ensureYellow(indexName);
            try (BulkRequestBuilder bulkRequestBuilder = client().prepareBulk()) {
                bulkRequestBuilder.setRefreshPolicy(WriteRequest.RefreshPolicy.IMMEDIATE)
                    .add(new IndexRequest(indexName).id("1").source("data", ++i, "count", i * 1000))
                    .add(new IndexRequest(indexName).id("2").source("data", ++i, "count", i * 1000))
                    .add(new IndexRequest(indexName).id("3").source("data", ++i, "count", i * 1000))
                    .add(new IndexRequest(indexName).id("4").source("data", ++i, "count", i * 1000))
                    .add(new IndexRequest(indexName).id("5").source("data", ++i, "count", i * 1000))
                    .get();
            }
        }

        try (var results = run("from test_index_patterns* | stats count(data), sum(count)")) {
            assertEquals(1, getValuesList(results).size());
            assertEquals(15L, getValuesList(results).get(0).get(0));
            assertEquals(120000L, getValuesList(results).get(0).get(1));

        }

        try (var results = run("from test_index_patterns_1,test_index_patterns_2 | stats count(data), sum(count)")) {
            assertEquals(1, getValuesList(results).size());
            assertEquals(10L, getValuesList(results).get(0).get(0));
            assertEquals(55000L, getValuesList(results).get(0).get(1));
        }

        try (var results = run("from test_index_patterns_1*,test_index_patterns_2* | stats count(data), sum(count)")) {
            assertEquals(1, getValuesList(results).size());
            assertEquals(10L, getValuesList(results).get(0).get(0));
            assertEquals(55000L, getValuesList(results).get(0).get(1));
        }

        try (var results = run("from test_index_patterns_*,-test_index_patterns_1 | stats count(data), sum(count)")) {
            assertEquals(1, getValuesList(results).size());
            assertEquals(10L, getValuesList(results).get(0).get(0));
            assertEquals(105000L, getValuesList(results).get(0).get(1));
        }

        try (var results = run("from * | stats count(data), sum(count)")) {
            assertEquals(1, getValuesList(results).size());
            assertEquals(55L, getValuesList(results).get(0).get(0));
            assertEquals(121720L, getValuesList(results).get(0).get(1));

        }

        try (var results = run("from test_index_patterns_2 | stats count(data), sum(count)")) {
            assertEquals(1, getValuesList(results).size());
            assertEquals(5L, getValuesList(results).get(0).get(0));
            assertEquals(40000L, getValuesList(results).get(0).get(1));
        }
    }

    public void testOverlappingIndexPatterns() throws Exception {
        String[] indexNames = { "test_overlapping_index_patterns_1", "test_overlapping_index_patterns_2" };

        assertAcked(
            client().admin()
                .indices()
                .prepareCreate("test_overlapping_index_patterns_1")
                .setSettings(Settings.builder().put(IndexMetadata.SETTING_NUMBER_OF_SHARDS, between(1, 5)))
                .setMapping("field", "type=long")
        );
        ensureYellow("test_overlapping_index_patterns_1");
        try (BulkRequestBuilder bulkRequestBuilder = client().prepareBulk()) {
            bulkRequestBuilder.setRefreshPolicy(WriteRequest.RefreshPolicy.IMMEDIATE)
                .add(new IndexRequest("test_overlapping_index_patterns_1").id("1").source("field", 10))
                .get();

            assertAcked(
                client().admin()
                    .indices()
                    .prepareCreate("test_overlapping_index_patterns_2")
                    .setSettings(Settings.builder().put(IndexMetadata.SETTING_NUMBER_OF_SHARDS, between(1, 5)))
                    .setMapping("field", "type=keyword")
            );
        }
        ensureYellow("test_overlapping_index_patterns_2");
<<<<<<< HEAD
        try (BulkRequestBuilder bulkRequestBuilder = client().prepareBulk()) {
            bulkRequestBuilder.setRefreshPolicy(WriteRequest.RefreshPolicy.IMMEDIATE)
                .add(new IndexRequest("test_overlapping_index_patterns_2").id("1").source("field", "foo"))
                .get();
        }
        expectThrows(VerificationException.class, () -> run("from test_overlapping_index_patterns_* | sort field"));
=======
        client().prepareBulk()
            .setRefreshPolicy(WriteRequest.RefreshPolicy.IMMEDIATE)
            .add(new IndexRequest("test_overlapping_index_patterns_2").id("1").source("field", "foo"))
            .get();

        assertVerificationException("from test_overlapping_index_patterns_* | sort field");
    }

    public void testErrorMessageForUnknownColumn() {
        var e = assertVerificationException("row a = 1 | eval x = b");
        assertThat(e.getMessage(), containsString("Unknown column [b]"));
    }

    // Straightforward verification. Subclasses can override.
    protected Exception assertVerificationException(String esqlCommand) {
        return expectThrows(VerificationException.class, () -> run(esqlCommand));
    }

    public void testErrorMessageForEmptyParams() {
        var e = assertParsingException("row a = 1 | eval x = ?");
        assertThat(e.getMessage(), containsString("Not enough actual parameters 0"));
    }

    // Straightforward verification. Subclasses can override.
    protected Exception assertParsingException(String esqlCommand) {
        return expectThrows(ParsingException.class, () -> run(esqlCommand));
>>>>>>> ed7bbf76
    }

    public void testEmptyIndex() {
        assertAcked(client().admin().indices().prepareCreate("test_empty").setMapping("k", "type=keyword", "v", "type=long").get());
        try (EsqlQueryResponse results = run("from test_empty")) {
            assertThat(results.columns(), equalTo(List.of(new ColumnInfo("k", "keyword"), new ColumnInfo("v", "long"))));
            assertThat(getValuesList(results), empty());
        }
    }

    public void testShowInfo() {
        try (EsqlQueryResponse results = run("show info")) {
            assertThat(
                results.columns(),
                equalTo(List.of(new ColumnInfo("version", "keyword"), new ColumnInfo("date", "keyword"), new ColumnInfo("hash", "keyword")))
            );
            assertThat(getValuesList(results).size(), equalTo(1));
            assertThat(getValuesList(results).get(0).get(0), equalTo(Build.current().version()));
            assertThat(getValuesList(results).get(0).get(1), equalTo(Build.current().date()));
            assertThat(getValuesList(results).get(0).get(2), equalTo(Build.current().hash()));
        }
    }

    public void testShowFunctions() {
        try (EsqlQueryResponse results = run("show functions")) {
            assertThat(
                results.columns(),
                equalTo(
                    List.of(
                        new ColumnInfo("name", "keyword"),
                        new ColumnInfo("synopsis", "keyword"),
                        new ColumnInfo("argNames", "keyword"),
                        new ColumnInfo("argTypes", "keyword"),
                        new ColumnInfo("argDescriptions", "keyword"),
                        new ColumnInfo("returnType", "keyword"),
                        new ColumnInfo("description", "keyword"),
                        new ColumnInfo("optionalArgs", "boolean"),
                        new ColumnInfo("variadic", "boolean")
                    )
                )
            );
            assertThat(getValuesList(results).size(), equalTo(new EsqlFunctionRegistry().listFunctions().size()));
        }
    }

    public void testInWithNullValue() {
        try (EsqlQueryResponse results = run("from test | where null in (data, 2) | keep data")) {
            assertThat(results.columns(), equalTo(List.of(new ColumnInfo("data", "long"))));
            assertThat(getValuesList(results).size(), equalTo(0));
        }
    }

    public void testTopNPushedToLucene() {
        for (int i = 5; i < 11; i++) {
            var yellowDocId = "yellow_" + i;
            var yellowNullCountDocId = "yellow_null_count_" + i;
            var yellowNullDataDocId = "yellow_null_data_" + i;

            try (BulkRequestBuilder bulkRequestBuilder = client().prepareBulk()) {
                bulkRequestBuilder.add(new IndexRequest("test").id(yellowDocId).source("data", i, "count", i * 10, "color", "yellow"))
                    .add(new IndexRequest("test").id(yellowNullCountDocId).source("data", i, "color", "yellow"))
                    .add(new IndexRequest("test").id(yellowNullDataDocId).source("count", i * 10, "color", "yellow"))
                    .get();
            }
            if (randomBoolean()) {
                client().admin().indices().prepareRefresh("test").get();
            }
        }
        client().admin().indices().prepareRefresh("test").get();

        try (EsqlQueryResponse results = run("""
                from test
                | where color == "yellow"
                | sort data desc nulls first, count asc nulls first
                | limit 10
                | keep data, count, color
            """)) {
            logger.info(results);
            assertEquals(3, results.columns().size());
            assertEquals(10, getValuesList(results).size());

            // assert column metadata
            assertEquals("data", results.columns().get(0).name());
            assertEquals("long", results.columns().get(0).type());
            assertEquals("count", results.columns().get(1).name());
            assertEquals("long", results.columns().get(1).type());
            assertEquals("color", results.columns().get(2).name());
            assertEquals("keyword", results.columns().get(2).type());
            record Group(Long data, Long count, String color) {
                Group(Long data, Long count) {
                    this(data, count, "yellow");
                }
            }
            List<Group> expectedGroups = List.of(
                // data sorted descending nulls first; count sorted ascending nulls first
                new Group(null, 50L),
                new Group(null, 60L),
                new Group(null, 70L),
                new Group(null, 80L),
                new Group(null, 90L),
                new Group(null, 100L),
                new Group(10L, null),
                new Group(10L, 100L),
                new Group(9L, null),
                new Group(9L, 90L)
            );
            List<Group> actualGroups = getValuesList(results).stream()
                .map(l -> new Group((Long) l.get(0), (Long) l.get(1), (String) l.get(2)))
                .toList();
            assertThat(actualGroups, equalTo(expectedGroups));
        }
    }

    /**
     * This test covers the scenarios where Lucene is throwing a {@link org.apache.lucene.search.CollectionTerminatedException} when
     * it's signaling that it could stop collecting hits early. For example, in the case the index is sorted in the same order as the query.
     * The {@link org.elasticsearch.compute.lucene.LuceneTopNSourceOperator#getOutput()} is handling this exception by
     * ignoring it (which is the right thing to do) and sort of cleaning up and moving to the next docs collection.
     */
    public void testTopNPushedToLuceneOnSortedIndex() {
        var sortOrder = randomFrom("asc", "desc");
        createAndPopulateIndex(
            "sorted_test_index",
            Settings.builder().put("index.sort.field", "time").put("index.sort.order", sortOrder).build()
        );

        int limit = randomIntBetween(1, 5);
        try (EsqlQueryResponse results = run("from sorted_test_index | sort time " + sortOrder + " | limit " + limit + " | keep time")) {
            logger.info(results);
            assertEquals(1, results.columns().size());
            assertEquals(limit, getValuesList(results).size());

            // assert column metadata
            assertEquals("time", results.columns().get(0).name());
            assertEquals("long", results.columns().get(0).type());

            boolean sortedDesc = "desc".equals(sortOrder);
            var expected = LongStream.range(0, 40)
                .map(i -> epoch + i)
                .boxed()
                .sorted(sortedDesc ? reverseOrder() : naturalOrder())
                .limit(limit)
                .toList();
            var actual = getValuesList(results).stream().map(l -> (Long) l.get(0)).toList();
            assertThat(actual, equalTo(expected));
        }
    }

    /*
     * Create two indices that both have nested documents in them. Create an alias pointing to the two indices.
     * Query an individual index, then query the alias checking that no nested documents are returned.
     */
    public void testReturnNoNestedDocuments() throws IOException, ExecutionException, InterruptedException {
        var indexName1 = "test_nested_docs_1";
        var indexName2 = "test_nested_docs_2";
        var indices = List.of(indexName1, indexName2);
        var alias = "test-alias";
        int docsCount = randomIntBetween(50, 100);
        int[] countValuesGreaterThanFifty = new int[indices.size()];

        for (int i = 0; i < indices.size(); i++) {
            String indexName = indices.get(i);
            createNestedMappingIndex(indexName);
            countValuesGreaterThanFifty[i] = indexDocsIntoNestedMappingIndex(indexName, docsCount);
        }
        createAlias(indices, alias);

        var indexToTest = randomIntBetween(0, indices.size() - 1);
        var indexNameToTest = indices.get(indexToTest);
        // simple query
        assertNoNestedDocuments("from " + indexNameToTest, docsCount, 0L, 100L);
        // simple query with filter that gets pushed to ES
        assertNoNestedDocuments("from " + indexNameToTest + " | where data >= 50", countValuesGreaterThanFifty[indexToTest], 50L, 100L);
        // simple query against alias
        assertNoNestedDocuments("from " + alias, docsCount * 2, 0L, 100L);
        // simple query against alias with filter that gets pushed to ES
        assertNoNestedDocuments("from " + alias + " | where data >= 50", Arrays.stream(countValuesGreaterThanFifty).sum(), 50L, 100L);
    }

    public void testGroupingMultiValueByOrdinals() {
        String indexName = "test-ordinals";
        assertAcked(client().admin().indices().prepareCreate(indexName).setMapping("kw", "type=keyword", "v", "type=long").get());
        int numDocs = randomIntBetween(10, 200);
        for (int i = 0; i < numDocs; i++) {
            Map<String, Object> source = new HashMap<>();
            source.put("kw", "key-" + randomIntBetween(1, 20));
            List<Integer> values = new ArrayList<>();
            int numValues = between(0, 2);
            for (int v = 0; v < numValues; v++) {
                values.add(randomIntBetween(1, 1000));
            }
            if (values.isEmpty() == false) {
                source.put("v", values);
            }
            prepareIndex(indexName).setSource(source).get();
            if (randomInt(100) < 20) {
                client().admin().indices().prepareRefresh(indexName).get();
            }
        }
        client().admin().indices().prepareRefresh(indexName).get();
        var functions = List.of("min(v)", "max(v)", "count_distinct(v)", "count(v)", "sum(v)", "avg(v)", "percentile(v, 90)");
        for (String fn : functions) {
            String query = String.format(Locale.ROOT, "from %s | stats s = %s by kw", indexName, fn);
            run(query).close();
        }
    }

    public void testLoadId() {
        try (EsqlQueryResponse results = run("from test [metadata _id] | keep _id | sort _id ")) {
            assertThat(results.columns(), equalTo(List.of(new ColumnInfo("_id", "keyword"))));
            ListMatcher values = matchesList();
            for (int i = 10; i < 50; i++) {
                values = values.item(List.of(Integer.toString(i)));
            }
            assertMap(getValuesList(results), values);
        }
    }

    public void testUnsupportedTypesOrdinalGrouping() {
        assertAcked(
            client().admin().indices().prepareCreate("index-1").setMapping("f1", "type=keyword", "f2", "type=keyword", "v", "type=long")
        );
        assertAcked(
            client().admin().indices().prepareCreate("index-2").setMapping("f1", "type=object", "f2", "type=keyword", "v", "type=long")
        );
        Map<String, Long> groups = new HashMap<>();
        int numDocs = randomIntBetween(10, 20);
        for (int i = 0; i < numDocs; i++) {
            String k = randomFrom("a", "b", "c");
            long v = randomIntBetween(1, 10);
            groups.merge(k, v, Long::sum);
            groups.merge(null, v, Long::sum); // null group
            prepareIndex("index-1").setSource("f1", k, "v", v).get();
            prepareIndex("index-2").setSource("f2", k, "v", v).get();
        }
        client().admin().indices().prepareRefresh("index-1", "index-2").get();
        for (String field : List.of("f1", "f2")) {
            try (var resp = run("from index-1,index-2 | stats sum(v) by " + field)) {
                Iterator<Iterator<Object>> values = resp.values();
                Map<String, Long> actual = new HashMap<>();
                while (values.hasNext()) {
                    Iterator<Object> row = values.next();
                    Long v = (Long) row.next();
                    String k = (String) row.next();
                    actual.put(k, v);
                }
                assertThat(actual, equalTo(groups));
            }
        }
    }

    public void testFilterNestedFields() {
        assertAcked(client().admin().indices().prepareCreate("index-1").setMapping("file.name", "type=keyword"));
        assertAcked(client().admin().indices().prepareCreate("index-2").setMapping("file", "type=keyword"));
        try (var resp = run("from index-1,index-2 | where file.name is not null")) {
            var valuesList = getValuesList(resp);
            assertEquals(2, resp.columns().size());
            assertEquals(0, valuesList.size());
        }
    }

    public void testStatsNestFields() {
        final String node1, node2;
        if (randomBoolean()) {
            internalCluster().ensureAtLeastNumDataNodes(2);
            node1 = randomDataNode().getName();
            node2 = randomValueOtherThan(node1, () -> randomDataNode().getName());
        } else {
            node1 = randomDataNode().getName();
            node2 = randomDataNode().getName();
        }
        assertAcked(
            client().admin()
                .indices()
                .prepareCreate("index-1")
                .setSettings(Settings.builder().put("index.routing.allocation.require._name", node1))
                .setMapping("field_1", "type=integer")
        );
        assertAcked(
            client().admin()
                .indices()
                .prepareCreate("index-2")
                .setSettings(Settings.builder().put("index.routing.allocation.require._name", node2))
                .setMapping("field_2", "type=integer")
        );
        try (var resp = run("from index-1,index-2 | where field_1 is not null | stats c = count(*), c1 = count(field_1), m = count()")) {
            var valuesList = getValuesList(resp);
            assertEquals(3, resp.columns().size());
            assertEquals(1, valuesList.size());

            assertThat(valuesList.get(0), contains(0L, 0L, 0L));
        }

        try (var resp = run("from index-1,index-2 | where field_1 is not null | stats min = min(field_1), max = max(field_1)")) {
            var valuesList = getValuesList(resp);
            assertEquals(2, resp.columns().size());
            assertEquals(1, valuesList.size());

            assertThat(valuesList.get(0), contains(null, null));
        }
    }

    public void testStatsMissingFields() {
        final String node1, node2;
        if (randomBoolean()) {
            internalCluster().ensureAtLeastNumDataNodes(2);
            node1 = randomDataNode().getName();
            node2 = randomValueOtherThan(node1, () -> randomDataNode().getName());
        } else {
            node1 = randomDataNode().getName();
            node2 = randomDataNode().getName();
        }
        assertAcked(
            client().admin()
                .indices()
                .prepareCreate("foo-index")
                .setSettings(Settings.builder().put("index.routing.allocation.require._name", node1))
                .setMapping("foo_int", "type=integer", "foo_long", "type=long", "foo_float", "type=float", "foo_double", "type=double")
        );
        assertAcked(
            client().admin()
                .indices()
                .prepareCreate("bar-index")
                .setSettings(Settings.builder().put("index.routing.allocation.require._name", node2))
                .setMapping("bar_int", "type=integer", "bar_long", "type=long", "bar_float", "type=float", "bar_double", "type=double")
        );
        var fields = List.of("foo_int", "foo_long", "foo_float", "foo_double");
        var functions = List.of("sum", "count", "avg", "count_distinct");
        for (String field : fields) {
            for (String function : functions) {
                String stat = String.format(Locale.ROOT, "stats s = %s(%s)", function, field);
                String command = String.format(Locale.ROOT, "from foo-index,bar-index | where %s is not null | %s", field, stat);
                try (var resp = run(command)) {
                    var valuesList = getValuesList(resp);
                    assertEquals(1, resp.columns().size());
                    assertEquals(1, valuesList.size());
                }
            }
        }
    }

    public void testCountTextField() {
        assertAcked(client().admin().indices().prepareCreate("test_count").setMapping("name", "type=text"));
        int numDocs = between(10, 1000);
        Set<String> names = new HashSet<>();
        for (int i = 0; i < numDocs; i++) {
            String name = "name-" + randomIntBetween(1, 100);
            names.add(name);
            IndexRequestBuilder indexRequest = client().prepareIndex("test_count").setSource("name", name);
            if (randomInt(100) < 5) {
                indexRequest.setRefreshPolicy(WriteRequest.RefreshPolicy.IMMEDIATE);
            }
            indexRequest.get();
        }
        client().admin().indices().prepareRefresh("test_count").get();
        try (EsqlQueryResponse resp = run("FROM test_count | stats COUNT_DISTINCT(name)")) {
            Iterator<Object> row = resp.values().next();
            assertThat(row.next(), equalTo((long) names.size()));
            assertFalse(row.hasNext());
        }
        try (EsqlQueryResponse resp = run("FROM test_count | stats COUNT(name)")) {
            Iterator<Object> row = resp.values().next();
            assertThat(row.next(), equalTo((long) numDocs));
            assertFalse(row.hasNext());
        }
    }

    private void createNestedMappingIndex(String indexName) throws IOException {
        XContentBuilder builder = JsonXContent.contentBuilder();
        builder.startObject();
        {
            builder.startObject("properties");
            {
                builder.startObject("nested");
                {
                    builder.field("type", "nested");
                    builder.startObject("properties");
                    {
                        builder.startObject("foo");
                        builder.field("type", "long");
                        builder.endObject();
                    }
                    builder.endObject();
                }
                builder.endObject();
                builder.startObject("data");
                builder.field("type", "long");
                builder.endObject();
            }
            builder.endObject();
        }
        builder.endObject();

        assertAcked(
            client().admin()
                .indices()
                .prepareCreate(indexName)
                .setSettings(Settings.builder().put("index.number_of_shards", ESTestCase.randomIntBetween(1, 3)))
                .setMapping(builder)
        );
    }

    private int indexDocsIntoNestedMappingIndex(String indexName, int docsCount) throws IOException {
        int countValuesGreaterThanFifty = 0;
        try (BulkRequestBuilder bulkBuilder = client().prepareBulk()) {
            for (int j = 0; j < docsCount; j++) {
                XContentBuilder builder = JsonXContent.contentBuilder();
                int randomValue = randomIntBetween(0, 100);
                countValuesGreaterThanFifty += randomValue >= 50 ? 1 : 0;
                builder.startObject();
                {
                    builder.field("data", randomValue);
                    builder.startArray("nested");
                    {
                        for (int k = 0, max = randomIntBetween(1, 5); k < max; k++) {
                            // nested values are all greater than any non-nested values found in the "data" long field
                            builder.startObject().field("foo", randomIntBetween(1000, 10000)).endObject();
                        }
                    }
                    builder.endArray();
                }
                builder.endObject();
                bulkBuilder.add(new IndexRequest(indexName).id(Integer.toString(j)).source(builder));
            }
            bulkBuilder.setRefreshPolicy(WriteRequest.RefreshPolicy.IMMEDIATE).get();
        }
        ensureYellow(indexName);

        return countValuesGreaterThanFifty;
    }

    private void createAlias(List<String> indices, String alias) throws InterruptedException, ExecutionException {
        IndicesAliasesRequest aliasesRequest = new IndicesAliasesRequest();
        for (String indexName : indices) {
            aliasesRequest.addAliasAction(IndicesAliasesRequest.AliasActions.add().index(indexName).alias(alias));
        }
        assertAcked(admin().indices().aliases(aliasesRequest).get());
    }

    private void assertNoNestedDocuments(String query, int docsCount, long minValue, long maxValue) {
        try (EsqlQueryResponse results = run(query)) {
            assertThat(results.columns(), contains(new ColumnInfo("data", "long")));
            assertThat(results.columns().size(), is(1));
            assertThat(getValuesList(results).size(), is(docsCount));
            for (List<Object> row : getValuesList(results)) {
                assertThat(row.size(), is(1));
                // check that all the values returned are the regular ones
                assertThat((Long) row.get(0), allOf(greaterThanOrEqualTo(minValue), lessThanOrEqualTo(maxValue)));
            }
        }
    }

    private void createAndPopulateIndex(String indexName) {
        createAndPopulateIndex(indexName, Settings.EMPTY);
    }

    private void createAndPopulateIndex(String indexName, Settings additionalSettings) {
        assertAcked(
            client().admin()
                .indices()
                .prepareCreate(indexName)
                .setSettings(Settings.builder().put(additionalSettings).put("index.number_of_shards", ESTestCase.randomIntBetween(1, 5)))
                .setMapping(
                    "data",
                    "type=long",
                    "data_d",
                    "type=double",
                    "count",
                    "type=long",
                    "count_d",
                    "type=double",
                    "time",
                    "type=long",
                    "color",
                    "type=keyword"
                )
        );
        long timestamp = epoch;
        for (int i = 0; i < 10; i++) {
            try (BulkRequestBuilder bulkRequestBuilder = client().prepareBulk()) {
                bulkRequestBuilder.add(
                    new IndexRequest(indexName).id("1" + i)
                        .source("data", 1, "count", 40, "data_d", 1d, "count_d", 40d, "time", timestamp++, "color", "red")
                )
                    .add(
                        new IndexRequest(indexName).id("2" + i)
                            .source("data", 2, "count", 42, "data_d", 2d, "count_d", 42d, "time", timestamp++, "color", "blue")
                    )
                    .add(
                        new IndexRequest(indexName).id("3" + i)
                            .source("data", 1, "count", 44, "data_d", 1d, "count_d", 44d, "time", timestamp++, "color", "green")
                    )
                    .add(
                        new IndexRequest(indexName).id("4" + i)
                            .source("data", 2, "count", 46, "data_d", 2d, "count_d", 46d, "time", timestamp++, "color", "red")
                    )
                    .setRefreshPolicy(WriteRequest.RefreshPolicy.IMMEDIATE)
                    .get();
            }
        }
        ensureYellow(indexName);
    }

    public void testDefaultTruncationSizeSetting() {
        ClusterAdminClient client = admin().cluster();

        Settings settings = Settings.builder().put(EsqlPlugin.QUERY_RESULT_TRUNCATION_DEFAULT_SIZE.getKey(), 1).build();

        ClusterUpdateSettingsRequest settingsRequest = new ClusterUpdateSettingsRequest().persistentSettings(settings);

        client.updateSettings(settingsRequest).actionGet();
        try (EsqlQueryResponse results = run("from test")) {
            logger.info(results);
            assertEquals(1, getValuesList(results).size());
        } finally {
            clearPersistentSettings(EsqlPlugin.QUERY_RESULT_TRUNCATION_DEFAULT_SIZE);
        }
    }

    public void testMaxTruncationSizeSetting() {
        ClusterAdminClient client = admin().cluster();

        Settings settings = Settings.builder().put(EsqlPlugin.QUERY_RESULT_TRUNCATION_MAX_SIZE.getKey(), 10).build();

        ClusterUpdateSettingsRequest settingsRequest = new ClusterUpdateSettingsRequest().persistentSettings(settings);

        client.updateSettings(settingsRequest).actionGet();
        try (EsqlQueryResponse results = run("from test | limit 40")) {
            logger.info(results);
            assertEquals(10, getValuesList(results).size());
        } finally {
            clearPersistentSettings(EsqlPlugin.QUERY_RESULT_TRUNCATION_MAX_SIZE);
        }
    }

    private void clearPersistentSettings(Setting<?>... settings) {
        Settings.Builder clearedSettings = Settings.builder();

        for (Setting<?> s : settings) {
            clearedSettings.putNull(s.getKey());
        }

        var clearSettingsRequest = new ClusterUpdateSettingsRequest().persistentSettings(clearedSettings.build());
        admin().cluster().updateSettings(clearSettingsRequest).actionGet();
    }

    private DiscoveryNode randomDataNode() {
        return randomFrom(clusterService().state().nodes().getDataNodes().values());
    }
}<|MERGE_RESOLUTION|>--- conflicted
+++ resolved
@@ -983,18 +983,11 @@
             );
         }
         ensureYellow("test_overlapping_index_patterns_2");
-<<<<<<< HEAD
         try (BulkRequestBuilder bulkRequestBuilder = client().prepareBulk()) {
             bulkRequestBuilder.setRefreshPolicy(WriteRequest.RefreshPolicy.IMMEDIATE)
                 .add(new IndexRequest("test_overlapping_index_patterns_2").id("1").source("field", "foo"))
                 .get();
         }
-        expectThrows(VerificationException.class, () -> run("from test_overlapping_index_patterns_* | sort field"));
-=======
-        client().prepareBulk()
-            .setRefreshPolicy(WriteRequest.RefreshPolicy.IMMEDIATE)
-            .add(new IndexRequest("test_overlapping_index_patterns_2").id("1").source("field", "foo"))
-            .get();
 
         assertVerificationException("from test_overlapping_index_patterns_* | sort field");
     }
@@ -1017,7 +1010,6 @@
     // Straightforward verification. Subclasses can override.
     protected Exception assertParsingException(String esqlCommand) {
         return expectThrows(ParsingException.class, () -> run(esqlCommand));
->>>>>>> ed7bbf76
     }
 
     public void testEmptyIndex() {
