/*
 * Copyright Elasticsearch B.V. and/or licensed to Elasticsearch B.V. under one
 * or more contributor license agreements. Licensed under the Elastic License
 * 2.0; you may not use this file except in compliance with the Elastic License
 * 2.0.
 */

package org.elasticsearch.xpack.esql.expression.predicate.operator.comparison;

import com.carrotsearch.randomizedtesting.annotations.Name;
import com.carrotsearch.randomizedtesting.annotations.ParametersFactory;

import org.apache.lucene.util.BytesRef;
import org.elasticsearch.geo.GeometryTestUtils;
import org.elasticsearch.geo.ShapeTestUtils;
<<<<<<< HEAD
import org.elasticsearch.xpack.esql.core.TestUtils;
=======
>>>>>>> 9caa2179
import org.elasticsearch.xpack.esql.core.expression.Expression;
import org.elasticsearch.xpack.esql.core.expression.Literal;
import org.elasticsearch.xpack.esql.core.tree.Source;
import org.elasticsearch.xpack.esql.core.type.DataType;
<<<<<<< HEAD
import org.elasticsearch.xpack.esql.core.type.DataTypes;
=======
>>>>>>> 9caa2179
import org.elasticsearch.xpack.esql.expression.function.AbstractFunctionTestCase;
import org.elasticsearch.xpack.esql.expression.function.TestCaseSupplier;

import java.util.ArrayList;
import java.util.Arrays;
import java.util.List;
import java.util.function.Supplier;

import static org.elasticsearch.xpack.esql.EsqlTestUtils.of;
import static org.elasticsearch.xpack.esql.core.expression.Literal.NULL;
import static org.elasticsearch.xpack.esql.core.tree.Source.EMPTY;
<<<<<<< HEAD
import static org.elasticsearch.xpack.esql.core.type.DataTypes.CARTESIAN_POINT;
import static org.elasticsearch.xpack.esql.core.type.DataTypes.CARTESIAN_SHAPE;
import static org.elasticsearch.xpack.esql.core.type.DataTypes.GEO_POINT;
import static org.elasticsearch.xpack.esql.core.type.DataTypes.GEO_SHAPE;
=======
import static org.elasticsearch.xpack.esql.core.type.DataType.CARTESIAN_POINT;
import static org.elasticsearch.xpack.esql.core.type.DataType.CARTESIAN_SHAPE;
import static org.elasticsearch.xpack.esql.core.type.DataType.GEO_POINT;
import static org.elasticsearch.xpack.esql.core.type.DataType.GEO_SHAPE;
>>>>>>> 9caa2179
import static org.elasticsearch.xpack.esql.core.util.SpatialCoordinateTypes.CARTESIAN;
import static org.elasticsearch.xpack.esql.core.util.SpatialCoordinateTypes.GEO;
import static org.hamcrest.Matchers.equalTo;
import static org.hamcrest.Matchers.matchesPattern;

public class InTests extends AbstractFunctionTestCase {
    public InTests(@Name("TestCase") Supplier<TestCaseSupplier.TestCase> testCaseSupplier) {
        this.testCase = testCaseSupplier.get();
    }

    private static final Literal ONE = L(1);
    private static final Literal TWO = L(2);
    private static final Literal THREE = L(3);

    public void testInWithContainedValue() {
        In in = new In(EMPTY, TWO, Arrays.asList(ONE, TWO, THREE));
        assertTrue((Boolean) in.fold());
    }

    public void testInWithNotContainedValue() {
        In in = new In(EMPTY, THREE, Arrays.asList(ONE, TWO));
        assertFalse((Boolean) in.fold());
    }

    public void testHandleNullOnLeftValue() {
        In in = new In(EMPTY, NULL, Arrays.asList(ONE, TWO, THREE));
        assertNull(in.fold());
        in = new In(EMPTY, NULL, Arrays.asList(ONE, NULL, THREE));
        assertNull(in.fold());

    }

    public void testHandleNullsOnRightValue() {
        In in = new In(EMPTY, THREE, Arrays.asList(ONE, NULL, THREE));
        assertTrue((Boolean) in.fold());
        in = new In(EMPTY, ONE, Arrays.asList(TWO, NULL, THREE));
        assertNull(in.fold());
    }

    private static Literal L(Object value) {
        return of(EMPTY, value);
    }

    @ParametersFactory
    public static Iterable<Object[]> parameters() {
        List<TestCaseSupplier> suppliers = new ArrayList<>();
        for (int i : new int[] { 1, 3 }) {
            booleans(suppliers, i);
            numerics(suppliers, i);
            bytesRefs(suppliers, i);
        }
        return parameterSuppliersFromTypedData(suppliers);
    }

    private static void booleans(List<TestCaseSupplier> suppliers, int items) {
        suppliers.add(new TestCaseSupplier("boolean", List.of(DataType.BOOLEAN, DataType.BOOLEAN), () -> {
            List<Boolean> inlist = randomList(items, items, () -> randomBoolean());
            boolean field = randomBoolean();
            List<TestCaseSupplier.TypedData> args = new ArrayList<>(inlist.size() + 1);
            for (Boolean i : inlist) {
                args.add(new TestCaseSupplier.TypedData(i, DataType.BOOLEAN, "inlist" + i));
            }
            args.add(new TestCaseSupplier.TypedData(field, DataType.BOOLEAN, "field"));
            return new TestCaseSupplier.TestCase(
                args,
                matchesPattern("InBooleanEvaluator.*"),
                DataType.BOOLEAN,
                equalTo(inlist.contains(field))
            );
        }));
    }

    private static void numerics(List<TestCaseSupplier> suppliers, int items) {
        suppliers.add(new TestCaseSupplier("integer", List.of(DataType.INTEGER, DataType.INTEGER), () -> {
            List<Integer> inlist = randomList(items, items, () -> randomInt());
            int field = inlist.get(inlist.size() - 1);
            List<TestCaseSupplier.TypedData> args = new ArrayList<>(inlist.size() + 1);
            for (Integer i : inlist) {
                args.add(new TestCaseSupplier.TypedData(i, DataType.INTEGER, "inlist" + i));
            }
            args.add(new TestCaseSupplier.TypedData(field, DataType.INTEGER, "field"));
            return new TestCaseSupplier.TestCase(
                args,
                matchesPattern("InIntEvaluator.*"),
                DataType.BOOLEAN,
                equalTo(inlist.contains(field))
            );
        }));

        suppliers.add(new TestCaseSupplier("long", List.of(DataType.LONG, DataType.LONG), () -> {
            List<Long> inlist = randomList(items, items, () -> randomLong());
            long field = randomLong();
            List<TestCaseSupplier.TypedData> args = new ArrayList<>(inlist.size() + 1);
            for (Long i : inlist) {
                args.add(new TestCaseSupplier.TypedData(i, DataType.LONG, "inlist" + i));
            }
            args.add(new TestCaseSupplier.TypedData(field, DataType.LONG, "field"));
            return new TestCaseSupplier.TestCase(
                args,
                matchesPattern("InLongEvaluator.*"),
                DataType.BOOLEAN,
                equalTo(inlist.contains(field))
            );
        }));

        suppliers.add(new TestCaseSupplier("double", List.of(DataType.DOUBLE, DataType.DOUBLE), () -> {
            List<Double> inlist = randomList(items, items, () -> randomDouble());
            double field = inlist.get(0);
            List<TestCaseSupplier.TypedData> args = new ArrayList<>(inlist.size() + 1);
            for (Double i : inlist) {
                args.add(new TestCaseSupplier.TypedData(i, DataType.DOUBLE, "inlist" + i));
            }
            args.add(new TestCaseSupplier.TypedData(field, DataType.DOUBLE, "field"));
            return new TestCaseSupplier.TestCase(
                args,
                matchesPattern("InDoubleEvaluator.*"),
                DataType.BOOLEAN,
                equalTo(inlist.contains(field))
            );
        }));
    }

    private static void bytesRefs(List<TestCaseSupplier> suppliers, int items) {
        suppliers.add(new TestCaseSupplier("keyword", List.of(DataType.KEYWORD, DataType.KEYWORD), () -> {
            List<Object> inlist = randomList(items, items, () -> randomLiteral(DataType.KEYWORD).value());
            Object field = inlist.get(inlist.size() - 1);
            List<TestCaseSupplier.TypedData> args = new ArrayList<>(inlist.size() + 1);
            for (Object i : inlist) {
                args.add(new TestCaseSupplier.TypedData(i, DataType.KEYWORD, "inlist" + i));
            }
            args.add(new TestCaseSupplier.TypedData(field, DataType.KEYWORD, "field"));
            return new TestCaseSupplier.TestCase(
                args,
                matchesPattern("InBytesRefEvaluator.*"),
                DataType.BOOLEAN,
                equalTo(inlist.contains(field))
            );
        }));

        suppliers.add(new TestCaseSupplier("text", List.of(DataType.TEXT, DataType.TEXT), () -> {
            List<Object> inlist = randomList(items, items, () -> randomLiteral(DataType.TEXT).value());
            Object field = inlist.get(0);
            List<TestCaseSupplier.TypedData> args = new ArrayList<>(inlist.size() + 1);
            for (Object i : inlist) {
                args.add(new TestCaseSupplier.TypedData(i, DataType.TEXT, "inlist" + i));
            }
            args.add(new TestCaseSupplier.TypedData(field, DataType.TEXT, "field"));
            return new TestCaseSupplier.TestCase(
                args,
                matchesPattern("InBytesRefEvaluator.*"),
                DataType.BOOLEAN,
                equalTo(inlist.contains(field))
            );
        }));

        for (DataType type1 : new DataType[] { DataType.KEYWORD, DataType.TEXT }) {
            for (DataType type2 : new DataType[] { DataType.KEYWORD, DataType.TEXT }) {
                if (type1 == type2 || items > 1) continue;
                suppliers.add(new TestCaseSupplier(type1 + " " + type2, List.of(type1, type2), () -> {
                    List<Object> inlist = randomList(items, items, () -> randomLiteral(type1).value());
                    Object field = randomLiteral(type2).value();
                    List<TestCaseSupplier.TypedData> args = new ArrayList<>(inlist.size() + 1);
                    for (Object i : inlist) {
                        args.add(new TestCaseSupplier.TypedData(i, type1, "inlist" + i));
                    }
                    args.add(new TestCaseSupplier.TypedData(field, type2, "field"));
                    return new TestCaseSupplier.TestCase(
                        args,
                        matchesPattern("InBytesRefEvaluator.*"),
                        DataType.BOOLEAN,
                        equalTo(inlist.contains(field))
                    );
                }));
            }
        }
        suppliers.add(new TestCaseSupplier("ip", List.of(DataType.IP, DataType.IP), () -> {
            List<Object> inlist = randomList(items, items, () -> randomLiteral(DataType.IP).value());
            Object field = randomLiteral(DataType.IP).value();
            List<TestCaseSupplier.TypedData> args = new ArrayList<>(inlist.size() + 1);
            for (Object i : inlist) {
                args.add(new TestCaseSupplier.TypedData(i, DataType.IP, "inlist" + i));
            }
            args.add(new TestCaseSupplier.TypedData(field, DataType.IP, "field"));
            return new TestCaseSupplier.TestCase(
                args,
                matchesPattern("InBytesRefEvaluator.*"),
                DataType.BOOLEAN,
                equalTo(inlist.contains(field))
            );
        }));

        suppliers.add(new TestCaseSupplier("version", List.of(DataType.VERSION, DataType.VERSION), () -> {
            List<Object> inlist = randomList(items, items, () -> randomLiteral(DataType.VERSION).value());
            Object field = randomLiteral(DataType.VERSION).value();
            List<TestCaseSupplier.TypedData> args = new ArrayList<>(inlist.size() + 1);
            for (Object i : inlist) {
                args.add(new TestCaseSupplier.TypedData(i, DataType.VERSION, "inlist" + i));
            }
            args.add(new TestCaseSupplier.TypedData(field, DataType.VERSION, "field"));
            return new TestCaseSupplier.TestCase(
                args,
                matchesPattern("InBytesRefEvaluator.*"),
                DataType.BOOLEAN,
                equalTo(inlist.contains(field))
            );
        }));

        suppliers.add(new TestCaseSupplier("geo_point", List.of(GEO_POINT, GEO_POINT), () -> {
            List<Object> inlist = randomList(items, items, () -> new BytesRef(GEO.asWkt(GeometryTestUtils.randomPoint())));
            Object field = inlist.get(0);
            List<TestCaseSupplier.TypedData> args = new ArrayList<>(inlist.size() + 1);
            for (Object i : inlist) {
                args.add(new TestCaseSupplier.TypedData(i, GEO_POINT, "inlist" + i));
            }
            args.add(new TestCaseSupplier.TypedData(field, GEO_POINT, "field"));
            return new TestCaseSupplier.TestCase(
                args,
                matchesPattern("InBytesRefEvaluator.*"),
                DataType.BOOLEAN,
                equalTo(inlist.contains(field))
            );
        }));

        suppliers.add(new TestCaseSupplier("geo_shape", List.of(GEO_SHAPE, GEO_SHAPE), () -> {
            List<Object> inlist = randomList(
                items,
                items,
                () -> new BytesRef(GEO.asWkt(GeometryTestUtils.randomGeometry(randomBoolean())))
            );
            Object field = inlist.get(inlist.size() - 1);
            List<TestCaseSupplier.TypedData> args = new ArrayList<>(inlist.size() + 1);
            for (Object i : inlist) {
                args.add(new TestCaseSupplier.TypedData(i, GEO_SHAPE, "inlist" + i));
            }
            args.add(new TestCaseSupplier.TypedData(field, GEO_SHAPE, "field"));
            return new TestCaseSupplier.TestCase(
                args,
                matchesPattern("InBytesRefEvaluator.*"),
                DataType.BOOLEAN,
                equalTo(inlist.contains(field))
            );
        }));

        suppliers.add(new TestCaseSupplier("cartesian_point", List.of(CARTESIAN_POINT, CARTESIAN_POINT), () -> {
            List<Object> inlist = randomList(items, items, () -> new BytesRef(CARTESIAN.asWkt(ShapeTestUtils.randomPoint())));
            Object field = new BytesRef(CARTESIAN.asWkt(ShapeTestUtils.randomPoint()));
            List<TestCaseSupplier.TypedData> args = new ArrayList<>(inlist.size() + 1);
            for (Object i : inlist) {
                args.add(new TestCaseSupplier.TypedData(i, CARTESIAN_POINT, "inlist" + i));
            }
            args.add(new TestCaseSupplier.TypedData(field, CARTESIAN_POINT, "field"));
            return new TestCaseSupplier.TestCase(
                args,
                matchesPattern("InBytesRefEvaluator.*"),
                DataType.BOOLEAN,
                equalTo(inlist.contains(field))
            );
        }));

        suppliers.add(new TestCaseSupplier("cartesian_shape", List.of(CARTESIAN_SHAPE, CARTESIAN_SHAPE), () -> {
            List<Object> inlist = randomList(
                items,
                items,
                () -> new BytesRef(CARTESIAN.asWkt(ShapeTestUtils.randomGeometry(randomBoolean())))
            );
            Object field = new BytesRef(CARTESIAN.asWkt(ShapeTestUtils.randomGeometry(randomBoolean())));
            List<TestCaseSupplier.TypedData> args = new ArrayList<>(inlist.size() + 1);
            for (Object i : inlist) {
                args.add(new TestCaseSupplier.TypedData(i, CARTESIAN_SHAPE, "inlist" + i));
            }
            args.add(new TestCaseSupplier.TypedData(field, CARTESIAN_SHAPE, "field"));
            return new TestCaseSupplier.TestCase(
                args,
                matchesPattern("InBytesRefEvaluator.*"),
                DataType.BOOLEAN,
                equalTo(inlist.contains(field))
            );
        }));
    }

    @Override
    protected Expression build(Source source, List<Expression> args) {
        return new In(source, args.get(args.size() - 1), args.subList(0, args.size() - 1));
    }

    @ParametersFactory
    public static Iterable<Object[]> parameters() {
        List<TestCaseSupplier> suppliers = new ArrayList<>();
        for (int i : new int[] { 1, 3 }) {
            booleans(suppliers, i);
            numerics(suppliers, i);
            bytesRefs(suppliers, i);
        }
        return parameterSuppliersFromTypedData(suppliers);
    }

    private static void booleans(List<TestCaseSupplier> suppliers, int items) {
        suppliers.add(new TestCaseSupplier("boolean", List.of(DataTypes.BOOLEAN, DataTypes.BOOLEAN), () -> {
            List<Boolean> inlist = randomList(items, items, () -> randomBoolean());
            boolean field = randomBoolean();
            List<TestCaseSupplier.TypedData> args = new ArrayList<>(inlist.size() + 1);
            for (Boolean i : inlist) {
                args.add(new TestCaseSupplier.TypedData(i, DataTypes.BOOLEAN, "inlist" + i));
            }
            args.add(new TestCaseSupplier.TypedData(field, DataTypes.BOOLEAN, "field"));
            return new TestCaseSupplier.TestCase(
                args,
                matchesPattern("InExpressionEvaluator\\[EqualsBoolsEvaluator.*\\]"),
                DataTypes.BOOLEAN,
                equalTo(inlist.contains(field))
            );
        }));
    }

    private static void numerics(List<TestCaseSupplier> suppliers, int items) {
        suppliers.add(new TestCaseSupplier("integer", List.of(DataTypes.INTEGER, DataTypes.INTEGER), () -> {
            List<Integer> inlist = randomList(items, items, () -> randomInt());
            int field = inlist.get(inlist.size() - 1);
            List<TestCaseSupplier.TypedData> args = new ArrayList<>(inlist.size() + 1);
            for (Integer i : inlist) {
                args.add(new TestCaseSupplier.TypedData(i, DataTypes.INTEGER, "inlist" + i));
            }
            args.add(new TestCaseSupplier.TypedData(field, DataTypes.INTEGER, "field"));
            return new TestCaseSupplier.TestCase(
                args,
                matchesPattern("InExpressionEvaluator\\[EqualsIntsEvaluator.*\\]"),
                DataTypes.BOOLEAN,
                equalTo(inlist.contains(field))
            );
        }));

        suppliers.add(new TestCaseSupplier("long", List.of(DataTypes.LONG, DataTypes.LONG), () -> {
            List<Long> inlist = randomList(items, items, () -> randomLong());
            long field = randomLong();
            List<TestCaseSupplier.TypedData> args = new ArrayList<>(inlist.size() + 1);
            for (Long i : inlist) {
                args.add(new TestCaseSupplier.TypedData(i, DataTypes.LONG, "inlist" + i));
            }
            args.add(new TestCaseSupplier.TypedData(field, DataTypes.LONG, "field"));
            return new TestCaseSupplier.TestCase(
                args,
                matchesPattern("InExpressionEvaluator\\[EqualsLongsEvaluator.*\\]"),
                DataTypes.BOOLEAN,
                equalTo(inlist.contains(field))
            );
        }));

        suppliers.add(new TestCaseSupplier("double", List.of(DataTypes.DOUBLE, DataTypes.DOUBLE), () -> {
            List<Double> inlist = randomList(items, items, () -> randomDouble());
            double field = inlist.get(0);
            List<TestCaseSupplier.TypedData> args = new ArrayList<>(inlist.size() + 1);
            for (Double i : inlist) {
                args.add(new TestCaseSupplier.TypedData(i, DataTypes.DOUBLE, "inlist" + i));
            }
            args.add(new TestCaseSupplier.TypedData(field, DataTypes.DOUBLE, "field"));
            return new TestCaseSupplier.TestCase(
                args,
                matchesPattern("InExpressionEvaluator\\[EqualsDoublesEvaluator.*\\]"),
                DataTypes.BOOLEAN,
                equalTo(inlist.contains(field))
            );
        }));
    }

    private static void bytesRefs(List<TestCaseSupplier> suppliers, int items) {
        suppliers.add(new TestCaseSupplier("keyword", List.of(DataTypes.KEYWORD, DataTypes.KEYWORD), () -> {
            List<Object> inlist = randomList(items, items, () -> randomLiteral(DataTypes.KEYWORD).value());
            Object field = inlist.get(inlist.size() - 1);
            List<TestCaseSupplier.TypedData> args = new ArrayList<>(inlist.size() + 1);
            for (Object i : inlist) {
                args.add(new TestCaseSupplier.TypedData(i, DataTypes.KEYWORD, "inlist" + i));
            }
            args.add(new TestCaseSupplier.TypedData(field, DataTypes.KEYWORD, "field"));
            return new TestCaseSupplier.TestCase(
                args,
                matchesPattern("InExpressionEvaluator\\[EqualsKeywordsEvaluator.*\\]"),
                DataTypes.BOOLEAN,
                equalTo(inlist.contains(field))
            );
        }));

        suppliers.add(new TestCaseSupplier("text", List.of(DataTypes.TEXT, DataTypes.TEXT), () -> {
            List<Object> inlist = randomList(items, items, () -> randomLiteral(DataTypes.TEXT).value());
            Object field = inlist.get(0);
            List<TestCaseSupplier.TypedData> args = new ArrayList<>(inlist.size() + 1);
            for (Object i : inlist) {
                args.add(new TestCaseSupplier.TypedData(i, DataTypes.TEXT, "inlist" + i));
            }
            args.add(new TestCaseSupplier.TypedData(field, DataTypes.TEXT, "field"));
            return new TestCaseSupplier.TestCase(
                args,
                matchesPattern("InExpressionEvaluator\\[EqualsKeywordsEvaluator.*\\]"),
                DataTypes.BOOLEAN,
                equalTo(inlist.contains(field))
            );
        }));

        for (DataType type1 : new DataType[] { DataTypes.KEYWORD, DataTypes.TEXT }) {
            for (DataType type2 : new DataType[] { DataTypes.KEYWORD, DataTypes.TEXT }) {
                if (type1 == type2 || items > 1) continue;
                suppliers.add(new TestCaseSupplier(type1 + " " + type2, List.of(type1, type2), () -> {
                    List<Object> inlist = randomList(items, items, () -> randomLiteral(type1).value());
                    Object field = randomLiteral(type2).value();
                    List<TestCaseSupplier.TypedData> args = new ArrayList<>(inlist.size() + 1);
                    for (Object i : inlist) {
                        args.add(new TestCaseSupplier.TypedData(i, type1, "inlist" + i));
                    }
                    args.add(new TestCaseSupplier.TypedData(field, type2, "field"));
                    return new TestCaseSupplier.TestCase(
                        args,
                        matchesPattern("InExpressionEvaluator\\[EqualsKeywordsEvaluator.*\\]"),
                        DataTypes.BOOLEAN,
                        equalTo(inlist.contains(field))
                    );
                }));
            }
        }
        suppliers.add(new TestCaseSupplier("ip", List.of(DataTypes.IP, DataTypes.IP), () -> {
            List<Object> inlist = randomList(items, items, () -> randomLiteral(DataTypes.IP).value());
            Object field = randomLiteral(DataTypes.IP).value();
            List<TestCaseSupplier.TypedData> args = new ArrayList<>(inlist.size() + 1);
            for (Object i : inlist) {
                args.add(new TestCaseSupplier.TypedData(i, DataTypes.IP, "inlist" + i));
            }
            args.add(new TestCaseSupplier.TypedData(field, DataTypes.IP, "field"));
            return new TestCaseSupplier.TestCase(
                args,
                matchesPattern("InExpressionEvaluator\\[EqualsKeywordsEvaluator.*\\]"),
                DataTypes.BOOLEAN,
                equalTo(inlist.contains(field))
            );
        }));

        suppliers.add(new TestCaseSupplier("version", List.of(DataTypes.VERSION, DataTypes.VERSION), () -> {
            List<Object> inlist = randomList(items, items, () -> randomLiteral(DataTypes.VERSION).value());
            Object field = randomLiteral(DataTypes.VERSION).value();
            List<TestCaseSupplier.TypedData> args = new ArrayList<>(inlist.size() + 1);
            for (Object i : inlist) {
                args.add(new TestCaseSupplier.TypedData(i, DataTypes.VERSION, "inlist" + i));
            }
            args.add(new TestCaseSupplier.TypedData(field, DataTypes.VERSION, "field"));
            return new TestCaseSupplier.TestCase(
                args,
                matchesPattern("InExpressionEvaluator\\[EqualsKeywordsEvaluator.*\\]"),
                DataTypes.BOOLEAN,
                equalTo(inlist.contains(field))
            );
        }));

        suppliers.add(new TestCaseSupplier("geo_point", List.of(GEO_POINT, GEO_POINT), () -> {
            List<Object> inlist = randomList(items, items, () -> new BytesRef(GEO.asWkt(GeometryTestUtils.randomPoint())));
            Object field = inlist.get(0);
            List<TestCaseSupplier.TypedData> args = new ArrayList<>(inlist.size() + 1);
            for (Object i : inlist) {
                args.add(new TestCaseSupplier.TypedData(i, GEO_POINT, "inlist" + i));
            }
            args.add(new TestCaseSupplier.TypedData(field, GEO_POINT, "field"));
            return new TestCaseSupplier.TestCase(
                args,
                matchesPattern("InExpressionEvaluator\\[EqualsGeometriesEvaluator.*\\]"),
                DataTypes.BOOLEAN,
                equalTo(inlist.contains(field))
            );
        }));

        suppliers.add(new TestCaseSupplier("geo_shape", List.of(GEO_SHAPE, GEO_SHAPE), () -> {
            List<Object> inlist = randomList(
                items,
                items,
                () -> new BytesRef(GEO.asWkt(GeometryTestUtils.randomGeometry(randomBoolean())))
            );
            Object field = inlist.get(inlist.size() - 1);
            List<TestCaseSupplier.TypedData> args = new ArrayList<>(inlist.size() + 1);
            for (Object i : inlist) {
                args.add(new TestCaseSupplier.TypedData(i, GEO_SHAPE, "inlist" + i));
            }
            args.add(new TestCaseSupplier.TypedData(field, GEO_SHAPE, "field"));
            return new TestCaseSupplier.TestCase(
                args,
                matchesPattern("InExpressionEvaluator\\[EqualsGeometriesEvaluator.*\\]"),
                DataTypes.BOOLEAN,
                equalTo(inlist.contains(field))
            );
        }));

        suppliers.add(new TestCaseSupplier("cartesian_point", List.of(CARTESIAN_POINT, CARTESIAN_POINT), () -> {
            List<Object> inlist = randomList(items, items, () -> new BytesRef(CARTESIAN.asWkt(ShapeTestUtils.randomPoint())));
            Object field = new BytesRef(CARTESIAN.asWkt(ShapeTestUtils.randomPoint()));
            List<TestCaseSupplier.TypedData> args = new ArrayList<>(inlist.size() + 1);
            for (Object i : inlist) {
                args.add(new TestCaseSupplier.TypedData(i, CARTESIAN_POINT, "inlist" + i));
            }
            args.add(new TestCaseSupplier.TypedData(field, CARTESIAN_POINT, "field"));
            return new TestCaseSupplier.TestCase(
                args,
                matchesPattern("InExpressionEvaluator\\[EqualsGeometriesEvaluator.*\\]"),
                DataTypes.BOOLEAN,
                equalTo(inlist.contains(field))
            );
        }));

        suppliers.add(new TestCaseSupplier("cartesian_shape", List.of(CARTESIAN_SHAPE, CARTESIAN_SHAPE), () -> {
            List<Object> inlist = randomList(
                items,
                items,
                () -> new BytesRef(CARTESIAN.asWkt(ShapeTestUtils.randomGeometry(randomBoolean())))
            );
            Object field = new BytesRef(CARTESIAN.asWkt(ShapeTestUtils.randomGeometry(randomBoolean())));
            List<TestCaseSupplier.TypedData> args = new ArrayList<>(inlist.size() + 1);
            for (Object i : inlist) {
                args.add(new TestCaseSupplier.TypedData(i, CARTESIAN_SHAPE, "inlist" + i));
            }
            args.add(new TestCaseSupplier.TypedData(field, CARTESIAN_SHAPE, "field"));
            return new TestCaseSupplier.TestCase(
                args,
                matchesPattern("InExpressionEvaluator\\[EqualsGeometriesEvaluator.*\\]"),
                DataTypes.BOOLEAN,
                equalTo(inlist.contains(field))
            );
        }));
    }

    @Override
    protected Expression build(Source source, List<Expression> args) {
        return new In(source, args.get(args.size() - 1), args.subList(0, args.size() - 1));
    }

    @Override
    public void testSimpleWithNulls() {
        assumeFalse("test case is invalid", false);
    }

    @Override
    public void testFactoryToString() {
        assumeFalse("test case is invalid", false);
    }
}<|MERGE_RESOLUTION|>--- conflicted
+++ resolved
@@ -4,7 +4,6 @@
  * 2.0; you may not use this file except in compliance with the Elastic License
  * 2.0.
  */
-
 package org.elasticsearch.xpack.esql.expression.predicate.operator.comparison;
 
 import com.carrotsearch.randomizedtesting.annotations.Name;
@@ -13,18 +12,10 @@
 import org.apache.lucene.util.BytesRef;
 import org.elasticsearch.geo.GeometryTestUtils;
 import org.elasticsearch.geo.ShapeTestUtils;
-<<<<<<< HEAD
-import org.elasticsearch.xpack.esql.core.TestUtils;
-=======
->>>>>>> 9caa2179
 import org.elasticsearch.xpack.esql.core.expression.Expression;
 import org.elasticsearch.xpack.esql.core.expression.Literal;
 import org.elasticsearch.xpack.esql.core.tree.Source;
 import org.elasticsearch.xpack.esql.core.type.DataType;
-<<<<<<< HEAD
-import org.elasticsearch.xpack.esql.core.type.DataTypes;
-=======
->>>>>>> 9caa2179
 import org.elasticsearch.xpack.esql.expression.function.AbstractFunctionTestCase;
 import org.elasticsearch.xpack.esql.expression.function.TestCaseSupplier;
 
@@ -36,17 +27,10 @@
 import static org.elasticsearch.xpack.esql.EsqlTestUtils.of;
 import static org.elasticsearch.xpack.esql.core.expression.Literal.NULL;
 import static org.elasticsearch.xpack.esql.core.tree.Source.EMPTY;
-<<<<<<< HEAD
-import static org.elasticsearch.xpack.esql.core.type.DataTypes.CARTESIAN_POINT;
-import static org.elasticsearch.xpack.esql.core.type.DataTypes.CARTESIAN_SHAPE;
-import static org.elasticsearch.xpack.esql.core.type.DataTypes.GEO_POINT;
-import static org.elasticsearch.xpack.esql.core.type.DataTypes.GEO_SHAPE;
-=======
 import static org.elasticsearch.xpack.esql.core.type.DataType.CARTESIAN_POINT;
 import static org.elasticsearch.xpack.esql.core.type.DataType.CARTESIAN_SHAPE;
 import static org.elasticsearch.xpack.esql.core.type.DataType.GEO_POINT;
 import static org.elasticsearch.xpack.esql.core.type.DataType.GEO_SHAPE;
->>>>>>> 9caa2179
 import static org.elasticsearch.xpack.esql.core.util.SpatialCoordinateTypes.CARTESIAN;
 import static org.elasticsearch.xpack.esql.core.util.SpatialCoordinateTypes.GEO;
 import static org.hamcrest.Matchers.equalTo;
@@ -331,256 +315,4 @@
     protected Expression build(Source source, List<Expression> args) {
         return new In(source, args.get(args.size() - 1), args.subList(0, args.size() - 1));
     }
-
-    @ParametersFactory
-    public static Iterable<Object[]> parameters() {
-        List<TestCaseSupplier> suppliers = new ArrayList<>();
-        for (int i : new int[] { 1, 3 }) {
-            booleans(suppliers, i);
-            numerics(suppliers, i);
-            bytesRefs(suppliers, i);
-        }
-        return parameterSuppliersFromTypedData(suppliers);
-    }
-
-    private static void booleans(List<TestCaseSupplier> suppliers, int items) {
-        suppliers.add(new TestCaseSupplier("boolean", List.of(DataTypes.BOOLEAN, DataTypes.BOOLEAN), () -> {
-            List<Boolean> inlist = randomList(items, items, () -> randomBoolean());
-            boolean field = randomBoolean();
-            List<TestCaseSupplier.TypedData> args = new ArrayList<>(inlist.size() + 1);
-            for (Boolean i : inlist) {
-                args.add(new TestCaseSupplier.TypedData(i, DataTypes.BOOLEAN, "inlist" + i));
-            }
-            args.add(new TestCaseSupplier.TypedData(field, DataTypes.BOOLEAN, "field"));
-            return new TestCaseSupplier.TestCase(
-                args,
-                matchesPattern("InExpressionEvaluator\\[EqualsBoolsEvaluator.*\\]"),
-                DataTypes.BOOLEAN,
-                equalTo(inlist.contains(field))
-            );
-        }));
-    }
-
-    private static void numerics(List<TestCaseSupplier> suppliers, int items) {
-        suppliers.add(new TestCaseSupplier("integer", List.of(DataTypes.INTEGER, DataTypes.INTEGER), () -> {
-            List<Integer> inlist = randomList(items, items, () -> randomInt());
-            int field = inlist.get(inlist.size() - 1);
-            List<TestCaseSupplier.TypedData> args = new ArrayList<>(inlist.size() + 1);
-            for (Integer i : inlist) {
-                args.add(new TestCaseSupplier.TypedData(i, DataTypes.INTEGER, "inlist" + i));
-            }
-            args.add(new TestCaseSupplier.TypedData(field, DataTypes.INTEGER, "field"));
-            return new TestCaseSupplier.TestCase(
-                args,
-                matchesPattern("InExpressionEvaluator\\[EqualsIntsEvaluator.*\\]"),
-                DataTypes.BOOLEAN,
-                equalTo(inlist.contains(field))
-            );
-        }));
-
-        suppliers.add(new TestCaseSupplier("long", List.of(DataTypes.LONG, DataTypes.LONG), () -> {
-            List<Long> inlist = randomList(items, items, () -> randomLong());
-            long field = randomLong();
-            List<TestCaseSupplier.TypedData> args = new ArrayList<>(inlist.size() + 1);
-            for (Long i : inlist) {
-                args.add(new TestCaseSupplier.TypedData(i, DataTypes.LONG, "inlist" + i));
-            }
-            args.add(new TestCaseSupplier.TypedData(field, DataTypes.LONG, "field"));
-            return new TestCaseSupplier.TestCase(
-                args,
-                matchesPattern("InExpressionEvaluator\\[EqualsLongsEvaluator.*\\]"),
-                DataTypes.BOOLEAN,
-                equalTo(inlist.contains(field))
-            );
-        }));
-
-        suppliers.add(new TestCaseSupplier("double", List.of(DataTypes.DOUBLE, DataTypes.DOUBLE), () -> {
-            List<Double> inlist = randomList(items, items, () -> randomDouble());
-            double field = inlist.get(0);
-            List<TestCaseSupplier.TypedData> args = new ArrayList<>(inlist.size() + 1);
-            for (Double i : inlist) {
-                args.add(new TestCaseSupplier.TypedData(i, DataTypes.DOUBLE, "inlist" + i));
-            }
-            args.add(new TestCaseSupplier.TypedData(field, DataTypes.DOUBLE, "field"));
-            return new TestCaseSupplier.TestCase(
-                args,
-                matchesPattern("InExpressionEvaluator\\[EqualsDoublesEvaluator.*\\]"),
-                DataTypes.BOOLEAN,
-                equalTo(inlist.contains(field))
-            );
-        }));
-    }
-
-    private static void bytesRefs(List<TestCaseSupplier> suppliers, int items) {
-        suppliers.add(new TestCaseSupplier("keyword", List.of(DataTypes.KEYWORD, DataTypes.KEYWORD), () -> {
-            List<Object> inlist = randomList(items, items, () -> randomLiteral(DataTypes.KEYWORD).value());
-            Object field = inlist.get(inlist.size() - 1);
-            List<TestCaseSupplier.TypedData> args = new ArrayList<>(inlist.size() + 1);
-            for (Object i : inlist) {
-                args.add(new TestCaseSupplier.TypedData(i, DataTypes.KEYWORD, "inlist" + i));
-            }
-            args.add(new TestCaseSupplier.TypedData(field, DataTypes.KEYWORD, "field"));
-            return new TestCaseSupplier.TestCase(
-                args,
-                matchesPattern("InExpressionEvaluator\\[EqualsKeywordsEvaluator.*\\]"),
-                DataTypes.BOOLEAN,
-                equalTo(inlist.contains(field))
-            );
-        }));
-
-        suppliers.add(new TestCaseSupplier("text", List.of(DataTypes.TEXT, DataTypes.TEXT), () -> {
-            List<Object> inlist = randomList(items, items, () -> randomLiteral(DataTypes.TEXT).value());
-            Object field = inlist.get(0);
-            List<TestCaseSupplier.TypedData> args = new ArrayList<>(inlist.size() + 1);
-            for (Object i : inlist) {
-                args.add(new TestCaseSupplier.TypedData(i, DataTypes.TEXT, "inlist" + i));
-            }
-            args.add(new TestCaseSupplier.TypedData(field, DataTypes.TEXT, "field"));
-            return new TestCaseSupplier.TestCase(
-                args,
-                matchesPattern("InExpressionEvaluator\\[EqualsKeywordsEvaluator.*\\]"),
-                DataTypes.BOOLEAN,
-                equalTo(inlist.contains(field))
-            );
-        }));
-
-        for (DataType type1 : new DataType[] { DataTypes.KEYWORD, DataTypes.TEXT }) {
-            for (DataType type2 : new DataType[] { DataTypes.KEYWORD, DataTypes.TEXT }) {
-                if (type1 == type2 || items > 1) continue;
-                suppliers.add(new TestCaseSupplier(type1 + " " + type2, List.of(type1, type2), () -> {
-                    List<Object> inlist = randomList(items, items, () -> randomLiteral(type1).value());
-                    Object field = randomLiteral(type2).value();
-                    List<TestCaseSupplier.TypedData> args = new ArrayList<>(inlist.size() + 1);
-                    for (Object i : inlist) {
-                        args.add(new TestCaseSupplier.TypedData(i, type1, "inlist" + i));
-                    }
-                    args.add(new TestCaseSupplier.TypedData(field, type2, "field"));
-                    return new TestCaseSupplier.TestCase(
-                        args,
-                        matchesPattern("InExpressionEvaluator\\[EqualsKeywordsEvaluator.*\\]"),
-                        DataTypes.BOOLEAN,
-                        equalTo(inlist.contains(field))
-                    );
-                }));
-            }
-        }
-        suppliers.add(new TestCaseSupplier("ip", List.of(DataTypes.IP, DataTypes.IP), () -> {
-            List<Object> inlist = randomList(items, items, () -> randomLiteral(DataTypes.IP).value());
-            Object field = randomLiteral(DataTypes.IP).value();
-            List<TestCaseSupplier.TypedData> args = new ArrayList<>(inlist.size() + 1);
-            for (Object i : inlist) {
-                args.add(new TestCaseSupplier.TypedData(i, DataTypes.IP, "inlist" + i));
-            }
-            args.add(new TestCaseSupplier.TypedData(field, DataTypes.IP, "field"));
-            return new TestCaseSupplier.TestCase(
-                args,
-                matchesPattern("InExpressionEvaluator\\[EqualsKeywordsEvaluator.*\\]"),
-                DataTypes.BOOLEAN,
-                equalTo(inlist.contains(field))
-            );
-        }));
-
-        suppliers.add(new TestCaseSupplier("version", List.of(DataTypes.VERSION, DataTypes.VERSION), () -> {
-            List<Object> inlist = randomList(items, items, () -> randomLiteral(DataTypes.VERSION).value());
-            Object field = randomLiteral(DataTypes.VERSION).value();
-            List<TestCaseSupplier.TypedData> args = new ArrayList<>(inlist.size() + 1);
-            for (Object i : inlist) {
-                args.add(new TestCaseSupplier.TypedData(i, DataTypes.VERSION, "inlist" + i));
-            }
-            args.add(new TestCaseSupplier.TypedData(field, DataTypes.VERSION, "field"));
-            return new TestCaseSupplier.TestCase(
-                args,
-                matchesPattern("InExpressionEvaluator\\[EqualsKeywordsEvaluator.*\\]"),
-                DataTypes.BOOLEAN,
-                equalTo(inlist.contains(field))
-            );
-        }));
-
-        suppliers.add(new TestCaseSupplier("geo_point", List.of(GEO_POINT, GEO_POINT), () -> {
-            List<Object> inlist = randomList(items, items, () -> new BytesRef(GEO.asWkt(GeometryTestUtils.randomPoint())));
-            Object field = inlist.get(0);
-            List<TestCaseSupplier.TypedData> args = new ArrayList<>(inlist.size() + 1);
-            for (Object i : inlist) {
-                args.add(new TestCaseSupplier.TypedData(i, GEO_POINT, "inlist" + i));
-            }
-            args.add(new TestCaseSupplier.TypedData(field, GEO_POINT, "field"));
-            return new TestCaseSupplier.TestCase(
-                args,
-                matchesPattern("InExpressionEvaluator\\[EqualsGeometriesEvaluator.*\\]"),
-                DataTypes.BOOLEAN,
-                equalTo(inlist.contains(field))
-            );
-        }));
-
-        suppliers.add(new TestCaseSupplier("geo_shape", List.of(GEO_SHAPE, GEO_SHAPE), () -> {
-            List<Object> inlist = randomList(
-                items,
-                items,
-                () -> new BytesRef(GEO.asWkt(GeometryTestUtils.randomGeometry(randomBoolean())))
-            );
-            Object field = inlist.get(inlist.size() - 1);
-            List<TestCaseSupplier.TypedData> args = new ArrayList<>(inlist.size() + 1);
-            for (Object i : inlist) {
-                args.add(new TestCaseSupplier.TypedData(i, GEO_SHAPE, "inlist" + i));
-            }
-            args.add(new TestCaseSupplier.TypedData(field, GEO_SHAPE, "field"));
-            return new TestCaseSupplier.TestCase(
-                args,
-                matchesPattern("InExpressionEvaluator\\[EqualsGeometriesEvaluator.*\\]"),
-                DataTypes.BOOLEAN,
-                equalTo(inlist.contains(field))
-            );
-        }));
-
-        suppliers.add(new TestCaseSupplier("cartesian_point", List.of(CARTESIAN_POINT, CARTESIAN_POINT), () -> {
-            List<Object> inlist = randomList(items, items, () -> new BytesRef(CARTESIAN.asWkt(ShapeTestUtils.randomPoint())));
-            Object field = new BytesRef(CARTESIAN.asWkt(ShapeTestUtils.randomPoint()));
-            List<TestCaseSupplier.TypedData> args = new ArrayList<>(inlist.size() + 1);
-            for (Object i : inlist) {
-                args.add(new TestCaseSupplier.TypedData(i, CARTESIAN_POINT, "inlist" + i));
-            }
-            args.add(new TestCaseSupplier.TypedData(field, CARTESIAN_POINT, "field"));
-            return new TestCaseSupplier.TestCase(
-                args,
-                matchesPattern("InExpressionEvaluator\\[EqualsGeometriesEvaluator.*\\]"),
-                DataTypes.BOOLEAN,
-                equalTo(inlist.contains(field))
-            );
-        }));
-
-        suppliers.add(new TestCaseSupplier("cartesian_shape", List.of(CARTESIAN_SHAPE, CARTESIAN_SHAPE), () -> {
-            List<Object> inlist = randomList(
-                items,
-                items,
-                () -> new BytesRef(CARTESIAN.asWkt(ShapeTestUtils.randomGeometry(randomBoolean())))
-            );
-            Object field = new BytesRef(CARTESIAN.asWkt(ShapeTestUtils.randomGeometry(randomBoolean())));
-            List<TestCaseSupplier.TypedData> args = new ArrayList<>(inlist.size() + 1);
-            for (Object i : inlist) {
-                args.add(new TestCaseSupplier.TypedData(i, CARTESIAN_SHAPE, "inlist" + i));
-            }
-            args.add(new TestCaseSupplier.TypedData(field, CARTESIAN_SHAPE, "field"));
-            return new TestCaseSupplier.TestCase(
-                args,
-                matchesPattern("InExpressionEvaluator\\[EqualsGeometriesEvaluator.*\\]"),
-                DataTypes.BOOLEAN,
-                equalTo(inlist.contains(field))
-            );
-        }));
-    }
-
-    @Override
-    protected Expression build(Source source, List<Expression> args) {
-        return new In(source, args.get(args.size() - 1), args.subList(0, args.size() - 1));
-    }
-
-    @Override
-    public void testSimpleWithNulls() {
-        assumeFalse("test case is invalid", false);
-    }
-
-    @Override
-    public void testFactoryToString() {
-        assumeFalse("test case is invalid", false);
-    }
 }