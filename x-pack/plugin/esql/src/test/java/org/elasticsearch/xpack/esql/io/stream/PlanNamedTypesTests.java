--- conflicted
+++ resolved
@@ -217,55 +217,6 @@
         assertThat(in.readVInt(), equalTo(11_345));
     }
 
-<<<<<<< HEAD
-    public void testUnsupportedAttributeSimple() throws IOException {
-        var orig = new UnsupportedAttribute(
-            Source.EMPTY,
-            "foo",
-            new UnsupportedEsField("foo", "keyword"),
-            "field not supported",
-            new NameId()
-        );
-        BytesStreamOutput bso = new BytesStreamOutput();
-        PlanStreamOutput out = new PlanStreamOutput(bso, planNameRegistry, null);
-        PlanNamedTypes.writeUnsupportedAttr(out, orig);
-        var in = planStreamInput(bso);
-        var deser = PlanNamedTypes.readUnsupportedAttr(in);
-        EqualsHashCodeTestUtils.checkEqualsAndHashCode(orig, unused -> deser);
-        assertThat(deser.id(), equalTo(in.mapNameId(Long.parseLong(orig.id().toString()))));
-    }
-
-    public void testUnsupportedAttribute() {
-        Stream.generate(PlanNamedTypesTests::randomUnsupportedAttribute).limit(100).forEach(PlanNamedTypesTests::assertNamedExpression);
-    }
-
-    public void testFieldAttributeSimple() throws IOException {
-        var orig = new FieldAttribute(
-            Source.EMPTY,
-            null, // parent, can be null
-            "bar", // name
-            DataType.KEYWORD,
-            randomEsField(),
-            null, // qualifier, can be null
-            Nullability.TRUE,
-            new NameId(),
-            true // synthetic
-        );
-        BytesStreamOutput bso = new BytesStreamOutput();
-        PlanStreamOutput out = new PlanStreamOutput(bso, planNameRegistry, null);
-        PlanNamedTypes.writeFieldAttribute(out, orig);
-        var in = planStreamInput(bso);
-        var deser = PlanNamedTypes.readFieldAttribute(in);
-        EqualsHashCodeTestUtils.checkEqualsAndHashCode(orig, unused -> deser);
-        assertThat(deser.id(), equalTo(in.mapNameId(Long.parseLong(orig.id().toString()))));
-    }
-
-    public void testFieldAttribute() {
-        Stream.generate(PlanNamedTypesTests::randomFieldAttribute).limit(100).forEach(PlanNamedTypesTests::assertNamedExpression);
-    }
-
-=======
->>>>>>> 21952c7e
     public void testBinComparisonSimple() throws IOException {
         var orig = new Equals(Source.EMPTY, field("foo", DataType.DOUBLE), field("bar", DataType.DOUBLE));
         BytesStreamOutput bso = new BytesStreamOutput();
