--- conflicted
+++ resolved
@@ -505,17 +505,13 @@
         BigInteger lower1 = min.max(BigInteger.ONE);
         BigInteger upper1 = max.min(BigInteger.valueOf(Long.MAX_VALUE));
         if (lower1.compareTo(upper1) < 0) {
-<<<<<<< HEAD
-            cases.add(Map.entry("<small unsigned long>", () -> ESTestCase.randomUnsignedLongBetween(lower1, upper1)));
-=======
             cases.add(
                 new TypedDataSupplier(
                     "<small unsigned long>",
-                    () -> BigInteger.valueOf(ESTestCase.randomLongBetween(lower1.longValue(), upper1.longValue())),
+                    () -> ESTestCase.randomUnsignedLongBetween(lower1, upper1),
                     DataTypes.UNSIGNED_LONG
                 )
             );
->>>>>>> 2072be90
         } else if (lower1.compareTo(upper1) == 0) {
             cases.add(new TypedDataSupplier("<small unsigned long>", () -> lower1, DataTypes.UNSIGNED_LONG));
         }
@@ -524,17 +520,13 @@
         BigInteger lower2 = min.max(BigInteger.valueOf(Long.MAX_VALUE).add(BigInteger.ONE));
         BigInteger upper2 = max.min(ESTestCase.UNSIGNED_LONG_MAX);
         if (lower2.compareTo(upper2) < 0) {
-<<<<<<< HEAD
-            cases.add(Map.entry("<big unsigned long>", () -> ESTestCase.randomUnsignedLongBetween(lower2, upper2)));
-=======
             cases.add(
                 new TypedDataSupplier(
                     "<big unsigned long>",
-                    () -> BigInteger.valueOf(ESTestCase.randomLongBetween(lower2.longValue(), upper2.longValue())),
+                    () -> ESTestCase.randomUnsignedLongBetween(lower2, upper2),
                     DataTypes.UNSIGNED_LONG
                 )
             );
->>>>>>> 2072be90
         } else if (lower2.compareTo(upper2) == 0) {
             cases.add(new TypedDataSupplier("<big unsigned long>", () -> lower2, DataTypes.UNSIGNED_LONG));
         }
