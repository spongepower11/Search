--- conflicted
+++ resolved
@@ -228,12 +228,8 @@
 
     public final void testSimple() {
         Expression expression = buildFieldExpression(testCase);
-<<<<<<< HEAD
         assertThat(expression.dataType(), equalTo(testCase.expectedType));
-=======
-        assertThat(expression.dataType(), equalTo(testCase.exptectedType));
         // TODO should we convert unsigned_long into BigDecimal so it's easier to assert?
->>>>>>> f3bd0fbd
         Object result = toJavaObject(evaluator(expression).get().eval(row(testCase.getDataValues())), 0);
         assertThat(result, testCase.getMatcher());
     }
