--- conflicted
+++ resolved
@@ -131,50 +131,6 @@
         entry("is_not_null", IsNotNull.class)
     );
 
-<<<<<<< HEAD
-    /**
-     * Generate a random value of the appropriate type to fit into blocks of {@code e}.
-     */
-    public static Literal randomLiteral(DataType type) {
-        return new Literal(Source.EMPTY, switch (type) {
-            case BOOLEAN -> randomBoolean();
-            case BYTE -> randomByte();
-            case SHORT -> randomShort();
-            case INTEGER, COUNTER_INTEGER -> randomInt();
-            case UNSIGNED_LONG, LONG, COUNTER_LONG -> randomLong();
-            case DATE_PERIOD -> Period.of(randomIntBetween(-1000, 1000), randomIntBetween(-13, 13), randomIntBetween(-32, 32));
-            case DATETIME -> randomMillisUpToYear9999();
-            case DATE_NANOS -> randomLong();
-            case DOUBLE, SCALED_FLOAT, COUNTER_DOUBLE -> randomDouble();
-            case FLOAT -> randomFloat();
-            case HALF_FLOAT -> HalfFloatPoint.sortableShortToHalfFloat(HalfFloatPoint.halfFloatToSortableShort(randomFloat()));
-            case KEYWORD -> new BytesRef(randomAlphaOfLength(5));
-            case IP -> new BytesRef(InetAddressPoint.encode(randomIp(randomBoolean())));
-            case TIME_DURATION -> Duration.ofMillis(randomLongBetween(-604800000L, 604800000L)); // plus/minus 7 days
-            case TEXT -> new BytesRef(randomAlphaOfLength(50));
-            case VERSION -> randomVersion().toBytesRef();
-            case GEO_POINT -> GEO.asWkb(GeometryTestUtils.randomPoint());
-            case CARTESIAN_POINT -> CARTESIAN.asWkb(ShapeTestUtils.randomPoint());
-            case GEO_SHAPE -> GEO.asWkb(GeometryTestUtils.randomGeometry(randomBoolean()));
-            case CARTESIAN_SHAPE -> CARTESIAN.asWkb(ShapeTestUtils.randomGeometry(randomBoolean()));
-            case NULL -> null;
-            case SOURCE -> {
-                try {
-                    yield BytesReference.bytes(
-                        JsonXContent.contentBuilder().startObject().field(randomAlphaOfLength(3), randomAlphaOfLength(10)).endObject()
-                    ).toBytesRef();
-                } catch (IOException e) {
-                    throw new UncheckedIOException(e);
-                }
-            }
-            case UNSUPPORTED, OBJECT, DOC_DATA_TYPE, TSID_DATA_TYPE, PARTIAL_AGG -> throw new IllegalArgumentException(
-                "can't make random values for [" + type.typeName() + "]"
-            );
-        }, type);
-    }
-
-=======
->>>>>>> b7ccf434
     protected TestCaseSupplier.TestCase testCase;
 
     /**
