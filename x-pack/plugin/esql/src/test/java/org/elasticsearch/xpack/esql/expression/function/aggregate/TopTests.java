/*
 * Copyright Elasticsearch B.V. and/or licensed to Elasticsearch B.V. under one
 * or more contributor license agreements. Licensed under the Elastic License
 * 2.0; you may not use this file except in compliance with the Elastic License
 * 2.0.
 */

package org.elasticsearch.xpack.esql.expression.function.aggregate;

import com.carrotsearch.randomizedtesting.annotations.Name;
import com.carrotsearch.randomizedtesting.annotations.ParametersFactory;

import org.apache.lucene.util.BytesRef;
import org.elasticsearch.xpack.esql.core.expression.Expression;
import org.elasticsearch.xpack.esql.core.tree.Source;
import org.elasticsearch.xpack.esql.core.type.DataType;
import org.elasticsearch.xpack.esql.expression.function.AbstractAggregationTestCase;
import org.elasticsearch.xpack.esql.expression.function.MultiRowTestCaseSupplier;
import org.elasticsearch.xpack.esql.expression.function.TestCaseSupplier;

import java.util.ArrayList;
import java.util.Comparator;
import java.util.List;
import java.util.function.Supplier;
import java.util.stream.Stream;

import static org.hamcrest.Matchers.equalTo;

public class TopTests extends AbstractAggregationTestCase {
    public TopTests(@Name("TestCase") Supplier<TestCaseSupplier.TestCase> testCaseSupplier) {
        this.testCase = testCaseSupplier.get();
    }

    @ParametersFactory
    public static Iterable<Object[]> parameters() {
        var suppliers = new ArrayList<TestCaseSupplier>();

        for (var limitCaseSupplier : TestCaseSupplier.intCases(1, 1000, false)) {
            for (String order : List.of("asc", "desc")) {
                for (var fieldCaseSupplier : Stream.of(
<<<<<<< HEAD
                    MultiRowTestCaseSupplier.multiRowIntCases(1, 1000, Integer.MIN_VALUE, Integer.MAX_VALUE, true),
                    MultiRowTestCaseSupplier.multiRowLongCases(1, 1000, Long.MIN_VALUE, Long.MAX_VALUE, true),
                    MultiRowTestCaseSupplier.multiRowDoubleCases(1, 1000, -Double.MAX_VALUE, Double.MAX_VALUE, true),
                    MultiRowTestCaseSupplier.multiRowDateCases(1, 1000),
                    MultiRowTestCaseSupplier.multiRowBooleanCases(1, 1000)
=======
                    MultiRowTestCaseSupplier.intCases(1, 1000, Integer.MIN_VALUE, Integer.MAX_VALUE, true),
                    MultiRowTestCaseSupplier.longCases(1, 1000, Long.MIN_VALUE, Long.MAX_VALUE, true),
                    MultiRowTestCaseSupplier.doubleCases(1, 1000, -Double.MAX_VALUE, Double.MAX_VALUE, true),
                    MultiRowTestCaseSupplier.dateCases(1, 1000)
>>>>>>> 3802d844
                ).flatMap(List::stream).toList()) {
                    suppliers.add(TopTests.makeSupplier(fieldCaseSupplier, limitCaseSupplier, order));
                }
            }
        }

        suppliers.addAll(
            List.of(
                // Surrogates
                new TestCaseSupplier(
<<<<<<< HEAD
                    List.of(DataType.BOOLEAN, DataType.INTEGER, DataType.KEYWORD),
                    () -> new TestCaseSupplier.TestCase(
                        List.of(
                            TestCaseSupplier.TypedData.multiRow(List.of(true, true, false), DataType.BOOLEAN, "field"),
                            new TestCaseSupplier.TypedData(1, DataType.INTEGER, "limit").forceLiteral(),
                            new TestCaseSupplier.TypedData(new BytesRef("desc"), DataType.KEYWORD, "order").forceLiteral()
                        ),
                        "Top[field=Attribute[channel=0], limit=Attribute[channel=1], order=Attribute[channel=2]]",
                        DataType.BOOLEAN,
                        equalTo(true)
                    )
                ),
                new TestCaseSupplier(
=======
>>>>>>> 3802d844
                    List.of(DataType.INTEGER, DataType.INTEGER, DataType.KEYWORD),
                    () -> new TestCaseSupplier.TestCase(
                        List.of(
                            TestCaseSupplier.TypedData.multiRow(List.of(5, 8, -2, 0, 200), DataType.INTEGER, "field"),
                            new TestCaseSupplier.TypedData(1, DataType.INTEGER, "limit").forceLiteral(),
                            new TestCaseSupplier.TypedData(new BytesRef("desc"), DataType.KEYWORD, "order").forceLiteral()
                        ),
                        "Top[field=Attribute[channel=0], limit=Attribute[channel=1], order=Attribute[channel=2]]",
                        DataType.INTEGER,
                        equalTo(200)
                    )
                ),
                new TestCaseSupplier(
                    List.of(DataType.LONG, DataType.INTEGER, DataType.KEYWORD),
                    () -> new TestCaseSupplier.TestCase(
                        List.of(
                            TestCaseSupplier.TypedData.multiRow(List.of(5L, 8L, -2L, 0L, 200L), DataType.LONG, "field"),
                            new TestCaseSupplier.TypedData(1, DataType.INTEGER, "limit").forceLiteral(),
                            new TestCaseSupplier.TypedData(new BytesRef("desc"), DataType.KEYWORD, "order").forceLiteral()
                        ),
                        "Top[field=Attribute[channel=0], limit=Attribute[channel=1], order=Attribute[channel=2]]",
                        DataType.LONG,
                        equalTo(200L)
                    )
                ),
                new TestCaseSupplier(
                    List.of(DataType.DOUBLE, DataType.INTEGER, DataType.KEYWORD),
                    () -> new TestCaseSupplier.TestCase(
                        List.of(
                            TestCaseSupplier.TypedData.multiRow(List.of(5., 8., -2., 0., 200.), DataType.DOUBLE, "field"),
                            new TestCaseSupplier.TypedData(1, DataType.INTEGER, "limit").forceLiteral(),
                            new TestCaseSupplier.TypedData(new BytesRef("desc"), DataType.KEYWORD, "order").forceLiteral()
                        ),
                        "Top[field=Attribute[channel=0], limit=Attribute[channel=1], order=Attribute[channel=2]]",
                        DataType.DOUBLE,
                        equalTo(200.)
                    )
                ),
                new TestCaseSupplier(
                    List.of(DataType.DATETIME, DataType.INTEGER, DataType.KEYWORD),
                    () -> new TestCaseSupplier.TestCase(
                        List.of(
                            TestCaseSupplier.TypedData.multiRow(List.of(5L, 8L, 2L, 0L, 200L), DataType.DATETIME, "field"),
                            new TestCaseSupplier.TypedData(1, DataType.INTEGER, "limit").forceLiteral(),
                            new TestCaseSupplier.TypedData(new BytesRef("desc"), DataType.KEYWORD, "order").forceLiteral()
                        ),
                        "Top[field=Attribute[channel=0], limit=Attribute[channel=1], order=Attribute[channel=2]]",
                        DataType.DATETIME,
                        equalTo(200L)
                    )
                ),

                // Folding
                new TestCaseSupplier(
<<<<<<< HEAD
                    List.of(DataType.BOOLEAN, DataType.INTEGER, DataType.KEYWORD),
                    () -> new TestCaseSupplier.TestCase(
                        List.of(
                            TestCaseSupplier.TypedData.multiRow(List.of(true), DataType.BOOLEAN, "field"),
                            new TestCaseSupplier.TypedData(1, DataType.INTEGER, "limit").forceLiteral(),
                            new TestCaseSupplier.TypedData(new BytesRef("desc"), DataType.KEYWORD, "order").forceLiteral()
                        ),
                        "Top[field=Attribute[channel=0], limit=Attribute[channel=1], order=Attribute[channel=2]]",
                        DataType.BOOLEAN,
                        equalTo(true)
                    )
                ),
                new TestCaseSupplier(
=======
>>>>>>> 3802d844
                    List.of(DataType.INTEGER, DataType.INTEGER, DataType.KEYWORD),
                    () -> new TestCaseSupplier.TestCase(
                        List.of(
                            TestCaseSupplier.TypedData.multiRow(List.of(200), DataType.INTEGER, "field"),
                            new TestCaseSupplier.TypedData(1, DataType.INTEGER, "limit").forceLiteral(),
                            new TestCaseSupplier.TypedData(new BytesRef("desc"), DataType.KEYWORD, "order").forceLiteral()
                        ),
                        "Top[field=Attribute[channel=0], limit=Attribute[channel=1], order=Attribute[channel=2]]",
                        DataType.INTEGER,
                        equalTo(200)
                    )
                ),
                new TestCaseSupplier(
                    List.of(DataType.LONG, DataType.INTEGER, DataType.KEYWORD),
                    () -> new TestCaseSupplier.TestCase(
                        List.of(
                            TestCaseSupplier.TypedData.multiRow(List.of(200L), DataType.LONG, "field"),
                            new TestCaseSupplier.TypedData(1, DataType.INTEGER, "limit").forceLiteral(),
                            new TestCaseSupplier.TypedData(new BytesRef("desc"), DataType.KEYWORD, "order").forceLiteral()
                        ),
                        "Top[field=Attribute[channel=0], limit=Attribute[channel=1], order=Attribute[channel=2]]",
                        DataType.LONG,
                        equalTo(200L)
                    )
                ),
                new TestCaseSupplier(
                    List.of(DataType.DOUBLE, DataType.INTEGER, DataType.KEYWORD),
                    () -> new TestCaseSupplier.TestCase(
                        List.of(
                            TestCaseSupplier.TypedData.multiRow(List.of(200.), DataType.DOUBLE, "field"),
                            new TestCaseSupplier.TypedData(1, DataType.INTEGER, "limit").forceLiteral(),
                            new TestCaseSupplier.TypedData(new BytesRef("desc"), DataType.KEYWORD, "order").forceLiteral()
                        ),
                        "Top[field=Attribute[channel=0], limit=Attribute[channel=1], order=Attribute[channel=2]]",
                        DataType.DOUBLE,
                        equalTo(200.)
                    )
                ),
                new TestCaseSupplier(
                    List.of(DataType.DATETIME, DataType.INTEGER, DataType.KEYWORD),
                    () -> new TestCaseSupplier.TestCase(
                        List.of(
                            TestCaseSupplier.TypedData.multiRow(List.of(200L), DataType.DATETIME, "field"),
                            new TestCaseSupplier.TypedData(1, DataType.INTEGER, "limit").forceLiteral(),
                            new TestCaseSupplier.TypedData(new BytesRef("desc"), DataType.KEYWORD, "order").forceLiteral()
                        ),
                        "Top[field=Attribute[channel=0], limit=Attribute[channel=1], order=Attribute[channel=2]]",
                        DataType.DATETIME,
                        equalTo(200L)
                    )
                ),

                // Resolution errors
                new TestCaseSupplier(
                    List.of(DataType.LONG, DataType.INTEGER, DataType.KEYWORD),
                    () -> TestCaseSupplier.TestCase.typeError(
                        List.of(
                            TestCaseSupplier.TypedData.multiRow(List.of(5L, 8L, 2L, 0L, 200L), DataType.LONG, "field"),
                            new TestCaseSupplier.TypedData(0, DataType.INTEGER, "limit").forceLiteral(),
                            new TestCaseSupplier.TypedData(new BytesRef("desc"), DataType.KEYWORD, "order").forceLiteral()
                        ),
                        "Limit must be greater than 0 in [], found [0]"
                    )
                ),
                new TestCaseSupplier(
                    List.of(DataType.LONG, DataType.INTEGER, DataType.KEYWORD),
                    () -> TestCaseSupplier.TestCase.typeError(
                        List.of(
                            TestCaseSupplier.TypedData.multiRow(List.of(5L, 8L, 2L, 0L, 200L), DataType.LONG, "field"),
                            new TestCaseSupplier.TypedData(2, DataType.INTEGER, "limit").forceLiteral(),
                            new TestCaseSupplier.TypedData(new BytesRef("wrong-order"), DataType.KEYWORD, "order").forceLiteral()
                        ),
                        "Invalid order value in [], expected [ASC, DESC] but got [wrong-order]"
                    )
                ),
                new TestCaseSupplier(
                    List.of(DataType.LONG, DataType.INTEGER, DataType.KEYWORD),
                    () -> TestCaseSupplier.TestCase.typeError(
                        List.of(
                            TestCaseSupplier.TypedData.multiRow(List.of(5L, 8L, 2L, 0L, 200L), DataType.LONG, "field"),
                            new TestCaseSupplier.TypedData(null, DataType.INTEGER, "limit").forceLiteral(),
                            new TestCaseSupplier.TypedData(new BytesRef("desc"), DataType.KEYWORD, "order").forceLiteral()
                        ),
                        "second argument of [] cannot be null, received [limit]"
                    )
                ),
                new TestCaseSupplier(
                    List.of(DataType.LONG, DataType.INTEGER, DataType.KEYWORD),
                    () -> TestCaseSupplier.TestCase.typeError(
                        List.of(
                            TestCaseSupplier.TypedData.multiRow(List.of(5L, 8L, 2L, 0L, 200L), DataType.LONG, "field"),
                            new TestCaseSupplier.TypedData(1, DataType.INTEGER, "limit").forceLiteral(),
                            new TestCaseSupplier.TypedData(null, DataType.KEYWORD, "order").forceLiteral()
                        ),
                        "third argument of [] cannot be null, received [order]"
                    )
                )
            )
        );

        return parameterSuppliersFromTypedDataWithDefaultChecks(suppliers);
    }

    @Override
    protected Expression build(Source source, List<Expression> args) {
        return new Top(source, args.get(0), args.get(1), args.get(2));
    }

    @SuppressWarnings("unchecked")
    private static TestCaseSupplier makeSupplier(
        TestCaseSupplier.TypedDataSupplier fieldSupplier,
        TestCaseSupplier.TypedDataSupplier limitCaseSupplier,
        String order
    ) {
<<<<<<< HEAD
        return new TestCaseSupplier(fieldSupplier.name(), List.of(fieldSupplier.type(), DataType.INTEGER, DataType.KEYWORD), () -> {
=======
        return new TestCaseSupplier(List.of(fieldSupplier.type(), DataType.INTEGER, DataType.KEYWORD), () -> {
>>>>>>> 3802d844
            var fieldTypedData = fieldSupplier.get();
            var limitTypedData = limitCaseSupplier.get().forceLiteral();
            var limit = (int) limitTypedData.getValue();
            var expected = fieldTypedData.multiRowData()
                .stream()
                .map(v -> (Comparable<? super Comparable<?>>) v)
                .sorted(order.equals("asc") ? Comparator.naturalOrder() : Comparator.reverseOrder())
                .limit(limit)
                .toList();

            return new TestCaseSupplier.TestCase(
                List.of(
                    fieldTypedData,
                    limitTypedData,
                    new TestCaseSupplier.TypedData(new BytesRef(order), DataType.KEYWORD, order + " order").forceLiteral()
                ),
                "Top[field=Attribute[channel=0], limit=Attribute[channel=1], order=Attribute[channel=2]]",
                fieldSupplier.type(),
                equalTo(expected)
            );
        });
    }
}<|MERGE_RESOLUTION|>--- conflicted
+++ resolved
@@ -38,18 +38,11 @@
         for (var limitCaseSupplier : TestCaseSupplier.intCases(1, 1000, false)) {
             for (String order : List.of("asc", "desc")) {
                 for (var fieldCaseSupplier : Stream.of(
-<<<<<<< HEAD
-                    MultiRowTestCaseSupplier.multiRowIntCases(1, 1000, Integer.MIN_VALUE, Integer.MAX_VALUE, true),
-                    MultiRowTestCaseSupplier.multiRowLongCases(1, 1000, Long.MIN_VALUE, Long.MAX_VALUE, true),
-                    MultiRowTestCaseSupplier.multiRowDoubleCases(1, 1000, -Double.MAX_VALUE, Double.MAX_VALUE, true),
-                    MultiRowTestCaseSupplier.multiRowDateCases(1, 1000),
-                    MultiRowTestCaseSupplier.multiRowBooleanCases(1, 1000)
-=======
                     MultiRowTestCaseSupplier.intCases(1, 1000, Integer.MIN_VALUE, Integer.MAX_VALUE, true),
                     MultiRowTestCaseSupplier.longCases(1, 1000, Long.MIN_VALUE, Long.MAX_VALUE, true),
                     MultiRowTestCaseSupplier.doubleCases(1, 1000, -Double.MAX_VALUE, Double.MAX_VALUE, true),
-                    MultiRowTestCaseSupplier.dateCases(1, 1000)
->>>>>>> 3802d844
+                    MultiRowTestCaseSupplier.dateCases(1, 1000),
+                    MultiRowTestCaseSupplier.booleanCases(1, 1000)
                 ).flatMap(List::stream).toList()) {
                     suppliers.add(TopTests.makeSupplier(fieldCaseSupplier, limitCaseSupplier, order));
                 }
@@ -60,7 +53,6 @@
             List.of(
                 // Surrogates
                 new TestCaseSupplier(
-<<<<<<< HEAD
                     List.of(DataType.BOOLEAN, DataType.INTEGER, DataType.KEYWORD),
                     () -> new TestCaseSupplier.TestCase(
                         List.of(
@@ -74,8 +66,6 @@
                     )
                 ),
                 new TestCaseSupplier(
-=======
->>>>>>> 3802d844
                     List.of(DataType.INTEGER, DataType.INTEGER, DataType.KEYWORD),
                     () -> new TestCaseSupplier.TestCase(
                         List.of(
@@ -130,7 +120,6 @@
 
                 // Folding
                 new TestCaseSupplier(
-<<<<<<< HEAD
                     List.of(DataType.BOOLEAN, DataType.INTEGER, DataType.KEYWORD),
                     () -> new TestCaseSupplier.TestCase(
                         List.of(
@@ -144,8 +133,6 @@
                     )
                 ),
                 new TestCaseSupplier(
-=======
->>>>>>> 3802d844
                     List.of(DataType.INTEGER, DataType.INTEGER, DataType.KEYWORD),
                     () -> new TestCaseSupplier.TestCase(
                         List.of(
@@ -260,11 +247,7 @@
         TestCaseSupplier.TypedDataSupplier limitCaseSupplier,
         String order
     ) {
-<<<<<<< HEAD
         return new TestCaseSupplier(fieldSupplier.name(), List.of(fieldSupplier.type(), DataType.INTEGER, DataType.KEYWORD), () -> {
-=======
-        return new TestCaseSupplier(List.of(fieldSupplier.type(), DataType.INTEGER, DataType.KEYWORD), () -> {
->>>>>>> 3802d844
             var fieldTypedData = fieldSupplier.get();
             var limitTypedData = limitCaseSupplier.get().forceLiteral();
             var limit = (int) limitTypedData.getValue();
