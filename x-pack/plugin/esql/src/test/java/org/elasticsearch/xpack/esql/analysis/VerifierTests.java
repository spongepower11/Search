--- conflicted
+++ resolved
@@ -293,21 +293,20 @@
         }
     }
 
-<<<<<<< HEAD
+    public void testFilterNonBoolField() {
+        assertEquals("1:19: Condition expression needs to be boolean, found [INTEGER]", error("from test | where emp_no"));
+    }
+
+    public void testFilterDateConstant() {
+        assertEquals("1:19: Condition expression needs to be boolean, found [DATE_PERIOD]", error("from test | where 1 year"));
+    }
+
     public void testNestedAggField() {
         assertEquals("1:27: Unknown column [avg]", error("from test | stats c = avg(avg)"));
     }
 
     public void testUnfinishedAggFunction() {
         assertEquals("1:23: invalid stats declaration; [avg] is not an aggregate function", error("from test | stats c = avg"));
-=======
-    public void testFilterNonBoolField() {
-        assertEquals("1:19: Condition expression needs to be boolean, found [INTEGER]", error("from test | where emp_no"));
-    }
-
-    public void testFilterDateConstant() {
-        assertEquals("1:19: Condition expression needs to be boolean, found [DATE_PERIOD]", error("from test | where 1 year"));
->>>>>>> a53d8657
     }
 
     private String error(String query) {
