maxOfLong
from employees | stats l = max(languages.long);

l:long
5
;

maxOfInteger
// tag::max[]
FROM employees
| STATS MAX(languages)
// end::max[]
;

// tag::max-result[]
MAX(languages):integer
5
// end::max-result[]
;

minOfInteger
// tag::min[]
FROM employees
| STATS MIN(languages)
// end::min[]
;

// tag::min-result[]
MIN(languages):integer
1
// end::min-result[]
;

maxOfBoolean
required_capability: agg_max_min_boolean_support
from employees | stats s = max(still_hired);

s:boolean
true
;

maxOfBooleanExpression
required_capability: agg_max_min_boolean_support
from employees
| eval x = salary is not null
| where emp_no > 10050
| stats a = max(salary is not null), b = max(x), c = max(case(salary is null, true, false)), d = max(is_rehired);

a:boolean | b:boolean | c:boolean | d:boolean
true      | true      | false     | true
;

minOfBooleanExpression
required_capability: agg_max_min_boolean_support
from employees
| eval x = salary is not null
| where emp_no > 10050
| stats a = min(salary is not null), b = min(x), c = min(case(salary is null, true, false)), d = min(is_rehired);

a:boolean | b:boolean | c:boolean | d:boolean
true      | true      | false     | false
;

minOfBoolean
required_capability: agg_max_min_boolean_support
from employees | stats s = min(still_hired);

s:boolean
false
;

maxOfShort
// short becomes int until https://github.com/elastic/elasticsearch-internal/issues/724
from employees | stats l = max(languages.short);

l:integer
5
;

maxOfByte
// byte becomes int until https://github.com/elastic/elasticsearch-internal/issues/724
from employees | stats l = max(languages.byte);

l:integer
5
;

maxOfDouble
from employees | stats h = max(height);

h:double
2.1
;

maxOfFloat
// float becomes double until https://github.com/elastic/elasticsearch-internal/issues/724
from employees | stats h = max(height.float);

h:double
2.0999999046325684
;

maxOfHalfFloat
// float becomes double until https://github.com/elastic/elasticsearch-internal/issues/724
from employees | stats h = max(height.half_float);

h:double
2.099609375
;


maxOfScaledFloat
// float becomes double until https://github.com/elastic/elasticsearch-internal/issues/724
from employees | stats h = max(height.scaled_float);

h:double
2.1
;


maxOfManyLongs
from employees | stats l = max(salary_change.long);

l:long
14
;


maxOfManyInts
from employees | stats l = max(salary_change.int);

l:integer
14
;


maxOfManyDoubles
from employees | stats l = max(salary_change);

l:double
14.74
;


avgOfLong
from employees | stats l = avg(languages.long);

l:double
3.1222222222222222
;

avgOfInteger
from employees | stats l = avg(languages);

l:double
3.1222222222222222
;

avgOfShort
from employees | stats l = avg(languages.short);

l:double
3.1222222222222222
;

avgOfByte
from employees | stats l = avg(languages.byte);

l:double
3.1222222222222222
;

avgOfDouble
// tag::avg[]
FROM employees
| STATS AVG(height)
// end::avg[]
| EVAL `AVG(height)` = ROUND(`AVG(height)`, 5)
;

// tag::avg-result[]
AVG(height):double
1.7682
// end::avg-result[]
;

avgOfFloat
from employees | stats h = avg(height.float);

h:double
1.7681999909877777
;

avgOfHalfFloat
from employees | stats h = avg(height.half_float);

h:double
1.76818359375
;
avgOfScaledFloat
from employees | stats h = avg(height.scaled_float) | eval h = round(h, 4);

h:double
1.7682
;

countOfDouble
// tag::count[]
FROM employees
| STATS COUNT(height)
// end::count[]
;

// tag::count-result[]
COUNT(height):long
100
// end::count-result[]
;

sumOfLong
from employees | stats l = sum(languages.long);

l:long
281
;

sumOfInteger
// tag::sum[]
FROM employees
| STATS SUM(languages)
// end::sum[]
;

// tag::sum-result[]
SUM(languages):long
281
// end::sum-result[]
;

sumOfByte
from employees | stats l = sum(languages.byte);

l:long
281
;

sumOfShort
from employees | stats l = sum(languages.short);

l:long
281
;

sumOfDouble#[skip:-8.12.99,reason:expressions in aggs added in 8.13]
from employees | stats h = round(sum(height), 10);

h:double
176.82
;

sumOfFloat
from employees | stats h = sum(height.float);

h:double
176.81999909877777
;

sumOfHalfFloat
from employees | stats h = sum(height.half_float);

h:double
176.818359375
;

sumOfScaledFloat
from employees | stats h = sum(height.scaled_float) | eval h = round(h, 10);

h:double
176.82
;

groupWithMin
// declared to double check the tests below
from employees | stats m = min(height) by languages | sort languages;

m:d  | languages:i
1.42 | 1
1.42 | 2
1.44 | 3
1.52 | 4
1.5  | 5
1.41 | null
; 

IfDuplicateNamesLastOneWins
from employees | stats h = avg(height), h = min(height) by languages | sort languages;

h:d  | languages:i
1.42 | 1
1.42 | 2
1.44 | 3
1.52 | 4
1.5  | 5
1.41 | null
;

groupByAlias
from employees | rename languages as l | keep l, height | stats m = min(height) by l | sort l;

m:d  | l:i
1.42 | 1
1.42 | 2
1.44 | 3
1.52 | 4
1.5  | 5
1.41 | null
; 

IfDuplicateNamesGroupingHasPriority
from employees | stats languages = avg(height), languages = min(height) by languages | sort languages;

languages:i
1
2
3
4
5
null
;

byStringAndLong
FROM employees
| EVAL trunk_worked_seconds = avg_worked_seconds / 100000000 * 100000000
| STATS c = COUNT(gender) by gender, trunk_worked_seconds
| SORT c desc, gender, trunk_worked_seconds desc;

c:long | gender:keyword | trunk_worked_seconds:long
30     | M              | 300000000
27     | M              | 200000000
22     | F              | 300000000
11     | F              | 200000000
 0     | null           | 300000000
 0     | null           | 200000000
;

byStringAndLongWithAlias
FROM employees
| EVAL trunk_worked_seconds = avg_worked_seconds / 100000000 * 100000000
| RENAME  gender as g, trunk_worked_seconds as tws
| KEEP g, tws
| STATS c = count(g) by g, tws
| SORT c desc, g, tws desc;

c:long | g:keyword | tws:long
30     | M         | 300000000
27     | M         | 200000000
22     | F         | 300000000
11     | F         | 200000000
 0     | null      | 300000000
 0     | null      | 200000000
;

byStringAndString
from employees | eval hire_year_str = date_format("yyyy", hire_date) | stats c = count(gender) by gender, hire_year_str | sort c desc, gender, hire_year_str | where c >= 5;

c:long | gender:keyword | hire_year_str:keyword
8 | F | 1989
8 | M | 1987
8 | M | 1990
7 | M | 1986
6 | M | 1985
6 | M | 1988
5 | M | 1991
5 | M | 1992
;

byLongAndLong
FROM employees
| EVAL trunk_worked_seconds = avg_worked_seconds / 100000000 * 100000000
| STATS c = COUNT(languages.long) BY languages.long, trunk_worked_seconds
| SORT c DESC, languages.long, trunk_worked_seconds;

c:long         | languages.long:long | trunk_worked_seconds:long
15             |5                    |300000000
11             |2                    |300000000
10             |4                    |300000000
9              |3                    |200000000
8              |1                    |200000000
8              |2                    |200000000
8              |3                    |300000000
8              |4                    |200000000
7              |1                    |300000000
6              |5                    |200000000
0              |null                 |200000000
0              |null                 |300000000
;

byUnmentionedLongAndLong
FROM employees
| EVAL trunk_worked_seconds = avg_worked_seconds / 100000000 * 100000000
| STATS c = count(gender) by languages.long, trunk_worked_seconds
| SORT c desc, trunk_worked_seconds, languages.long;

c:long | languages.long:long | trunk_worked_seconds:long
13     |5                    |300000000           
10     |2                    |300000000           
9      |3                    |200000000           
9      |4                    |300000000           
8      |4                    |200000000           
8      |3                    |300000000           
7      |1                    |200000000           
6      |2                    |200000000           
6      |1                    |300000000           
6      |null                 |300000000           
4      |5                    |200000000           
4      |null                 |200000000
;

byUnmentionedIntAndLong
from employees | eval trunk_worked_seconds = avg_worked_seconds / 100000000 * 100000000 | stats c = count(gender) by languages, trunk_worked_seconds | sort c desc, languages, trunk_worked_seconds;

c:long | languages:integer | trunk_worked_seconds:long
13             |5              |300000000           
10             |2              |300000000           
9              |3              |200000000           
9              |4              |300000000           
8              |3              |300000000           
8              |4              |200000000           
7              |1              |200000000           
6              |1              |300000000           
6              |2              |200000000           
6              |null           |300000000           
4              |5              |200000000       
4              |null           |200000000           
;

byUnmentionedIntAndBoolean
from employees | stats c = count(gender) by languages, still_hired | sort c desc, languages desc;

c:long | languages:integer | still_hired:boolean
    11 |                 3 | false
    11 |                 2 | true
    10 |                 4 | false
     9 |                 5 | true
     8 |                 5 | false
     8 |                 1 | false
     7 |                 4 | true
     6 |              null | false
     6 |                 3 | true
     5 |                 2 | false
     5 |                 1 | true
     4 |              null | true
;

byUnmentionedIntAndBooleanFollowedByProjection
from employees | stats c = count(gender) by languages, still_hired | where languages > 3 | sort languages | keep languages;

languages:integer 
                4 
                4
                5
                5 
;

byTwoGroupReturnedInDifferentOrder
from employees | stats c = count(emp_no) by gender, languages | rename languages as l, gender as g | where l > 3 | keep g, l | sort g, l;

g:keyword  | l:integer
 F         | 4        
 F         | 5
 M         | 4        
 M         | 5
 null      | 4
 null      | 5
;

repetitiveAggregation#[skip:-8.11.99,reason:ReplaceDuplicateAggWithEval breaks bwc]
from employees | stats m1 = max(salary), m2 = min(salary), m3 = min(salary), m4 = max(salary);

m1:i | m2:i | m3:i | m4:i
74999| 25324| 25324| 74999
;


byDateAndKeywordAndInt
from employees | eval d = date_trunc(1 year, hire_date) | stats c = count(emp_no) by d, gender, languages | sort c desc, d, languages desc, gender desc | limit 10;

c:long |           d:date         | gender:keyword | languages:integer
     3 | 1986-01-01T00:00:00.000Z | M              | 2
     3 | 1987-01-01T00:00:00.000Z | M              | 2
     2 | 1985-01-01T00:00:00.000Z | M              | 5
     2 | 1985-01-01T00:00:00.000Z | M              | 3
     2 | 1986-01-01T00:00:00.000Z | M              | 5
     2 | 1986-01-01T00:00:00.000Z | M              | 4
     2 | 1987-01-01T00:00:00.000Z | null           | 5
     2 | 1987-01-01T00:00:00.000Z | F              | 5
     2 | 1987-01-01T00:00:00.000Z | M              | 3
     2 | 1987-01-01T00:00:00.000Z | M              | 1
;

byDateAndKeywordAndIntWithAlias
from employees | eval d = date_trunc(1 year, hire_date) | rename gender as g, languages as l, emp_no as e | keep d, g, l, e | stats c = count(e) by d, g, l | sort c desc, d, l desc, g desc | limit 10;

c:long |           d:date         | g:keyword | l:integer
     3 | 1986-01-01T00:00:00.000Z | M         | 2
     3 | 1987-01-01T00:00:00.000Z | M         | 2
     2 | 1985-01-01T00:00:00.000Z | M         | 5
     2 | 1985-01-01T00:00:00.000Z | M         | 3
     2 | 1986-01-01T00:00:00.000Z | M         | 5
     2 | 1986-01-01T00:00:00.000Z | M         | 4
     2 | 1987-01-01T00:00:00.000Z | null      | 5
     2 | 1987-01-01T00:00:00.000Z | F         | 5
     2 | 1987-01-01T00:00:00.000Z | M         | 3
     2 | 1987-01-01T00:00:00.000Z | M         | 1
;

byDoubleAndBoolean
from employees | stats c = count(gender) by height, still_hired | sort c desc, height | limit 10;

c:long | height:double | still_hired:boolean
4 | 1.52 | true
4 | 1.77 | true
3 | 1.83 | false
3 | 2.1  | true
2 | 1.44 | true
2 | 1.53 | false
2 | 1.55 | false
2 | 1.57 | true
2 | 1.59 | false
2 | 1.61 | false
;

byMvBoolean
from employees | stats min(salary), max(salary) by is_rehired | sort is_rehired;

min(salary):integer | max(salary):integer | is_rehired:boolean
25324               | 74970               | false
25324               | 74999               | true
27215               | 66174               | null
;

byMvInt
from employees | stats min(salary), max(salary) by salary_change.int | sort salary_change.int desc | limit 5;

min(salary):integer | max(salary):integer | salary_change.int:integer
26436               | 74970               | null
25324               | 73578               | 14
36174               | 68547               | 13
25324               | 69904               | 12
28336               | 56760               | 11
;

aggsWithoutGroupingCount
from employees | stats count(salary);

count(salary):l
100
;

aggsWithoutGroupingMinMax
from employees | stats min(salary), max(salary), c = count(salary);

min(salary):i | max(salary):i | c:l
25324         | 74999         | 100
;

statsWithLiterals
from employees | limit 10 | eval x = 1 | stats c = count(x);

c:l
10
;

countStar
from employees | stats count=count(*) | sort count desc | limit 0;

count:l
;

countAllGrouped
from employees | stats c = count(*) by languages | rename languages as l | sort l DESC;

c:l | l:i
10  |null
21  |5 
18  |4
17  |3
19  |2
15  |1
;

countAllAndOtherStatGrouped
from employees | stats c = count(*), min = min(emp_no) by languages | sort languages;

c:l | min:i    | languages:i
15  | 10005    | 1 
19  | 10001    | 2
17  | 10006    | 3
18  | 10003    | 4
21  | 10002    | 5
10  | 10020    | null
;

countAllWithEval
from employees | rename languages as l | stats min = min(salary) by l | eval x = min + 1 | stats ca = count(*), cx = count(x) by l | sort l; 

ca:l | cx:l | l:i
1    | 1    | 1 
1    | 1    | 2
1    | 1    | 3
1    | 1    | 4
1    | 1    | 5
1    | 1    | null
;

aggsWithoutStats
from employees | stats by gender | sort gender;

gender:keyword
F
M
null
;

aggsWithoutStatsTwo
FROM employees | STATS BY gender, still_hired | SORT gender, still_hired;

gender:keyword | still_hired:boolean
F              | false
F              | true
M              | false
M              | true
null           | false
null           | true
;

aggsWithoutStatsFormula
FROM employees | EVAL birth_decade = ROUND(DATE_EXTRACT("YEAR", birth_date), -1) | STATS BY gender, birth_decade | SORT gender, birth_decade;

gender:keyword | birth_decade:long
F              | 1950
F              | 1960
F              | null
M              | 1950
M              | 1960
M              | 1970
M              | null
null           | 1950
null           | 1960
;

countFieldNoGrouping
from employees | where emp_no < 10050 | stats c = count(salary);

c:l
49
;

countFieldWithRenamingNoGrouping
from employees | rename emp_no as e, salary as s | where e < 10050 | stats c = count(s);

c:l
49
;


countFieldWithAliasNoGrouping
from employees | eval s = salary | rename s as sr | eval hidden_s = sr | rename emp_no as e | where e < 10050 | stats c = count(hidden_s);

c:l
49
;

countFieldWithGrouping
from employees | rename languages as l | where emp_no < 10050 | stats c = count(emp_no) by l | sort l;

c:l | l:i 
9  | 1   
7  | 2   
6  | 3   
9  | 4   
8  | 5   
10 | null
;

countFieldWithAliasWithGrouping
from employees | rename languages as l | eval e = emp_no | where emp_no < 10050 | stats c = count(e) by l | sort l;

c:l | l:i 
9  | 1   
7  | 2   
6  | 3   
9  | 4   
8  | 5   
10 | null
;         

countEvalExpNoGrouping
from employees | eval e = case(emp_no < 10050, emp_no, null) | stats c = count(e);

c:l 
49  
;         

countEvalExpWithGrouping
from employees | rename languages as l | eval e = case(emp_no < 10050, emp_no, null) | stats c = count(e) by l | sort l;

c:l | l:i 
9   | 1   
7   | 2   
6   | 3   
9   | 4   
8   | 5   
10  | null
;         

countAllOnOrdinalField
from employees | stats ca = count() by gender | sort gender;

ca:l|gender:s
33  |F
57  |M
10  |null
;

countFieldOnOrdinalField
from employees | stats ca = count(gender) by gender | sort gender;

ca:l|gender:s
33  |F
57  |M
0   |null
;

countFieldVsAll#[skip:-8.13.99, reason:Fixed count(null) in 8.14]
from employees | stats ca = count(), cn = count(null), cf = count(gender) by gender | sort gender;

ca:l|cn:l|cf:l|gender:s
33  |0   |33  |F
57  |0   |57  |M
10  |0   |0   |null
;

countMultiValue
from employees | where emp_no == 10010 | stats c = count(job_positions) by job_positions;

c:l |  job_positions:s  
4   |Architect        
4   |Purchase Manager 
4   |Reporting Analyst
4   |Tech Lead    
;

duplicateAggregationsWithoutGrouping#[skip:-8.11.99]
from employees | eval x = salary | stats c = count(), m = min(x), m1 = min(salary), c1 = count(1);

c:l | m:i | m1:i | c1:l
100 | 25324 | 25324  | 100
;

duplicateAggregationsWithGrouping#[skip:-8.11.99]
from employees | eval x = salary | stats c = count(), m = min(x), m1 = min(salary), c1 = count(1) by gender | sort gender;

c:l| m:i   | m1:i  | c1:l| gender:s
33 | 25976 | 25976 | 33  | F
57 | 25945 | 25945 | 57  | M
10 | 25324 | 25324 | 10  | null
;


twoCountStarInStats#[skip:-8.11.99]
row x = 1 | stats  a = count(*), b = count(*) | stats  c = count(*);

c:long
1
;


twoCountStarInStatsOnRealData-Ignore
from employees | stats  a = count(*), b = count(*) | stats  c = count(*);

c:long
1
;


twoStatsSameExp#[skip:-8.11.99]
row x = 1 | stats  a = max(x), b = max(x) | stats  c = max(a);

c:integer
1
;


twoCountStarByXInStats#[skip:-8.11.99]
row x = 1, y = 2, z = 3 | stats  a = count(*), b = count(*) by x | stats  c = count(*);

c:long
1
;


twoCountStarPlusStatsBy#[skip:-8.11.99]
row x = 1, y = 2, z = 3 | stats  a = count(*), b = count(*) | stats  c = count(*) by a;

c:long | a:long
1      | 1
;


twoCountStarByPlusStatsBy#[skip:-8.11.99]
row x = 1, y = 2, z = 3 | stats  a = count(*), b = count(*) by x | stats  c = count(*) by a;

c:long | a:long
1      | 1
;

docsGettingStartedStats
// tag::gs-stats[]
FROM sample_data
| STATS median_duration = MEDIAN(event_duration)
// end::gs-stats[]
;

median_duration:double
2764889.0
;

docsGettingStartedTwoStats
// tag::gs-two-stats[]
FROM sample_data
| STATS median_duration = MEDIAN(event_duration), max_duration = MAX(event_duration)
// end::gs-two-stats[]
;

median_duration:double | max_duration:long
2764889.0      |8268153   
;

docsGettingStartedStatsBy
// tag::gs-stats-by[]
FROM sample_data
| STATS median_duration = MEDIAN(event_duration) BY client_ip
// end::gs-stats-by[]
| LIMIT 0
;

median_duration:double | client_ip:ip
;

fieldEscaping#[skip:-8.12.99, reason:Fixed bug in 8.13 of removing the leading/trailing backquotes of an identifier]
FROM sample_data
| stats count(`event_duration`) |  keep `count(``event_duration``)`
;

count(`event_duration`):l
7
;

docsStats
// tag::stats[]
FROM employees
| STATS count = COUNT(emp_no) BY languages
| SORT languages
// end::stats[]
;

// tag::stats-result[]
    count:long | languages:integer
15             |1
19             |2
17             |3
18             |4
21             |5
10             |null
// end::stats-result[]
;

docsStatsWithoutBy
// tag::statsWithoutBy[]
FROM employees
| STATS avg_lang = AVG(languages)
// end::statsWithoutBy[]
;

// tag::statsWithoutBy-result[]
avg_lang:double
3.1222222222222222
// end::statsWithoutBy-result[]
;

docsStatsMultiple
// tag::statsCalcMultipleValues[]
FROM employees
| STATS avg_lang = AVG(languages), max_lang = MAX(languages)
// end::statsCalcMultipleValues[]
;

// tag::statsCalcMultipleValues-result[]
avg_lang:double | max_lang:integer
3.1222222222222222|5
// end::statsCalcMultipleValues-result[]
;

docsStatsGroupByMultipleValues
// tag::statsGroupByMultipleValues[]
FROM employees
| EVAL hired = DATE_FORMAT("YYYY", hire_date)
| STATS avg_salary = AVG(salary) BY hired, languages.long
| EVAL avg_salary = ROUND(avg_salary)
| SORT hired, languages.long
// end::statsGroupByMultipleValues[]
| LIMIT 4
;

hired:keyword |languages.long:long | avg_salary:double
1985           |1              |54668.0        
1985           |3              |47723.0        
1985           |4              |44817.0        
1985           |5              |47720.0  
;

docsStatsUnnamedColumn
// tag::statsUnnamedColumn[]
FROM employees
| STATS AVG(salary)
// end::statsUnnamedColumn[]
;

// tag::statsUnnamedColumn-result[]
AVG(salary):double
48248.55
// end::statsUnnamedColumn-result[]
;

docsStatsUnnamedColumnEval
// tag::statsUnnamedColumnEval[]
FROM employees
| STATS AVG(salary)
| EVAL avg_salary_rounded = ROUND(`AVG(salary)`)
// end::statsUnnamedColumnEval[]
;

// tag::statsUnnamedColumnEval-result[]
AVG(salary):double | avg_salary_rounded:double
48248.55           | 48249.0
// end::statsUnnamedColumnEval-result[]
;

nestedExpressionNoGrouping#[skip:-8.12.99,reason:supported in 8.13+]
FROM employees
| STATS s = SUM(emp_no + 3), c = COUNT(emp_no)
;

s: long | c: long
1005350 | 100
;

nestedExpressionInSurrogateAgg#[skip:-8.12.99,reason:supported in 8.13+]
FROM employees
| STATS a = AVG(emp_no % 5), s = SUM(emp_no % 5), c = COUNT(emp_no % 5)
;

a:double | s:long | c:long
2.0      | 200    | 100
;

nestedExpressionInGroupingWithAlias#[skip:-8.12.99,reason:supported in 8.13+]
FROM employees
| STATS s = SUM(emp_no % 5), c = COUNT(emp_no % 5) BY l = languages + 20
| SORT l
;

s:long | c:long | l : i
39     | 15     | 21  
36     | 19     | 22  
30     | 17     | 23  
32     | 18     | 24  
43     | 21     | 25  
20     | 10     | null
;

nestedMultiExpressionInGroupingsAndAggs#[skip:-8.12.99,reason:supported in 8.13+]
FROM employees 
| EVAL sal = salary + 10000 
| STATS sum(sal), sum(salary + 10000) BY left(first_name, 1), concat(gender,   to_string(languages))
| SORT `left(first_name, 1)`, `concat(gender,   to_string(languages))`
| LIMIT 5
;

sum(sal):l | sum(salary + 10000):l | left(first_name, 1):s  | concat(gender,   to_string(languages)):s
54307      | 54307                  |  A                    | F2
70335      | 70335                  |  A                    | F3
76817      | 76817                  |  A                    | F5
123675     | 123675                 |  A                    | M3
43370      | 43370                  |  B                    | F2
;

nestedExpressionMultipleParams#[skip:-8.12.99,reason:supported in 8.13+]
FROM employees
| STATS p = percentile(emp_no + 10, 50), m = median(emp_no + 10) BY languages
| SORT languages
;

p:double     | m:double      | languages:integer
10053.0      | 10053.0       | 1
10069.0      | 10069.0       | 2
10068.0      | 10068.0       | 3
10060.5      | 10060.5       | 4
10076.0      | 10076.0       | 5
10034.5      | 10034.5       | null
;

groupByNull#[skip:-8.12.99,reason:bug fixed in 8.13+]
ROW a = 1, c = null
| STATS COUNT(a) BY c;

COUNT(a):long | c:null
            1 | null
;

groupByNullAndString#[skip:-8.12.99,reason:bug fixed in 8.13+]
ROW a = 1, b = "foo", c = null
| STATS COUNT(a) BY c, b;

COUNT(a):long | c:null | b:keyword
            1 | null   | foo
;

groupByStringAndNull#[skip:-8.12.99,reason:bug fixed in 8.13+]
ROW a = 1, b = "foo", c = null
| STATS COUNT(a) BY b, c;

COUNT(a):long | b:keyword | c:null
            1 | foo       | null
;

countNull#[skip:-8.12.99,reason:bug fixed in 8.13+]
ROW a = 1, c = null
| STATS COUNT(c) BY a;

COUNT(c):long | a:integer
            0 | 1
;

countDistinctNull#[skip:-8.99.99,reason:not yet fixed]
ROW a = 1, c = null
| STATS COUNT_DISTINCT(c) BY a;

COUNT(c):long | a:integer
            0 | 1
;


countVersion#[skip:-8.12.99,reason:bug fixed in 8.13+]
from apps | stats c = count(version), cd = count_distinct(version);

c:long | cd:long
12     | 9
;


docsStatsAvgNestedExpression#[skip:-8.12.99,reason:supported in 8.13+]
// tag::docsStatsAvgNestedExpression[]
FROM employees
| STATS avg_salary_change = ROUND(AVG(MV_AVG(salary_change)), 10)
// end::docsStatsAvgNestedExpression[]
;

// tag::docsStatsAvgNestedExpression-result[]
avg_salary_change:double
1.3904535865
// end::docsStatsAvgNestedExpression-result[]
;

docsStatsByExpression#[skip:-8.12.99,reason:supported in 8.13+]
// tag::docsStatsByExpression[]
FROM employees
| STATS my_count = COUNT() BY LEFT(last_name, 1)
| SORT `LEFT(last_name, 1)`
// end::docsStatsByExpression[]
;

// tag::docsStatsByExpression-result[]
my_count:long  |LEFT(last_name, 1):keyword
2              |A                 
11             |B                 
5              |C                 
5              |D                 
2              |E                 
4              |F                 
4              |G                 
6              |H                 
2              |J                 
3              |K                 
5              |L                 
12             |M                 
4              |N                 
1              |O                 
7              |P                 
5              |R                 
13             |S                 
4              |T                 
2              |W                 
3              |Z
// end::docsStatsByExpression-result[]
;

docsStatsMaxNestedExpression#[skip:-8.12.99,reason:supported in 8.13+]
// tag::docsStatsMaxNestedExpression[]
FROM employees
| STATS max_avg_salary_change = MAX(MV_AVG(salary_change))
// end::docsStatsMaxNestedExpression[]
;

// tag::docsStatsMaxNestedExpression-result[]
max_avg_salary_change:double
13.75
// end::docsStatsMaxNestedExpression-result[]
;

docsStatsMinNestedExpression#[skip:-8.12.99,reason:supported in 8.13+]
// tag::docsStatsMinNestedExpression[]
FROM employees
| STATS min_avg_salary_change = MIN(MV_AVG(salary_change))
// end::docsStatsMinNestedExpression[]
;

// tag::docsStatsMinNestedExpression-result[]
min_avg_salary_change:double
-8.46
// end::docsStatsMinNestedExpression-result[]
;

docsStatsSumNestedExpression#[skip:-8.12.99,reason:supported in 8.13+]
// tag::docsStatsSumNestedExpression[]
FROM employees
| STATS total_salary_changes = SUM(MV_MAX(salary_change))
// end::docsStatsSumNestedExpression[]
;

// tag::docsStatsSumNestedExpression-result[]
total_salary_changes:double
446.75
// end::docsStatsSumNestedExpression-result[]
;

docsCountWithExpression#[skip:-8.12.99,reason:supported in 8.13+]
// tag::docsCountWithExpression[]
ROW words="foo;bar;baz;qux;quux;foo"
| STATS word_count = COUNT(SPLIT(words, ";"))
// end::docsCountWithExpression[]
;

// tag::docsCountWithExpression-result[]
word_count:long
6
// end::docsCountWithExpression-result[]
;

countMultiValuesRow
ROW keyword_field = ["foo", "bar"], int_field = [1, 2, 3] | STATS ck = COUNT(keyword_field), ci = COUNT(int_field), c = COUNT(*);

ck:l | ci:l | c:l 
2    | 3    | 1
;

countSource
FROM employees | 
STATS ck = COUNT(job_positions), 
      cb = COUNT(is_rehired), 
      cd = COUNT(salary_change), 
      ci = COUNT(salary_change.int), 
      c = COUNT(*), 
      csv = COUNT(emp_no);

ck:l | cb:l | cd:l | ci:l | c:l | csv:l 
221  | 204  | 183  | 183  | 100 | 100
;

nestedAggsNoGrouping#[skip:-8.12.99,reason:supported in 8.13+]
FROM employees
| STATS x = AVG(salary) / 2 + MAX(salary), a = AVG(salary), m = MAX(salary)
;

x:d       | a:d      | m:i
99123.275 | 48248.55 |74999
;

nestedAggsWithGrouping#[skip:-8.12.99,reason:supported in 8.13+]
FROM employees
| STATS x = ROUND(AVG(salary % 3)) + MAX(emp_no), y = MIN(emp_no / 3) + 10 - MEDIAN(salary) by z = languages % 2
| SORT z
;

x:d   | y:d       | z:i
10101 | -41474.0  | 0
10098 | -45391.0  | 1
10030 | -44714.5  | null
;

nestedAggsWithScalars#[skip:-8.12.99,reason:supported in 8.13+]
FROM employees
| STATS x = CONCAT(TO_STRING(ROUND(AVG(salary % 3))), TO_STRING(MAX(emp_no))), 
        y = ROUND((MIN(emp_no / 3) + PI() - MEDIAN(salary))/E()) 
        BY z = languages % 2
| SORT z
;

x:s        | y:d        | z:i
1.010100   | -15260.0   | 0
1.010097   | -16701.0   | 1
1.010029   | -16452.0   | null
;

nestedAggsOverGroupingWithAlias#[skip:-8.12.99,reason:supported in 8.13]
FROM employees
| STATS e = max(languages) + 1 by l = languages
| SORT l
| LIMIT 3
;

e:i | l:i
2   | 1
3   | 2
4   | 3
;

nestedAggsOverGroupingExpressionWithoutAlias#[skip:-8.13.99,reason:supported in 8.14]
FROM employees
| STATS e = max(languages + emp_no) + 1 by languages + emp_no
| SORT e
| LIMIT 3
;

e:i   | languages + emp_no:i
10004 | 10003
10007 | 10006
10008 | 10007
;

nestedAggsOverGroupingExpressionMultiGroupWithoutAlias#[skip:-8.13.99,reason:supported in 8.14]
FROM employees
| STATS e = max(languages + emp_no + 10) + 1 by languages + emp_no, f = emp_no % 3
| SORT e, f
| LIMIT 3
;

e:i   | languages + emp_no:i | f:i
10014 | 10003                | 2
10017 | 10006                | 0
10018 | 10007                | 0
;

nestedAggsOverGroupingExpressionWithAlias#[skip:-8.13.99,reason:supported in 8.14]
FROM employees
| STATS e = max(languages + emp_no + 10) + 1 by languages + emp_no
| SORT e
| LIMIT 3
;

e:i   | languages + emp_no:i
10014 | 10003
10017 | 10006
10018 | 10007
;

nestedAggsOverGroupingExpressionWithAlias#[skip:-8.13.99,reason:supported in 8.14]
FROM employees
| STATS e = max(a), f = min(a), g = count(a) + 1 by a = languages + emp_no
| SORT a
| LIMIT 3
;

e: i  | f:i   | g:l | a:i
10003 | 10003 | 2   | 10003
10006 | 10006 | 2   | 10006
10007 | 10007 | 3   | 10007
;

nestedAggsOverGroupingTwiceWithAlias#[skip:-8.13.99,reason:supported in 8.14]
FROM employees
| STATS vals = COUNT() BY x = emp_no, x = languages
| SORT x
| LIMIT 3
;

vals: l| x:i
15     | 1
19     | 2
17     | 3
;

nestedAggsOverGroupingWithAlias#[skip:-8.13.99,reason:supported in 8.14]
FROM employees
| STATS e = length(f) + 1, count(*) by f = first_name
| SORT f
| LIMIT 3
;

e:i | count(*):l | f:s
10  | 1          | Alejandro
8   | 1          | Amabile
7   | 1          | Anneke
;

nestedAggsOverGroupingWithAliasInsideExpression#[skip:-8.13.99,reason:supported in 8.14]
FROM employees
| STATS m = max(l), o = min(s) by l = languages, s = salary + 1
| SORT l, s
| LIMIT 5
;

m:i | o:i   | l:i | s:i
1   | 25977 | 1   | 25977
1   | 28036 | 1   | 28036
1   | 34342 | 1   | 34342
1   | 39111 | 1   | 39111
1   | 39729 | 1   | 39729
;

nestedAggsOverGroupingWithAliasAndProjection#[skip:-8.13.99,reason:supported in 8.14]
FROM employees
| STATS e = length(f) + 1, c = count(*) by f = first_name
| KEEP e
| SORT e
| LIMIT 5
;

e:i
4
4
4
4
5
;

nestedAggsOverGroupingAndAggWithAliasAndProjection#[skip:-8.13.99,reason:supported in 8.14]
FROM employees
| STATS e = length(f) + count(*), m = max(emp_no) by f = first_name
| KEEP e
| SORT e
| LIMIT 5
;

e:l
4
4
4
4
5  
;

nestedAggsOverGroupingExpAndAggWithAliasAndProjection#[skip:-8.13.99,reason:supported in 8.14]
FROM employees
| STATS e = f + count(*), m = max(emp_no) by f = length(first_name) % 2
| KEEP e
| SORT e
| LIMIT 3
;

e:l
44
47
null
;

defaultNameWithSpace
ROW a = 1 | STATS couNt(*) | SORT `couNt(*)`
;

couNt(*):l
1
;

isNullWithStatsCount_On_TextField
FROM airports
| EVAL s = name, x = name
| WHERE s IS NULL
| STATS c = COUNT(x)
;

c:l
0
;

isNotNullWithStatsCount_On_TextField
FROM airports
| EVAL s = name, x = name
| WHERE s IS NOT NULL
| STATS c = COUNT(x)
;

c:l
891
;

countMV#[skip:-8.13.99,reason:fixed in 8.14]
FROM employees
| STATS vals = COUNT(salary_change.int)
;

vals:l
183
;

emptyProjectInStatWithEval#[skip:-8.13.99,reason:fixed in 8.14]
FROM employees
| STATS c = COUNT(salary)
| EVAL x = 3.14
| DROP c
;

x:d
3.14
;

emptyProjectInStatWithCountGroupAndEval#[skip:-8.13.99,reason:fixed in 8.14]
FROM employees
| STATS c = COUNT(salary) BY gender
| EVAL x = 3.14
| DROP c, gender
;

x:d
3.14
3.14
3.14
;


emptyProjectInStatWithMinGroupAndEval#[skip:-8.13.99,reason:fixed in 8.14]
FROM employees
| STATS m = MIN(salary) BY gender
| EVAL x = 3.14
| DROP m, gender
;

x:d
3.14
3.14
3.14
;

emptyProjectInStatOnlyGroupAndEval#[skip:-8.13.99,reason:fixed in 8.14]
FROM employees
| STATS BY gender
| EVAL x = 3.14
| DROP gender
;

x:d
3.14
3.14
3.14
;

emptyProjectInStatWithTwoGroupsAndEval#[skip:-8.13.99,reason:fixed in 8.14]
FROM employees
| STATS c = COUNT(salary) BY gender, still_hired
| EVAL x = 3.14
| DROP c, gender, still_hired
;

x:d
3.14
3.14
3.14
3.14
3.14
3.14
;

emptyProjectInStatDueToAnotherStat#[skip:-8.13.99,reason:fixed in 8.14]
FROM employees
| STATS s = SUM(salary), m = MIN(salary)
| EVAL x = 3.14
| STATS rows = COUNT(*)
;

rows:l
1
;

emptyProjectInStatDueToAnotherStatWithGroups#[skip:-8.13.99,reason:fixed in 8.14]
FROM employees
| STATS m = MEDIAN(salary) BY gender, still_hired
| EVAL x = 3.14
| STATS rows = COUNT(*)
;

rows:l
6
;

countOfConst#[skip:-8.13.99,reason:supported in 8.14]
FROM employees
| STATS s1 = count(1), s2point1 = count(2.1), s_mv = count([-1, 0, 3]) * 3, s_null = count(null), s_expr = count(1+1), s_expr_null = count(1+null), rows = count(*)
;

s1:l | s2point1:l | s_mv:l | s_null:l | s_expr:l | s_expr_null:l | rows:l
100  | 100        | 900    | 0        | 100      | 0             | 100
;

countOfConstGrouped#[skip:-8.13.99,reason:supported in 8.14]
FROM employees
| STATS s2point1 = count("two point one"), s_mv = count([-1, 0, 3]), s_null = count(null), s_expr = count(1+1), s_expr_null = count(1+null), rows = count(*) by languages
| SORT languages
;

s2point1:l | s_mv:l | s_null:l | s_expr:l | s_expr_null:l | rows:l | languages:i 
15         | 45     | 0        | 15       | 0             | 15     | 1
19         | 57     | 0        | 19       | 0             | 19     | 2
17         | 51     | 0        | 17       | 0             | 17     | 3
18         | 54     | 0        | 18       | 0             | 18     | 4
21         | 63     | 0        | 21       | 0             | 21     | 5
10         | 30     | 0        | 10       | 0             | 10     | null
;

sumOfConst#[skip:-8.13.99,reason:supported in 8.14]
FROM employees
| STATS s1 = sum(1), s2point1 = sum(2.1), s_mv = sum([-1, 0, 3]) * 3, s_null = sum(null), s_expr = sum(1+1), s_expr_null = sum(1+null), rows = count(*)
;

s1:l | s2point1:d | s_mv:l | s_null:d | s_expr:l | s_expr_null:l | rows:l
100  | 210.0      | 600    | null     | 200      | null          | 100
;

sumOfConstGrouped#[skip:-8.13.99,reason:supported in 8.14]
FROM employees
| STATS s2point1 = round(sum(2.1), 1), s_mv = sum([-1, 0, 3]), s_expr = sum(1+1), s_expr_null = sum(1+null), rows = count(*) by languages
| SORT languages
;

s2point1:d | s_mv:l | s_expr:l | s_expr_null:l | rows:l | languages:i
31.5       | 30     | 30       | null          | 15     | 1
39.9       | 38     | 38       | null          | 19     | 2
35.7       | 34     | 34       | null          | 17     | 3
37.8       | 36     | 36       | null          | 18     | 4
44.1       | 42     | 42       | null          | 21     | 5
21.0       | 20     | 20       | null          | 10     | null
;

avgOfConst#[skip:-8.13.99,reason:supported in 8.14]
FROM employees
| STATS s1 = avg(1), s_mv = avg([-1, 0, 3]) * 3, s_null = avg(null), s_expr = avg(1+1), s_expr_null = avg(1+null)
;

s1:d | s_mv:d | s_null:d | s_expr:d | s_expr_null:d
1.0  | 2.0    | null     | 2.0      | null
;

avgOfConstGrouped#[skip:-8.13.99,reason:supported in 8.14]
FROM employees
| STATS s2point1 = avg(2.1), s_mv = avg([-1, 0, 3]) * 3, s_expr = avg(1+1), s_expr_null = avg(1+null) by languages
| SORT languages
;

s2point1:d | s_mv:d | s_expr:d | s_expr_null:d | languages:i
2.1        | 2.0    | 2.0      | null          | 1
2.1        | 2.0    | 2.0      | null          | 2
2.1        | 2.0    | 2.0      | null          | 3
2.1        | 2.0    | 2.0      | null          | 4
2.1        | 2.0    | 2.0      | null          | 5
2.1        | 2.0    | 2.0      | null          | null
;

minOfConst#[skip:-8.13.99,reason:supported in 8.14]
FROM employees
| STATS s1 = min(1), s_mv = min([-1, 0, 3]), s_null = min(null), s_expr = min(1+1), s_expr_null = min(1+null)
;

s1:i | s_mv:i | s_null:null | s_expr:i | s_expr_null:i
1    | -1     | null        | 2        | null
;

minOfConstGrouped#[skip:-8.13.99,reason:supported in 8.14]
FROM employees
| STATS s2point1 = min(2.1), s_mv = min([-1, 0, 3]), s_expr = min(1+1), s_expr_null = min(1+null) by languages
| SORT languages
;

s2point1:d | s_mv:i | s_expr:i | s_expr_null:i | languages:i
2.1        | -1     | 2        | null          | 1
2.1        | -1     | 2        | null          | 2
2.1        | -1     | 2        | null          | 3
2.1        | -1     | 2        | null          | 4
2.1        | -1     | 2        | null          | 5
2.1        | -1     | 2        | null          | null
;

maxOfConst#[skip:-8.13.99,reason:supported in 8.14]
FROM employees
| STATS s1 = max(1), s_mv = max([-1, 0, 3]), s_null = max(null), s_expr = max(1+1), s_expr_null = max(1+null)
;

s1:i | s_mv:i | s_null:null | s_expr:i | s_expr_null:i
1    | 3      | null        | 2        | null
;

maxOfConstGrouped#[skip:-8.13.99,reason:supported in 8.14]
FROM employees
| STATS s2point1 = max(2.1), s_mv = max([-1, 0, 3]), s_expr = max(1+1), s_expr_null = max(1+null) by languages
| SORT languages
;

s2point1:d | s_mv:i | s_expr:i | s_expr_null:i | languages:i
2.1        | 3      | 2        | null          | 1
2.1        | 3      | 2        | null          | 2
2.1        | 3      | 2        | null          | 3
2.1        | 3      | 2        | null          | 4
2.1        | 3      | 2        | null          | 5
2.1        | 3      | 2        | null          | null
;

medianOfConst#[skip:-8.13.99,reason:supported in 8.14]
FROM employees
| STATS s1 = median(1), s_mv = median([-1, 0, 1, 3]), s_null = median(null), s_expr = median(1+1), s_expr_null = median(1+null)
;

s1:d | s_mv:d | s_null:d | s_expr:d | s_expr_null:d
1.0  | 0.5    | null     | 2.0      | null
;

medianOfConstGrouped#[skip:-8.13.99,reason:supported in 8.14]
FROM employees
| STATS s2point1 = median(2.1), s_mv = median([-1, 0, 1, 3]), s_expr = median(1+1), s_expr_null = median(1+null) by languages
| SORT languages
;

s2point1:d | s_mv:d | s_expr:d | s_expr_null:d | languages:i
2.1        | 0.5    | 2.0      | null          | 1
2.1        | 0.5    | 2.0      | null          | 2
2.1        | 0.5    | 2.0      | null          | 3
2.1        | 0.5    | 2.0      | null          | 4
2.1        | 0.5    | 2.0      | null          | 5
2.1        | 0.5    | 2.0      | null          | null
;

countDistinctOfConst#[skip:-8.13.99,reason:supported in 8.14]
FROM employees
| STATS s1 = count_distinct(1), s_mv = count_distinct([-1, 0, 3, 1, -1, 3]), s_null = count_distinct(null), s_param = count_distinct([-1, 0, 3, 1, -1, 3], 5), s_expr = count_distinct(1+1), s_expr_null = count_distinct(1+null)
;

s1:l | s_mv:l | s_null:l | s_param:l | s_expr:l | s_expr_null:l
1    | 4      | 0        | 4         | 1        | 0
;

countDistinctOfConstGrouped#[skip:-8.13.99,reason:supported in 8.14]
FROM employees
| STATS s2point1 = count_distinct("two point one"), s_mv = count_distinct([-1, 0, 3, 1, -1, 3]), s_param = count_distinct([-1, 0, 3, 1, -1, 3], 8000), s_expr = count_distinct(1+1), s_expr_null = count_distinct(1+null) by languages
| SORT languages
;

s2point1:l | s_mv:l | s_param:l | s_expr:l | s_expr_null:l | languages:i
1          | 4      | 4         | 1        | 0             | 1
1          | 4      | 4         | 1        | 0             | 2
1          | 4      | 4         | 1        | 0             | 3
1          | 4      | 4         | 1        | 0             | 4
1          | 4      | 4         | 1        | 0             | 5
1          | 4      | 4         | 1        | 0             | null
;

evalOverridingKey#[skip:-8.13.1,reason:fixed in 8.13.2]
FROM employees
| EVAL k = languages
| STATS c = COUNT() BY languages, k
| DROP k
| SORT languages
;

c:l| languages:i
15 | 1
19 | 2
17 | 3
18 | 4
21 | 5
10 | null
;

evalMultipleOverridingKeys#[skip:-8.13.99,reason:supported in 8.14]
FROM employees
| EVAL k = languages, k1 = k
| STATS c = COUNT() BY languages, k, k1, languages
| DROP k
| SORT languages
;

c:l | k1:i | languages:i
15  | 1    | 1
19  | 2    | 2
17  | 3    | 3
18  | 4    | 4
21  | 5    | 5
10  | null | null
;

evalMultipleOverridingKeysWithAggregateExpr#[skip:-8.13.99,reason:supported in 8.14]
FROM employees
| EVAL k = languages, k1 = k
| STATS c = 3*COUNT() BY languages, k, k1, languages
| DROP k
| SORT languages
;

c:l | k1:i | languages:i
45  | 1    | 1
57  | 2    | 2
51  | 3    | 3
54  | 4    | 4
63  | 5    | 5
30  | null | null
;

minWithSortExpression1#[skip:-8.13.99,reason:supported in 8.14]
FROM employees | STATS min = min(salary) by languages | SORT min + languages;

     min:i     |   languages:i   
25324          |5              
25976          |1              
26436          |3              
27215          |4              
29175          |2              
28336          |null           
;

minWithSortExpression2#[skip:-8.13.99,reason:supported in 8.14]
FROM employees | STATS min = min(salary) by languages | SORT min + CASE(languages == 5, 655, languages);

     min:i     |   languages:i   
25976          |1              
25324          |5              
26436          |3              
27215          |4              
29175          |2              
28336          |null           
;


weightedAvg
required_capability: agg_weighted_avg
from employees
| stats w_avg_1 = weighted_avg(salary, 1), avg = avg(salary), w_avg_2 = weighted_avg(salary, height)
| EVAL w_avg_1 = ROUND(w_avg_1), avg = ROUND(avg), w_avg_2 = ROUND(w_avg_2)
;

w_avg_1:double | avg:double | w_avg_2:double
48249.0        | 48249.0   | 48474.0
;

weightedAvgGrouping
required_capability: agg_weighted_avg
// tag::weighted-avg[]
FROM employees
| STATS w_avg = WEIGHTED_AVG(salary, height) by languages
| EVAL w_avg = ROUND(w_avg)
| KEEP w_avg, languages
| SORT languages
// end::weighted-avg[]
;

// tag::weighted-avg-result[]
w_avg:double | languages:integer
51464.0      | 1
48477.0      | 2
52379.0      | 3
47990.0      | 4
42119.0      | 5
52142.0      | null
// end::weighted-avg-result[]
;

weightedAvgConstant
required_capability: agg_weighted_avg
row v = [1, 2, 3]
| stats w_avg_1 = weighted_avg(v, 1), w_avg_2 = weighted_avg([1, 2, 3], 1), avg = avg(v)
| EVAL w_avg_1 = ROUND(w_avg_1), w_avg_2 = ROUND(w_avg_2), avg = ROUND(avg)
;

w_avg_1:double |w_avg_2:double |avg:double
2.0            | 2.0           | 2.0
;

weightedAvgBothConstantsMvWarning
required_capability: agg_weighted_avg
row v = [1, 2, 3], w = [1, 2, 3]
| stats w_avg = weighted_avg(v, w)
;
warning:Line 2:17: evaluation of [weighted_avg(v, w)] failed, treating result as null. Only first 20 failures recorded.
warning:Line 2:17: java.lang.IllegalArgumentException: single-value function encountered multi-value

w_avg:double
null
;

weightedAvgWeightConstantMvWarning
required_capability: agg_weighted_avg
from employees
| eval w = [1, 2, 3]
| stats w_avg = weighted_avg(salary, w)
;
warning:Line 3:17: evaluation of [weighted_avg(salary, w)] failed, treating result as null. Only first 20 failures recorded.
warning:Line 3:17: java.lang.IllegalArgumentException: single-value function encountered multi-value

w_avg:double
null
;

weightedAvgWeightMvWarning
required_capability: agg_weighted_avg
from employees
| where emp_no == 10002 or emp_no == 10003
| stats w_avg = weighted_avg(salary, salary_change.int)
;
warning:Line 3:17: evaluation of [weighted_avg(salary, salary_change.int)] failed, treating result as null. Only first 20 failures recorded.
warning:Line 3:17: java.lang.IllegalArgumentException: single-value function encountered multi-value

w_avg:double
null
;

weightedAvgFieldMvWarning
required_capability: agg_weighted_avg
from employees
| where emp_no == 10002 or emp_no == 10003
| stats w_avg = weighted_avg(salary_change.int, height)
;
warning:Line 3:17: evaluation of [weighted_avg(salary_change.int, height)] failed, treating result as null. Only first 20 failures recorded.
warning:Line 3:17: java.lang.IllegalArgumentException: single-value function encountered multi-value

w_avg:double
null
;

weightedAvgWeightZero
required_capability: agg_weighted_avg
from employees
| eval w = 0
| stats w_avg = weighted_avg(salary, w)
;
warning:Line 3:17: evaluation of [weighted_avg(salary, w)] failed, treating result as null. Only first 20 failures recorded.
warning:Line 3:17: java.lang.ArithmeticException: / by zero

w_avg:double
null
;

weightedAvgWeightZeroExp
required_capability: agg_weighted_avg
from employees
| eval w = 0 + 0
| stats w_avg = weighted_avg(salary, w)
;
warning:Line 3:17: evaluation of [weighted_avg(salary, w)] failed, treating result as null. Only first 20 failures recorded.
warning:Line 3:17: java.lang.ArithmeticException: / by zero

w_avg:double
null
;
<<<<<<< HEAD
=======

docsStatsMvGroup
// tag::mv-group[]
ROW i=1, a=["a", "b"] | STATS MIN(i) BY a | SORT a ASC
// end::mv-group[]
;

// tag::mv-group-result[]
MIN(i):integer | a:keyword
             1 | a
             1 | b
// end::mv-group-result[]
;

docsStatsMultiMvGroup
// tag::multi-mv-group[]
ROW i=1, a=["a", "b"], b=[2, 3] | STATS MIN(i) BY a, b | SORT a ASC, b ASC
// end::multi-mv-group[]
;

// tag::multi-mv-group-result[]
MIN(i):integer | a:keyword | b:integer
             1 | a         | 2
             1 | a         | 3
             1 | b         | 2
             1 | b         | 3
// end::multi-mv-group-result[]
;
>>>>>>> a1695ffb
<|MERGE_RESOLUTION|>--- conflicted
+++ resolved
@@ -1857,8 +1857,6 @@
 w_avg:double
 null
 ;
-<<<<<<< HEAD
-=======
 
 docsStatsMvGroup
 // tag::mv-group[]
@@ -1886,5 +1884,4 @@
              1 | b         | 2
              1 | b         | 3
 // end::multi-mv-group-result[]
-;
->>>>>>> a1695ffb
+;