maxOfLong
from employees | stats l = max(languages.long);

l:long
5
;

maxOfInteger
// tag::max[]
FROM employees
| STATS MAX(languages)
// end::max[]
;

// tag::max-result[]
MAX(languages):integer
5
// end::max-result[]
;

minOfInteger
// tag::min[]
FROM employees
| STATS MIN(languages)
// end::min[]
;

// tag::min-result[]
MIN(languages):integer
1
// end::min-result[]
;

maxOfShort
// short becomes int until https://github.com/elastic/elasticsearch-internal/issues/724
from employees | stats l = max(languages.short);

l:integer
5
;

maxOfByte
// byte becomes int until https://github.com/elastic/elasticsearch-internal/issues/724
from employees | stats l = max(languages.byte);

l:integer
5
;

maxOfDouble
from employees | stats h = max(height);

h:double
2.1
;

maxOfFloat
// float becomes double until https://github.com/elastic/elasticsearch-internal/issues/724
from employees | stats h = max(height.float);

h:double
2.0999999046325684
;

maxOfHalfFloat
// float becomes double until https://github.com/elastic/elasticsearch-internal/issues/724
from employees | stats h = max(height.half_float);

h:double
2.099609375
;


maxOfScaledFloat
// float becomes double until https://github.com/elastic/elasticsearch-internal/issues/724
from employees | stats h = max(height.scaled_float);

h:double
2.1
;


maxOfManyLongs
from employees | stats l = max(salary_change.long);

l:long
14
;


maxOfManyInts
from employees | stats l = max(salary_change.int);

l:integer
14
;


maxOfManyDoubles
from employees | stats l = max(salary_change);

l:double
14.74
;


avgOfLong
from employees | stats l = avg(languages.long);

l:double
3.1222222222222222
;

avgOfInteger
from employees | stats l = avg(languages);

l:double
3.1222222222222222
;

avgOfShort
from employees | stats l = avg(languages.short);

l:double
3.1222222222222222
;

avgOfByte
from employees | stats l = avg(languages.byte);

l:double
3.1222222222222222
;

avgOfDouble
// tag::avg[]
FROM employees
| STATS AVG(height)
// end::avg[]
;

// tag::avg-result[]
AVG(height):double
1.7682
// end::avg-result[]
;

avgOfFloat
from employees | stats h = avg(height.float);

h:double
1.7681999909877777
;

avgOfHalfFloat
from employees | stats h = avg(height.half_float);

h:double
1.76818359375
;
avgOfScaledFloat
from employees | stats h = avg(height.scaled_float);

h:double
1.7682
;

countOfDouble
// tag::count[]
FROM employees
| STATS COUNT(height)
// end::count[]
;

// tag::count-result[]
COUNT(height):long
100
// end::count-result[]
;

sumOfLong
from employees | stats l = sum(languages.long);

l:long
281
;

sumOfInteger
// tag::sum[]
FROM employees
| STATS SUM(languages)
// end::sum[]
;

// tag::sum-result[]
SUM(languages):long
281
// end::sum-result[]
;

sumOfByte
from employees | stats l = sum(languages.byte);

l:long
281
;

sumOfShort
from employees | stats l = sum(languages.short);

l:long
281
;

sumOfDouble
from employees | stats h = sum(height);

h:double
176.82
;

sumOfFloat
from employees | stats h = sum(height.float);

h:double
176.81999909877777
;

sumOfHalfFloat
from employees | stats h = sum(height.half_float);

h:double
176.818359375
;

sumOfScaledFloat
from employees | stats h = sum(height.scaled_float);

h:double
176.82
;

groupWithMin
// declared to double check the tests below
from employees | stats m = min(height) by languages | sort languages;

m:d  | languages:i
1.42 | 1
1.42 | 2
1.44 | 3
1.52 | 4
1.5  | 5
1.41 | null
; 

IfDuplicateNamesLastOneWins
from employees | stats h = avg(height), h = min(height) by languages | sort languages;

h:d  | languages:i
1.42 | 1
1.42 | 2
1.44 | 3
1.52 | 4
1.5  | 5
1.41 | null
;

groupByAlias
from employees | rename languages as l | keep l, height | stats m = min(height) by l | sort l;

m:d  | l:i
1.42 | 1
1.42 | 2
1.44 | 3
1.52 | 4
1.5  | 5
1.41 | null
; 

IfDuplicateNamesGroupingHasPriority
from employees | stats languages = avg(height), languages = min(height) by languages | sort languages;

languages:i
1
2
3
4
5
null
;

byStringAndLong
FROM employees
| EVAL trunk_worked_seconds = avg_worked_seconds / 100000000 * 100000000
| STATS c = COUNT(gender) by gender, trunk_worked_seconds
| SORT c desc, gender, trunk_worked_seconds desc;

c:long | gender:keyword | trunk_worked_seconds:long
30     | M              | 300000000
27     | M              | 200000000
22     | F              | 300000000
11     | F              | 200000000
 0     | null           | 300000000
 0     | null           | 200000000
;

byStringAndLongWithAlias
FROM employees
| EVAL trunk_worked_seconds = avg_worked_seconds / 100000000 * 100000000
| RENAME  gender as g, trunk_worked_seconds as tws
| KEEP g, tws
| STATS c = count(g) by g, tws
| SORT c desc, g, tws desc;

c:long | g:keyword | tws:long
30     | M         | 300000000
27     | M         | 200000000
22     | F         | 300000000
11     | F         | 200000000
 0     | null      | 300000000
 0     | null      | 200000000
;

byStringAndString
from employees | eval hire_year_str = date_format("yyyy", hire_date) | stats c = count(gender) by gender, hire_year_str | sort c desc, gender, hire_year_str | where c >= 5;

c:long | gender:keyword | hire_year_str:keyword
8 | F | 1989
8 | M | 1987
8 | M | 1990
7 | M | 1986
6 | M | 1985
6 | M | 1988
5 | M | 1991
5 | M | 1992
;

byLongAndLong
FROM employees
| EVAL trunk_worked_seconds = avg_worked_seconds / 100000000 * 100000000
| STATS c = COUNT(languages.long) BY languages.long, trunk_worked_seconds
| SORT c DESC, languages.long, trunk_worked_seconds;

c:long         | languages.long:long | trunk_worked_seconds:long
15             |5                    |300000000
11             |2                    |300000000
10             |4                    |300000000
9              |3                    |200000000
8              |1                    |200000000
8              |2                    |200000000
8              |3                    |300000000
8              |4                    |200000000
7              |1                    |300000000
6              |5                    |200000000
0              |null                 |200000000
0              |null                 |300000000
;

byUnmentionedLongAndLong
FROM employees
| EVAL trunk_worked_seconds = avg_worked_seconds / 100000000 * 100000000
| STATS c = count(gender) by languages.long, trunk_worked_seconds
| SORT c desc, trunk_worked_seconds, languages.long;

c:long | languages.long:long | trunk_worked_seconds:long
13     |5                    |300000000           
10     |2                    |300000000           
9      |3                    |200000000           
9      |4                    |300000000           
8      |4                    |200000000           
8      |3                    |300000000           
7      |1                    |200000000           
6      |2                    |200000000           
6      |1                    |300000000           
6      |null                 |300000000           
4      |5                    |200000000           
4      |null                 |200000000
;

byUnmentionedIntAndLong
from employees | eval trunk_worked_seconds = avg_worked_seconds / 100000000 * 100000000 | stats c = count(gender) by languages, trunk_worked_seconds | sort c desc, languages, trunk_worked_seconds;

c:long | languages:integer | trunk_worked_seconds:long
13             |5              |300000000           
10             |2              |300000000           
9              |3              |200000000           
9              |4              |300000000           
8              |3              |300000000           
8              |4              |200000000           
7              |1              |200000000           
6              |1              |300000000           
6              |2              |200000000           
6              |null           |300000000           
4              |5              |200000000       
4              |null           |200000000           
;

byUnmentionedIntAndBoolean
from employees | stats c = count(gender) by languages, still_hired | sort c desc, languages desc;

c:long | languages:integer | still_hired:boolean
    11 |                 3 | false
    11 |                 2 | true
    10 |                 4 | false
     9 |                 5 | true
     8 |                 5 | false
     8 |                 1 | false
     7 |                 4 | true
     6 |              null | false
     6 |                 3 | true
     5 |                 2 | false
     5 |                 1 | true
     4 |              null | true
;

byUnmentionedIntAndBooleanFollowedByProjection
from employees | stats c = count(gender) by languages, still_hired | where languages > 3 | sort languages | keep languages;

languages:integer 
                4 
                4
                5
                5 
;

byTwoGroupReturnedInDifferentOrder
from employees | stats c = count(emp_no) by gender, languages | rename languages as l, gender as g | where l > 3 | keep g, l | sort g, l;

g:keyword  | l:integer
 F         | 4        
 F         | 5
 M         | 4        
 M         | 5
 null      | 4
 null      | 5
;

repetitiveAggregation#[skip:-8.11.99,reason:ReplaceDuplicateAggWithEval breaks bwc]
from employees | stats m1 = max(salary), m2 = min(salary), m3 = min(salary), m4 = max(salary);

m1:i | m2:i | m3:i | m4:i
74999| 25324| 25324| 74999
;


byDateAndKeywordAndInt
from employees | eval d = date_trunc(1 year, hire_date) | stats c = count(emp_no) by d, gender, languages | sort c desc, d, languages desc, gender desc | limit 10;

c:long |           d:date         | gender:keyword | languages:integer
     3 | 1986-01-01T00:00:00.000Z | M              | 2
     3 | 1987-01-01T00:00:00.000Z | M              | 2
     2 | 1985-01-01T00:00:00.000Z | M              | 5
     2 | 1985-01-01T00:00:00.000Z | M              | 3
     2 | 1986-01-01T00:00:00.000Z | M              | 5
     2 | 1986-01-01T00:00:00.000Z | M              | 4
     2 | 1987-01-01T00:00:00.000Z | null           | 5
     2 | 1987-01-01T00:00:00.000Z | F              | 5
     2 | 1987-01-01T00:00:00.000Z | M              | 3
     2 | 1987-01-01T00:00:00.000Z | M              | 1
;

byDateAndKeywordAndIntWithAlias
from employees | eval d = date_trunc(1 year, hire_date) | rename gender as g, languages as l, emp_no as e | keep d, g, l, e | stats c = count(e) by d, g, l | sort c desc, d, l desc, g desc | limit 10;

c:long |           d:date         | g:keyword | l:integer
     3 | 1986-01-01T00:00:00.000Z | M         | 2
     3 | 1987-01-01T00:00:00.000Z | M         | 2
     2 | 1985-01-01T00:00:00.000Z | M         | 5
     2 | 1985-01-01T00:00:00.000Z | M         | 3
     2 | 1986-01-01T00:00:00.000Z | M         | 5
     2 | 1986-01-01T00:00:00.000Z | M         | 4
     2 | 1987-01-01T00:00:00.000Z | null      | 5
     2 | 1987-01-01T00:00:00.000Z | F         | 5
     2 | 1987-01-01T00:00:00.000Z | M         | 3
     2 | 1987-01-01T00:00:00.000Z | M         | 1
;

byDoubleAndBoolean
from employees | stats c = count(gender) by height, still_hired | sort c desc, height | limit 10;

c:long | height:double | still_hired:boolean
4 | 1.52 | true
4 | 1.77 | true
3 | 1.83 | false
3 | 2.1  | true
2 | 1.44 | true
2 | 1.53 | false
2 | 1.55 | false
2 | 1.57 | true
2 | 1.59 | false
2 | 1.61 | false
;

byMvBoolean
from employees | stats min(salary), max(salary) by is_rehired | sort is_rehired;

min(salary):integer | max(salary):integer | is_rehired:boolean
25324               | 74970               | false
25324               | 74999               | true
27215               | 66174               | null
;

byMvInt
from employees | stats min(salary), max(salary) by salary_change.int | sort salary_change.int desc | limit 5;

min(salary):integer | max(salary):integer | salary_change.int:integer
26436               | 74970               | null
25324               | 73578               | 14
36174               | 68547               | 13
25324               | 69904               | 12
28336               | 56760               | 11
;

aggsWithoutGroupingCount
from employees | stats count(salary);

count(salary):l
100
;

aggsWithoutGroupingMinMax
from employees | stats min(salary), max(salary), c = count(salary);

min(salary):i | max(salary):i | c:l
25324         | 74999         | 100
;

statsWithLiterals
from employees | limit 10 | eval x = 1 | stats c = count(x);

c:l
10
;

countStar
from employees | stats count=count(*) | sort count desc | limit 0;

count:l
;

countAllGrouped
from employees | stats c = count(*) by languages | rename languages as l | sort l DESC;

c:l | l:i
10  |null
21  |5 
18  |4
17  |3
19  |2
15  |1
;

countAllAndOtherStatGrouped
from employees | stats c = count(*), min = min(emp_no) by languages | sort languages;

c:l | min:i    | languages:i
15  | 10005    | 1 
19  | 10001    | 2
17  | 10006    | 3
18  | 10003    | 4
21  | 10002    | 5
10  | 10020    | null
;

countAllWithEval
from employees | rename languages as l | stats min = min(salary) by l | eval x = min + 1 | stats ca = count(*), cx = count(x) by l | sort l; 

ca:l | cx:l | l:i
1    | 1    | 1 
1    | 1    | 2
1    | 1    | 3
1    | 1    | 4
1    | 1    | 5
1    | 1    | null
;

aggsWithoutStats
from employees | stats by gender | sort gender;

gender:keyword
F
M
null
;

aggsWithoutStatsTwo
FROM employees | STATS BY gender, still_hired | SORT gender, still_hired;

gender:keyword | still_hired:boolean
F              | false
F              | true
M              | false
M              | true
null           | false
null           | true
;

aggsWithoutStatsFormula
FROM employees | EVAL birth_decade = ROUND(DATE_EXTRACT("YEAR", birth_date), -1) | STATS BY gender, birth_decade | SORT gender, birth_decade;

gender:keyword | birth_decade:long
F              | 1950
F              | 1960
F              | null
M              | 1950
M              | 1960
M              | 1970
M              | null
null           | 1950
null           | 1960
;

countFieldNoGrouping
from employees | where emp_no < 10050 | stats c = count(salary);

c:l
49
;

countFieldWithRenamingNoGrouping
from employees | rename emp_no as e, salary as s | where e < 10050 | stats c = count(s);

c:l
49
;


countFieldWithAliasNoGrouping
from employees | eval s = salary | rename s as sr | eval hidden_s = sr | rename emp_no as e | where e < 10050 | stats c = count(hidden_s);

c:l
49
;

countFieldWithGrouping
from employees | rename languages as l | where emp_no < 10050 | stats c = count(emp_no) by l | sort l;

c:l | l:i 
9  | 1   
7  | 2   
6  | 3   
9  | 4   
8  | 5   
10 | null
;

countFieldWithAliasWithGrouping
from employees | rename languages as l | eval e = emp_no | where emp_no < 10050 | stats c = count(e) by l | sort l;

c:l | l:i 
9  | 1   
7  | 2   
6  | 3   
9  | 4   
8  | 5   
10 | null
;         

countEvalExpNoGrouping
from employees | eval e = case(emp_no < 10050, emp_no, null) | stats c = count(e);

c:l 
49  
;         

countEvalExpWithGrouping
from employees | rename languages as l | eval e = case(emp_no < 10050, emp_no, null) | stats c = count(e) by l | sort l;

c:l | l:i 
9   | 1   
7   | 2   
6   | 3   
9   | 4   
8   | 5   
10  | null
;         

countAllOnOrdinalField
from employees | stats ca = count() by gender | sort gender;

ca:l|gender:s
33  |F
57  |M
10  |null
;

countFieldOnOrdinalField
from employees | stats ca = count(gender) by gender | sort gender;

ca:l|gender:s
33  |F
57  |M
0   |null
;


countFieldVsAll
from employees | stats ca = count(), cn = count(null), cf = count(gender) by gender | sort gender;

ca:l|cn:l|cf:l|gender:s
33  |33  |33  |F
57  |57  |57  |M
10  |10  |0   |null
;

countMultiValue
from employees | where emp_no == 10010 | stats c = count(job_positions) by job_positions;

c:l |  job_positions:s  
4   |Architect        
4   |Purchase Manager 
4   |Reporting Analyst
4   |Tech Lead    
;

duplicateAggregationsWithoutGrouping#[skip:-8.11.99]
from employees | eval x = salary | stats c = count(), m = min(x), m1 = min(salary), c1 = count(1);

c:l | m:i | m1:i | c1:l
100 | 25324 | 25324  | 100
;

duplicateAggregationsWithGrouping#[skip:-8.11.99]
from employees | eval x = salary | stats c = count(), m = min(x), m1 = min(salary), c1 = count(1) by gender | sort gender;

c:l| m:i   | m1:i  | c1:l| gender:s
33 | 25976 | 25976 | 33  | F
57 | 25945 | 25945 | 57  | M
10 | 25324 | 25324 | 10  | null
;


twoCountStarInStats#[skip:-8.11.99]
row x = 1 | stats  a = count(*), b = count(*) | stats  c = count(*);

c:long
1
;


twoCountStarInStatsOnRealData-Ignore
from employees | stats  a = count(*), b = count(*) | stats  c = count(*);

c:long
1
;


twoStatsSameExp#[skip:-8.11.99]
row x = 1 | stats  a = max(x), b = max(x) | stats  c = max(a);

c:integer
1
;


twoCountStarByXInStats#[skip:-8.11.99]
row x = 1, y = 2, z = 3 | stats  a = count(*), b = count(*) by x | stats  c = count(*);

c:long
1
;


twoCountStarPlusStatsBy#[skip:-8.11.99]
row x = 1, y = 2, z = 3 | stats  a = count(*), b = count(*) | stats  c = count(*) by a;

c:long | a:long
1      | 1
;


twoCountStarByPlusStatsBy#[skip:-8.11.99]
row x = 1, y = 2, z = 3 | stats  a = count(*), b = count(*) by x | stats  c = count(*) by a;

c:long | a:long
1      | 1
;

docsGettingStartedStats
// tag::gs-stats[]
FROM sample_data
| STATS median_duration = MEDIAN(event_duration)
// end::gs-stats[]
;

median_duration:double
2764889.0
;

docsGettingStartedTwoStats
// tag::gs-two-stats[]
FROM sample_data
| STATS median_duration = MEDIAN(event_duration), max_duration = MAX(event_duration)
// end::gs-two-stats[]
;

median_duration:double | max_duration:long
2764889.0      |8268153   
;

docsGettingStartedStatsBy
// tag::gs-stats-by[]
FROM sample_data
| STATS median_duration = MEDIAN(event_duration) BY client_ip
// end::gs-stats-by[]
| LIMIT 0
;

median_duration:double | client_ip:ip
;

fieldEscaping#[skip:-8.12.99, reason:Fixed bug in 8.13 of removing the leading/trailing backquotes of an identifier]
FROM sample_data
| stats count(`event_duration`) |  keep `count(``event_duration``)`
;

count(`event_duration`):l
7
;

docsStats
// tag::stats[]
FROM employees
| STATS count = COUNT(emp_no) BY languages
| SORT languages
// end::stats[]
;

// tag::stats-result[]
    count:long | languages:integer
15             |1
19             |2
17             |3
18             |4
21             |5
10             |null
// end::stats-result[]
;

docsStatsWithoutBy
// tag::statsWithoutBy[]
FROM employees
| STATS avg_lang = AVG(languages)
// end::statsWithoutBy[]
;

// tag::statsWithoutBy-result[]
avg_lang:double
3.1222222222222222
// end::statsWithoutBy-result[]
;

docsStatsMultiple
// tag::statsCalcMultipleValues[]
FROM employees
| STATS avg_lang = AVG(languages), max_lang = MAX(languages)
// end::statsCalcMultipleValues[]
;

// tag::statsCalcMultipleValues-result[]
avg_lang:double | max_lang:integer
3.1222222222222222|5
// end::statsCalcMultipleValues-result[]
;

docsStatsGroupByMultipleValues
// tag::statsGroupByMultipleValues[]
FROM employees
| EVAL hired = DATE_FORMAT("YYYY", hire_date)
| STATS avg_salary = AVG(salary) BY hired, languages.long
| EVAL avg_salary = ROUND(avg_salary)
| SORT hired, languages.long
// end::statsGroupByMultipleValues[]
| LIMIT 4
;

hired:keyword |languages.long:long | avg_salary:double
1985           |1              |54668.0        
1985           |3              |47723.0        
1985           |4              |44817.0        
1985           |5              |47720.0  
;

docsStatsUnnamedColumn
// tag::statsUnnamedColumn[]
FROM employees
| STATS AVG(salary)
// end::statsUnnamedColumn[]
;

// tag::statsUnnamedColumn-result[]
AVG(salary):double
48248.55
// end::statsUnnamedColumn-result[]
;

docsStatsUnnamedColumnEval
// tag::statsUnnamedColumnEval[]
FROM employees
| STATS AVG(salary)
| EVAL avg_salary_rounded = ROUND(`AVG(salary)`)
// end::statsUnnamedColumnEval[]
;

// tag::statsUnnamedColumnEval-result[]
AVG(salary):double | avg_salary_rounded:double
48248.55           | 48249.0
// end::statsUnnamedColumnEval-result[]
;

nestedExpressionNoGrouping#[skip:-8.12.99,reason:supported in 8.13+]
FROM employees
| STATS s = SUM(emp_no + 3), c = COUNT(emp_no)
;

s: long | c: long
1005350 | 100
;

nestedExpressionInSurrogateAgg#[skip:-8.12.99,reason:supported in 8.13+]
FROM employees
| STATS a = AVG(emp_no % 5), s = SUM(emp_no % 5), c = COUNT(emp_no % 5)
;

a:double | s:long | c:long
2.0      | 200    | 100
;

nestedExpressionInGroupingWithAlias#[skip:-8.12.99,reason:supported in 8.13+]
FROM employees
| STATS s = SUM(emp_no % 5), c = COUNT(emp_no % 5) BY l = languages + 20
| SORT l
;

s:long | c:long | l : i
39     | 15     | 21  
36     | 19     | 22  
30     | 17     | 23  
32     | 18     | 24  
43     | 21     | 25  
20     | 10     | null
;

nestedMultiExpressionInGroupingsAndAggs#[skip:-8.12.99,reason:supported in 8.13+]
FROM employees 
| EVAL sal = salary + 10000 
| STATS sum(sal), sum(salary + 10000) BY left(first_name, 1), concat(gender,   to_string(languages))
| SORT `left(first_name, 1)`, `concat(gender,   to_string(languages))`
| LIMIT 5
;

sum(sal):l | sum(salary + 10000):l | left(first_name, 1):s  | concat(gender,   to_string(languages)):s
54307      | 54307                  |  A                    | F2
70335      | 70335                  |  A                    | F3
76817      | 76817                  |  A                    | F5
123675     | 123675                 |  A                    | M3
43370      | 43370                  |  B                    | F2
;

nestedExpressionMultipleParams#[skip:-8.12.99,reason:supported in 8.13+]
FROM employees
| STATS p = percentile(emp_no + 10, 50), m = median(emp_no + 10) BY languages
| SORT languages
;

p:double     | m:double      | languages:integer
10053.0      | 10053.0       | 1
10069.0      | 10069.0       | 2
10068.0      | 10068.0       | 3
10060.5      | 10060.5       | 4
10076.0      | 10076.0       | 5
10034.5      | 10034.5       | null
;

groupByNull#[skip:-8.12.99,reason:bug fixed in 8.13+]
ROW a = 1, c = null
| STATS COUNT(a) BY c;

COUNT(a):long | c:null
            1 | null
;

groupByNullAndString#[skip:-8.12.99,reason:bug fixed in 8.13+]
ROW a = 1, b = "foo", c = null
| STATS COUNT(a) BY c, b;

COUNT(a):long | c:null | b:keyword
            1 | null   | foo
;

groupByStringAndNull#[skip:-8.12.99,reason:bug fixed in 8.13+]
ROW a = 1, b = "foo", c = null
| STATS COUNT(a) BY b, c;

COUNT(a):long | b:keyword | c:null
            1 | foo       | null
;

countNull#[skip:-8.12.99,reason:bug fixed in 8.13+]
ROW a = 1, c = null
| STATS COUNT(c) BY a;

COUNT(c):long | a:integer
            0 | 1
;

countDistinctNull#[skip:-8.99.99,reason:not yet fixed]
ROW a = 1, c = null
| STATS COUNT_DISTINCT(c) BY a;

COUNT(c):long | a:integer
            0 | 1
;


countVersion#[skip:-8.12.99,reason:bug fixed in 8.13+]
from apps | stats c = count(version), cd = count_distinct(version);

c:long | cd:long
12     | 9
;


docsStatsAvgNestedExpression#[skip:-8.12.99,reason:supported in 8.13+]
// tag::docsStatsAvgNestedExpression[]
FROM employees
| STATS avg_salary_change = AVG(MV_AVG(salary_change))
// end::docsStatsAvgNestedExpression[]
;

// tag::docsStatsAvgNestedExpression-result[]
avg_salary_change:double
1.3904535864978902
// end::docsStatsAvgNestedExpression-result[]
;

docsStatsByExpression#[skip:-8.12.99,reason:supported in 8.13+]
// tag::docsStatsByExpression[]
FROM employees
| STATS my_count = COUNT() BY LEFT(last_name, 1)
| SORT `LEFT(last_name, 1)`
// end::docsStatsByExpression[]
;

// tag::docsStatsByExpression-result[]
my_count:long    |LEFT(last_name, 1):keyword
2              |A                 
11             |B                 
5              |C                 
5              |D                 
2              |E                 
4              |F                 
4              |G                 
6              |H                 
2              |J                 
3              |K                 
5              |L                 
12             |M                 
4              |N                 
1              |O                 
7              |P                 
5              |R                 
13             |S                 
4              |T                 
2              |W                 
3              |Z
// end::docsStatsByExpression-result[]
;

docsStatsMaxNestedExpression#[skip:-8.12.99,reason:supported in 8.13+]
// tag::docsStatsMaxNestedExpression[]
FROM employees
| STATS max_avg_salary_change = MAX(MV_AVG(salary_change))
// end::docsStatsMaxNestedExpression[]
;

// tag::docsStatsMaxNestedExpression-result[]
max_avg_salary_change:double
13.75
// end::docsStatsMaxNestedExpression-result[]
;

docsStatsMinNestedExpression#[skip:-8.12.99,reason:supported in 8.13+]
// tag::docsStatsMinNestedExpression[]
FROM employees
| STATS min_avg_salary_change = MIN(MV_AVG(salary_change))
// end::docsStatsMinNestedExpression[]
;

// tag::docsStatsMinNestedExpression-result[]
min_avg_salary_change:double
-8.46
// end::docsStatsMinNestedExpression-result[]
;

docsStatsSumNestedExpression#[skip:-8.12.99,reason:supported in 8.13+]
// tag::docsStatsSumNestedExpression[]
FROM employees
| STATS total_salary_changes = SUM(MV_MAX(salary_change))
// end::docsStatsSumNestedExpression[]
;

// tag::docsStatsSumNestedExpression-result[]
total_salary_changes:double
446.75
// end::docsStatsSumNestedExpression-result[]
;

docsCountWithExpression#[skip:-8.12.99,reason:supported in 8.13+]
// tag::docsCountWithExpression[]
ROW words="foo;bar;baz;qux;quux;foo"
| STATS word_count = COUNT(SPLIT(words, ";"))
// end::docsCountWithExpression[]
;

// tag::docsCountWithExpression-result[]
word_count:long
6
// end::docsCountWithExpression-result[]
;

countMultiValuesRow
ROW keyword_field = ["foo", "bar"], int_field = [1, 2, 3] | STATS ck = COUNT(keyword_field), ci = COUNT(int_field), c = COUNT(*);

ck:l | ci:l | c:l 
2    | 3    | 1
;

countSource
FROM employees | 
STATS ck = COUNT(job_positions), 
      cb = COUNT(is_rehired), 
      cd = COUNT(salary_change), 
      ci = COUNT(salary_change.int), 
      c = COUNT(*), 
      csv = COUNT(emp_no);

ck:l | cb:l | cd:l | ci:l | c:l | csv:l 
221  | 204  | 183  | 183  | 100 | 100
;

nestedAggsNoGrouping#[skip:-8.12.99,reason:supported in 8.13+]
FROM employees
| STATS x = AVG(salary) / 2 + MAX(salary), a = AVG(salary), m = MAX(salary)
;

x:d       | a:d      | m:i
99123.275 | 48248.55 |74999
;

nestedAggsWithGrouping#[skip:-8.12.99,reason:supported in 8.13+]
FROM employees
| STATS x = ROUND(AVG(salary % 3)) + MAX(emp_no), y = MIN(emp_no / 3) + 10 - MEDIAN(salary) by z = languages % 2
| SORT z
;

x:d   | y:d       | z:i
10101 | -41474.0  | 0
10098 | -45391.0  | 1
10030 | -44714.5  | null
;

nestedAggsWithScalars#[skip:-8.12.99,reason:supported in 8.13+]
FROM employees
| STATS x = CONCAT(TO_STRING(ROUND(AVG(salary % 3))), TO_STRING(MAX(emp_no))), 
        y = ROUND((MIN(emp_no / 3) + PI() - MEDIAN(salary))/E()) 
        BY z = languages % 2
| SORT z
;

x:s        | y:d        | z:i
1.010100   | -15260.0   | 0
1.010097   | -16701.0   | 1
1.010029   | -16452.0   | null
;

nestedAggsOverGroupingWithAlias#[skip:-8.12.99,reason:supported in 8.13]
FROM employees
| STATS e = max(languages) + 1 by l = languages
| SORT l
| LIMIT 3
;

e:i | l:i
2   | 1
3   | 2
4   | 3
;

defaultNameWithSpace
ROW a = 1 | STATS couNt(*) | SORT `couNt(*)`
;

couNt(*):l
1
;

isNullWithStatsCount_On_TextField
FROM airports
| EVAL s = name, x = name
| WHERE s IS NULL
| STATS c = COUNT(x)
;

c:l
0
;

isNotNullWithStatsCount_On_TextField
FROM airports
| EVAL s = name, x = name
| WHERE s IS NOT NULL
| STATS c = COUNT(x)
;

c:l
891
;

<<<<<<< HEAD
sumOfConst#[skip:-8.13.99,reason:supported in 8.14]
FROM employees
| STATS s1 = sum(1), s2point1 = sum(2.1), s_mv = sum([-1, 0, 3]) * 3, s_null = sum(null), rows = count(*)
;

s1:l | s2point1:d | s_mv:l | s_null:d | rows:l
100  | 210.0      | 600    | null     | 100
;

sumOfConstGrouped#[skip:-8.13.99,reason:supported in 8.14]
FROM employees
| STATS s2point1 = round(sum(2.1), 1), s_mv = sum([-1, 0, 3]), rows = count(*) by languages
| SORT languages
;

s2point1:d | s_mv:l | rows:l | languages:i
31.5       | 30     | 15     | 1
39.9       | 38     | 19     | 2
35.7       | 34     | 17     | 3
37.8       | 36     | 18     | 4
44.1       | 42     | 21     | 5
21.0       | 20     | 10     | null
;

avgOfConst#[skip:-8.13.99,reason:supported in 8.14]
FROM employees
| STATS s1 = avg(1), s_mv = avg([-1, 0, 3]) * 3, s_null = avg(null)
;

s1:d | s_mv:d | s_null:d
1.0  | 2.0    | null
;

avgOfConstGrouped#[skip:-8.13.99,reason:supported in 8.14]
FROM employees
| STATS s2point1 = avg(2.1), s_mv = avg([-1, 0, 3]) * 3 by languages
| SORT languages
;

s2point1:d | s_mv:d | languages:i
2.1        | 2.0    | 1
2.1        | 2.0    | 2
2.1        | 2.0    | 3
2.1        | 2.0    | 4
2.1        | 2.0    | 5
2.1        | 2.0    | null
;

minOfConst#[skip:-8.13.99,reason:supported in 8.14]
FROM employees
| STATS s1 = min(1), s_mv = min([-1, 0, 3]), s_null = min(null)
;

s1:i | s_mv:i | s_null:null
1    | -1     | null
;

minOfConstGrouped#[skip:-8.13.99,reason:supported in 8.14]
FROM employees
| STATS s2point1 = min(2.1), s_mv = min([-1, 0, 3]) by languages
| SORT languages
;

s2point1:d | s_mv:i | languages:i
2.1        | -1     | 1
2.1        | -1     | 2
2.1        | -1     | 3
2.1        | -1     | 4
2.1        | -1     | 5
2.1        | -1     | null
;

maxOfConst#[skip:-8.13.99,reason:supported in 8.14]
FROM employees
| STATS s1 = max(1), s_mv = max([-1, 0, 3]), s_null = max(null)
;

s1:i | s_mv:i | s_null:null
1    | 3      | null
;

maxOfConstGrouped#[skip:-8.13.99,reason:supported in 8.14]
FROM employees
| STATS s2point1 = max(2.1), s_mv = max([-1, 0, 3]) by languages
| SORT languages
;

s2point1:d | s_mv:i | languages:i
2.1        | 3      | 1
2.1        | 3      | 2
2.1        | 3      | 3
2.1        | 3      | 4
2.1        | 3      | 5
2.1        | 3      | null
=======
countMV#[skip:-8.13.99,reason:supported in 8.14]
FROM employees
| STATS vals = COUNT(salary_change.int)
;

vals:l
183
>>>>>>> 12441f50
;<|MERGE_RESOLUTION|>--- conflicted
+++ resolved
@@ -1218,7 +1218,15 @@
 891
 ;
 
-<<<<<<< HEAD
+countMV#[skip:-8.13.99,reason:supported in 8.14]
+FROM employees
+| STATS vals = COUNT(salary_change.int)
+;
+
+vals:l
+183
+;
+
 sumOfConst#[skip:-8.13.99,reason:supported in 8.14]
 FROM employees
 | STATS s1 = sum(1), s2point1 = sum(2.1), s_mv = sum([-1, 0, 3]) * 3, s_null = sum(null), rows = count(*)
@@ -1313,13 +1321,4 @@
 2.1        | 3      | 4
 2.1        | 3      | 5
 2.1        | 3      | null
-=======
-countMV#[skip:-8.13.99,reason:supported in 8.14]
-FROM employees
-| STATS vals = COUNT(salary_change.int)
-;
-
-vals:l
-183
->>>>>>> 12441f50
 ;