--- conflicted
+++ resolved
@@ -487,9 +487,5 @@
 meta functions |  stats  a = count(*), b = count(*), c = count(*) |  mv_expand c;
 
 a:long | b:long | c:long
-<<<<<<< HEAD
-108    | 108    | 108
-=======
-109    | 109    | 109
->>>>>>> 3cd35079
+110    | 110    | 110
 ;