--- conflicted
+++ resolved
@@ -52,12 +52,8 @@
 "boolean|cartesian_point|cartesian_shape|date|date_nanos|double|geo_point|geo_shape|integer|ip|keyword|long|text|unsigned_long|version mv_last(field:boolean|cartesian_point|cartesian_shape|date|date_nanos|double|geo_point|geo_shape|integer|ip|keyword|long|text|unsigned_long|version)"
 "boolean|date|date_nanos|double|integer|ip|keyword|long|text|unsigned_long|version mv_max(field:boolean|date|date_nanos|double|integer|ip|keyword|long|text|unsigned_long|version)"
 "double|integer|long|unsigned_long mv_median(number:double|integer|long|unsigned_long)"
-<<<<<<< HEAD
 "boolean|date|date_nanos|double|integer|ip|keyword|long|text|unsigned_long|version mv_min(field:boolean|date|date_nanos|double|integer|ip|keyword|long|text|unsigned_long|version)"
-=======
-"boolean|date|double|integer|ip|keyword|long|text|unsigned_long|version mv_min(field:boolean|date|double|integer|ip|keyword|long|text|unsigned_long|version)"
 "double mv_pseries_weighted_sum(number:double, p:double)"
->>>>>>> 41a26a12
 "boolean|cartesian_point|cartesian_shape|date|double|geo_point|geo_shape|integer|ip|keyword|long|text|version mv_slice(field:boolean|cartesian_point|cartesian_shape|date|double|geo_point|geo_shape|integer|ip|keyword|long|text|version, start:integer, ?end:integer)"
 "boolean|date|double|integer|ip|keyword|long|text|version mv_sort(field:boolean|date|double|integer|ip|keyword|long|text|version, ?order:keyword)"
 "double|integer|long|unsigned_long mv_sum(number:double|integer|long|unsigned_long)"
@@ -178,12 +174,8 @@
 mv_last       |field                               |"boolean|cartesian_point|cartesian_shape|date|date_nanos|double|geo_point|geo_shape|integer|ip|keyword|long|text|unsigned_long|version"      |Multivalue expression.
 mv_max        |field                               |"boolean|date|date_nanos|double|integer|ip|keyword|long|text|unsigned_long|version"                                               |Multivalue expression.
 mv_median     |number                              |"double|integer|long|unsigned_long"                                                                                               |Multivalue expression.
-<<<<<<< HEAD
 mv_min        |field                               |"boolean|date|date_nanos|double|integer|ip|keyword|long|text|unsigned_long|version"                                               |Multivalue expression.
-=======
-mv_min        |field                               |"boolean|date|double|integer|ip|keyword|long|text|unsigned_long|version"                                                          |Multivalue expression.
 mv_pseries_wei|[number, p]                         |[double, double]                                                                                                                  |[Multivalue expression., It is a constant number that represents the 'p' parameter in the P-Series. It impacts every element's contribution to the weighted sum.]
->>>>>>> 41a26a12
 mv_slice      |[field, start, end]                 |["boolean|cartesian_point|cartesian_shape|date|double|geo_point|geo_shape|integer|ip|keyword|long|text|version", integer, integer]|[Multivalue expression. If `null`\, the function returns `null`., Start position. If `null`\, the function returns `null`. The start argument can be negative. An index of -1 is used to specify the last value in the list., End position(included). Optional; if omitted\, the position at `start` is returned. The end argument can be negative. An index of -1 is used to specify the last value in the list.]
 mv_sort       |[field, order]                      |["boolean|date|double|integer|ip|keyword|long|text|version", keyword]                                                             |[Multivalue expression. If `null`\, the function returns `null`., Sort order. The valid options are ASC and DESC\, the default is ASC.]
 mv_sum        |number                              |"double|integer|long|unsigned_long"                                                                                               |Multivalue expression.
@@ -429,12 +421,8 @@
 mv_last       |"boolean|cartesian_point|cartesian_shape|date|date_nanos|double|geo_point|geo_shape|integer|ip|keyword|long|text|unsigned_long|version"|false                       |false           |false
 mv_max        |"boolean|date|date_nanos|double|integer|ip|keyword|long|text|unsigned_long|version"                                         |false                       |false           |false
 mv_median     |"double|integer|long|unsigned_long"                                                                                         |false                       |false           |false
-<<<<<<< HEAD
 mv_min        |"boolean|date|date_nanos|double|integer|ip|keyword|long|text|unsigned_long|version"                                         |false                       |false           |false
-=======
-mv_min        |"boolean|date|double|integer|ip|keyword|long|text|unsigned_long|version"                                                    |false                       |false           |false
 mv_pseries_wei|"double"                                                                                                                    |[false, false]              |false           |false 
->>>>>>> 41a26a12
 mv_slice      |"boolean|cartesian_point|cartesian_shape|date|double|geo_point|geo_shape|integer|ip|keyword|long|text|version"              |[false, false, true]        |false           |false
 mv_sort       |"boolean|date|double|integer|ip|keyword|long|text|version"                                                                  |[false, true]               |false           |false
 mv_sum        |"double|integer|long|unsigned_long"                                                                                         |false                       |false           |false
