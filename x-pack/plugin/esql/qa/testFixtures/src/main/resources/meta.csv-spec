metaFunctionsSynopsis#[skip:-8.14.99]
meta functions | keep synopsis;

synopsis:keyword
"double|integer|long|unsigned_long abs(number:double|integer|long|unsigned_long)"
"double acos(number:double|integer|long|unsigned_long)"
"double asin(number:double|integer|long|unsigned_long)"
"double atan(number:double|integer|long|unsigned_long)"
"double atan2(y_coordinate:double|integer|long|unsigned_long, x_coordinate:double|integer|long|unsigned_long)"
"double avg(number:double|integer|long)"
"double|date bin(field:integer|long|double|date, buckets:integer|double|date_period|time_duration, ?from:integer|long|double|date, ?to:integer|long|double|date)"
"double|date bucket(field:integer|long|double|date, buckets:integer|double|date_period|time_duration, ?from:integer|long|double|date, ?to:integer|long|double|date)"
"boolean|cartesian_point|date|double|geo_point|integer|ip|keyword|long|text|unsigned_long|version case(condition:boolean, trueValue...:boolean|cartesian_point|date|double|geo_point|integer|ip|keyword|long|text|unsigned_long|version)"
"double cbrt(number:double|integer|long|unsigned_long)"
"double|integer|long|unsigned_long ceil(number:double|integer|long|unsigned_long)"
"boolean cidr_match(ip:ip, blockX...:keyword|text)"
"boolean|cartesian_point|cartesian_shape|date|geo_point|geo_shape|integer|ip|keyword|long|text|version coalesce(first:boolean|cartesian_point|cartesian_shape|date|geo_point|geo_shape|integer|ip|keyword|long|text|version, ?rest...:boolean|cartesian_point|cartesian_shape|date|geo_point|geo_shape|integer|ip|keyword|long|text|version)"
"keyword concat(string1:keyword|text, string2...:keyword|text)"
"double cos(angle:double|integer|long|unsigned_long)"
"double cosh(angle:double|integer|long|unsigned_long)"
"long count(?field:boolean|cartesian_point|date|double|geo_point|integer|ip|keyword|long|text|unsigned_long|version)"
"long count_distinct(field:boolean|cartesian_point|date|double|geo_point|integer|ip|keyword|long|text|version, ?precision:integer)"
"integer date_diff(unit:keyword|text, startTimestamp:date, endTimestamp:date)"
"long date_extract(datePart:keyword|text, date:date)"
"keyword date_format(?dateFormat:keyword|text, date:date)"
"date date_parse(?datePattern:keyword|text, dateString:keyword|text)"
"date date_trunc(interval:date_period|time_duration, date:date)"
double e()
"boolean ends_with(str:keyword|text, suffix:keyword|text)"
"double|integer|long|unsigned_long floor(number:double|integer|long|unsigned_long)"
"keyword from_base64(string:keyword|text)"
"boolean|double|integer|ip|keyword|long|text|version greatest(first:boolean|double|integer|ip|keyword|long|text|version, ?rest...:boolean|double|integer|ip|keyword|long|text|version)"
"ip ip_prefix(ip:ip, prefixLengthV4:integer, prefixLengthV6:integer)"
"boolean|double|integer|ip|keyword|long|text|version least(first:boolean|double|integer|ip|keyword|long|text|version, ?rest...:boolean|double|integer|ip|keyword|long|text|version)"
"keyword left(string:keyword|text, length:integer)"
"integer length(string:keyword|text)"
"integer locate(string:keyword|text, substring:keyword|text, ?start:integer)"
"double log(?base:integer|unsigned_long|long|double, number:integer|unsigned_long|long|double)"
"double log10(number:double|integer|long|unsigned_long)"
"keyword|text ltrim(string:keyword|text)"
"double|integer|long|date max(number:double|integer|long|date)"
"double|integer|long median(number:double|integer|long)"
"double|integer|long median_absolute_deviation(number:double|integer|long)"
"double|integer|long|date min(number:double|integer|long|date)"
"boolean|cartesian_point|cartesian_shape|date|double|geo_point|geo_shape|integer|ip|keyword|long|text|version mv_append(field1:boolean|cartesian_point|cartesian_shape|date|double|geo_point|geo_shape|integer|ip|keyword|long|text|version, field2:boolean|cartesian_point|cartesian_shape|date|double|geo_point|geo_shape|integer|ip|keyword|long|text|version)"
"double mv_avg(number:double|integer|long|unsigned_long)"
"keyword mv_concat(string:text|keyword, delim:text|keyword)"
"integer mv_count(field:boolean|cartesian_point|cartesian_shape|date|double|geo_point|geo_shape|integer|ip|keyword|long|text|unsigned_long|version)"
"boolean|cartesian_point|cartesian_shape|date|double|geo_point|geo_shape|integer|ip|keyword|long|text|version mv_dedupe(field:boolean|cartesian_point|cartesian_shape|date|double|geo_point|geo_shape|integer|ip|keyword|long|text|version)"
"boolean|cartesian_point|cartesian_shape|date|double|geo_point|geo_shape|integer|ip|keyword|long|text|unsigned_long|version mv_first(field:boolean|cartesian_point|cartesian_shape|date|double|geo_point|geo_shape|integer|ip|keyword|long|text|unsigned_long|version)"
"boolean|cartesian_point|cartesian_shape|date|double|geo_point|geo_shape|integer|ip|keyword|long|text|unsigned_long|version mv_last(field:boolean|cartesian_point|cartesian_shape|date|double|geo_point|geo_shape|integer|ip|keyword|long|text|unsigned_long|version)"
"boolean|date|double|integer|ip|keyword|long|text|unsigned_long|version mv_max(field:boolean|date|double|integer|ip|keyword|long|text|unsigned_long|version)"
"double|integer|long|unsigned_long mv_median(number:double|integer|long|unsigned_long)"
"boolean|date|double|integer|ip|keyword|long|text|unsigned_long|version mv_min(field:boolean|date|double|integer|ip|keyword|long|text|unsigned_long|version)"
"boolean|cartesian_point|cartesian_shape|date|double|geo_point|geo_shape|integer|ip|keyword|long|text|version mv_slice(field:boolean|cartesian_point|cartesian_shape|date|double|geo_point|geo_shape|integer|ip|keyword|long|text|version, start:integer, ?end:integer)"
"boolean|date|double|integer|ip|keyword|long|text|version mv_sort(field:boolean|date|double|integer|ip|keyword|long|text|version, ?order:keyword)"
"double|integer|long|unsigned_long mv_sum(number:double|integer|long|unsigned_long)"
"keyword mv_zip(string1:keyword|text, string2:keyword|text, ?delim:keyword|text)"
date now()
"double|integer|long percentile(number:double|integer|long, percentile:double|integer|long)"
double pi()
"double pow(base:double|integer|long|unsigned_long, exponent:double|integer|long|unsigned_long)"
"keyword repeat(string:keyword|text, number:integer)"
"keyword replace(string:keyword|text, regex:keyword|text, newString:keyword|text)"
"keyword right(string:keyword|text, length:integer)"
"double|integer|long|unsigned_long round(number:double|integer|long|unsigned_long, ?decimals:integer)"
"keyword|text rtrim(string:keyword|text)"
"double signum(number:double|integer|long|unsigned_long)"
"double sin(angle:double|integer|long|unsigned_long)"
"double sinh(angle:double|integer|long|unsigned_long)"
"keyword split(string:keyword|text, delim:keyword|text)"
"double sqrt(number:double|integer|long|unsigned_long)"
"geo_point|cartesian_point st_centroid_agg(field:geo_point|cartesian_point)"
"boolean st_contains(geomA:geo_point|cartesian_point|geo_shape|cartesian_shape, geomB:geo_point|cartesian_point|geo_shape|cartesian_shape)"
"boolean st_disjoint(geomA:geo_point|cartesian_point|geo_shape|cartesian_shape, geomB:geo_point|cartesian_point|geo_shape|cartesian_shape)"
"boolean st_intersects(geomA:geo_point|cartesian_point|geo_shape|cartesian_shape, geomB:geo_point|cartesian_point|geo_shape|cartesian_shape)"
"boolean st_within(geomA:geo_point|cartesian_point|geo_shape|cartesian_shape, geomB:geo_point|cartesian_point|geo_shape|cartesian_shape)"
"double st_x(point:geo_point|cartesian_point)"
"double st_y(point:geo_point|cartesian_point)"
"boolean starts_with(str:keyword|text, prefix:keyword|text)"
"keyword substring(string:keyword|text, start:integer, ?length:integer)"
"long sum(number:double|integer|long)"
"double tan(angle:double|integer|long|unsigned_long)"
"double tanh(angle:double|integer|long|unsigned_long)"
double tau()
"keyword to_base64(string:keyword|text)"
"boolean to_bool(field:boolean|keyword|text|double|long|unsigned_long|integer)"
"boolean to_boolean(field:boolean|keyword|text|double|long|unsigned_long|integer)"
"cartesian_point to_cartesianpoint(field:cartesian_point|keyword|text)"
"cartesian_shape to_cartesianshape(field:cartesian_point|cartesian_shape|keyword|text)"
"date_period to_dateperiod(field:date_period|keyword|text)"
"date to_datetime(field:date|keyword|text|double|long|unsigned_long|integer)"
"double to_dbl(field:boolean|date|keyword|text|double|long|unsigned_long|integer|counter_double|counter_integer|counter_long)"
"double to_degrees(number:double|integer|long|unsigned_long)"
"double to_double(field:boolean|date|keyword|text|double|long|unsigned_long|integer|counter_double|counter_integer|counter_long)"
"date to_dt(field:date|keyword|text|double|long|unsigned_long|integer)"
"geo_point to_geopoint(field:geo_point|keyword|text)"
"geo_shape to_geoshape(field:geo_point|geo_shape|keyword|text)"
"integer to_int(field:boolean|date|keyword|text|double|long|unsigned_long|integer|counter_integer)"
"integer to_integer(field:boolean|date|keyword|text|double|long|unsigned_long|integer|counter_integer)"
"ip to_ip(field:ip|keyword|text)"
"long to_long(field:boolean|date|keyword|text|double|long|unsigned_long|integer|counter_integer|counter_long)"
"keyword|text to_lower(str:keyword|text)"
"double to_radians(number:double|integer|long|unsigned_long)"
"keyword to_str(field:boolean|cartesian_point|cartesian_shape|date|double|geo_point|geo_shape|integer|ip|keyword|long|text|unsigned_long|version)"
"keyword to_string(field:boolean|cartesian_point|cartesian_shape|date|double|geo_point|geo_shape|integer|ip|keyword|long|text|unsigned_long|version)"
"time_duration to_timeduration(field:time_duration|keyword|text)"
"unsigned_long to_ul(field:boolean|date|keyword|text|double|long|unsigned_long|integer)"
"unsigned_long to_ulong(field:boolean|date|keyword|text|double|long|unsigned_long|integer)"
"unsigned_long to_unsigned_long(field:boolean|date|keyword|text|double|long|unsigned_long|integer)"
"keyword|text to_upper(str:keyword|text)"
"version to_ver(field:keyword|text|version)"
"version to_version(field:keyword|text|version)"
"double|integer|long|date top_list(field:double|integer|long|date, limit:integer, order:keyword)"
"keyword|text trim(string:keyword|text)"
"boolean|date|double|integer|ip|keyword|long|text|version values(field:boolean|date|double|integer|ip|keyword|long|text|version)"
;

metaFunctionsArgs#[skip:-8.14.99]
  META functions
| EVAL name = SUBSTRING(name, 0, 14)
| KEEP name, argNames, argTypes, argDescriptions;

 name:keyword |          argNames:keyword          |                                               argTypes:keyword                                                                   |             argDescriptions:keyword
abs           |number                              |"double|integer|long|unsigned_long"                                                                                               |Numeric expression. If `null`, the function returns `null`.
acos          |number                              |"double|integer|long|unsigned_long"                                                                                               |Number between -1 and 1. If `null`, the function returns `null`.
asin          |number                              |"double|integer|long|unsigned_long"                                                                                               |Number between -1 and 1. If `null`, the function returns `null`.
atan          |number                              |"double|integer|long|unsigned_long"                                                                                               |Numeric expression. If `null`, the function returns `null`.
atan2         |[y_coordinate, x_coordinate]        |["double|integer|long|unsigned_long", "double|integer|long|unsigned_long"]                                                        |[y coordinate. If `null`\, the function returns `null`., x coordinate. If `null`\, the function returns `null`.]
avg           |number                              |"double|integer|long"                                                                                                             |[""]
bin           |[field, buckets, from, to]          |["integer|long|double|date", "integer|double|date_period|time_duration", "integer|long|double|date", "integer|long|double|date"]  |[Numeric or date expression from which to derive buckets., Target number of buckets., Start of the range. Can be a number or a date expressed as a string., End of the range. Can be a number or a date expressed as a string.]
bucket        |[field, buckets, from, to]          |["integer|long|double|date", "integer|double|date_period|time_duration", "integer|long|double|date", "integer|long|double|date"]  |[Numeric or date expression from which to derive buckets., Target number of buckets., Start of the range. Can be a number or a date expressed as a string., End of the range. Can be a number or a date expressed as a string.]
case          |[condition, trueValue]              |[boolean, "boolean|cartesian_point|date|double|geo_point|integer|ip|keyword|long|text|unsigned_long|version"]                     |[A condition., The value that's returned when the corresponding condition is the first to evaluate to `true`. The default value is returned when no condition matches.]
cbrt          |number                              |"double|integer|long|unsigned_long"                                                                                               |"Numeric expression. If `null`, the function returns `null`."
ceil          |number                              |"double|integer|long|unsigned_long"                                                                                               |Numeric expression. If `null`, the function returns `null`.
cidr_match    |[ip, blockX]                        |[ip, "keyword|text"]                                                                                                              |[IP address of type `ip` (both IPv4 and IPv6 are supported)., CIDR block to test the IP against.]
coalesce      |first                               |"boolean|cartesian_point|cartesian_shape|date|geo_point|geo_shape|integer|ip|keyword|long|text|version"                                   |Expression to evaluate.
concat        |[string1, string2]                  |["keyword|text", "keyword|text"]                                                                                                  |[Strings to concatenate., Strings to concatenate.]
cos           |angle                               |"double|integer|long|unsigned_long"                                                                                               |An angle, in radians. If `null`, the function returns `null`.
cosh          |angle                               |"double|integer|long|unsigned_long"                                                                                               |An angle, in radians. If `null`, the function returns `null`.
count         |field                               |"boolean|cartesian_point|date|double|geo_point|integer|ip|keyword|long|text|unsigned_long|version"                                |Column or literal for which to count the number of values.
count_distinct|[field, precision]                  |["boolean|cartesian_point|date|double|geo_point|integer|ip|keyword|long|text|version", integer]                                   |[Column or literal for which to count the number of distinct values., ]
date_diff     |[unit, startTimestamp, endTimestamp]|["keyword|text", date, date]                                                                                                      |[Time difference unit, A string representing a start timestamp, A string representing an end timestamp]
date_extract  |[datePart, date]                    |["keyword|text", date]                                                                                                            |[Part of the date to extract.  Can be: `aligned_day_of_week_in_month`\, `aligned_day_of_week_in_year`\, `aligned_week_of_month`\, `aligned_week_of_year`\, `ampm_of_day`\, `clock_hour_of_ampm`\, `clock_hour_of_day`\, `day_of_month`\, `day_of_week`\, `day_of_year`\, `epoch_day`\, `era`\, `hour_of_ampm`\, `hour_of_day`\, `instant_seconds`\, `micro_of_day`\, `micro_of_second`\, `milli_of_day`\, `milli_of_second`\, `minute_of_day`\, `minute_of_hour`\, `month_of_year`\, `nano_of_day`\, `nano_of_second`\, `offset_seconds`\, `proleptic_month`\, `second_of_day`\, `second_of_minute`\, `year`\, or `year_of_era`. Refer to https://docs.oracle.com/javase/8/docs/api/java/time/temporal/ChronoField.html[java.time.temporal.ChronoField] for a description of these values.  If `null`\, the function returns `null`., Date expression. If `null`\, the function returns `null`.]
date_format   |[dateFormat, date]                  |["keyword|text", date]                                                                                                            |[Date format (optional).  If no format is specified\, the `yyyy-MM-dd'T'HH:mm:ss.SSSZ` format is used. If `null`\, the function returns `null`., Date expression. If `null`\, the function returns `null`.]
date_parse    |[datePattern, dateString]           |["keyword|text", "keyword|text"]                                                                                                  |[The date format. Refer to the https://docs.oracle.com/en/java/javase/14/docs/api/java.base/java/time/format/DateTimeFormatter.html[`DateTimeFormatter` documentation] for the syntax. If `null`\, the function returns `null`., Date expression as a string. If `null` or an empty string\, the function returns `null`.]
date_trunc    |[interval, date]                    |["date_period|time_duration", date]                                                                                               |[Interval; expressed using the timespan literal syntax., Date expression]
e             |null                                |null                                                                                                                              |null
ends_with     |[str, suffix]                       |["keyword|text", "keyword|text"]                                                                                                  |[String expression. If `null`\, the function returns `null`., String expression. If `null`\, the function returns `null`.]
floor         |number                              |"double|integer|long|unsigned_long"                                                                                               |Numeric expression. If `null`, the function returns `null`.
from_base64   |string                              |"keyword|text"                                                                                                                    |A base64 string.
greatest      |first                               |"boolean|double|integer|ip|keyword|long|text|version"                                                                             |First of the columns to evaluate.
ip_prefix     |[ip, prefixLengthV4, prefixLengthV6]|[ip, integer, integer]                                                                                                            |[IP address of type `ip` (both IPv4 and IPv6 are supported)., Prefix length for IPv4 addresses., Prefix length for IPv6 addresses.]
least         |first                               |"boolean|double|integer|ip|keyword|long|text|version"                                                                             |First of the columns to evaluate.
left          |[string, length]                    |["keyword|text", integer]                                                                                                         |[The string from which to return a substring., The number of characters to return.]
length        |string                              |"keyword|text"                                                                                                                    |String expression. If `null`, the function returns `null`.
locate        |[string, substring, start]          |["keyword|text", "keyword|text", "integer"]                                                                                       |[An input string, A substring to locate in the input string, The start index]
log           |[base, number]                      |["integer|unsigned_long|long|double", "integer|unsigned_long|long|double"]                                                        |["Base of logarithm. If `null`\, the function returns `null`. If not provided\, this function returns the natural logarithm (base e) of a value.", "Numeric expression. If `null`\, the function returns `null`."]
log10         |number                              |"double|integer|long|unsigned_long"                                                                                               |Numeric expression. If `null`, the function returns `null`.
ltrim         |string                              |"keyword|text"                                                                                                                    |String expression. If `null`, the function returns `null`.
max           |number                              |"double|integer|long|date"                                                                                                        |[""]
median        |number                              |"double|integer|long"                                                                                                             |[""]
median_absolut|number                              |"double|integer|long"                                                                                                             |[""]
min           |number                              |"double|integer|long|date"                                                                                                        |[""]
mv_append     |[field1, field2]                    |["boolean|cartesian_point|cartesian_shape|date|double|geo_point|geo_shape|integer|ip|keyword|long|text|version", "boolean|cartesian_point|cartesian_shape|date|double|geo_point|geo_shape|integer|ip|keyword|long|text|version"]                 | ["", ""]
mv_avg        |number                              |"double|integer|long|unsigned_long"                                                                                               |Multivalue expression.
mv_concat     |[string, delim]                     |["text|keyword", "text|keyword"]                                                                                                  |[Multivalue expression., Delimiter.]
mv_count      |field                               |"boolean|cartesian_point|cartesian_shape|date|double|geo_point|geo_shape|integer|ip|keyword|long|text|unsigned_long|version"      |Multivalue expression.
mv_dedupe     |field                               |"boolean|cartesian_point|cartesian_shape|date|double|geo_point|geo_shape|integer|ip|keyword|long|text|version"                    |Multivalue expression.
mv_first      |field                               |"boolean|cartesian_point|cartesian_shape|date|double|geo_point|geo_shape|integer|ip|keyword|long|text|unsigned_long|version"      |Multivalue expression.
mv_last       |field                               |"boolean|cartesian_point|cartesian_shape|date|double|geo_point|geo_shape|integer|ip|keyword|long|text|unsigned_long|version"      |Multivalue expression.
mv_max        |field                               |"boolean|date|double|integer|ip|keyword|long|text|unsigned_long|version"                                                          |Multivalue expression.
mv_median     |number                              |"double|integer|long|unsigned_long"                                                                                               |Multivalue expression.
mv_min        |field                               |"boolean|date|double|integer|ip|keyword|long|text|unsigned_long|version"                                                          |Multivalue expression.
mv_slice      |[field, start, end]                 |["boolean|cartesian_point|cartesian_shape|date|double|geo_point|geo_shape|integer|ip|keyword|long|text|version", integer, integer]|[Multivalue expression. If `null`\, the function returns `null`., Start position. If `null`\, the function returns `null`. The start argument can be negative. An index of -1 is used to specify the last value in the list., End position(included). Optional; if omitted\, the position at `start` is returned. The end argument can be negative. An index of -1 is used to specify the last value in the list.]
mv_sort       |[field, order]                      |["boolean|date|double|integer|ip|keyword|long|text|version", keyword]                                                             |[Multivalue expression. If `null`\, the function returns `null`., Sort order. The valid options are ASC and DESC\, the default is ASC.]
mv_sum        |number                              |"double|integer|long|unsigned_long"                                                                                               |Multivalue expression.
mv_zip        |[string1, string2, delim]           |["keyword|text", "keyword|text", "keyword|text"]                                                                                  |[Multivalue expression., Multivalue expression., Delimiter. Optional; if omitted\, `\,` is used as a default delimiter.]
now           |null                                |null                                                                                                                              |null
percentile    |[number, percentile]                |["double|integer|long", "double|integer|long"]                                                                                    |[, ]
pi            |null                                |null                                                                                                                              |null
pow           |[base, exponent]                    |["double|integer|long|unsigned_long", "double|integer|long|unsigned_long"]                                                        |["Numeric expression for the base. If `null`\, the function returns `null`.", "Numeric expression for the exponent. If `null`\, the function returns `null`."]
repeat        |[string, number]                    |["keyword|text", integer]                                                                                                         |[String expression., Number times to repeat.]
replace       |[string, regex, newString]          |["keyword|text", "keyword|text", "keyword|text"]                                                                                  |[String expression., Regular expression., Replacement string.]
right         |[string, length]                    |["keyword|text", integer]                                                                                                         |[The string from which to returns a substring., The number of characters to return.]
round         |[number, decimals]                  |["double|integer|long|unsigned_long", integer]                                                                                    |["The numeric value to round. If `null`\, the function returns `null`.", "The number of decimal places to round to. Defaults to 0. If `null`\, the function returns `null`."]
rtrim         |string                              |"keyword|text"                                                                                                                    |String expression. If `null`, the function returns `null`.
signum        |number                              |"double|integer|long|unsigned_long"                                                                                               |"Numeric expression. If `null`, the function returns `null`."
sin           |angle                               |"double|integer|long|unsigned_long"                                                                                               |An angle, in radians. If `null`, the function returns `null`.
sinh          |angle                               |"double|integer|long|unsigned_long"                                                                                               |An angle, in radians. If `null`, the function returns `null`.
split         |[string, delim]                     |["keyword|text", "keyword|text"]                                                                                                  |[String expression. If `null`\, the function returns `null`., Delimiter. Only single byte delimiters are currently supported.]
sqrt          |number                              |"double|integer|long|unsigned_long"                                                                                               |"Numeric expression. If `null`, the function returns `null`."
st_centroid_ag|field                               |"geo_point|cartesian_point"                                                                                                       |[""]
st_contains   |[geomA, geomB]                      |["geo_point|cartesian_point|geo_shape|cartesian_shape", "geo_point|cartesian_point|geo_shape|cartesian_shape"]                    |[Expression of type `geo_point`\, `cartesian_point`\, `geo_shape` or `cartesian_shape`. If `null`\, the function returns `null`., Expression of type `geo_point`\, `cartesian_point`\, `geo_shape` or `cartesian_shape`. If `null`\, the function returns `null`. The second parameter must also have the same coordinate system as the first. This means it is not possible to combine `geo_*` and `cartesian_*` parameters.]
st_disjoint   |[geomA, geomB]                      |["geo_point|cartesian_point|geo_shape|cartesian_shape", "geo_point|cartesian_point|geo_shape|cartesian_shape"]                    |[Expression of type `geo_point`\, `cartesian_point`\, `geo_shape` or `cartesian_shape`. If `null`\, the function returns `null`., Expression of type `geo_point`\, `cartesian_point`\, `geo_shape` or `cartesian_shape`. If `null`\, the function returns `null`. The second parameter must also have the same coordinate system as the first. This means it is not possible to combine `geo_*` and `cartesian_*` parameters.]
st_intersects |[geomA, geomB]                      |["geo_point|cartesian_point|geo_shape|cartesian_shape", "geo_point|cartesian_point|geo_shape|cartesian_shape"]                    |[Expression of type `geo_point`\, `cartesian_point`\, `geo_shape` or `cartesian_shape`. If `null`\, the function returns `null`., Expression of type `geo_point`\, `cartesian_point`\, `geo_shape` or `cartesian_shape`. If `null`\, the function returns `null`. The second parameter must also have the same coordinate system as the first. This means it is not possible to combine `geo_*` and `cartesian_*` parameters.]
st_within     |[geomA, geomB]                      |["geo_point|cartesian_point|geo_shape|cartesian_shape", "geo_point|cartesian_point|geo_shape|cartesian_shape"]                    |[Expression of type `geo_point`\, `cartesian_point`\, `geo_shape` or `cartesian_shape`. If `null`\, the function returns `null`., Expression of type `geo_point`\, `cartesian_point`\, `geo_shape` or `cartesian_shape`. If `null`\, the function returns `null`. The second parameter must also have the same coordinate system as the first. This means it is not possible to combine `geo_*` and `cartesian_*` parameters.]
st_x          |point                               |"geo_point|cartesian_point"                                                                                                       |Expression of type `geo_point` or `cartesian_point`. If `null`, the function returns `null`.
st_y          |point                               |"geo_point|cartesian_point"                                                                                                       |Expression of type `geo_point` or `cartesian_point`. If `null`, the function returns `null`.
starts_with   |[str, prefix]                       |["keyword|text", "keyword|text"]                                                                                                  |[String expression. If `null`\, the function returns `null`., String expression. If `null`\, the function returns `null`.]
substring     |[string, start, length]             |["keyword|text", integer, integer]                                                                                                |[String expression. If `null`\, the function returns `null`., Start position., Length of the substring from the start position. Optional; if omitted\, all positions after `start` are returned.]
sum           |number                              |"double|integer|long"                                                                                                             |[""]
tan           |angle                               |"double|integer|long|unsigned_long"                                                                                               |An angle, in radians. If `null`, the function returns `null`.
tanh          |angle                               |"double|integer|long|unsigned_long"                                                                                               |An angle, in radians. If `null`, the function returns `null`.
tau           |null                                |null                                                                                                                              |null
to_base64     |string                              |"keyword|text"                                                                                                                    |A string.
to_bool       |field                               |"boolean|keyword|text|double|long|unsigned_long|integer"                                                                          |Input value. The input can be a single- or multi-valued column or an expression.
to_boolean    |field                               |"boolean|keyword|text|double|long|unsigned_long|integer"                                                                          |Input value. The input can be a single- or multi-valued column or an expression.
to_cartesianpo|field                               |"cartesian_point|keyword|text"                                                                                                    |Input value. The input can be a single- or multi-valued column or an expression.
to_cartesiansh|field                               |"cartesian_point|cartesian_shape|keyword|text"                                                                                    |Input value. The input can be a single- or multi-valued column or an expression.
to_dateperiod |field                               |"date_period|keyword|text"                                                                                                        |Input value.
to_datetime   |field                               |"date|keyword|text|double|long|unsigned_long|integer"                                                                             |Input value. The input can be a single- or multi-valued column or an expression.
to_dbl        |field                               |"boolean|date|keyword|text|double|long|unsigned_long|integer|counter_double|counter_integer|counter_long"                         |Input value. The input can be a single- or multi-valued column or an expression.
to_degrees    |number                              |"double|integer|long|unsigned_long"                                                                                               |Input value. The input can be a single- or multi-valued column or an expression.
to_double     |field                               |"boolean|date|keyword|text|double|long|unsigned_long|integer|counter_double|counter_integer|counter_long"                         |Input value. The input can be a single- or multi-valued column or an expression.
to_dt         |field                               |"date|keyword|text|double|long|unsigned_long|integer"                                                                             |Input value. The input can be a single- or multi-valued column or an expression.
to_geopoint   |field                               |"geo_point|keyword|text"                                                                                                          |Input value. The input can be a single- or multi-valued column or an expression.
to_geoshape   |field                               |"geo_point|geo_shape|keyword|text"                                                                                                |Input value. The input can be a single- or multi-valued column or an expression.
to_int        |field                               |"boolean|date|keyword|text|double|long|unsigned_long|integer|counter_integer"                                                     |Input value. The input can be a single- or multi-valued column or an expression.
to_integer    |field                               |"boolean|date|keyword|text|double|long|unsigned_long|integer|counter_integer"                                                     |Input value. The input can be a single- or multi-valued column or an expression.
to_ip         |field                               |"ip|keyword|text"                                                                                                                 |Input value. The input can be a single- or multi-valued column or an expression.
to_long       |field                               |"boolean|date|keyword|text|double|long|unsigned_long|integer|counter_integer|counter_long"                                        |Input value. The input can be a single- or multi-valued column or an expression.
to_lower      |str                                 |"keyword|text"                                                                                                                    |String expression. If `null`, the function returns `null`.
to_radians    |number                              |"double|integer|long|unsigned_long"                                                                                               |Input value. The input can be a single- or multi-valued column or an expression.
to_str        |field                               |"boolean|cartesian_point|cartesian_shape|date|double|geo_point|geo_shape|integer|ip|keyword|long|text|unsigned_long|version"      |Input value. The input can be a single- or multi-valued column or an expression.
to_string     |field                               |"boolean|cartesian_point|cartesian_shape|date|double|geo_point|geo_shape|integer|ip|keyword|long|text|unsigned_long|version"      |Input value. The input can be a single- or multi-valued column or an expression.
to_timeduratio|field                               |"time_duration|keyword|text"                                                                                                      |Input value.
to_ul         |field                               |"boolean|date|keyword|text|double|long|unsigned_long|integer"                                                                     |Input value. The input can be a single- or multi-valued column or an expression.
to_ulong      |field                               |"boolean|date|keyword|text|double|long|unsigned_long|integer"                                                                     |Input value. The input can be a single- or multi-valued column or an expression.
to_unsigned_lo|field                               |"boolean|date|keyword|text|double|long|unsigned_long|integer"                                                                     |Input value. The input can be a single- or multi-valued column or an expression.
to_upper      |str                                 |"keyword|text"                                                                                                                    |String expression. If `null`, the function returns `null`.
to_ver        |field                               |"keyword|text|version"                                                                                                            |Input value. The input can be a single- or multi-valued column or an expression.
to_version    |field                               |"keyword|text|version"                                                                                                            |Input value. The input can be a single- or multi-valued column or an expression.
top_list      |[field, limit, order]               |["double|integer|long|date", integer, keyword]                                                                                    |[The field to collect the top values for.,The maximum number of values to collect.,The order to calculate the top values. Either `asc` or `desc`.]
trim          |string                              |"keyword|text"                                                                                                                    |String expression. If `null`, the function returns `null`.
values        |field                               |"boolean|date|double|integer|ip|keyword|long|text|version"                                                                        |[""]
;

metaFunctionsDescription#[skip:-8.14.99]
  META functions
| EVAL name = SUBSTRING(name, 0, 14)
| KEEP name, description
;

 name:keyword | description:keyword
abs           |Returns the absolute value.
acos          |Returns the {wikipedia}/Inverse_trigonometric_functions[arccosine] of `n` as an angle, expressed in radians.
asin          |Returns the {wikipedia}/Inverse_trigonometric_functions[arcsine] of the input numeric expression as an angle, expressed in radians.
atan          |Returns the {wikipedia}/Inverse_trigonometric_functions[arctangent] of the input numeric expression as an angle, expressed in radians.
atan2         |The {wikipedia}/Atan2[angle] between the positive x-axis and the ray from the origin to the point (x , y) in the Cartesian plane, expressed in radians.
avg           |The average of a numeric field.
bin           |Creates groups of values - buckets - out of a datetime or numeric input. The size of the buckets can either be provided directly, or chosen based on a recommended count and values range.
bucket        |Creates groups of values - buckets - out of a datetime or numeric input. The size of the buckets can either be provided directly, or chosen based on a recommended count and values range.
case          |Accepts pairs of conditions and values. The function returns the value that belongs to the first condition that evaluates to `true`.  If the number of arguments is odd, the last argument is the default value which is returned when no condition matches. If the number of arguments is even, and no condition matches, the function returns `null`.
cbrt          |Returns the cube root of a number. The input can be any numeric value, the return value is always a double. Cube roots of infinities are null.
ceil          |Round a number up to the nearest integer.
cidr_match    |Returns true if the provided IP is contained in one of the provided CIDR blocks.
coalesce      |Returns the first of its arguments that is not null. If all arguments are null, it returns `null`.
concat        |Concatenates two or more strings.
cos           |Returns the {wikipedia}/Sine_and_cosine[cosine] of an angle.
cosh          |Returns the {wikipedia}/Hyperbolic_functions[hyperbolic cosine] of an angle.
count         |Returns the total number (count) of input values.
count_distinct|Returns the approximate number of distinct values.
date_diff     |Subtracts the `startTimestamp` from the `endTimestamp` and returns the difference in multiples of `unit`. If `startTimestamp` is later than the `endTimestamp`, negative values are returned.
date_extract  |Extracts parts of a date, like year, month, day, hour.
date_format   |Returns a string representation of a date, in the provided format.
date_parse    |Returns a date by parsing the second argument using the format specified in the first argument.
date_trunc    |Rounds down a date to the closest interval.
e             |Returns {wikipedia}/E_(mathematical_constant)[Euler's number].
ends_with     |Returns a boolean that indicates whether a keyword string ends with another string.
floor         |Round a number down to the nearest integer.
from_base64   |Decode a base64 string.
greatest      |Returns the maximum value from multiple columns. This is similar to <<esql-mv_max>> except it is intended to run on multiple columns at once.
ip_prefix     |Truncates an IP to a given prefix length.
least         |Returns the minimum value from multiple columns. This is similar to <<esql-mv_min>> except it is intended to run on multiple columns at once.
left          |Returns the substring that extracts 'length' chars from 'string' starting from the left.
length        |Returns the character length of a string.
locate        |Returns an integer that indicates the position of a keyword substring within another string
log           |Returns the logarithm of a value to a base. The input can be any numeric value, the return value is always a double.  Logs of zero, negative numbers, and base of one return `null` as well as a warning.
log10         |Returns the logarithm of a value to base 10. The input can be any numeric value, the return value is always a double.  Logs of 0 and negative numbers return `null` as well as a warning.
ltrim         |Removes leading whitespaces from a string.
max           |The maximum value of a numeric field.
median        |The value that is greater than half of all values and less than half of all values.
median_absolut|The median absolute deviation, a measure of variability.
min           |The minimum value of a numeric field.
mv_append     |Concatenates values of two multi-value fields.
mv_avg        |Converts a multivalued field into a single valued field containing the average of all of the values.
mv_concat     |Converts a multivalued string expression into a single valued column containing the concatenation of all values separated by a delimiter.
mv_count      |Converts a multivalued expression into a single valued column containing a count of the number of values.
mv_dedupe     |Remove duplicate values from a multivalued field.
mv_first      |Converts a multivalued expression into a single valued column containing the first value. This is most useful when reading from a function that emits multivalued columns in a known order like <<esql-split>>.  The order that <<esql-multivalued-fields, multivalued fields>> are read from underlying storage is not guaranteed. It is *frequently* ascending, but don't rely on that. If you need the minimum value use <<esql-mv_min>> instead of `MV_FIRST`. `MV_MIN` has optimizations for sorted values so there isn't a performance benefit to `MV_FIRST`.
mv_last       |Converts a multivalue expression into a single valued column containing the last value. This is most useful when reading from a function that emits multivalued columns in a known order like <<esql-split>>.  The order that <<esql-multivalued-fields, multivalued fields>> are read from underlying storage is not guaranteed. It is *frequently* ascending, but don't rely on that. If you need the maximum value use <<esql-mv_max>> instead of `MV_LAST`. `MV_MAX` has optimizations for sorted values so there isn't a performance benefit to `MV_LAST`.
mv_max        |Converts a multivalued expression into a single valued column containing the maximum value.
mv_median     |Converts a multivalued field into a single valued field containing the median value.
mv_min        |Converts a multivalued expression into a single valued column containing the minimum value.
mv_slice      |Returns a subset of the multivalued field using the start and end index values.
mv_sort       |Sorts a multivalued field in lexicographical order.
mv_sum        |Converts a multivalued field into a single valued field containing the sum of all of the values.
mv_zip        |Combines the values from two multivalued fields with a delimiter that joins them together.
now           |Returns current date and time.
percentile    |The value at which a certain percentage of observed values occur.
pi            |Returns {wikipedia}/Pi[Pi], the ratio of a circle's circumference to its diameter.
pow           |Returns the value of `base` raised to the power of `exponent`.
repeat        |Returns a string constructed by concatenating `string` with itself the specified `number` of times.
replace       |The function substitutes in the string `str` any match of the regular expression `regex` with the replacement string `newStr`.
right         |Return the substring that extracts 'length' chars from 'str' starting from the right.
round         |Rounds a number to the specified number of decimal places. Defaults to 0, which returns the nearest integer. If the precision is a negative number, rounds to the number of digits left of the decimal point.
rtrim         |Removes trailing whitespaces from a string.
signum        |Returns the sign of the given number. It returns `-1` for negative numbers, `0` for `0` and `1` for positive numbers.
sin           |Returns ths {wikipedia}/Sine_and_cosine[Sine] trigonometric function of an angle.
sinh          |Returns the {wikipedia}/Hyperbolic_functions[hyperbolic sine] of an angle.
split         |Split a single valued string into multiple strings.
sqrt          |Returns the square root of a number. The input can be any numeric value, the return value is always a double. Square roots of negative numbers and infinities are null.
st_centroid_ag|The centroid of a spatial field.
st_contains   |Returns whether the first geometry contains the second geometry. This is the inverse of the <<esql-st_within,ST_WITHIN>> function.
st_disjoint   |Returns whether the two geometries or geometry columns are disjoint. This is the inverse of the <<esql-st_intersects,ST_INTERSECTS>> function. In mathematical terms: ST_Disjoint(A, B) ⇔ A ⋂ B = ∅
st_intersects |Returns true if two geometries intersect. They intersect if they have any point in common, including their interior points (points along lines or within polygons). This is the inverse of the <<esql-st_disjoint,ST_DISJOINT>> function. In mathematical terms: ST_Intersects(A, B) ⇔ A ⋂ B ≠ ∅
st_within     |Returns whether the first geometry is within the second geometry. This is the inverse of the <<esql-st_contains,ST_CONTAINS>> function.
st_x          |Extracts the `x` coordinate from the supplied point. If the points is of type `geo_point` this is equivalent to extracting the `longitude` value.
st_y          |Extracts the `y` coordinate from the supplied point. If the points is of type `geo_point` this is equivalent to extracting the `latitude` value.
starts_with   |Returns a boolean that indicates whether a keyword string starts with another string.
substring     |Returns a substring of a string, specified by a start position and an optional length
sum           |The sum of a numeric field.
tan           |Returns the {wikipedia}/Sine_and_cosine[Tangent] trigonometric function of an angle.
tanh          |Returns the {wikipedia}/Hyperbolic_functions[Tangent] hyperbolic function of an angle.
tau           |Returns the https://tauday.com/tau-manifesto[ratio] of a circle's circumference to its radius.
to_base64     |Encode a string to a base64 string.
to_bool       |Converts an input value to a boolean value. A string value of *true* will be case-insensitive converted to the Boolean *true*. For anything else, including the empty string, the function will return *false*. The numerical value of *0* will be converted to *false*, anything else will be converted to *true*.
to_boolean    |Converts an input value to a boolean value. A string value of *true* will be case-insensitive converted to the Boolean *true*. For anything else, including the empty string, the function will return *false*. The numerical value of *0* will be converted to *false*, anything else will be converted to *true*.
to_cartesianpo|Converts an input value to a `cartesian_point` value. A string will only be successfully converted if it respects the {wikipedia}/Well-known_text_representation_of_geometry[WKT Point] format.
to_cartesiansh|Converts an input value to a `cartesian_shape` value. A string will only be successfully converted if it respects the {wikipedia}/Well-known_text_representation_of_geometry[WKT] format.
to_dateperiod |Converts an input value into a date_period value.
to_datetime   |Converts an input value to a date value. A string will only be successfully converted if it's respecting the format `yyyy-MM-dd'T'HH:mm:ss.SSS'Z'`. To convert dates in other formats, use <<esql-date_parse>>.
to_dbl        |Converts an input value to a double value. If the input parameter is of a date type, its value will be interpreted as milliseconds since the {wikipedia}/Unix_time[Unix epoch], converted to double. Boolean *true* will be converted to double *1.0*, *false* to *0.0*.
to_degrees    |Converts a number in {wikipedia}/Radian[radians] to {wikipedia}/Degree_(angle)[degrees].
to_double     |Converts an input value to a double value. If the input parameter is of a date type, its value will be interpreted as milliseconds since the {wikipedia}/Unix_time[Unix epoch], converted to double. Boolean *true* will be converted to double *1.0*, *false* to *0.0*.
to_dt         |Converts an input value to a date value. A string will only be successfully converted if it's respecting the format `yyyy-MM-dd'T'HH:mm:ss.SSS'Z'`. To convert dates in other formats, use <<esql-date_parse>>.
to_geopoint   |Converts an input value to a `geo_point` value. A string will only be successfully converted if it respects the {wikipedia}/Well-known_text_representation_of_geometry[WKT Point] format.
to_geoshape   |Converts an input value to a `geo_shape` value. A string will only be successfully converted if it respects the {wikipedia}/Well-known_text_representation_of_geometry[WKT] format.
to_int        |Converts an input value to an integer value. If the input parameter is of a date type, its value will be interpreted as milliseconds since the {wikipedia}/Unix_time[Unix epoch], converted to integer. Boolean *true* will be converted to integer *1*, *false* to *0*.
to_integer    |Converts an input value to an integer value. If the input parameter is of a date type, its value will be interpreted as milliseconds since the {wikipedia}/Unix_time[Unix epoch], converted to integer. Boolean *true* will be converted to integer *1*, *false* to *0*.
to_ip         |Converts an input string to an IP value.
to_long       |Converts an input value to a long value. If the input parameter is of a date type, its value will be interpreted as milliseconds since the {wikipedia}/Unix_time[Unix epoch], converted to long. Boolean *true* will be converted to long *1*, *false* to *0*.
to_lower      |Returns a new string representing the input string converted to lower case.
to_radians    |Converts a number in {wikipedia}/Degree_(angle)[degrees] to {wikipedia}/Radian[radians].
to_str        |Converts an input value into a string.
to_string     |Converts an input value into a string.
to_timeduratio|Converts an input value into a time_duration value.
to_ul         |Converts an input value to an unsigned long value. If the input parameter is of a date type, its value will be interpreted as milliseconds since the {wikipedia}/Unix_time[Unix epoch], converted to unsigned long. Boolean *true* will be converted to unsigned long *1*, *false* to *0*.
to_ulong      |Converts an input value to an unsigned long value. If the input parameter is of a date type, its value will be interpreted as milliseconds since the {wikipedia}/Unix_time[Unix epoch], converted to unsigned long. Boolean *true* will be converted to unsigned long *1*, *false* to *0*.
to_unsigned_lo|Converts an input value to an unsigned long value. If the input parameter is of a date type, its value will be interpreted as milliseconds since the {wikipedia}/Unix_time[Unix epoch], converted to unsigned long. Boolean *true* will be converted to unsigned long *1*, *false* to *0*.
to_upper      |Returns a new string representing the input string converted to upper case.
to_ver        |Converts an input string to a version value.
to_version    |Converts an input string to a version value.
top_list      |Collects the top values for a field. Includes repeated values.
trim          |Removes leading and trailing whitespaces from a string.
values        |Collect values for a field.
;

metaFunctionsRemaining#[skip:-8.14.99]
  META functions
| EVAL name = SUBSTRING(name, 0, 14)
| KEEP name, *
| DROP synopsis, description, argNames, argTypes, argDescriptions
;

 name:keyword |                                                    returnType:keyword                                                      |    optionalArgs:boolean    |variadic:boolean|isAggregation:boolean
abs           |"double|integer|long|unsigned_long"                                                                                         |false                       |false           |false
acos          |double                                                                                                                      |false                       |false           |false
asin          |double                                                                                                                      |false                       |false           |false
atan          |double                                                                                                                      |false                       |false           |false
atan2         |double                                                                                                                      |[false, false]              |false           |false
avg           |double                                                                                                                      |false                       |false           |true
bin           |"double|date"                                                                                                               |[false, false, true, true]  |false           |false
bucket        |"double|date"                                                                                                               |[false, false, true, true]  |false           |false
case          |"boolean|cartesian_point|date|double|geo_point|integer|ip|keyword|long|text|unsigned_long|version"                          |[false, false]              |true            |false
cbrt          |double                                                                                                                      |false                       |false           |false
ceil          |"double|integer|long|unsigned_long"                                                                                         |false                       |false           |false
cidr_match    |boolean                                                                                                                     |[false, false]              |true            |false
coalesce      |"boolean|cartesian_point|cartesian_shape|date|geo_point|geo_shape|integer|ip|keyword|long|text|version"                     |false                       |true            |false
concat        |keyword                                                                                                                     |[false, false]              |true            |false
cos           |double                                                                                                                      |false                       |false           |false
cosh          |double                                                                                                                      |false                       |false           |false
count         |long                                                                                                                        |true                        |false           |true
count_distinct|long                                                                                                                        |[false, true]               |false           |true
date_diff     |integer                                                                                                                     |[false, false, false]       |false           |false
date_extract  |long                                                                                                                        |[false, false]              |false           |false
date_format   |keyword                                                                                                                     |[true, false]               |false           |false
date_parse    |date                                                                                                                        |[true, false]               |false           |false
date_trunc    |date                                                                                                                        |[false, false]              |false           |false
e             |double                                                                                                                      |null                        |false           |false
ends_with     |boolean                                                                                                                     |[false, false]              |false           |false
floor         |"double|integer|long|unsigned_long"                                                                                         |false                       |false           |false
from_base64   |keyword                                                                                                                     |false                       |false           |false
greatest      |"boolean|double|integer|ip|keyword|long|text|version"                                                                       |false                       |true            |false
ip_prefix     |ip                                                                                                                          |[false, false, false]       |false           |false
least         |"boolean|double|integer|ip|keyword|long|text|version"                                                                       |false                       |true            |false
left          |keyword                                                                                                                     |[false, false]              |false           |false
length        |integer                                                                                                                     |false                       |false           |false
locate        |integer                                                                                                                     |[false, false, true]        |false           |false
log           |double                                                                                                                      |[true, false]               |false           |false
log10         |double                                                                                                                      |false                       |false           |false
ltrim         |"keyword|text"                                                                                                              |false                       |false           |false
max           |"double|integer|long|date"                                                                                                  |false                       |false           |true
median        |"double|integer|long"                                                                                                       |false                       |false           |true
median_absolut|"double|integer|long"                                                                                                       |false                       |false           |true
min           |"double|integer|long|date"                                                                                                  |false                       |false           |true
mv_append     |"boolean|cartesian_point|cartesian_shape|date|double|geo_point|geo_shape|integer|ip|keyword|long|text|version"              |[false, false]              |false 		     |false
mv_avg        |double                                                                                                                      |false                       |false           |false
mv_concat     |keyword                                                                                                                     |[false, false]              |false           |false
mv_count      |integer                                                                                                                     |false                       |false           |false
mv_dedupe     |"boolean|cartesian_point|cartesian_shape|date|double|geo_point|geo_shape|integer|ip|keyword|long|text|version"              |false                       |false           |false
mv_first      |"boolean|cartesian_point|cartesian_shape|date|double|geo_point|geo_shape|integer|ip|keyword|long|text|unsigned_long|version"|false                       |false           |false
mv_last       |"boolean|cartesian_point|cartesian_shape|date|double|geo_point|geo_shape|integer|ip|keyword|long|text|unsigned_long|version"|false                       |false           |false
mv_max        |"boolean|date|double|integer|ip|keyword|long|text|unsigned_long|version"                                                    |false                       |false           |false
mv_median     |"double|integer|long|unsigned_long"                                                                                         |false                       |false           |false
mv_min        |"boolean|date|double|integer|ip|keyword|long|text|unsigned_long|version"                                                    |false                       |false           |false
mv_slice      |"boolean|cartesian_point|cartesian_shape|date|double|geo_point|geo_shape|integer|ip|keyword|long|text|version"              |[false, false, true]        |false           |false
mv_sort       |"boolean|date|double|integer|ip|keyword|long|text|version"                                                                  |[false, true]               |false           |false
mv_sum        |"double|integer|long|unsigned_long"                                                                                         |false                       |false           |false
mv_zip        |keyword                                                                                                                     |[false, false, true]        |false           |false
now           |date                                                                                                                        |null                        |false           |false
percentile    |"double|integer|long"                                                                                                       |[false, false]              |false           |true
pi            |double                                                                                                                      |null                        |false           |false
pow           |double                                                                                                                      |[false, false]              |false           |false
repeat        |keyword                                                                                                                     |[false, false]              |false           |false
replace       |keyword                                                                                                                     |[false, false, false]       |false           |false
right         |keyword                                                                                                                     |[false, false]              |false           |false
round         |"double|integer|long|unsigned_long"                                                                                         |[false, true]               |false           |false
rtrim         |"keyword|text"                                                                                                              |false                       |false           |false
signum        |double                                                                                                                      |false                       |false           |false
sin           |double                                                                                                                      |false                       |false           |false
sinh          |double                                                                                                                      |false                       |false           |false
split         |keyword                                                                                                                     |[false, false]              |false           |false
sqrt          |double                                                                                                                      |false                       |false           |false
st_centroid_ag|"geo_point|cartesian_point"                                                                                                 |false                       |false           |true
st_contains   |boolean                                                                                                                     |[false, false]              |false           |false
st_disjoint   |boolean                                                                                                                     |[false, false]              |false           |false
st_intersects |boolean                                                                                                                     |[false, false]              |false           |false
st_within     |boolean                                                                                                                     |[false, false]              |false           |false
st_x          |double                                                                                                                      |false                       |false           |false
st_y          |double                                                                                                                      |false                       |false           |false
starts_with   |boolean                                                                                                                     |[false, false]              |false           |false
substring     |keyword                                                                                                                     |[false, false, true]        |false           |false
sum           |long                                                                                                                        |false                       |false           |true
tan           |double                                                                                                                      |false                       |false           |false
tanh          |double                                                                                                                      |false                       |false           |false
tau           |double                                                                                                                      |null                        |false           |false
to_base64     |keyword                                                                                                                     |false                       |false           |false
to_bool       |boolean                                                                                                                     |false                       |false           |false
to_boolean    |boolean                                                                                                                     |false                       |false           |false
to_cartesianpo|cartesian_point                                                                                                             |false                       |false           |false
to_cartesiansh|cartesian_shape                                                                                                             |false                       |false           |false
to_dateperiod |date_period                                                                                                                 |false                       |false           |false
to_datetime   |date                                                                                                                        |false                       |false           |false
to_dbl        |double                                                                                                                      |false                       |false           |false
to_degrees    |double                                                                                                                      |false                       |false           |false
to_double     |double                                                                                                                      |false                       |false           |false
to_dt         |date                                                                                                                        |false                       |false           |false
to_geopoint   |geo_point                                                                                                                   |false                       |false           |false
to_geoshape   |geo_shape                                                                                                                   |false                       |false           |false
to_int        |integer                                                                                                                     |false                       |false           |false
to_integer    |integer                                                                                                                     |false                       |false           |false
to_ip         |ip                                                                                                                          |false                       |false           |false
to_long       |long                                                                                                                        |false                       |false           |false
to_lower      |"keyword|text"                                                                                                              |false                       |false           |false
to_radians    |double                                                                                                                      |false                       |false           |false
to_str        |keyword                                                                                                                     |false                       |false           |false
to_string     |keyword                                                                                                                     |false                       |false           |false
to_timeduratio|time_duration                                                                                                               |false                       |false           |false
to_ul         |unsigned_long                                                                                                               |false                       |false           |false
to_ulong      |unsigned_long                                                                                                               |false                       |false           |false
to_unsigned_lo|unsigned_long                                                                                                               |false                       |false           |false
to_upper      |"keyword|text"                                                                                                              |false                       |false           |false
to_ver        |version                                                                                                                     |false                       |false           |false
to_version    |version                                                                                                                     |false                       |false           |false
top_list      |"double|integer|long|date"                                                                                                  |[false, false, false]       |false           |true
trim          |"keyword|text"                                                                                                              |false                       |false           |false
values        |"boolean|date|double|integer|ip|keyword|long|text|version"                                                                  |false                       |false           |true
;

metaFunctionsFiltered#[skip:-8.14.99]
META FUNCTIONS
| WHERE STARTS_WITH(name, "sin")
;

name:keyword |                      synopsis:keyword                  |argNames:keyword  |        argTypes:keyword            |             argDescriptions:keyword                             | returnType:keyword |                                             description:keyword                     | optionalArgs:boolean | variadic:boolean | isAggregation:boolean
sin          |"double sin(angle:double|integer|long|unsigned_long)"   |angle             |"double|integer|long|unsigned_long" | "An angle, in radians. If `null`, the function returns `null`." | double             | "Returns ths {wikipedia}/Sine_and_cosine[Sine] trigonometric function of an angle." | false                | false            | false
sinh         |"double sinh(angle:double|integer|long|unsigned_long)"  |angle             |"double|integer|long|unsigned_long" | "An angle, in radians. If `null`, the function returns `null`." | double             | "Returns the {wikipedia}/Hyperbolic_functions[hyperbolic sine] of an angle."        | false                | false            | false
;


// see https://github.com/elastic/elasticsearch/issues/102120
countFunctions#[skip:-8.14.99, reason:BIN added]
meta functions |  stats  a = count(*), b = count(*), c = count(*) |  mv_expand c;

a:long | b:long | c:long
<<<<<<< HEAD
111    | 111    | 111
=======
110    | 110    | 110
>>>>>>> 43b2e877
;<|MERGE_RESOLUTION|>--- conflicted
+++ resolved
@@ -495,9 +495,5 @@
 meta functions |  stats  a = count(*), b = count(*), c = count(*) |  mv_expand c;
 
 a:long | b:long | c:long
-<<<<<<< HEAD
-111    | 111    | 111
-=======
-110    | 110    | 110
->>>>>>> 43b2e877
+112    | 112    | 112
 ;