metaFunctionsSynopsis#[skip:-8.15.99]
meta functions | keep synopsis;

synopsis:keyword
"double|integer|long|unsigned_long abs(number:double|integer|long|unsigned_long)"
"double acos(number:double|integer|long|unsigned_long)"
"double asin(number:double|integer|long|unsigned_long)"
"double atan(number:double|integer|long|unsigned_long)"
"double atan2(y_coordinate:double|integer|long|unsigned_long, x_coordinate:double|integer|long|unsigned_long)"
"double avg(number:double|integer|long)"
"double|date bin(field:integer|long|double|date, buckets:integer|double|date_period|time_duration, ?from:integer|long|double|date, ?to:integer|long|double|date)"
"double|date bucket(field:integer|long|double|date, buckets:integer|double|date_period|time_duration, ?from:integer|long|double|date, ?to:integer|long|double|date)"
"boolean|cartesian_point|date|double|geo_point|integer|ip|keyword|long|text|unsigned_long|version case(condition:boolean, trueValue...:boolean|cartesian_point|date|double|geo_point|integer|ip|keyword|long|text|unsigned_long|version)"
"double cbrt(number:double|integer|long|unsigned_long)"
"double|integer|long|unsigned_long ceil(number:double|integer|long|unsigned_long)"
"boolean cidr_match(ip:ip, blockX...:keyword|text)"
"boolean|cartesian_point|cartesian_shape|date|geo_point|geo_shape|integer|ip|keyword|long|text|version coalesce(first:boolean|cartesian_point|cartesian_shape|date|geo_point|geo_shape|integer|ip|keyword|long|text|version, ?rest...:boolean|cartesian_point|cartesian_shape|date|geo_point|geo_shape|integer|ip|keyword|long|text|version)"
"keyword concat(string1:keyword|text, string2...:keyword|text)"
"double cos(angle:double|integer|long|unsigned_long)"
"double cosh(angle:double|integer|long|unsigned_long)"
"long count(?field:boolean|cartesian_point|date|double|geo_point|integer|ip|keyword|long|text|unsigned_long|version)"
"long count_distinct(field:boolean|date|double|integer|ip|keyword|long|text|version, ?precision:integer|long|unsigned_long)"
"integer date_diff(unit:keyword|text, startTimestamp:date, endTimestamp:date)"
"long date_extract(datePart:keyword|text, date:date)"
"keyword date_format(?dateFormat:keyword|text, date:date)"
"date date_parse(?datePattern:keyword|text, dateString:keyword|text)"
"date date_trunc(interval:date_period|time_duration, date:date)"
double e()
"boolean ends_with(str:keyword|text, suffix:keyword|text)"
"double exp(number:double|integer|long|unsigned_long)"
"double|integer|long|unsigned_long floor(number:double|integer|long|unsigned_long)"
"keyword from_base64(string:keyword|text)"
"boolean|double|integer|ip|keyword|long|text|version greatest(first:boolean|double|integer|ip|keyword|long|text|version, ?rest...:boolean|double|integer|ip|keyword|long|text|version)"
"ip ip_prefix(ip:ip, prefixLengthV4:integer, prefixLengthV6:integer)"
"boolean|double|integer|ip|keyword|long|text|version least(first:boolean|double|integer|ip|keyword|long|text|version, ?rest...:boolean|double|integer|ip|keyword|long|text|version)"
"keyword left(string:keyword|text, length:integer)"
"integer length(string:keyword|text)"
"integer locate(string:keyword|text, substring:keyword|text, ?start:integer)"
"double log(?base:integer|unsigned_long|long|double, number:integer|unsigned_long|long|double)"
"double log10(number:double|integer|long|unsigned_long)"
"keyword|text ltrim(string:keyword|text)"
"boolean|double|integer|long|date|ip max(field:boolean|double|integer|long|date|ip)"
"double median(number:double|integer|long)"
"double median_absolute_deviation(number:double|integer|long)"
"boolean|double|integer|long|date|ip min(field:boolean|double|integer|long|date|ip)"
"boolean|cartesian_point|cartesian_shape|date|double|geo_point|geo_shape|integer|ip|keyword|long|text|version mv_append(field1:boolean|cartesian_point|cartesian_shape|date|double|geo_point|geo_shape|integer|ip|keyword|long|text|version, field2:boolean|cartesian_point|cartesian_shape|date|double|geo_point|geo_shape|integer|ip|keyword|long|text|version)"
"double mv_avg(number:double|integer|long|unsigned_long)"
"keyword mv_concat(string:text|keyword, delim:text|keyword)"
"integer mv_count(field:boolean|cartesian_point|cartesian_shape|date|double|geo_point|geo_shape|integer|ip|keyword|long|text|unsigned_long|version)"
"boolean|cartesian_point|cartesian_shape|date|double|geo_point|geo_shape|integer|ip|keyword|long|text|version mv_dedupe(field:boolean|cartesian_point|cartesian_shape|date|double|geo_point|geo_shape|integer|ip|keyword|long|text|version)"
"boolean|cartesian_point|cartesian_shape|date|double|geo_point|geo_shape|integer|ip|keyword|long|text|unsigned_long|version mv_first(field:boolean|cartesian_point|cartesian_shape|date|double|geo_point|geo_shape|integer|ip|keyword|long|text|unsigned_long|version)"
"boolean|cartesian_point|cartesian_shape|date|double|geo_point|geo_shape|integer|ip|keyword|long|text|unsigned_long|version mv_last(field:boolean|cartesian_point|cartesian_shape|date|double|geo_point|geo_shape|integer|ip|keyword|long|text|unsigned_long|version)"
"boolean|date|double|integer|ip|keyword|long|text|unsigned_long|version mv_max(field:boolean|date|double|integer|ip|keyword|long|text|unsigned_long|version)"
"double|integer|long|unsigned_long mv_median(number:double|integer|long|unsigned_long)"
"boolean|date|double|integer|ip|keyword|long|text|unsigned_long|version mv_min(field:boolean|date|double|integer|ip|keyword|long|text|unsigned_long|version)"
"double mv_pseries_weighted_sum(number:double, p:double)"
"boolean|cartesian_point|cartesian_shape|date|double|geo_point|geo_shape|integer|ip|keyword|long|text|version mv_slice(field:boolean|cartesian_point|cartesian_shape|date|double|geo_point|geo_shape|integer|ip|keyword|long|text|version, start:integer, ?end:integer)"
"boolean|date|double|integer|ip|keyword|long|text|version mv_sort(field:boolean|date|double|integer|ip|keyword|long|text|version, ?order:keyword)"
"double|integer|long|unsigned_long mv_sum(number:double|integer|long|unsigned_long)"
"keyword mv_zip(string1:keyword|text, string2:keyword|text, ?delim:keyword|text)"
date now()
"double percentile(number:double|integer|long, percentile:double|integer|long)"
double pi()
"double pow(base:double|integer|long|unsigned_long, exponent:double|integer|long|unsigned_long)"
"keyword repeat(string:keyword|text, number:integer)"
"keyword replace(string:keyword|text, regex:keyword|text, newString:keyword|text)"
"keyword right(string:keyword|text, length:integer)"
"double|integer|long|unsigned_long round(number:double|integer|long|unsigned_long, ?decimals:integer)"
"keyword|text rtrim(string:keyword|text)"
"double signum(number:double|integer|long|unsigned_long)"
"double sin(angle:double|integer|long|unsigned_long)"
"double sinh(angle:double|integer|long|unsigned_long)"
"keyword split(string:keyword|text, delim:keyword|text)"
"double sqrt(number:double|integer|long|unsigned_long)"
"geo_point|cartesian_point st_centroid_agg(field:geo_point|cartesian_point)"
"boolean st_contains(geomA:geo_point|cartesian_point|geo_shape|cartesian_shape, geomB:geo_point|cartesian_point|geo_shape|cartesian_shape)"
"boolean st_disjoint(geomA:geo_point|cartesian_point|geo_shape|cartesian_shape, geomB:geo_point|cartesian_point|geo_shape|cartesian_shape)"
"double st_distance(geomA:geo_point|cartesian_point, geomB:geo_point|cartesian_point)"
"boolean st_intersects(geomA:geo_point|cartesian_point|geo_shape|cartesian_shape, geomB:geo_point|cartesian_point|geo_shape|cartesian_shape)"
"boolean st_within(geomA:geo_point|cartesian_point|geo_shape|cartesian_shape, geomB:geo_point|cartesian_point|geo_shape|cartesian_shape)"
"double st_x(point:geo_point|cartesian_point)"
"double st_y(point:geo_point|cartesian_point)"
"boolean starts_with(str:keyword|text, prefix:keyword|text)"
"keyword substring(string:keyword|text, start:integer, ?length:integer)"
"long|double sum(number:double|integer|long)"
"double tan(angle:double|integer|long|unsigned_long)"
"double tanh(angle:double|integer|long|unsigned_long)"
double tau()
"keyword to_base64(string:keyword|text)"
"boolean to_bool(field:boolean|keyword|text|double|long|unsigned_long|integer)"
"boolean to_boolean(field:boolean|keyword|text|double|long|unsigned_long|integer)"
"cartesian_point to_cartesianpoint(field:cartesian_point|keyword|text)"
"cartesian_shape to_cartesianshape(field:cartesian_point|cartesian_shape|keyword|text)"
"date_period to_dateperiod(field:date_period|keyword|text)"
"date to_datetime(field:date|keyword|text|double|long|unsigned_long|integer)"
"double to_dbl(field:boolean|date|keyword|text|double|long|unsigned_long|integer|counter_double|counter_integer|counter_long)"
"double to_degrees(number:double|integer|long|unsigned_long)"
"double to_double(field:boolean|date|keyword|text|double|long|unsigned_long|integer|counter_double|counter_integer|counter_long)"
"date to_dt(field:date|keyword|text|double|long|unsigned_long|integer)"
"geo_point to_geopoint(field:geo_point|keyword|text)"
"geo_shape to_geoshape(field:geo_point|geo_shape|keyword|text)"
"integer to_int(field:boolean|date|keyword|text|double|long|unsigned_long|integer|counter_integer)"
"integer to_integer(field:boolean|date|keyword|text|double|long|unsigned_long|integer|counter_integer)"
"ip to_ip(field:ip|keyword|text)"
"long to_long(field:boolean|date|keyword|text|double|long|unsigned_long|integer|counter_integer|counter_long)"
"keyword|text to_lower(str:keyword|text)"
"double to_radians(number:double|integer|long|unsigned_long)"
"keyword to_str(field:boolean|cartesian_point|cartesian_shape|date|double|geo_point|geo_shape|integer|ip|keyword|long|text|unsigned_long|version)"
"keyword to_string(field:boolean|cartesian_point|cartesian_shape|date|double|geo_point|geo_shape|integer|ip|keyword|long|text|unsigned_long|version)"
"time_duration to_timeduration(field:time_duration|keyword|text)"
"unsigned_long to_ul(field:boolean|date|keyword|text|double|long|unsigned_long|integer)"
"unsigned_long to_ulong(field:boolean|date|keyword|text|double|long|unsigned_long|integer)"
"unsigned_long to_unsigned_long(field:boolean|date|keyword|text|double|long|unsigned_long|integer)"
"keyword|text to_upper(str:keyword|text)"
"version to_ver(field:keyword|text|version)"
"version to_version(field:keyword|text|version)"
"boolean|double|integer|long|date|ip top(field:boolean|double|integer|long|date|ip, limit:integer, order:keyword)"
"keyword|text trim(string:keyword|text)"
"boolean|date|double|integer|ip|keyword|long|text|version values(field:boolean|date|double|integer|ip|keyword|long|text|version)"
"double weighted_avg(number:double|integer|long, weight:double|integer|long)"
;

metaFunctionsArgs#[skip:-8.15.99]
  META functions
| EVAL name = SUBSTRING(name, 0, 14)
| KEEP name, argNames, argTypes, argDescriptions;

 name:keyword |          argNames:keyword          |                                               argTypes:keyword                                                                   |             argDescriptions:keyword
abs           |number                              |"double|integer|long|unsigned_long"                                                                                               |Numeric expression. If `null`, the function returns `null`.
acos          |number                              |"double|integer|long|unsigned_long"                                                                                               |Number between -1 and 1. If `null`, the function returns `null`.
asin          |number                              |"double|integer|long|unsigned_long"                                                                                               |Number between -1 and 1. If `null`, the function returns `null`.
atan          |number                              |"double|integer|long|unsigned_long"                                                                                               |Numeric expression. If `null`, the function returns `null`.
atan2         |[y_coordinate, x_coordinate]        |["double|integer|long|unsigned_long", "double|integer|long|unsigned_long"]                                                        |[y coordinate. If `null`\, the function returns `null`., x coordinate. If `null`\, the function returns `null`.]
avg           |number                              |"double|integer|long"                                                                                                             |[""]
bin           |[field, buckets, from, to]          |["integer|long|double|date", "integer|double|date_period|time_duration", "integer|long|double|date", "integer|long|double|date"]  |[Numeric or date expression from which to derive buckets., Target number of buckets., Start of the range. Can be a number or a date expressed as a string., End of the range. Can be a number or a date expressed as a string.]
bucket        |[field, buckets, from, to]          |["integer|long|double|date", "integer|double|date_period|time_duration", "integer|long|double|date", "integer|long|double|date"]  |[Numeric or date expression from which to derive buckets., Target number of buckets., Start of the range. Can be a number or a date expressed as a string., End of the range. Can be a number or a date expressed as a string.]
case          |[condition, trueValue]              |[boolean, "boolean|cartesian_point|date|double|geo_point|integer|ip|keyword|long|text|unsigned_long|version"]                     |[A condition., The value that's returned when the corresponding condition is the first to evaluate to `true`. The default value is returned when no condition matches.]
cbrt          |number                              |"double|integer|long|unsigned_long"                                                                                               |"Numeric expression. If `null`, the function returns `null`."
ceil          |number                              |"double|integer|long|unsigned_long"                                                                                               |Numeric expression. If `null`, the function returns `null`.
cidr_match    |[ip, blockX]                        |[ip, "keyword|text"]                                                                                                              |[IP address of type `ip` (both IPv4 and IPv6 are supported)., CIDR block to test the IP against.]
coalesce      |first                               |"boolean|cartesian_point|cartesian_shape|date|geo_point|geo_shape|integer|ip|keyword|long|text|version"                                   |Expression to evaluate.
concat        |[string1, string2]                  |["keyword|text", "keyword|text"]                                                                                                  |[Strings to concatenate., Strings to concatenate.]
cos           |angle                               |"double|integer|long|unsigned_long"                                                                                               |An angle, in radians. If `null`, the function returns `null`.
cosh          |angle                               |"double|integer|long|unsigned_long"                                                                                               |An angle, in radians. If `null`, the function returns `null`.
count         |field                               |"boolean|cartesian_point|date|double|geo_point|integer|ip|keyword|long|text|unsigned_long|version"                                |Expression that outputs values to be counted. If omitted, equivalent to `COUNT(*)` (the number of rows).
count_distinct|[field, precision]                  |["boolean|date|double|integer|ip|keyword|long|text|version", "integer|long|unsigned_long"]                                        |[Column or literal for which to count the number of distinct values., Precision threshold. Refer to <<esql-agg-count-distinct-approximate>>. The maximum supported value is 40000. Thresholds above this number will have the same effect as a threshold of 40000. The default value is 3000.]
date_diff     |[unit, startTimestamp, endTimestamp]|["keyword|text", date, date]                                                                                                      |[Time difference unit, A string representing a start timestamp, A string representing an end timestamp]
date_extract  |[datePart, date]                    |["keyword|text", date]                                                                                                            |[Part of the date to extract.  Can be: `aligned_day_of_week_in_month`\, `aligned_day_of_week_in_year`\, `aligned_week_of_month`\, `aligned_week_of_year`\, `ampm_of_day`\, `clock_hour_of_ampm`\, `clock_hour_of_day`\, `day_of_month`\, `day_of_week`\, `day_of_year`\, `epoch_day`\, `era`\, `hour_of_ampm`\, `hour_of_day`\, `instant_seconds`\, `micro_of_day`\, `micro_of_second`\, `milli_of_day`\, `milli_of_second`\, `minute_of_day`\, `minute_of_hour`\, `month_of_year`\, `nano_of_day`\, `nano_of_second`\, `offset_seconds`\, `proleptic_month`\, `second_of_day`\, `second_of_minute`\, `year`\, or `year_of_era`. Refer to https://docs.oracle.com/javase/8/docs/api/java/time/temporal/ChronoField.html[java.time.temporal.ChronoField] for a description of these values.  If `null`\, the function returns `null`., Date expression. If `null`\, the function returns `null`.]
date_format   |[dateFormat, date]                  |["keyword|text", date]                                                                                                            |[Date format (optional).  If no format is specified\, the `yyyy-MM-dd'T'HH:mm:ss.SSSZ` format is used. If `null`\, the function returns `null`., Date expression. If `null`\, the function returns `null`.]
date_parse    |[datePattern, dateString]           |["keyword|text", "keyword|text"]                                                                                                  |[The date format. Refer to the https://docs.oracle.com/en/java/javase/14/docs/api/java.base/java/time/format/DateTimeFormatter.html[`DateTimeFormatter` documentation] for the syntax. If `null`\, the function returns `null`., Date expression as a string. If `null` or an empty string\, the function returns `null`.]
date_trunc    |[interval, date]                    |["date_period|time_duration", date]                                                                                               |[Interval; expressed using the timespan literal syntax., Date expression]
e             |null                                |null                                                                                                                              |null
ends_with     |[str, suffix]                       |["keyword|text", "keyword|text"]                                                                                                  |[String expression. If `null`\, the function returns `null`., String expression. If `null`\, the function returns `null`.]
exp           |number                              |"double|integer|long|unsigned_long"                                                                                               |Numeric expression. If `null`, the function returns `null`.
floor         |number                              |"double|integer|long|unsigned_long"                                                                                               |Numeric expression. If `null`, the function returns `null`.
from_base64   |string                              |"keyword|text"                                                                                                                    |A base64 string.
greatest      |first                               |"boolean|double|integer|ip|keyword|long|text|version"                                                                             |First of the columns to evaluate.
ip_prefix     |[ip, prefixLengthV4, prefixLengthV6]|[ip, integer, integer]                                                                                                            |[IP address of type `ip` (both IPv4 and IPv6 are supported)., Prefix length for IPv4 addresses., Prefix length for IPv6 addresses.]
least         |first                               |"boolean|double|integer|ip|keyword|long|text|version"                                                                             |First of the columns to evaluate.
left          |[string, length]                    |["keyword|text", integer]                                                                                                         |[The string from which to return a substring., The number of characters to return.]
length        |string                              |"keyword|text"                                                                                                                    |String expression. If `null`, the function returns `null`.
locate        |[string, substring, start]          |["keyword|text", "keyword|text", "integer"]                                                                                       |[An input string, A substring to locate in the input string, The start index]
log           |[base, number]                      |["integer|unsigned_long|long|double", "integer|unsigned_long|long|double"]                                                        |["Base of logarithm. If `null`\, the function returns `null`. If not provided\, this function returns the natural logarithm (base e) of a value.", "Numeric expression. If `null`\, the function returns `null`."]
log10         |number                              |"double|integer|long|unsigned_long"                                                                                               |Numeric expression. If `null`, the function returns `null`.
ltrim         |string                              |"keyword|text"                                                                                                                    |String expression. If `null`, the function returns `null`.
max           |field                               |"boolean|double|integer|long|date|ip"                                                                                             |[""]
median        |number                              |"double|integer|long"                                                                                                             |[""]
median_absolut|number                              |"double|integer|long"                                                                                                             |[""]
min           |field                               |"boolean|double|integer|long|date|ip"                                                                                             |[""]
mv_append     |[field1, field2]                    |["boolean|cartesian_point|cartesian_shape|date|double|geo_point|geo_shape|integer|ip|keyword|long|text|version", "boolean|cartesian_point|cartesian_shape|date|double|geo_point|geo_shape|integer|ip|keyword|long|text|version"]                 | ["", ""]
mv_avg        |number                              |"double|integer|long|unsigned_long"                                                                                               |Multivalue expression.
mv_concat     |[string, delim]                     |["text|keyword", "text|keyword"]                                                                                                  |[Multivalue expression., Delimiter.]
mv_count      |field                               |"boolean|cartesian_point|cartesian_shape|date|double|geo_point|geo_shape|integer|ip|keyword|long|text|unsigned_long|version"      |Multivalue expression.
mv_dedupe     |field                               |"boolean|cartesian_point|cartesian_shape|date|double|geo_point|geo_shape|integer|ip|keyword|long|text|version"                    |Multivalue expression.
mv_first      |field                               |"boolean|cartesian_point|cartesian_shape|date|double|geo_point|geo_shape|integer|ip|keyword|long|text|unsigned_long|version"      |Multivalue expression.
mv_last       |field                               |"boolean|cartesian_point|cartesian_shape|date|double|geo_point|geo_shape|integer|ip|keyword|long|text|unsigned_long|version"      |Multivalue expression.
mv_max        |field                               |"boolean|date|double|integer|ip|keyword|long|text|unsigned_long|version"                                                          |Multivalue expression.
mv_median     |number                              |"double|integer|long|unsigned_long"                                                                                               |Multivalue expression.
mv_min        |field                               |"boolean|date|double|integer|ip|keyword|long|text|unsigned_long|version"                                                          |Multivalue expression.
mv_pseries_wei|[number, p]                         |[double, double]                                                                                                                  |[Multivalue expression., It is a constant number that represents the 'p' parameter in the P-Series. It impacts every element's contribution to the weighted sum.]
mv_slice      |[field, start, end]                 |["boolean|cartesian_point|cartesian_shape|date|double|geo_point|geo_shape|integer|ip|keyword|long|text|version", integer, integer]|[Multivalue expression. If `null`\, the function returns `null`., Start position. If `null`\, the function returns `null`. The start argument can be negative. An index of -1 is used to specify the last value in the list., End position(included). Optional; if omitted\, the position at `start` is returned. The end argument can be negative. An index of -1 is used to specify the last value in the list.]
mv_sort       |[field, order]                      |["boolean|date|double|integer|ip|keyword|long|text|version", keyword]                                                             |[Multivalue expression. If `null`\, the function returns `null`., Sort order. The valid options are ASC and DESC\, the default is ASC.]
mv_sum        |number                              |"double|integer|long|unsigned_long"                                                                                               |Multivalue expression.
mv_zip        |[string1, string2, delim]           |["keyword|text", "keyword|text", "keyword|text"]                                                                                  |[Multivalue expression., Multivalue expression., Delimiter. Optional; if omitted\, `\,` is used as a default delimiter.]
now           |null                                |null                                                                                                                              |null
percentile    |[number, percentile]                |["double|integer|long", "double|integer|long"]                                                                                    |[, ]
pi            |null                                |null                                                                                                                              |null
pow           |[base, exponent]                    |["double|integer|long|unsigned_long", "double|integer|long|unsigned_long"]                                                        |["Numeric expression for the base. If `null`\, the function returns `null`.", "Numeric expression for the exponent. If `null`\, the function returns `null`."]
repeat        |[string, number]                    |["keyword|text", integer]                                                                                                         |[String expression., Number times to repeat.]
replace       |[string, regex, newString]          |["keyword|text", "keyword|text", "keyword|text"]                                                                                  |[String expression., Regular expression., Replacement string.]
right         |[string, length]                    |["keyword|text", integer]                                                                                                         |[The string from which to returns a substring., The number of characters to return.]
round         |[number, decimals]                  |["double|integer|long|unsigned_long", integer]                                                                                    |["The numeric value to round. If `null`\, the function returns `null`.", "The number of decimal places to round to. Defaults to 0. If `null`\, the function returns `null`."]
rtrim         |string                              |"keyword|text"                                                                                                                    |String expression. If `null`, the function returns `null`.
signum        |number                              |"double|integer|long|unsigned_long"                                                                                               |"Numeric expression. If `null`, the function returns `null`."
sin           |angle                               |"double|integer|long|unsigned_long"                                                                                               |An angle, in radians. If `null`, the function returns `null`.
sinh          |angle                               |"double|integer|long|unsigned_long"                                                                                               |An angle, in radians. If `null`, the function returns `null`.
split         |[string, delim]                     |["keyword|text", "keyword|text"]                                                                                                  |[String expression. If `null`\, the function returns `null`., Delimiter. Only single byte delimiters are currently supported.]
sqrt          |number                              |"double|integer|long|unsigned_long"                                                                                               |"Numeric expression. If `null`, the function returns `null`."
st_centroid_ag|field                               |"geo_point|cartesian_point"                                                                                                       |[""]
st_contains   |[geomA, geomB]                      |["geo_point|cartesian_point|geo_shape|cartesian_shape", "geo_point|cartesian_point|geo_shape|cartesian_shape"]                    |[Expression of type `geo_point`\, `cartesian_point`\, `geo_shape` or `cartesian_shape`. If `null`\, the function returns `null`., Expression of type `geo_point`\, `cartesian_point`\, `geo_shape` or `cartesian_shape`. If `null`\, the function returns `null`. The second parameter must also have the same coordinate system as the first. This means it is not possible to combine `geo_*` and `cartesian_*` parameters.]
st_disjoint   |[geomA, geomB]                      |["geo_point|cartesian_point|geo_shape|cartesian_shape", "geo_point|cartesian_point|geo_shape|cartesian_shape"]                    |[Expression of type `geo_point`\, `cartesian_point`\, `geo_shape` or `cartesian_shape`. If `null`\, the function returns `null`., Expression of type `geo_point`\, `cartesian_point`\, `geo_shape` or `cartesian_shape`. If `null`\, the function returns `null`. The second parameter must also have the same coordinate system as the first. This means it is not possible to combine `geo_*` and `cartesian_*` parameters.]
st_distance   |[geomA, geomB]                      |["geo_point|cartesian_point", "geo_point|cartesian_point"]                                                                        |[Expression of type `geo_point` or `cartesian_point`. If `null`\, the function returns `null`., Expression of type `geo_point` or `cartesian_point`. If `null`\, the function returns `null`. The second parameter must also have the same coordinate system as the first. This means it is not possible to combine `geo_point` and `cartesian_point` parameters.]
st_intersects |[geomA, geomB]                      |["geo_point|cartesian_point|geo_shape|cartesian_shape", "geo_point|cartesian_point|geo_shape|cartesian_shape"]                    |[Expression of type `geo_point`\, `cartesian_point`\, `geo_shape` or `cartesian_shape`. If `null`\, the function returns `null`., Expression of type `geo_point`\, `cartesian_point`\, `geo_shape` or `cartesian_shape`. If `null`\, the function returns `null`. The second parameter must also have the same coordinate system as the first. This means it is not possible to combine `geo_*` and `cartesian_*` parameters.]
st_within     |[geomA, geomB]                      |["geo_point|cartesian_point|geo_shape|cartesian_shape", "geo_point|cartesian_point|geo_shape|cartesian_shape"]                    |[Expression of type `geo_point`\, `cartesian_point`\, `geo_shape` or `cartesian_shape`. If `null`\, the function returns `null`., Expression of type `geo_point`\, `cartesian_point`\, `geo_shape` or `cartesian_shape`. If `null`\, the function returns `null`. The second parameter must also have the same coordinate system as the first. This means it is not possible to combine `geo_*` and `cartesian_*` parameters.]
st_x          |point                               |"geo_point|cartesian_point"                                                                                                       |Expression of type `geo_point` or `cartesian_point`. If `null`, the function returns `null`.
st_y          |point                               |"geo_point|cartesian_point"                                                                                                       |Expression of type `geo_point` or `cartesian_point`. If `null`, the function returns `null`.
starts_with   |[str, prefix]                       |["keyword|text", "keyword|text"]                                                                                                  |[String expression. If `null`\, the function returns `null`., String expression. If `null`\, the function returns `null`.]
substring     |[string, start, length]             |["keyword|text", integer, integer]                                                                                                |[String expression. If `null`\, the function returns `null`., Start position., Length of the substring from the start position. Optional; if omitted\, all positions after `start` are returned.]
sum           |number                              |"double|integer|long"                                                                                                             |[""]
tan           |angle                               |"double|integer|long|unsigned_long"                                                                                               |An angle, in radians. If `null`, the function returns `null`.
tanh          |angle                               |"double|integer|long|unsigned_long"                                                                                               |An angle, in radians. If `null`, the function returns `null`.
tau           |null                                |null                                                                                                                              |null
to_base64     |string                              |"keyword|text"                                                                                                                    |A string.
to_bool       |field                               |"boolean|keyword|text|double|long|unsigned_long|integer"                                                                          |Input value. The input can be a single- or multi-valued column or an expression.
to_boolean    |field                               |"boolean|keyword|text|double|long|unsigned_long|integer"                                                                          |Input value. The input can be a single- or multi-valued column or an expression.
to_cartesianpo|field                               |"cartesian_point|keyword|text"                                                                                                    |Input value. The input can be a single- or multi-valued column or an expression.
to_cartesiansh|field                               |"cartesian_point|cartesian_shape|keyword|text"                                                                                    |Input value. The input can be a single- or multi-valued column or an expression.
to_dateperiod |field                               |"date_period|keyword|text"                                                                                                        |Input value.
to_datetime   |field                               |"date|keyword|text|double|long|unsigned_long|integer"                                                                             |Input value. The input can be a single- or multi-valued column or an expression.
to_dbl        |field                               |"boolean|date|keyword|text|double|long|unsigned_long|integer|counter_double|counter_integer|counter_long"                         |Input value. The input can be a single- or multi-valued column or an expression.
to_degrees    |number                              |"double|integer|long|unsigned_long"                                                                                               |Input value. The input can be a single- or multi-valued column or an expression.
to_double     |field                               |"boolean|date|keyword|text|double|long|unsigned_long|integer|counter_double|counter_integer|counter_long"                         |Input value. The input can be a single- or multi-valued column or an expression.
to_dt         |field                               |"date|keyword|text|double|long|unsigned_long|integer"                                                                             |Input value. The input can be a single- or multi-valued column or an expression.
to_geopoint   |field                               |"geo_point|keyword|text"                                                                                                          |Input value. The input can be a single- or multi-valued column or an expression.
to_geoshape   |field                               |"geo_point|geo_shape|keyword|text"                                                                                                |Input value. The input can be a single- or multi-valued column or an expression.
to_int        |field                               |"boolean|date|keyword|text|double|long|unsigned_long|integer|counter_integer"                                                     |Input value. The input can be a single- or multi-valued column or an expression.
to_integer    |field                               |"boolean|date|keyword|text|double|long|unsigned_long|integer|counter_integer"                                                     |Input value. The input can be a single- or multi-valued column or an expression.
to_ip         |field                               |"ip|keyword|text"                                                                                                                 |Input value. The input can be a single- or multi-valued column or an expression.
to_long       |field                               |"boolean|date|keyword|text|double|long|unsigned_long|integer|counter_integer|counter_long"                                        |Input value. The input can be a single- or multi-valued column or an expression.
to_lower      |str                                 |"keyword|text"                                                                                                                    |String expression. If `null`, the function returns `null`.
to_radians    |number                              |"double|integer|long|unsigned_long"                                                                                               |Input value. The input can be a single- or multi-valued column or an expression.
to_str        |field                               |"boolean|cartesian_point|cartesian_shape|date|double|geo_point|geo_shape|integer|ip|keyword|long|text|unsigned_long|version"      |Input value. The input can be a single- or multi-valued column or an expression.
to_string     |field                               |"boolean|cartesian_point|cartesian_shape|date|double|geo_point|geo_shape|integer|ip|keyword|long|text|unsigned_long|version"      |Input value. The input can be a single- or multi-valued column or an expression.
to_timeduratio|field                               |"time_duration|keyword|text"                                                                                                      |Input value.
to_ul         |field                               |"boolean|date|keyword|text|double|long|unsigned_long|integer"                                                                     |Input value. The input can be a single- or multi-valued column or an expression.
to_ulong      |field                               |"boolean|date|keyword|text|double|long|unsigned_long|integer"                                                                     |Input value. The input can be a single- or multi-valued column or an expression.
to_unsigned_lo|field                               |"boolean|date|keyword|text|double|long|unsigned_long|integer"                                                                     |Input value. The input can be a single- or multi-valued column or an expression.
to_upper      |str                                 |"keyword|text"                                                                                                                    |String expression. If `null`, the function returns `null`.
to_ver        |field                               |"keyword|text|version"                                                                                                            |Input value. The input can be a single- or multi-valued column or an expression.
to_version    |field                               |"keyword|text|version"                                                                                                            |Input value. The input can be a single- or multi-valued column or an expression.
top           |[field, limit, order]               |["boolean|double|integer|long|date|ip", integer, keyword]                                                                         |[The field to collect the top values for.,The maximum number of values to collect.,The order to calculate the top values. Either `asc` or `desc`.]
trim          |string                              |"keyword|text"                                                                                                                    |String expression. If `null`, the function returns `null`.
values        |field                               |"boolean|date|double|integer|ip|keyword|long|text|version"                                                                        |[""]
weighted_avg  |[number, weight]                    |["double|integer|long", "double|integer|long"]                                                                                    |[A numeric value., A numeric weight.]
;

metaFunctionsDescription#[skip:-8.15.99]
  META functions
| EVAL name = SUBSTRING(name, 0, 14)
| KEEP name, description
;

 name:keyword | description:keyword
abs           |Returns the absolute value.
acos          |Returns the {wikipedia}/Inverse_trigonometric_functions[arccosine] of `n` as an angle, expressed in radians.
asin          |Returns the {wikipedia}/Inverse_trigonometric_functions[arcsine] of the input numeric expression as an angle, expressed in radians.
atan          |Returns the {wikipedia}/Inverse_trigonometric_functions[arctangent] of the input numeric expression as an angle, expressed in radians.
atan2         |The {wikipedia}/Atan2[angle] between the positive x-axis and the ray from the origin to the point (x , y) in the Cartesian plane, expressed in radians.
avg           |The average of a numeric field.
bin           |Creates groups of values - buckets - out of a datetime or numeric input. The size of the buckets can either be provided directly, or chosen based on a recommended count and values range.
bucket        |Creates groups of values - buckets - out of a datetime or numeric input. The size of the buckets can either be provided directly, or chosen based on a recommended count and values range.
case          |Accepts pairs of conditions and values. The function returns the value that belongs to the first condition that evaluates to `true`.  If the number of arguments is odd, the last argument is the default value which is returned when no condition matches. If the number of arguments is even, and no condition matches, the function returns `null`.
cbrt          |Returns the cube root of a number. The input can be any numeric value, the return value is always a double. Cube roots of infinities are null.
ceil          |Round a number up to the nearest integer.
cidr_match    |Returns true if the provided IP is contained in one of the provided CIDR blocks.
coalesce      |Returns the first of its arguments that is not null. If all arguments are null, it returns `null`.
concat        |Concatenates two or more strings.
cos           |Returns the {wikipedia}/Sine_and_cosine[cosine] of an angle.
cosh          |Returns the {wikipedia}/Hyperbolic_functions[hyperbolic cosine] of an angle.
count         |Returns the total number (count) of input values.
count_distinct|Returns the approximate number of distinct values.
date_diff     |Subtracts the `startTimestamp` from the `endTimestamp` and returns the difference in multiples of `unit`. If `startTimestamp` is later than the `endTimestamp`, negative values are returned.
date_extract  |Extracts parts of a date, like year, month, day, hour.
date_format   |Returns a string representation of a date, in the provided format.
date_parse    |Returns a date by parsing the second argument using the format specified in the first argument.
date_trunc    |Rounds down a date to the closest interval.
e             |Returns {wikipedia}/E_(mathematical_constant)[Euler's number].
ends_with     |Returns a boolean that indicates whether a keyword string ends with another string.
exp           |Returns the value of e raised to the power of the given number.
floor         |Round a number down to the nearest integer.
from_base64   |Decode a base64 string.
greatest      |Returns the maximum value from multiple columns. This is similar to <<esql-mv_max>> except it is intended to run on multiple columns at once.
ip_prefix     |Truncates an IP to a given prefix length.
least         |Returns the minimum value from multiple columns. This is similar to <<esql-mv_min>> except it is intended to run on multiple columns at once.
left          |Returns the substring that extracts 'length' chars from 'string' starting from the left.
length        |Returns the character length of a string.
locate        |Returns an integer that indicates the position of a keyword substring within another string.
log           |Returns the logarithm of a value to a base. The input can be any numeric value, the return value is always a double.  Logs of zero, negative numbers, and base of one return `null` as well as a warning.
log10         |Returns the logarithm of a value to base 10. The input can be any numeric value, the return value is always a double.  Logs of 0 and negative numbers return `null` as well as a warning.
ltrim         |Removes leading whitespaces from a string.
max           |The maximum value of a field.
median        |The value that is greater than half of all values and less than half of all values, also known as the 50% <<esql-percentile>>.
median_absolut|"Returns the median absolute deviation, a measure of variability. It is a robust statistic, meaning that it is useful for describing data that may have outliers, or may not be normally distributed. For such data it can be more descriptive than standard deviation.  It is calculated as the median of each data point's deviation from the median of the entire sample. That is, for a random variable `X`, the median absolute deviation is `median(|median(X) - X|)`."
min           |The minimum value of a field.
mv_append     |Concatenates values of two multi-value fields.
mv_avg        |Converts a multivalued field into a single valued field containing the average of all of the values.
mv_concat     |Converts a multivalued string expression into a single valued column containing the concatenation of all values separated by a delimiter.
mv_count      |Converts a multivalued expression into a single valued column containing a count of the number of values.
mv_dedupe     |Remove duplicate values from a multivalued field.
mv_first      |Converts a multivalued expression into a single valued column containing the first value. This is most useful when reading from a function that emits multivalued columns in a known order like <<esql-split>>.  The order that <<esql-multivalued-fields, multivalued fields>> are read from underlying storage is not guaranteed. It is *frequently* ascending, but don't rely on that. If you need the minimum value use <<esql-mv_min>> instead of `MV_FIRST`. `MV_MIN` has optimizations for sorted values so there isn't a performance benefit to `MV_FIRST`.
mv_last       |Converts a multivalue expression into a single valued column containing the last value. This is most useful when reading from a function that emits multivalued columns in a known order like <<esql-split>>.  The order that <<esql-multivalued-fields, multivalued fields>> are read from underlying storage is not guaranteed. It is *frequently* ascending, but don't rely on that. If you need the maximum value use <<esql-mv_max>> instead of `MV_LAST`. `MV_MAX` has optimizations for sorted values so there isn't a performance benefit to `MV_LAST`.
mv_max        |Converts a multivalued expression into a single valued column containing the maximum value.
mv_median     |Converts a multivalued field into a single valued field containing the median value.
mv_min        |Converts a multivalued expression into a single valued column containing the minimum value.
mv_pseries_wei|Converts a multivalued expression into a single-valued column by multiplying every element on the input list by its corresponding term in P-Series and computing the sum.
mv_slice      |Returns a subset of the multivalued field using the start and end index values.
mv_sort       |Sorts a multivalued field in lexicographical order.
mv_sum        |Converts a multivalued field into a single valued field containing the sum of all of the values.
mv_zip        |Combines the values from two multivalued fields with a delimiter that joins them together.
now           |Returns current date and time.
percentile    |Returns the value at which a certain percentage of observed values occur. For example, the 95th percentile is the value which is greater than 95% of the observed values and the 50th percentile is the `MEDIAN`.
pi            |Returns {wikipedia}/Pi[Pi], the ratio of a circle's circumference to its diameter.
pow           |Returns the value of `base` raised to the power of `exponent`.
repeat        |Returns a string constructed by concatenating `string` with itself the specified `number` of times.
replace       |The function substitutes in the string `str` any match of the regular expression `regex` with the replacement string `newStr`.
right         |Return the substring that extracts 'length' chars from 'str' starting from the right.
round         |Rounds a number to the specified number of decimal places. Defaults to 0, which returns the nearest integer. If the precision is a negative number, rounds to the number of digits left of the decimal point.
rtrim         |Removes trailing whitespaces from a string.
signum        |Returns the sign of the given number. It returns `-1` for negative numbers, `0` for `0` and `1` for positive numbers.
sin           |Returns ths {wikipedia}/Sine_and_cosine[Sine] trigonometric function of an angle.
sinh          |Returns the {wikipedia}/Hyperbolic_functions[hyperbolic sine] of an angle.
split         |Split a single valued string into multiple strings.
sqrt          |Returns the square root of a number. The input can be any numeric value, the return value is always a double. Square roots of negative numbers and infinities are null.
st_centroid_ag|Calculate the spatial centroid over a field with spatial point geometry type.
st_contains   |Returns whether the first geometry contains the second geometry. This is the inverse of the <<esql-st_within,ST_WITHIN>> function.
st_disjoint   |Returns whether the two geometries or geometry columns are disjoint. This is the inverse of the <<esql-st_intersects,ST_INTERSECTS>> function. In mathematical terms: ST_Disjoint(A, B) ⇔ A ⋂ B = ∅
st_distance   |Computes the distance between two points. For cartesian geometries, this is the pythagorean distance in the same units as the original coordinates. For geographic geometries, this is the circular distance along the great circle in meters.
st_intersects |Returns true if two geometries intersect. They intersect if they have any point in common, including their interior points (points along lines or within polygons). This is the inverse of the <<esql-st_disjoint,ST_DISJOINT>> function. In mathematical terms: ST_Intersects(A, B) ⇔ A ⋂ B ≠ ∅
st_within     |Returns whether the first geometry is within the second geometry. This is the inverse of the <<esql-st_contains,ST_CONTAINS>> function.
st_x          |Extracts the `x` coordinate from the supplied point. If the points is of type `geo_point` this is equivalent to extracting the `longitude` value.
st_y          |Extracts the `y` coordinate from the supplied point. If the points is of type `geo_point` this is equivalent to extracting the `latitude` value.
starts_with   |Returns a boolean that indicates whether a keyword string starts with another string.
substring     |Returns a substring of a string, specified by a start position and an optional length.
sum           |The sum of a numeric expression.
tan           |Returns the {wikipedia}/Sine_and_cosine[Tangent] trigonometric function of an angle.
tanh          |Returns the {wikipedia}/Hyperbolic_functions[Tangent] hyperbolic function of an angle.
tau           |Returns the https://tauday.com/tau-manifesto[ratio] of a circle's circumference to its radius.
to_base64     |Encode a string to a base64 string.
to_bool       |Converts an input value to a boolean value. A string value of *true* will be case-insensitive converted to the Boolean *true*. For anything else, including the empty string, the function will return *false*. The numerical value of *0* will be converted to *false*, anything else will be converted to *true*.
to_boolean    |Converts an input value to a boolean value. A string value of *true* will be case-insensitive converted to the Boolean *true*. For anything else, including the empty string, the function will return *false*. The numerical value of *0* will be converted to *false*, anything else will be converted to *true*.
to_cartesianpo|Converts an input value to a `cartesian_point` value. A string will only be successfully converted if it respects the {wikipedia}/Well-known_text_representation_of_geometry[WKT Point] format.
to_cartesiansh|Converts an input value to a `cartesian_shape` value. A string will only be successfully converted if it respects the {wikipedia}/Well-known_text_representation_of_geometry[WKT] format.
to_dateperiod |Converts an input value into a date_period value.
to_datetime   |Converts an input value to a date value. A string will only be successfully converted if it's respecting the format `yyyy-MM-dd'T'HH:mm:ss.SSS'Z'`. To convert dates in other formats, use <<esql-date_parse>>.
to_dbl        |Converts an input value to a double value. If the input parameter is of a date type, its value will be interpreted as milliseconds since the {wikipedia}/Unix_time[Unix epoch], converted to double. Boolean *true* will be converted to double *1.0*, *false* to *0.0*.
to_degrees    |Converts a number in {wikipedia}/Radian[radians] to {wikipedia}/Degree_(angle)[degrees].
to_double     |Converts an input value to a double value. If the input parameter is of a date type, its value will be interpreted as milliseconds since the {wikipedia}/Unix_time[Unix epoch], converted to double. Boolean *true* will be converted to double *1.0*, *false* to *0.0*.
to_dt         |Converts an input value to a date value. A string will only be successfully converted if it's respecting the format `yyyy-MM-dd'T'HH:mm:ss.SSS'Z'`. To convert dates in other formats, use <<esql-date_parse>>.
to_geopoint   |Converts an input value to a `geo_point` value. A string will only be successfully converted if it respects the {wikipedia}/Well-known_text_representation_of_geometry[WKT Point] format.
to_geoshape   |Converts an input value to a `geo_shape` value. A string will only be successfully converted if it respects the {wikipedia}/Well-known_text_representation_of_geometry[WKT] format.
to_int        |Converts an input value to an integer value. If the input parameter is of a date type, its value will be interpreted as milliseconds since the {wikipedia}/Unix_time[Unix epoch], converted to integer. Boolean *true* will be converted to integer *1*, *false* to *0*.
to_integer    |Converts an input value to an integer value. If the input parameter is of a date type, its value will be interpreted as milliseconds since the {wikipedia}/Unix_time[Unix epoch], converted to integer. Boolean *true* will be converted to integer *1*, *false* to *0*.
to_ip         |Converts an input string to an IP value.
to_long       |Converts an input value to a long value. If the input parameter is of a date type, its value will be interpreted as milliseconds since the {wikipedia}/Unix_time[Unix epoch], converted to long. Boolean *true* will be converted to long *1*, *false* to *0*.
to_lower      |Returns a new string representing the input string converted to lower case.
to_radians    |Converts a number in {wikipedia}/Degree_(angle)[degrees] to {wikipedia}/Radian[radians].
to_str        |Converts an input value into a string.
to_string     |Converts an input value into a string.
to_timeduratio|Converts an input value into a time_duration value.
to_ul         |Converts an input value to an unsigned long value. If the input parameter is of a date type, its value will be interpreted as milliseconds since the {wikipedia}/Unix_time[Unix epoch], converted to unsigned long. Boolean *true* will be converted to unsigned long *1*, *false* to *0*.
to_ulong      |Converts an input value to an unsigned long value. If the input parameter is of a date type, its value will be interpreted as milliseconds since the {wikipedia}/Unix_time[Unix epoch], converted to unsigned long. Boolean *true* will be converted to unsigned long *1*, *false* to *0*.
to_unsigned_lo|Converts an input value to an unsigned long value. If the input parameter is of a date type, its value will be interpreted as milliseconds since the {wikipedia}/Unix_time[Unix epoch], converted to unsigned long. Boolean *true* will be converted to unsigned long *1*, *false* to *0*.
to_upper      |Returns a new string representing the input string converted to upper case.
to_ver        |Converts an input string to a version value.
to_version    |Converts an input string to a version value.
top           |Collects the top values for a field. Includes repeated values.
trim          |Removes leading and trailing whitespaces from a string.
values        |Returns all values in a group as a multivalued field. The order of the returned values isn't guaranteed. If you need the values returned in order use <<esql-mv_sort>>.
weighted_avg  |The weighted average of a numeric expression.
;

metaFunctionsRemaining#[skip:-8.15.99]
  META functions
| EVAL name = SUBSTRING(name, 0, 14)
| KEEP name, *
| DROP synopsis, description, argNames, argTypes, argDescriptions
;

 name:keyword |                                                    returnType:keyword                                                      |    optionalArgs:boolean    |variadic:boolean|isAggregation:boolean
abs           |"double|integer|long|unsigned_long"                                                                                         |false                       |false           |false
acos          |double                                                                                                                      |false                       |false           |false
asin          |double                                                                                                                      |false                       |false           |false
atan          |double                                                                                                                      |false                       |false           |false
atan2         |double                                                                                                                      |[false, false]              |false           |false
avg           |double                                                                                                                      |false                       |false           |true
bin           |"double|date"                                                                                                               |[false, false, true, true]  |false           |false
bucket        |"double|date"                                                                                                               |[false, false, true, true]  |false           |false
case          |"boolean|cartesian_point|date|double|geo_point|integer|ip|keyword|long|text|unsigned_long|version"                          |[false, false]              |true            |false
cbrt          |double                                                                                                                      |false                       |false           |false
ceil          |"double|integer|long|unsigned_long"                                                                                         |false                       |false           |false
cidr_match    |boolean                                                                                                                     |[false, false]              |true            |false
coalesce      |"boolean|cartesian_point|cartesian_shape|date|geo_point|geo_shape|integer|ip|keyword|long|text|version"                     |false                       |true            |false
concat        |keyword                                                                                                                     |[false, false]              |true            |false
cos           |double                                                                                                                      |false                       |false           |false
cosh          |double                                                                                                                      |false                       |false           |false
count         |long                                                                                                                        |true                        |false           |true
count_distinct|long                                                                                                                        |[false, true]               |false           |true
date_diff     |integer                                                                                                                     |[false, false, false]       |false           |false
date_extract  |long                                                                                                                        |[false, false]              |false           |false
date_format   |keyword                                                                                                                     |[true, false]               |false           |false
date_parse    |date                                                                                                                        |[true, false]               |false           |false
date_trunc    |date                                                                                                                        |[false, false]              |false           |false
e             |double                                                                                                                      |null                        |false           |false
ends_with     |boolean                                                                                                                     |[false, false]              |false           |false
exp           |double                                                                                         |false                       |false           |false
floor         |"double|integer|long|unsigned_long"                                                                                         |false                       |false           |false
from_base64   |keyword                                                                                                                     |false                       |false           |false
greatest      |"boolean|double|integer|ip|keyword|long|text|version"                                                                       |false                       |true            |false
ip_prefix     |ip                                                                                                                          |[false, false, false]       |false           |false
least         |"boolean|double|integer|ip|keyword|long|text|version"                                                                       |false                       |true            |false
left          |keyword                                                                                                                     |[false, false]              |false           |false
length        |integer                                                                                                                     |false                       |false           |false
locate        |integer                                                                                                                     |[false, false, true]        |false           |false
log           |double                                                                                                                      |[true, false]               |false           |false
log10         |double                                                                                                                      |false                       |false           |false
ltrim         |"keyword|text"                                                                                                              |false                       |false           |false
max           |"boolean|double|integer|long|date|ip"                                                                                       |false                       |false           |true
median        |double                                                                                                                      |false                       |false           |true
median_absolut|double                                                                                                                      |false                       |false           |true
min           |"boolean|double|integer|long|date|ip"                                                                                       |false                       |false           |true
mv_append     |"boolean|cartesian_point|cartesian_shape|date|double|geo_point|geo_shape|integer|ip|keyword|long|text|version"              |[false, false]              |false 		     |false
mv_avg        |double                                                                                                                      |false                       |false           |false
mv_concat     |keyword                                                                                                                     |[false, false]              |false           |false
mv_count      |integer                                                                                                                     |false                       |false           |false
mv_dedupe     |"boolean|cartesian_point|cartesian_shape|date|double|geo_point|geo_shape|integer|ip|keyword|long|text|version"              |false                       |false           |false
mv_first      |"boolean|cartesian_point|cartesian_shape|date|double|geo_point|geo_shape|integer|ip|keyword|long|text|unsigned_long|version"|false                       |false           |false
mv_last       |"boolean|cartesian_point|cartesian_shape|date|double|geo_point|geo_shape|integer|ip|keyword|long|text|unsigned_long|version"|false                       |false           |false
mv_max        |"boolean|date|double|integer|ip|keyword|long|text|unsigned_long|version"                                                    |false                       |false           |false
mv_median     |"double|integer|long|unsigned_long"                                                                                         |false                       |false           |false
mv_min        |"boolean|date|double|integer|ip|keyword|long|text|unsigned_long|version"                                                    |false                       |false           |false
mv_pseries_wei|"double"                                                                                                                    |[false, false]              |false           |false 
mv_slice      |"boolean|cartesian_point|cartesian_shape|date|double|geo_point|geo_shape|integer|ip|keyword|long|text|version"              |[false, false, true]        |false           |false
mv_sort       |"boolean|date|double|integer|ip|keyword|long|text|version"                                                                  |[false, true]               |false           |false
mv_sum        |"double|integer|long|unsigned_long"                                                                                         |false                       |false           |false
mv_zip        |keyword                                                                                                                     |[false, false, true]        |false           |false
now           |date                                                                                                                        |null                        |false           |false
percentile    |double                                                                                                                      |[false, false]              |false           |true
pi            |double                                                                                                                      |null                        |false           |false
pow           |double                                                                                                                      |[false, false]              |false           |false
repeat        |keyword                                                                                                                     |[false, false]              |false           |false
replace       |keyword                                                                                                                     |[false, false, false]       |false           |false
right         |keyword                                                                                                                     |[false, false]              |false           |false
round         |"double|integer|long|unsigned_long"                                                                                         |[false, true]               |false           |false
rtrim         |"keyword|text"                                                                                                              |false                       |false           |false
signum        |double                                                                                                                      |false                       |false           |false
sin           |double                                                                                                                      |false                       |false           |false
sinh          |double                                                                                                                      |false                       |false           |false
split         |keyword                                                                                                                     |[false, false]              |false           |false
sqrt          |double                                                                                                                      |false                       |false           |false
st_centroid_ag|"geo_point|cartesian_point"                                                                                                 |false                       |false           |true
st_contains   |boolean                                                                                                                     |[false, false]              |false           |false
st_disjoint   |boolean                                                                                                                     |[false, false]              |false           |false
st_distance   |double                                                                                                                      |[false, false]              |false           |false
st_intersects |boolean                                                                                                                     |[false, false]              |false           |false
st_within     |boolean                                                                                                                     |[false, false]              |false           |false
st_x          |double                                                                                                                      |false                       |false           |false
st_y          |double                                                                                                                      |false                       |false           |false
starts_with   |boolean                                                                                                                     |[false, false]              |false           |false
substring     |keyword                                                                                                                     |[false, false, true]        |false           |false
sum           |"long|double"                                                                                                               |false                       |false           |true
tan           |double                                                                                                                      |false                       |false           |false
tanh          |double                                                                                                                      |false                       |false           |false
tau           |double                                                                                                                      |null                        |false           |false
to_base64     |keyword                                                                                                                     |false                       |false           |false
to_bool       |boolean                                                                                                                     |false                       |false           |false
to_boolean    |boolean                                                                                                                     |false                       |false           |false
to_cartesianpo|cartesian_point                                                                                                             |false                       |false           |false
to_cartesiansh|cartesian_shape                                                                                                             |false                       |false           |false
to_dateperiod |date_period                                                                                                                 |false                       |false           |false
to_datetime   |date                                                                                                                        |false                       |false           |false
to_dbl        |double                                                                                                                      |false                       |false           |false
to_degrees    |double                                                                                                                      |false                       |false           |false
to_double     |double                                                                                                                      |false                       |false           |false
to_dt         |date                                                                                                                        |false                       |false           |false
to_geopoint   |geo_point                                                                                                                   |false                       |false           |false
to_geoshape   |geo_shape                                                                                                                   |false                       |false           |false
to_int        |integer                                                                                                                     |false                       |false           |false
to_integer    |integer                                                                                                                     |false                       |false           |false
to_ip         |ip                                                                                                                          |false                       |false           |false
to_long       |long                                                                                                                        |false                       |false           |false
to_lower      |"keyword|text"                                                                                                              |false                       |false           |false
to_radians    |double                                                                                                                      |false                       |false           |false
to_str        |keyword                                                                                                                     |false                       |false           |false
to_string     |keyword                                                                                                                     |false                       |false           |false
to_timeduratio|time_duration                                                                                                               |false                       |false           |false
to_ul         |unsigned_long                                                                                                               |false                       |false           |false
to_ulong      |unsigned_long                                                                                                               |false                       |false           |false
to_unsigned_lo|unsigned_long                                                                                                               |false                       |false           |false
to_upper      |"keyword|text"                                                                                                              |false                       |false           |false
to_ver        |version                                                                                                                     |false                       |false           |false
to_version    |version                                                                                                                     |false                       |false           |false
top           |"boolean|double|integer|long|date|ip"                                                                                       |[false, false, false]       |false           |true
trim          |"keyword|text"                                                                                                              |false                       |false           |false
values        |"boolean|date|double|integer|ip|keyword|long|text|version"                                                                  |false                       |false           |true
weighted_avg  |"double"                                                                                                                    |[false, false]              |false           |true
;

metaFunctionsFiltered#[skip:-8.15.99]
META FUNCTIONS
| WHERE STARTS_WITH(name, "sin")
;

name:keyword |                      synopsis:keyword                  |argNames:keyword  |        argTypes:keyword            |             argDescriptions:keyword                             | returnType:keyword |                                             description:keyword                     | optionalArgs:boolean | variadic:boolean | isAggregation:boolean
sin          |"double sin(angle:double|integer|long|unsigned_long)"   |angle             |"double|integer|long|unsigned_long" | "An angle, in radians. If `null`, the function returns `null`." | double             | "Returns ths {wikipedia}/Sine_and_cosine[Sine] trigonometric function of an angle." | false                | false            | false
sinh         |"double sinh(angle:double|integer|long|unsigned_long)"  |angle             |"double|integer|long|unsigned_long" | "An angle, in radians. If `null`, the function returns `null`." | double             | "Returns the {wikipedia}/Hyperbolic_functions[hyperbolic sine] of an angle."        | false                | false            | false
;

countFunctions#[skip:-8.15.99]
meta functions |  stats  a = count(*), b = count(*), c = count(*) |  mv_expand c;

a:long | b:long | c:long
<<<<<<< HEAD
113    | 113    | 113
=======
114    | 114    | 114
>>>>>>> e58678da
;<|MERGE_RESOLUTION|>--- conflicted
+++ resolved
@@ -509,9 +509,5 @@
 meta functions |  stats  a = count(*), b = count(*), c = count(*) |  mv_expand c;
 
 a:long | b:long | c:long
-<<<<<<< HEAD
-113    | 113    | 113
-=======
-114    | 114    | 114
->>>>>>> e58678da
+116    | 116    | 116
 ;