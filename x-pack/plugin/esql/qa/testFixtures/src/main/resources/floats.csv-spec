--- conflicted
+++ resolved
@@ -439,7 +439,33 @@
 // end::to_radians-result[]
 ;
 
-<<<<<<< HEAD
+mvSort#[skip:-8.13.99, reason:newly added in 8.14]
+row a = [4.0, 2.0, -3.0, 2.0] | eval sa = mv_sort(a), sd = mv_sort(a, "DESC");
+
+a:double              | sa:double             | sd:double
+[4.0, 2.0, -3.0, 2.0] | [-3.0, 2.0, 2.0, 4.0] | [4.0, 2.0, 2.0, -3.0]
+;
+
+mvSortEmp#[skip:-8.13.99, reason:newly added in 8.14]
+FROM employees
+| eval sd = mv_sort(salary_change, "DESC"), sa = mv_sort(salary_change)
+| sort emp_no
+| keep emp_no, salary_change, sa, sd
+| limit 9
+;
+
+emp_no:integer | salary_change:double    | sa:double               | sd:double
+10001          | 1.19                    | 1.19                    | 1.19
+10002          | [-7.23,11.17]           | [-7.23,11.17]           | [11.17, -7.23]
+10003          | [12.82, 14.68]          | [12.82, 14.68]          | [14.68,12.82]
+10004          | [-0.35,1.13,3.65,13.48] | [-0.35,1.13,3.65,13.48] | [13.48,3.65,1.13,-0.35]
+10005          | [-2.14,13.07]           | [-2.14,13.07]           | [13.07,-2.14]
+10006          | -3.90                   | -3.90                   | -3.90
+10007          | [-7.06,0.57,1.99]       | [-7.06,0.57,1.99]       | [1.99,0.57,-7.06]
+10008          | [-2.92,0.75,3.54,12.68] | [-2.92,0.75,3.54,12.68] | [12.68,3.54,0.75,-2.92]
+10009          | null                    | null                    | null
+;
+
 values#[skip:-8.13.99, reason:Added in 8.14]
   FROM employees
 | WHERE emp_no <= 10009
@@ -489,31 +515,4 @@
              1.78 | Support Engineer
      [1.78, 1.56] | Tech Lead
 [1.83, 2.05, 1.7] | null
-=======
-mvSort#[skip:-8.13.99, reason:newly added in 8.14]
-row a = [4.0, 2.0, -3.0, 2.0] | eval sa = mv_sort(a), sd = mv_sort(a, "DESC");
-
-a:double              | sa:double             | sd:double
-[4.0, 2.0, -3.0, 2.0] | [-3.0, 2.0, 2.0, 4.0] | [4.0, 2.0, 2.0, -3.0]
-;
-
-mvSortEmp#[skip:-8.13.99, reason:newly added in 8.14]
-FROM employees
-| eval sd = mv_sort(salary_change, "DESC"), sa = mv_sort(salary_change)
-| sort emp_no
-| keep emp_no, salary_change, sa, sd
-| limit 9
-;
-
-emp_no:integer | salary_change:double    | sa:double               | sd:double
-10001          | 1.19                    | 1.19                    | 1.19
-10002          | [-7.23,11.17]           | [-7.23,11.17]           | [11.17, -7.23]
-10003          | [12.82, 14.68]          | [12.82, 14.68]          | [14.68,12.82]
-10004          | [-0.35,1.13,3.65,13.48] | [-0.35,1.13,3.65,13.48] | [13.48,3.65,1.13,-0.35]
-10005          | [-2.14,13.07]           | [-2.14,13.07]           | [13.07,-2.14]
-10006          | -3.90                   | -3.90                   | -3.90
-10007          | [-7.06,0.57,1.99]       | [-7.06,0.57,1.99]       | [1.99,0.57,-7.06]
-10008          | [-2.92,0.75,3.54,12.68] | [-2.92,0.75,3.54,12.68] | [12.68,3.54,0.75,-2.92]
-10009          | null                    | null                    | null
->>>>>>> d806d5a6
 ;