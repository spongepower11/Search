simple
from employees | sort emp_no | keep emp_no, still_hired | limit 3;

emp_no:integer | still_hired:boolean
10001          | true
10002          | true
10003          | false
;

directFilter
from employees | sort emp_no | where still_hired | keep emp_no | limit 3;

emp_no:integer
10001
10002
10004
;

sort
from employees | sort still_hired, emp_no | keep emp_no, still_hired | limit 3;

emp_no:integer | still_hired:boolean
10003          | false
10006          | false
10009          | false
;

statsBy
from employees | stats avg(salary) by still_hired | sort still_hired;

avg(salary):double | still_hired:boolean
50625.163636363635 | false
           45343.8 | true
;

statsByAlwaysTrue
from employees | where first_name is not null | eval always_true = starts_with(first_name, "") | stats avg(salary) by always_true;

avg(salary):double | always_true:boolean
 48353.72222222222 | true
;

statsByAlwaysFalse
from employees | where first_name is not null | eval always_false = starts_with(first_name, "nonestartwiththis") | stats avg(salary) by always_false;

avg(salary):double | always_false:boolean
 48353.72222222222 | false
;

statsWithEndsWithAlwaysTrue
from employees | where first_name is not null | eval always_true = ends_with(first_name, "") | stats avg(salary) by always_true;

avg(salary):double | always_true:boolean
 48353.72222222222 | true
;

statsWithEndsWithAlwaysFalse
from employees | where first_name is not null | eval always_false = ends_with(first_name, "noneendswiththis") | stats avg(salary) by always_false;

avg(salary):double | always_false:boolean
 48353.72222222222 | false
;


in#[skip:-8.11.99, reason:Lucene multivalue warning introduced in 8.12 only]
from employees | keep emp_no, is_rehired, still_hired | where is_rehired in (still_hired, true) | where is_rehired != still_hired;
ignoreOrder:true
warning:Line 1:63: evaluation of [is_rehired in (still_hired, true)] failed, treating result as null. Only first 20 failures recorded.
warning:Line 1:63: java.lang.IllegalArgumentException: single-value function encountered multi-value
warning:Line 1:105: evaluation of [is_rehired != still_hired] failed, treating result as null. Only first 20 failures recorded.
warning:Line 1:105: java.lang.IllegalArgumentException: single-value function encountered multi-value
emp_no:integer |is_rehired:boolean |still_hired:boolean
10021          |true               |false
10029          |true               |false
10033          |true               |false
10075          |true               |false
10088          |true               |false
;

trueTrue
row lhs=true, rhs=true | eval aa=lhs AND rhs, oo=lhs OR rhs | keep aa, oo;

aa:boolean | oo:boolean
true       | true
;

trueFalse
row lhs=true, rhs=false | eval aa=lhs AND rhs, oo=lhs OR rhs | keep aa, oo;

aa:boolean | oo:boolean
false      | true
;

trueNull
row lhs=true, rhs=null | eval aa=lhs AND rhs, oo=lhs OR rhs | keep aa, oo;

aa:boolean | oo:boolean
null       | true
;

falseTrue
row lhs=false, rhs=true | eval aa=lhs AND rhs, oo=lhs OR rhs | keep aa, oo;

aa:boolean | oo:boolean
false      | true
;

falseFalse
row lhs=false, rhs=false | eval aa=lhs AND rhs, oo=lhs OR rhs | keep aa, oo;

aa:boolean | oo:boolean
false      | false
;

falseNull
row lhs=false, rhs=null | eval aa=lhs AND rhs, oo=lhs OR rhs | keep aa, oo;

aa:boolean | oo:boolean
false      | null
;

nullTrue
row lhs=null, rhs=true | eval aa=lhs AND rhs, oo=lhs OR rhs | keep aa, oo;

aa:boolean | oo:boolean
null       | true
;

nullFalse
row lhs=null, rhs=false | eval aa=lhs AND rhs, oo=lhs OR rhs | keep aa, oo;

aa:boolean | oo:boolean
false      | null
;

nullNull
row lhs=null, rhs=null | eval aa=lhs AND rhs, oo=lhs OR rhs | keep aa, oo;

aa:boolean | oo:boolean
null       | null
;

notTrue
row v=true | eval v=NOT v | keep v;

v:boolean
false
;

notFalse
row v=false | eval v=NOT v | keep v;

v:boolean
true
;

notNull
row v=null | eval v=NOT v | keep v;

v:boolean
null
;

convertFromBoolean
row tf = [true, false] | eval tt = to_boolean(true), ff = to_boolean(false), ttff = to_boolean(tf);

tf:boolean    |tt:boolean |ff:boolean |ttff:boolean
[true, false] |true       |false      |[true, false]
;

convertFromString
from employees | sort emp_no | keep emp_no, is_rehired, first_name | eval rehired_str = to_string(is_rehired) | eval rehired_bool = to_boolean(rehired_str) | eval all_false = to_boolean(first_name) | drop first_name | limit 5;
emp_no:integer |is_rehired:boolean         |rehired_str:keyword        |rehired_bool:boolean        |all_false:boolean
10001          |[false, true]              |[false, true]              |[false, true]               |false
10002          |[false, false]             |[false, false]             |[false, false]              |false
10003          |null                       |null                       |null                        |false
10004          |true                       |true                       |true                        |false
10005          |[false, false, false, true]|[false, false, false, true]|[false, false, false, true] |false
;

convertFromStringForDocs
// tag::to_boolean[]
ROW str = ["true", "TRuE", "false", "", "yes", "1"]
| EVAL bool = TO_BOOLEAN(str)
// end::to_boolean[]
;

// tag::to_boolean-result[]
str:keyword                                | bool:boolean
["true", "TRuE", "false", "", "yes", "1"] | [true, true, false, false, false, false]
// end::to_boolean-result[]
;

convertFromDouble
from employees | eval h_2 = height - 2.0, double2bool = to_boolean(h_2) | where emp_no in (10036, 10037, 10038) | keep emp_no, height, *2bool;
ignoreOrder:true
emp_no:integer |height:double |double2bool:boolean
10036          |1.61          |true
10037          |2.0           |false
10038          |1.53          |true
;

convertFromUnsignedLong
row ul = [9223372036854775808, 9223372036854775807, 1, 0] | eval bool = to_bool(ul);

                       ul:ul                    |          bool:boolean 
[9223372036854775808, 9223372036854775807, 1, 0]|[true, true, true, false]
;

convertFromIntAndLong
from employees | sort emp_no | keep emp_no, salary_change* | eval int2bool = to_boolean(salary_change.int), long2bool = to_boolean(salary_change.long) | limit 10;

emp_no:integer |salary_change:double      |salary_change.int:integer | salary_change.keyword:keyword |salary_change.long:long |int2bool:boolean          |long2bool:boolean       
10001          |1.19                      |1                |1.19                      |1                 |true                     |true                     
10002          |[-7.23, 11.17]            |[-7, 11]         |[-7.23, 11.17]            |[-7, 11]          |[true, true]             |[true, true]             
10003          |[12.82, 14.68]            |[12, 14]         |[12.82, 14.68]            |[12, 14]          |[true, true]             |[true, true]             
10004          |[-0.35, 1.13, 3.65, 13.48]|[0, 1, 3, 13]    |[-0.35, 1.13, 13.48, 3.65]|[0, 1, 3, 13]     |[false, true, true, true]|[false, true, true, true]
10005          |[-2.14, 13.07]            |[-2, 13]         |[-2.14, 13.07]            |[-2, 13]          |[true, true]             |[true, true]             
10006          |-3.9                      |-3               |-3.90                     |-3                |true                     |true                     
10007          |[-7.06, 0.57, 1.99]       |[-7, 0, 1]       |[-7.06, 0.57, 1.99]       |[-7, 0, 1]        |[true, false, true]      |[true, false, true]      
10008          |[-2.92, 0.75, 3.54, 12.68]|[-2, 0, 3, 12]   |[-2.92, 0.75, 12.68, 3.54]|[-2, 0, 3, 12]    |[true, false, true, true]|[true, false, true, true]
10009          |null                      |null             |null                      |null              |null                     |null                     
10010          |[-6.77, 4.69, 5.05, 12.15]|[-6, 4, 5, 12]   |[-6.77, 12.15, 4.69, 5.05]|[-6, 4, 5, 12]    |[true, true, true, true] |[true, true, true, true]
;

// short and byte aren't actually tested, these are loaded as int blocks atm
convertFromByteAndShort
from employees | eval byte2bool = to_boolean(languages.byte), short2bool = to_boolean(languages.short) | where emp_no in (10019, 10020, 10030) | keep emp_no, languages, *2bool;
ignoreOrder:true
emp_no:integer |languages:integer |byte2bool:boolean |short2bool:boolean
10019          |1                 |true              |true
10020          |null              |null              |null
10030          |3                 |true              |true
;

<<<<<<< HEAD
mvSort#[skip:-8.13.99, reason:newly added in 8.14]
row a = [true, false, true, false] | eval sa = mv_sort(a), sb = mv_sort(a, "DESC");

a:boolean                  | sa:boolean                 | sb:boolean
[true, false, true, false] | [false, false, true, true] | [true, true, false, false]
;

mvSortEmp#[skip:-8.13.99, reason:newly added in 8.14]
FROM employees
| eval sd = mv_sort(is_rehired, "DESC"), sa = mv_sort(is_rehired)
| sort emp_no
| keep emp_no, is_rehired, sa, sd
| limit 5
;

emp_no:integer | is_rehired:boolean       | sa:boolean               | sd:boolean
10001          | [false, true]            | [false, true]            | [true, false]
10002          | [false, false]           | [false, false]           | [false, false]
10003          | null                     | null                     | null
10004          | true                     | true                     | true
10005          | [false,false,false,true] | [false,false,false,true] | [true,false,false,false]
=======
mvSlice#[skip:-8.13.99, reason:newly added in 8.14]
row a = [true, false, false, true]
| eval a1 = mv_slice(a, 1), a2 = mv_slice(a, 2, 3);

a:boolean                  | a1:boolean | a2:boolean
[true, false, false, true] | false      | [false, true]
;

mvSliceEmp#[skip:-8.13.99, reason:newly added in 8.14]
from employees
| eval a1 = mv_slice(is_rehired, 0)
| keep emp_no, is_rehired, a1
| sort emp_no
| limit 5;

emp_no:integer | is_rehired:boolean       | a1:boolean
10001          | [false,true]             | false
10002          | [false,false]            | false
10003          | null                     | null
10004          | true                     | true
10005          | [false,false,false,true] | false
>>>>>>> ebf35500
;<|MERGE_RESOLUTION|>--- conflicted
+++ resolved
@@ -233,7 +233,6 @@
 10030          |3                 |true              |true
 ;
 
-<<<<<<< HEAD
 mvSort#[skip:-8.13.99, reason:newly added in 8.14]
 row a = [true, false, true, false] | eval sa = mv_sort(a), sb = mv_sort(a, "DESC");
 
@@ -255,7 +254,8 @@
 10003          | null                     | null                     | null
 10004          | true                     | true                     | true
 10005          | [false,false,false,true] | [false,false,false,true] | [true,false,false,false]
-=======
+;
+
 mvSlice#[skip:-8.13.99, reason:newly added in 8.14]
 row a = [true, false, false, true]
 | eval a1 = mv_slice(a, 1), a2 = mv_slice(a, 2, 3);
@@ -277,5 +277,4 @@
 10003          | null                     | null
 10004          | true                     | true
 10005          | [false,false,false,true] | false
->>>>>>> ebf35500
 ;