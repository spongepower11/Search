/*
 * Copyright Elasticsearch B.V. and/or licensed to Elasticsearch B.V. under one
 * or more contributor license agreements. Licensed under the Elastic License
 * 2.0; you may not use this file except in compliance with the Elastic License
 * 2.0.
 */

package org.elasticsearch.xpack.esql;

import org.apache.lucene.util.BytesRef;
import org.elasticsearch.Build;
import org.elasticsearch.common.breaker.CircuitBreaker;
import org.elasticsearch.common.breaker.NoopCircuitBreaker;
import org.elasticsearch.common.settings.Settings;
import org.elasticsearch.common.util.BigArrays;
import org.elasticsearch.compute.data.BlockFactory;
import org.elasticsearch.compute.data.BlockUtils;
import org.elasticsearch.compute.data.BytesRefBlock;
import org.elasticsearch.compute.data.IntBlock;
import org.elasticsearch.compute.data.LongBlock;
import org.elasticsearch.xpack.esql.action.EsqlQueryResponse;
import org.elasticsearch.xpack.esql.analysis.EnrichResolution;
import org.elasticsearch.xpack.esql.analysis.Verifier;
import org.elasticsearch.xpack.esql.plan.logical.Enrich;
import org.elasticsearch.xpack.esql.plan.logical.local.LocalRelation;
import org.elasticsearch.xpack.esql.plan.logical.local.LocalSupplier;
import org.elasticsearch.xpack.esql.plugin.EsqlPlugin;
import org.elasticsearch.xpack.esql.plugin.QueryPragmas;
import org.elasticsearch.xpack.esql.session.EsqlConfiguration;
import org.elasticsearch.xpack.esql.stats.Metrics;
import org.elasticsearch.xpack.esql.stats.SearchStats;
import org.elasticsearch.xpack.esql.type.EsqlDataTypeRegistry;
import org.elasticsearch.xpack.esql.version.EsqlVersion;
import org.elasticsearch.xpack.ql.expression.Attribute;
import org.elasticsearch.xpack.ql.expression.Literal;
import org.elasticsearch.xpack.ql.plan.logical.LogicalPlan;
import org.elasticsearch.xpack.ql.tree.Source;
import org.elasticsearch.xpack.ql.type.DataType;
import org.elasticsearch.xpack.ql.type.DataTypes;
import org.elasticsearch.xpack.ql.type.DateUtils;
import org.elasticsearch.xpack.ql.type.EsField;
import org.elasticsearch.xpack.ql.type.TypesTests;
import org.elasticsearch.xpack.ql.util.StringUtils;
import org.junit.Assert;

import java.io.IOException;
import java.io.InputStream;
import java.nio.charset.StandardCharsets;
import java.util.ArrayList;
import java.util.HashMap;
import java.util.Iterator;
import java.util.List;
import java.util.Locale;
import java.util.Map;
import java.util.Set;
import java.util.regex.Pattern;

import static java.util.Collections.emptyList;
import static java.util.Collections.unmodifiableMap;
import static org.elasticsearch.test.ESTestCase.randomBoolean;
import static org.elasticsearch.test.ListMatcher.matchesList;
import static org.elasticsearch.test.MapMatcher.assertMap;
import static org.elasticsearch.xpack.ql.TestUtils.of;
import static org.hamcrest.Matchers.instanceOf;
import static org.junit.Assert.assertTrue;

public final class EsqlTestUtils {
    public static String latestEsqlVersionOrSnapshot() {
        EsqlVersion version = Build.current().isSnapshot() ? EsqlVersion.SNAPSHOT : EsqlVersion.latestReleased();
        return version.toString();
    }

    public static class TestSearchStats extends SearchStats {
        public TestSearchStats() {
            super(emptyList());
        }

        @Override
        public long count() {
            return -1;
        }

        @Override
        public long count(String field) {
            return exists(field) ? -1 : 0;
        }

        @Override
        public long count(String field, BytesRef value) {
            return exists(field) ? -1 : 0;
        }

        @Override
        public boolean exists(String field) {
            return true;
        }

        @Override
        public byte[] min(String field, DataType dataType) {
            return null;
        }

        @Override
        public byte[] max(String field, DataType dataType) {
            return null;
        }

        @Override
        public boolean isSingleValue(String field) {
            return false;
        }

        @Override
        public boolean isIndexed(String field) {
            return exists(field);
        }
    }

    public static final TestSearchStats TEST_SEARCH_STATS = new TestSearchStats();

<<<<<<< HEAD
=======
    private static final Map<String, Map<String, Column>> TABLES = tables();

    public static final EsqlConfiguration TEST_CFG = configuration(new QueryPragmas(Settings.EMPTY));

>>>>>>> 09256efb
    public static final Verifier TEST_VERIFIER = new Verifier(new Metrics());

    private static final Map<String, Map<String, Column>> TABLES;

    static {
        BlockFactory factory = new BlockFactory(new NoopCircuitBreaker(CircuitBreaker.REQUEST), BigArrays.NON_RECYCLING_INSTANCE);
        Map<String, Map<String, Column>> tables = new HashMap<>();
        try (
            IntBlock.Builder ints = factory.newIntBlockBuilder(10);
            LongBlock.Builder longs = factory.newLongBlockBuilder(10);
            BytesRefBlock.Builder names = factory.newBytesRefBlockBuilder(10);
        ) {
            for (int i = 0; i < 10; i++) {
                ints.appendInt(i);
                longs.appendLong(i);
                names.appendBytesRef(new BytesRef(switch (i) {
                    case 0 -> "zero";
                    case 1 -> "one";
                    case 2 -> "two";
                    case 3 -> "three";
                    case 4 -> "four";
                    case 5 -> "five";
                    case 6 -> "six";
                    case 7 -> "seven";
                    case 8 -> "eight";
                    case 9 -> "nine";
                    default -> throw new IllegalArgumentException();
                }));
            }

            IntBlock intsBlock = ints.build();
            LongBlock longsBlock = longs.build();
            BytesRefBlock namesBlock = names.build();
            tables.put(
                "int_number_names",
                Map.of("int", new Column(DataTypes.INTEGER, intsBlock), "name", new Column(DataTypes.KEYWORD, namesBlock))
            );
            tables.put(
                "long_number_names",
                Map.of("long", new Column(DataTypes.LONG, longsBlock), "name", new Column(DataTypes.KEYWORD, namesBlock))
            );
        }
        TABLES = unmodifiableMap(tables);
    }

    public static final EsqlConfiguration TEST_CFG = configuration(new QueryPragmas(Settings.EMPTY));

    private EsqlTestUtils() {}

    public static EsqlConfiguration configuration(QueryPragmas pragmas, String query) {
        return new EsqlConfiguration(
            DateUtils.UTC,
            Locale.US,
            null,
            null,
            pragmas,
            EsqlPlugin.QUERY_RESULT_TRUNCATION_MAX_SIZE.getDefault(Settings.EMPTY),
            EsqlPlugin.QUERY_RESULT_TRUNCATION_DEFAULT_SIZE.getDefault(Settings.EMPTY),
            query,
            false,
            TABLES
        );
    }

    public static EsqlConfiguration configuration(QueryPragmas pragmas) {
        return configuration(pragmas, StringUtils.EMPTY);
    }

    public static EsqlConfiguration configuration(String query) {
        return configuration(new QueryPragmas(Settings.EMPTY), query);
    }

    public static Literal L(Object value) {
        return of(value);
    }

    public static LogicalPlan emptySource() {
        return new LocalRelation(Source.EMPTY, emptyList(), LocalSupplier.EMPTY);
    }

    public static LogicalPlan localSource(BlockFactory blockFactory, List<Attribute> fields, List<Object> row) {
        return new LocalRelation(Source.EMPTY, fields, LocalSupplier.of(BlockUtils.fromListRow(blockFactory, row)));
    }

    public static <T> T as(Object node, Class<T> type) {
        Assert.assertThat(node, instanceOf(type));
        return type.cast(node);
    }

    public static Map<String, EsField> loadMapping(String name) {
        return TypesTests.loadMapping(EsqlDataTypeRegistry.INSTANCE, name, true);
    }

    public static String loadUtf8TextFile(String name) {
        try (InputStream textStream = EsqlTestUtils.class.getResourceAsStream(name)) {
            return new String(textStream.readAllBytes(), StandardCharsets.UTF_8);
        } catch (IOException ex) {
            throw new RuntimeException(ex);
        }
    }

    public static EnrichResolution emptyPolicyResolution() {
        return new EnrichResolution();
    }

    public static SearchStats statsForExistingField(String... names) {
        return fieldMatchingExistOrMissing(true, names);
    }

    public static SearchStats statsForMissingField(String... names) {
        return fieldMatchingExistOrMissing(false, names);
    }

    private static SearchStats fieldMatchingExistOrMissing(boolean exists, String... names) {
        return new TestSearchStats() {
            private final Set<String> fields = Set.of(names);

            @Override
            public boolean exists(String field) {
                return fields.contains(field) == exists;
            }
        };
    }

    public static List<List<Object>> getValuesList(EsqlQueryResponse results) {
        return getValuesList(results.values());
    }

    public static List<List<Object>> getValuesList(Iterator<Iterator<Object>> values) {
        var valuesList = new ArrayList<List<Object>>();
        values.forEachRemaining(row -> {
            var rowValues = new ArrayList<>();
            row.forEachRemaining(rowValues::add);
            valuesList.add(rowValues);
        });
        return valuesList;
    }

    public static List<String> withDefaultLimitWarning(List<String> warnings) {
        List<String> result = warnings == null ? new ArrayList<>() : new ArrayList<>(warnings);
        result.add("No limit defined, adding default limit of [1000]");
        return result;
    }

    /**
     * Generates a random enrich command with or without explicit parameters
     */
    public static String randomEnrichCommand(String name, Enrich.Mode mode, String matchField, List<String> enrichFields) {
        String onField = " ";
        String withFields = " ";

        List<String> before = new ArrayList<>();
        List<String> after = new ArrayList<>();

        if (randomBoolean()) {
            // => RENAME new_match_field=match_field | ENRICH name ON new_match_field | RENAME new_match_field AS match_field
            String newMatchField = "my_" + matchField;
            before.add("RENAME " + matchField + " AS " + newMatchField);
            onField = " ON " + newMatchField;
            after.add("RENAME " + newMatchField + " AS " + matchField);
        } else if (randomBoolean()) {
            onField = " ON " + matchField;
        }
        if (randomBoolean()) {
            List<String> fields = new ArrayList<>();
            for (String f : enrichFields) {
                if (randomBoolean()) {
                    fields.add(f);
                } else {
                    // ENRICH name WITH new_a=a,b|new_c=c | RENAME new_a AS a | RENAME new_c AS c
                    fields.add("new_" + f + "=" + f);
                    after.add("RENAME new_" + f + " AS " + f);
                }
            }
            withFields = " WITH " + String.join(",", fields);
        }
        String enrich = "ENRICH ";
        if (mode != Enrich.Mode.ANY || randomBoolean()) {
            enrich += " _" + mode + ":";
        }
        enrich += name;
        enrich += onField;
        enrich += withFields;
        List<String> all = new ArrayList<>(before);
        all.add(enrich);
        all.addAll(after);
        return String.join(" | ", all);
    }

    public static void assertWarnings(List<String> warnings, List<String> allowedWarnings, List<Pattern> allowedWarningsRegex) {
        if (allowedWarningsRegex.isEmpty()) {
            assertMap(warnings.stream().sorted().toList(), matchesList(allowedWarnings.stream().sorted().toList()));
        } else {
            for (String warning : warnings) {
                assertTrue("Unexpected warning: " + warning, allowedWarningsRegex.stream().anyMatch(x -> x.matcher(warning).matches()));
            }
        }
    }

    static Map<String, Map<String, Column>> tables() {
        BlockFactory factory = new BlockFactory(new NoopCircuitBreaker(CircuitBreaker.REQUEST), BigArrays.NON_RECYCLING_INSTANCE);
        Map<String, Map<String, Column>> tables = new HashMap<>();
        try (
            IntBlock.Builder ints = factory.newIntBlockBuilder(10);
            LongBlock.Builder longs = factory.newLongBlockBuilder(10);
            BytesRefBlock.Builder names = factory.newBytesRefBlockBuilder(10);
        ) {
            for (int i = 0; i < 10; i++) {
                ints.appendInt(i);
                longs.appendLong(i);
                names.appendBytesRef(new BytesRef(switch (i) {
                    case 0 -> "zero";
                    case 1 -> "one";
                    case 2 -> "two";
                    case 3 -> "three";
                    case 4 -> "four";
                    case 5 -> "five";
                    case 6 -> "six";
                    case 7 -> "seven";
                    case 8 -> "eight";
                    case 9 -> "nine";
                    default -> throw new IllegalArgumentException();
                }));
            }

            IntBlock intsBlock = ints.build();
            LongBlock longsBlock = longs.build();
            BytesRefBlock namesBlock = names.build();
            tables.put(
                "int_number_names",
                Map.of("int", new Column(DataTypes.INTEGER, intsBlock), "name", new Column(DataTypes.KEYWORD, namesBlock))
            );
            tables.put(
                "long_number_names",
                Map.of("long", new Column(DataTypes.LONG, longsBlock), "name", new Column(DataTypes.KEYWORD, namesBlock))
            );
        }
        return unmodifiableMap(tables);
    }
}<|MERGE_RESOLUTION|>--- conflicted
+++ resolved
@@ -118,59 +118,11 @@
 
     public static final TestSearchStats TEST_SEARCH_STATS = new TestSearchStats();
 
-<<<<<<< HEAD
-=======
     private static final Map<String, Map<String, Column>> TABLES = tables();
 
     public static final EsqlConfiguration TEST_CFG = configuration(new QueryPragmas(Settings.EMPTY));
 
->>>>>>> 09256efb
     public static final Verifier TEST_VERIFIER = new Verifier(new Metrics());
-
-    private static final Map<String, Map<String, Column>> TABLES;
-
-    static {
-        BlockFactory factory = new BlockFactory(new NoopCircuitBreaker(CircuitBreaker.REQUEST), BigArrays.NON_RECYCLING_INSTANCE);
-        Map<String, Map<String, Column>> tables = new HashMap<>();
-        try (
-            IntBlock.Builder ints = factory.newIntBlockBuilder(10);
-            LongBlock.Builder longs = factory.newLongBlockBuilder(10);
-            BytesRefBlock.Builder names = factory.newBytesRefBlockBuilder(10);
-        ) {
-            for (int i = 0; i < 10; i++) {
-                ints.appendInt(i);
-                longs.appendLong(i);
-                names.appendBytesRef(new BytesRef(switch (i) {
-                    case 0 -> "zero";
-                    case 1 -> "one";
-                    case 2 -> "two";
-                    case 3 -> "three";
-                    case 4 -> "four";
-                    case 5 -> "five";
-                    case 6 -> "six";
-                    case 7 -> "seven";
-                    case 8 -> "eight";
-                    case 9 -> "nine";
-                    default -> throw new IllegalArgumentException();
-                }));
-            }
-
-            IntBlock intsBlock = ints.build();
-            LongBlock longsBlock = longs.build();
-            BytesRefBlock namesBlock = names.build();
-            tables.put(
-                "int_number_names",
-                Map.of("int", new Column(DataTypes.INTEGER, intsBlock), "name", new Column(DataTypes.KEYWORD, namesBlock))
-            );
-            tables.put(
-                "long_number_names",
-                Map.of("long", new Column(DataTypes.LONG, longsBlock), "name", new Column(DataTypes.KEYWORD, namesBlock))
-            );
-        }
-        TABLES = unmodifiableMap(tables);
-    }
-
-    public static final EsqlConfiguration TEST_CFG = configuration(new QueryPragmas(Settings.EMPTY));
 
     private EsqlTestUtils() {}
 
