--- conflicted
+++ resolved
@@ -19,17 +19,7 @@
 
     private final double value;
 
-<<<<<<< HEAD
-    public ConstantDoubleVector(double value, int positionCount) {
-        this(value, positionCount, BlockFactory.getNonBreakingInstance());
-    }
-
-    public ConstantDoubleVector(double value, int positionCount, BlockFactory blockFactory) {
-=======
-    private final DoubleBlock block;
-
     ConstantDoubleVector(double value, int positionCount, BlockFactory blockFactory) {
->>>>>>> e9795cda
         super(positionCount, blockFactory);
         this.value = value;
     }
