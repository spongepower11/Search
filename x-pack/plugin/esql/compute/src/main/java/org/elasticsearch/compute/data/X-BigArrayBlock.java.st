/*
 * Copyright Elasticsearch B.V. and/or licensed to Elasticsearch B.V. under one
 * or more contributor license agreements. Licensed under the Elastic License
 * 2.0; you may not use this file except in compliance with the Elastic License
 * 2.0.
 */

package org.elasticsearch.compute.data;

import org.apache.lucene.util.RamUsageEstimator;
import org.elasticsearch.common.util.$Array$;
import org.elasticsearch.core.Releasables;

import java.util.BitSet;

/**
 * Block implementation that stores values in a {@link $Type$BigArrayVector}. Does not take ownership of the given
 * {@link $if(boolean)$Bit$else$$Type$$endif$Array} and does not adjust circuit breakers to account for it.
 * This class is generated. Do not edit it.
 */
public final class $Type$BigArrayBlock extends AbstractArrayBlock implements $Type$Block {

    private static final long BASE_RAM_BYTES_USED = 0; // TODO: fix this
<<<<<<< HEAD
    private final $Array$ values;
=======
    private final $Type$BigArrayVector vector;
>>>>>>> d16ea551

    public $Type$BigArrayBlock(
        $Array$ values,
        int positionCount,
        int[] firstValueIndexes,
        BitSet nulls,
        MvOrdering mvOrdering,
        BlockFactory blockFactory
    ) {
        super(positionCount, firstValueIndexes, nulls, mvOrdering, blockFactory);
        this.vector = new $Type$BigArrayVector(values, (int) values.size(), blockFactory);
    }

    @Override
    public $Type$Vector asVector() {
        return null;
    }

    @Override
    public $type$ get$Type$(int valueIndex) {
        return vector.get$Type$(valueIndex);
    }

    @Override
    public $Type$Block filter(int... positions) {
        try (var builder = blockFactory().new$Type$BlockBuilder(positions.length)) {
            for (int pos : positions) {
                if (isNull(pos)) {
                    builder.appendNull();
                    continue;
                }
                int valueCount = getValueCount(pos);
                int first = getFirstValueIndex(pos);
                if (valueCount == 1) {
                    builder.append$Type$(get$Type$(getFirstValueIndex(pos)$if(BytesRef)$, scratch$endif$));
                } else {
                    builder.beginPositionEntry();
                    for (int c = 0; c < valueCount; c++) {
                        builder.append$Type$(get$Type$(first + c$if(BytesRef)$, scratch$endif$));
                    }
                    builder.endPositionEntry();
                }
            }
            return builder.mvOrdering(mvOrdering()).build();
        }
    }

    @Override
    public ElementType elementType() {
        return ElementType.$TYPE$;
    }

    @Override
    public $Type$Block expand() {
        if (firstValueIndexes == null) {
            incRef();
            return this;
        }
        // TODO use reference counting to share the vector
        try (var builder = blockFactory().new$Type$BlockBuilder(firstValueIndexes[getPositionCount()])) {
            for (int pos = 0; pos < getPositionCount(); pos++) {
                if (isNull(pos)) {
                    builder.appendNull();
                    continue;
                }
                int first = getFirstValueIndex(pos);
                int end = first + getValueCount(pos);
                for (int i = first; i < end; i++) {
                    builder.append$Type$(get$Type$(i));
                }
            }
            return builder.mvOrdering(MvOrdering.DEDUPLICATED_AND_SORTED_ASCENDING).build();
        }
    }

    private long ramBytesUsedOnlyBlock() {
        return BASE_RAM_BYTES_USED + BlockRamUsageEstimator.sizeOf(firstValueIndexes) + BlockRamUsageEstimator.sizeOfBitSet(nullsMask);
    }

    @Override
    public long ramBytesUsed() {
        return ramBytesUsedOnlyBlock() + RamUsageEstimator.sizeOf(vector);
    }

    @Override
    public boolean equals(Object obj) {
        if (obj instanceof $Type$Block that) {
            return $Type$Block.equals(this, that);
        }
        return false;
    }

    @Override
    public int hashCode() {
        return $Type$Block.hash(this);
    }

    @Override
    public String toString() {
        return getClass().getSimpleName()
            + "[positions="
            + getPositionCount()
            + ", mvOrdering="
            + mvOrdering()
            + ", ramBytesUsed="
            + vector.ramBytesUsed()
            + ']';
    }

    @Override
    public void allowPassingToDifferentDriver() {
        super.allowPassingToDifferentDriver();
        vector.allowPassingToDifferentDriver();
    }

    @Override
    public void closeInternal() {
        blockFactory().adjustBreaker(-ramBytesUsedOnlyBlock(), true);
        Releasables.closeExpectNoException(vector);
    }
}<|MERGE_RESOLUTION|>--- conflicted
+++ resolved
@@ -15,17 +15,13 @@
 
 /**
  * Block implementation that stores values in a {@link $Type$BigArrayVector}. Does not take ownership of the given
- * {@link $if(boolean)$Bit$else$$Type$$endif$Array} and does not adjust circuit breakers to account for it.
+ * {@link $Array$} and does not adjust circuit breakers to account for it.
  * This class is generated. Do not edit it.
  */
 public final class $Type$BigArrayBlock extends AbstractArrayBlock implements $Type$Block {
 
     private static final long BASE_RAM_BYTES_USED = 0; // TODO: fix this
-<<<<<<< HEAD
-    private final $Array$ values;
-=======
     private final $Type$BigArrayVector vector;
->>>>>>> d16ea551
 
     public $Type$BigArrayBlock(
         $Array$ values,
