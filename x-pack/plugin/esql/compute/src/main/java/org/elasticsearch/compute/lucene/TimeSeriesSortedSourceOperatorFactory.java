/*
 * Copyright Elasticsearch B.V. and/or licensed to Elasticsearch B.V. under one
 * or more contributor license agreements. Licensed under the Elastic License
 * 2.0; you may not use this file except in compliance with the Elastic License
 * 2.0.
 */

package org.elasticsearch.compute.lucene;

import org.apache.lucene.index.LeafReaderContext;
import org.apache.lucene.index.SortedDocValues;
import org.apache.lucene.index.SortedNumericDocValues;
import org.apache.lucene.search.DocIdSetIterator;
import org.apache.lucene.search.Query;
import org.apache.lucene.search.ScoreMode;
import org.apache.lucene.search.Weight;
import org.apache.lucene.util.BytesRef;
import org.apache.lucene.util.PriorityQueue;
import org.elasticsearch.compute.data.BlockFactory;
import org.elasticsearch.compute.data.BytesRefVector;
import org.elasticsearch.compute.data.DocVector;
import org.elasticsearch.compute.data.IntBlock;
import org.elasticsearch.compute.data.IntVector;
import org.elasticsearch.compute.data.LongVector;
import org.elasticsearch.compute.data.Page;
import org.elasticsearch.compute.operator.DriverContext;
import org.elasticsearch.compute.operator.SourceOperator;
import org.elasticsearch.core.Releasables;

import java.io.IOException;
import java.io.UncheckedIOException;
import java.util.List;
import java.util.function.Function;

/**
 * Creates a source operator that takes advantage of the natural sorting of segments in a tsdb index.
 * <p>
 * This source operator loads the _tsid and @timestamp fields, which is used for emitting documents in the correct order. These field values
 * are included in the page as seperate blocks and downstream operators can make use of these loaded time series ids and timestamps.
 * <p>
 * The source operator includes all documents of a time serie with the same page. So the same time series never exists in multiple pages.
 * Downstream operators can make use of this implementation detail.
 * <p>
 * This operator currently only supports shard level concurrency. A new concurrency mechanism should be introduced at the time serie level
 * in order to read tsdb indices in parallel.
 */
public record TimeSeriesSortedSourceOperatorFactory(int limit, int maxPageSize, int taskConcurrency, LuceneSliceQueue sliceQueue)
    implements
        LuceneOperator.Factory {

    @Override
    public SourceOperator get(DriverContext driverContext) {
        return new Impl(driverContext.blockFactory(), sliceQueue, maxPageSize, limit);
    }

    @Override
    public int taskConcurrency() {
        return taskConcurrency;
    }

    @Override
    public String describe() {
        return "TimeSeriesSortedSourceOperator[maxPageSize = " + maxPageSize + ", limit = " + limit + "]";
    }

    public static TimeSeriesSortedSourceOperatorFactory create(
        int limit,
        int maxPageSize,
        int taskConcurrency,
        List<? extends ShardContext> searchContexts,
        Function<ShardContext, Query> queryFunction
    ) {
        var weightFunction = LuceneOperator.weightFunction(queryFunction, ScoreMode.COMPLETE_NO_SCORES);
        var sliceQueue = LuceneSliceQueue.create(searchContexts, weightFunction, DataPartitioning.SHARD, taskConcurrency);
        taskConcurrency = Math.min(sliceQueue.totalSlices(), taskConcurrency);
        return new TimeSeriesSortedSourceOperatorFactory(limit, maxPageSize, taskConcurrency, sliceQueue);
    }

    static final class Impl extends SourceOperator {

        private final int maxPageSize;
        private final BlockFactory blockFactory;
        private final LuceneSliceQueue sliceQueue;
        private int currentPagePos = 0;
        private int remainingDocs;
        private boolean doneCollecting;
        private IntVector.Builder docsBuilder;
        private IntVector.Builder segmentsBuilder;
        private LongVector.Builder timestampIntervalBuilder;
        // TODO: add an ordinal block for tsid hashes
        // (This allows for efficiently grouping by tsid locally, no need to use bytes representation of tsid hash)
        private BytesRefVector.Builder tsHashesBuilder;
        private TimeSeriesIterator iterator;

        Impl(BlockFactory blockFactory, LuceneSliceQueue sliceQueue, int maxPageSize, int limit) {
            this.maxPageSize = maxPageSize;
            this.blockFactory = blockFactory;
            this.remainingDocs = limit;
            this.docsBuilder = blockFactory.newIntVectorBuilder(Math.min(limit, maxPageSize));
            this.segmentsBuilder = null;
            this.timestampIntervalBuilder = blockFactory.newLongVectorBuilder(Math.min(limit, maxPageSize));
            this.tsHashesBuilder = blockFactory.newBytesRefVectorBuilder(Math.min(limit, maxPageSize));
            this.sliceQueue = sliceQueue;
        }

        @Override
        public void finish() {
            this.doneCollecting = true;
        }

        @Override
        public boolean isFinished() {
            return doneCollecting;
        }

        @Override
        public Page getOutput() {
            if (isFinished()) {
                return null;
            }

            if (remainingDocs <= 0) {
                doneCollecting = true;
                return null;
            }

            Page page = null;
            IntBlock shard = null;
            IntVector leaf = null;
            IntVector docs = null;
            LongVector timestampIntervals = null;
            BytesRefVector tsids = null;
            try {
                if (iterator == null) {
                    var slice = sliceQueue.nextSlice();
                    if (slice == null) {
                        doneCollecting = true;
                        return null;
                    }
                    if (segmentsBuilder == null && slice.numLeaves() > 1) {
                        segmentsBuilder = blockFactory.newIntVectorBuilder(Math.min(remainingDocs, maxPageSize));
                    }
                    iterator = new TimeSeriesIterator(slice);
                }
                iterator.consume();
                shard = blockFactory.newConstantIntBlockWith(iterator.slice.shardContext().index(), currentPagePos);
                if (iterator.slice.numLeaves() == 1) {
                    int segmentOrd = iterator.slice.getLeaf(0).leafReaderContext().ord;
                    leaf = blockFactory.newConstantIntBlockWith(segmentOrd, currentPagePos).asVector();
                } else {
                    // Due to the multi segment nature of time series source operator singleSegmentNonDecreasing must be false
                    leaf = segmentsBuilder.build();
                    segmentsBuilder = blockFactory.newIntVectorBuilder(Math.min(remainingDocs, maxPageSize));
                }
                docs = docsBuilder.build();
                docsBuilder = blockFactory.newIntVectorBuilder(Math.min(remainingDocs, maxPageSize));

                timestampIntervals = timestampIntervalBuilder.build();
                timestampIntervalBuilder = blockFactory.newLongVectorBuilder(Math.min(remainingDocs, maxPageSize));
<<<<<<< HEAD
                tsids = tsHashesBuilder.build();
                tsHashesBuilder = blockFactory.newBytesRefVectorBuilder(Math.min(remainingDocs, maxPageSize));

=======
                tsids = tsOrdBuilder.build();
                tsOrdBuilder = blockFactory.newIntVectorBuilder(Math.min(remainingDocs, maxPageSize));
>>>>>>> 2fcd3c20
                page = new Page(
                    currentPagePos,
                    new DocVector(shard.asVector(), leaf, docs, leaf.isConstant()).asBlock(),
                    tsids.asBlock(),
                    timestampIntervals.asBlock()
                );

                currentPagePos = 0;
                if (iterator.completed()) {
                    iterator = null;
                }
            } catch (IOException e) {
                throw new UncheckedIOException(e);
            } finally {
                if (page == null) {
                    Releasables.closeExpectNoException(shard, leaf, docs, timestampIntervals, tsids);
                }
            }
            return page;
        }

        @Override
        public void close() {
            Releasables.closeExpectNoException(docsBuilder, segmentsBuilder, timestampIntervalBuilder, tsHashesBuilder);
        }

        class TimeSeriesIterator {

            final LuceneSlice slice;
            final Leaf leaf;
            final PriorityQueue<Leaf> queue;
            int globalTsidOrd;
            BytesRef currentTsid = new BytesRef();

            TimeSeriesIterator(LuceneSlice slice) throws IOException {
                this.slice = slice;
                Weight weight = slice.weight().get();
                if (slice.numLeaves() == 1) {
                    queue = null;
                    leaf = new Leaf(weight, slice.getLeaf(0).leafReaderContext());
                } else {
                    queue = new PriorityQueue<>(slice.numLeaves()) {
                        @Override
                        protected boolean lessThan(Leaf a, Leaf b) {
                            // tsid hash in ascending order:
                            int cmp = a.timeSeriesHash.compareTo(b.timeSeriesHash);
                            if (cmp == 0) {
                                // timestamp in descending order:
                                cmp = -Long.compare(a.timestamp, b.timestamp);
                            }
                            return cmp < 0;
                        }
                    };
                    leaf = null;
                    for (var leafReaderContext : slice.leaves()) {
                        Leaf leaf = new Leaf(weight, leafReaderContext.leafReaderContext());
                        if (leaf.nextDoc()) {
                            queue.add(leaf);
                        }
                    }
                }
            }

            void consume() throws IOException {
                if (queue != null) {
                    currentTsid = BytesRef.deepCopyOf(queue.top().timeSeriesHash);
                    if (queue.size() > 0) {
                        queue.top().reinitializeIfNeeded(Thread.currentThread());
                    }
                    while (queue.size() > 0) {
                        if (remainingDocs <= 0 || currentPagePos >= maxPageSize) {
                            break;
                        }
                        currentPagePos++;
                        remainingDocs--;
                        Leaf leaf = queue.top();
                        segmentsBuilder.appendInt(leaf.segmentOrd);
                        docsBuilder.appendInt(leaf.iterator.docID());
                        timestampIntervalBuilder.appendLong(leaf.timestamp);
                        tsHashesBuilder.appendBytesRef(currentTsid);
                        final Leaf newTop;
                        if (leaf.nextDoc()) {
                            // TODO: updating the top is one of the most expensive parts of this operation.
                            // Ideally we would do this a less as possible. Maybe the top can be updated every N docs?
                            newTop = queue.updateTop();
                        } else {
                            queue.pop();
                            newTop = queue.size() > 0 ? queue.top() : null;
                        }
                        if (newTop != null && newTop.timeSeriesHash.equals(currentTsid) == false) {
                            newTop.reinitializeIfNeeded(Thread.currentThread());
                            globalTsidOrd++;
                            currentTsid = BytesRef.deepCopyOf(newTop.timeSeriesHash);
                        }
                    }
                } else {
                    // Only one segment, so no need to use priority queue and use segment ordinals as tsid ord.
                    leaf.reinitializeIfNeeded(Thread.currentThread());
                    while (leaf.nextDoc()) {
                        tsHashesBuilder.appendBytesRef(leaf.timeSeriesHash);
                        timestampIntervalBuilder.appendLong(leaf.timestamp);
                        // Don't append segment ord, because there is only one segment.
                        docsBuilder.appendInt(leaf.iterator.docID());
                        currentPagePos++;
                        remainingDocs--;
                        if (remainingDocs <= 0 || currentPagePos >= maxPageSize) {
                            break;
                        }
                    }
                }
            }

            boolean completed() {
                if (queue != null) {
                    return iterator.queue.size() == 0;
                } else {
                    return leaf.iterator.docID() == DocIdSetIterator.NO_MORE_DOCS;
                }
            }

            static class Leaf {

                private final int segmentOrd;
                private final Weight weight;
                private final LeafReaderContext leaf;
                private SortedDocValues tsids;
                private SortedNumericDocValues timestamps;
                private DocIdSetIterator iterator;
                private Thread createdThread;

                private long timestamp;
                private int timeSeriesHashOrd;
                private BytesRef timeSeriesHash;
                private int docID = -1;

                Leaf(Weight weight, LeafReaderContext leaf) throws IOException {
                    this.segmentOrd = leaf.ord;
                    this.weight = weight;
                    this.leaf = leaf;
                    this.createdThread = Thread.currentThread();
                    tsids = leaf.reader().getSortedDocValues("_tsid");
                    timestamps = leaf.reader().getSortedNumericDocValues("@timestamp");
                    iterator = weight.scorer(leaf).iterator();
                }

                boolean nextDoc() throws IOException {
                    docID = iterator.nextDoc();
                    if (docID == DocIdSetIterator.NO_MORE_DOCS) {
                        return false;
                    }

                    boolean advanced = tsids.advanceExact(docID);
                    assert advanced;
                    timeSeriesHashOrd = tsids.ordValue();
                    timeSeriesHash = tsids.lookupOrd(timeSeriesHashOrd);
                    advanced = timestamps.advanceExact(docID);
                    assert advanced;
                    timestamp = timestamps.nextValue();
                    return true;
                }

                void reinitializeIfNeeded(Thread executingThread) throws IOException {
                    if (executingThread != createdThread) {
                        tsids = leaf.reader().getSortedDocValues("_tsid");
                        timestamps = leaf.reader().getSortedNumericDocValues("@timestamp");
                        iterator = weight.scorer(leaf).iterator();
                        if (docID != -1) {
                            iterator.advance(docID);
                        }
                        createdThread = executingThread;
                    }
                }
            }

        }

        @Override
        public String toString() {
            return this.getClass().getSimpleName() + "[" + "maxPageSize=" + maxPageSize + ", remainingDocs=" + remainingDocs + "]";
        }

    }
}<|MERGE_RESOLUTION|>--- conflicted
+++ resolved
@@ -157,14 +157,8 @@
 
                 timestampIntervals = timestampIntervalBuilder.build();
                 timestampIntervalBuilder = blockFactory.newLongVectorBuilder(Math.min(remainingDocs, maxPageSize));
-<<<<<<< HEAD
                 tsids = tsHashesBuilder.build();
                 tsHashesBuilder = blockFactory.newBytesRefVectorBuilder(Math.min(remainingDocs, maxPageSize));
-
-=======
-                tsids = tsOrdBuilder.build();
-                tsOrdBuilder = blockFactory.newIntVectorBuilder(Math.min(remainingDocs, maxPageSize));
->>>>>>> 2fcd3c20
                 page = new Page(
                     currentPagePos,
                     new DocVector(shard.asVector(), leaf, docs, leaf.isConstant()).asBlock(),
