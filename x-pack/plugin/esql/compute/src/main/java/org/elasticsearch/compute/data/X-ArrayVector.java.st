/*
 * Copyright Elasticsearch B.V. and/or licensed to Elasticsearch B.V. under one
 * or more contributor license agreements. Licensed under the Elastic License
 * 2.0; you may not use this file except in compliance with the Elastic License
 * 2.0.
 */

package org.elasticsearch.compute.data;

$if(BytesRef)$
import org.apache.lucene.util.BytesRef;
import org.apache.lucene.util.RamUsageEstimator;
import org.elasticsearch.common.util.BytesRefArray;
import org.elasticsearch.core.Releasables;

$else$
import org.apache.lucene.util.RamUsageEstimator;

import java.util.Arrays;
$endif$

/**
 * Vector implementation that stores an array of $type$ values.
 * This class is generated. Do not edit it.
 */
final class $Type$ArrayVector extends AbstractVector implements $Type$Vector {

    static final long BASE_RAM_BYTES_USED = RamUsageEstimator.shallowSizeOfInstance($Type$ArrayVector.class);

$if(BytesRef)$
    private final BytesRefArray values;

$else$
    private final $type$[] values;
$endif$

<<<<<<< HEAD
    public $Type$ArrayVector($if(BytesRef)$BytesRefArray$else$$type$[]$endif$ values, int positionCount) {
        this(values, positionCount, BlockFactory.getNonBreakingInstance());
    }

    public $Type$ArrayVector($if(BytesRef)$BytesRefArray$else$$type$[]$endif$ values, int positionCount, BlockFactory blockFactory) {
=======
    private final $Type$Block block;

    $Type$ArrayVector($if(BytesRef)$BytesRefArray$else$$type$[]$endif$ values, int positionCount, BlockFactory blockFactory) {
>>>>>>> e9795cda
        super(positionCount, blockFactory);
        this.values = values;
    }

    @Override
    public $Type$Block asBlock() {
        return new $Type$VectorBlock(this);
    }

$if(BytesRef)$
    @Override
    public BytesRef getBytesRef(int position, BytesRef dest) {
        return values.get(position, dest);
    }

$else$
    @Override
    public $type$ get$Type$(int position) {
        return values[position];
    }
$endif$

    @Override
    public ElementType elementType() {
        return ElementType.$TYPE$;
    }

    @Override
    public boolean isConstant() {
        return false;
    }

    @Override
    public $Type$Vector filter(int... positions) {
    $if(BytesRef)$
        final var scratch = new BytesRef();
    $endif$
        try ($Type$Vector.Builder builder = blockFactory().new$Type$VectorBuilder(positions.length)) {
            for (int pos : positions) {
            $if(BytesRef)$
                builder.append$Type$(values.get(pos, scratch));
            $else$
                builder.append$Type$(values[pos]);
            $endif$
            }
            return builder.build();
        }
    }

    public static long ramBytesEstimated($if(BytesRef)$BytesRefArray$else$$type$[]$endif$ values) {
        return BASE_RAM_BYTES_USED + RamUsageEstimator.sizeOf(values);
    }

    @Override
    public long ramBytesUsed() {
        return ramBytesEstimated(values);
    }

    @Override
    public boolean equals(Object obj) {
        if (obj instanceof $Type$Vector that) {
            return $Type$Vector.equals(this, that);
        }
        return false;
    }

    @Override
    public int hashCode() {
        return $Type$Vector.hash(this);
    }

    @Override
    public String toString() {
$if(BytesRef)$
        return getClass().getSimpleName() + "[positions=" + getPositionCount() + ']';
$else$
        return getClass().getSimpleName() + "[positions=" + getPositionCount() + ", values=" + Arrays.toString(values) + ']';
$endif$
    }

$if(BytesRef)$
    @Override
    public void close() {
        if (released) {
            throw new IllegalStateException("can't release already released vector [" + this + "]");
        }
        released = true;
        blockFactory().adjustBreaker(-ramBytesUsed() + values.bigArraysRamBytesUsed(), true);
        Releasables.closeExpectNoException(values);
    }
$endif$
}<|MERGE_RESOLUTION|>--- conflicted
+++ resolved
@@ -34,17 +34,7 @@
     private final $type$[] values;
 $endif$
 
-<<<<<<< HEAD
-    public $Type$ArrayVector($if(BytesRef)$BytesRefArray$else$$type$[]$endif$ values, int positionCount) {
-        this(values, positionCount, BlockFactory.getNonBreakingInstance());
-    }
-
-    public $Type$ArrayVector($if(BytesRef)$BytesRefArray$else$$type$[]$endif$ values, int positionCount, BlockFactory blockFactory) {
-=======
-    private final $Type$Block block;
-
     $Type$ArrayVector($if(BytesRef)$BytesRefArray$else$$type$[]$endif$ values, int positionCount, BlockFactory blockFactory) {
->>>>>>> e9795cda
         super(positionCount, blockFactory);
         this.values = values;
     }
