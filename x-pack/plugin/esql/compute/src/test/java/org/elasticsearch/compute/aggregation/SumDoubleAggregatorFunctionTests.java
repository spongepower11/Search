--- conflicted
+++ resolved
@@ -30,14 +30,7 @@
 public class SumDoubleAggregatorFunctionTests extends AggregatorFunctionTestCase {
     @Override
     protected SourceOperator simpleInput(BlockFactory blockFactory, int size) {
-<<<<<<< HEAD
-        return new SequenceDoubleBlockSourceOperator(
-            driverContext(),
-            LongStream.range(0, size).mapToDouble(l -> ESTestCase.randomDouble())
-        );
-=======
         return new SequenceDoubleBlockSourceOperator(blockFactory, LongStream.range(0, size).mapToDouble(l -> ESTestCase.randomDouble()));
->>>>>>> 9c717df5
     }
 
     @Override
@@ -62,15 +55,9 @@
         try (
             Driver d = new Driver(
                 driverContext,
-<<<<<<< HEAD
-                new SequenceDoubleBlockSourceOperator(driverContext, DoubleStream.of(Double.MAX_VALUE - 1, 2)),
-                List.of(simple(driverContext.bigArrays()).get(driverContext)),
-                new ResultPageSinkOperator(results::add),
-=======
                 new SequenceDoubleBlockSourceOperator(driverContext.blockFactory(), DoubleStream.of(Double.MAX_VALUE - 1, 2)),
                 List.of(simple(nonBreakingBigArrays()).get(driverContext)),
-                new PageConsumerOperator(page -> results.add(page)),
->>>>>>> 9c717df5
+                new ResultPageSinkOperator(results::add),
                 () -> {}
             )
         ) {
@@ -87,11 +74,7 @@
             Driver d = new Driver(
                 driverContext,
                 new SequenceDoubleBlockSourceOperator(
-<<<<<<< HEAD
-                    driverContext,
-=======
                     driverContext.blockFactory(),
->>>>>>> 9c717df5
                     DoubleStream.of(0.1, 0.2, 0.3, 0.4, 0.5, 0.6, 0.7, 0.8, 0.9, 1.0, 1.1, 1.2, 1.3, 1.4, 1.5, 1.6, 1.7)
                 ),
                 List.of(simple(nonBreakingBigArrays()).get(driverContext)),
@@ -119,11 +102,7 @@
         try (
             Driver d = new Driver(
                 driverContext,
-<<<<<<< HEAD
-                new SequenceDoubleBlockSourceOperator(driverContext, DoubleStream.of(values)),
-=======
                 new SequenceDoubleBlockSourceOperator(driverContext.blockFactory(), DoubleStream.of(values)),
->>>>>>> 9c717df5
                 List.of(simple(nonBreakingBigArrays()).get(driverContext)),
                 new ResultPageSinkOperator(results::add),
                 () -> {}
@@ -145,11 +124,7 @@
         try (
             Driver d = new Driver(
                 driverContext,
-<<<<<<< HEAD
-                new SequenceDoubleBlockSourceOperator(driverContext, DoubleStream.of(largeValues)),
-=======
                 new SequenceDoubleBlockSourceOperator(driverContext.blockFactory(), DoubleStream.of(largeValues)),
->>>>>>> 9c717df5
                 List.of(simple(nonBreakingBigArrays()).get(driverContext)),
                 new ResultPageSinkOperator(results::add),
                 () -> {}
@@ -168,11 +143,7 @@
         try (
             Driver d = new Driver(
                 driverContext,
-<<<<<<< HEAD
-                new SequenceDoubleBlockSourceOperator(driverContext, DoubleStream.of(largeValues)),
-=======
                 new SequenceDoubleBlockSourceOperator(driverContext.blockFactory(), DoubleStream.of(largeValues)),
->>>>>>> 9c717df5
                 List.of(simple(nonBreakingBigArrays()).get(driverContext)),
                 new ResultPageSinkOperator(results::add),
                 () -> {}
