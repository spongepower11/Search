/*
 * Copyright Elasticsearch B.V. and/or licensed to Elasticsearch B.V. under one
 * or more contributor license agreements. Licensed under the Elastic License
 * 2.0; you may not use this file except in compliance with the Elastic License
 * 2.0.
 */

package org.elasticsearch.compute.operator;

import org.elasticsearch.compute.data.Block;
import org.elasticsearch.compute.data.Page;

import java.util.ArrayList;
import java.util.Iterator;
import java.util.List;

/**
 * {@link SourceOperator} that returns a sequence of pre-built {@link Page}s.
 */
public class CannedSourceOperator extends SourceOperator {
    public static List<Page> collectPages(SourceOperator source) {
        try {
            List<Page> pages = new ArrayList<>();
            while (source.isFinished() == false) {
                Page in = source.getOutput();
                if (in == null) {
                    continue;
                }
                pages.add(in);
            }
            return pages;
        } finally {
            source.close();
        }
    }

    public static Page mergePages(List<Page> pages) {
        int totalPositions = pages.stream().mapToInt(Page::getPositionCount).sum();
        Page first = pages.get(0);
        Block.Builder[] builders = new Block.Builder[first.getBlockCount()];
        for (int b = 0; b < builders.length; b++) {
            builders[b] = first.getBlock(b).elementType().newBlockBuilder(totalPositions);
        }
        for (Page p : pages) {
            for (int b = 0; b < builders.length; b++) {
                builders[b].copyFrom(p.getBlock(b), 0, p.getPositionCount());
            }
        }
        Block[] blocks = new Block[builders.length];
        for (int b = 0; b < blocks.length; b++) {
            blocks[b] = builders[b].build();
        }
        return new Page(blocks);
    }

    /**
     * Make a deep copy of some pages. Useful so that when the originals are
     * released the copies are still live.
     */
    public static List<Page> deepCopyOf(List<Page> pages) {
        List<Page> out = new ArrayList<>(pages.size());
        for (Page p : pages) {
            Block[] blocks = new Block[p.getBlockCount()];
            for (int b = 0; b < blocks.length; b++) {
                Block orig = p.getBlock(b);
                Block.Builder builder = orig.elementType().newBlockBuilder(p.getPositionCount());
                builder.copyFrom(orig, 0, p.getPositionCount());
                blocks[b] = builder.build();
            }
            out.add(new Page(blocks));
        }
        return out;
    }

    private final Iterator<Page> page;

    public CannedSourceOperator(Iterator<Page> page) {
        this.page = page;
    }

    @Override
    public void finish() {
        while (page.hasNext()) {
            page.next();
        }
    }

    @Override
    public boolean isFinished() {
        return false == page.hasNext();
    }

    @Override
    public Page getOutput() {
        return page.next();
    }

    @Override
    public void close() {
<<<<<<< HEAD
        // release pages in the case of early termination - failure
=======
>>>>>>> e23fd326
        while (page.hasNext()) {
            page.next().releaseBlocks();
        }
    }
}<|MERGE_RESOLUTION|>--- conflicted
+++ resolved
@@ -97,10 +97,7 @@
 
     @Override
     public void close() {
-<<<<<<< HEAD
         // release pages in the case of early termination - failure
-=======
->>>>>>> e23fd326
         while (page.hasNext()) {
             page.next().releaseBlocks();
         }
