/*
 * Copyright Elasticsearch B.V. and/or licensed to Elasticsearch B.V. under one
 * or more contributor license agreements. Licensed under the Elastic License
 * 2.0; you may not use this file except in compliance with the Elastic License
 * 2.0.
 */

package org.elasticsearch.compute.operator;

import org.elasticsearch.compute.data.BlockFactory;
import org.elasticsearch.compute.data.IntBlock;
import org.elasticsearch.compute.data.LongBlock;
import org.elasticsearch.compute.data.Page;
import org.elasticsearch.compute.data.TestBlockFactory;

import java.util.List;
import java.util.stream.LongStream;

import static org.hamcrest.Matchers.equalTo;

public class HashLookupOperatorTests extends OperatorTestCase {
    @Override
    protected SourceOperator simpleInput(BlockFactory blockFactory, int size) {
        return new SequenceLongBlockSourceOperator(blockFactory, LongStream.range(0, size).map(l -> randomFrom(1, 7, 14, 20)));
    }

    @Override
    protected void assertSimpleOutput(List<Page> input, List<Page> results) {
        int count = input.stream().mapToInt(Page::getPositionCount).sum();
        assertThat(results.stream().mapToInt(Page::getPositionCount).sum(), equalTo(count));
        int keysIdx = 0;
        int ordsIdx = 0;
        LongBlock keys = null;
        int keysOffset = 0;
        IntBlock ords = null;
        int ordsOffset = 0;
        int p = 0;
        while (p < count) {
            if (keys == null) {
                keys = input.get(keysIdx++).getBlock(0);
            }
            if (ords == null) {
                ords = results.get(ordsIdx++).getBlock(1);
            }
            int valueCount = keys.getValueCount(p - keysOffset);
            assertThat(ords.getValueCount(p - ordsOffset), equalTo(valueCount));
            int keysStart = keys.getFirstValueIndex(p - keysOffset);
            int ordsStart = ords.getFirstValueIndex(p - ordsOffset);
            for (int k = keysStart, l = ordsStart; k < keysStart + valueCount; k++, l++) {
                assertThat(ords.getInt(l), equalTo(switch ((int) keys.getLong(k)) {
                    case 1 -> 0;
                    case 7 -> 1;
                    case 14 -> 2;
                    case 20 -> 3;
                    default -> null;
                }));
            }
            p++;
            if (p - keysOffset == keys.getPositionCount()) {
                keysOffset += keys.getPositionCount();
                keys = null;
            }
            if (p - ordsOffset == ords.getPositionCount()) {
                ordsOffset += ords.getPositionCount();
                ords = null;
            }
        }
    }

    @Override
    protected Operator.OperatorFactory simple() {
        return new HashLookupOperator.Factory(
<<<<<<< HEAD
            new Block[] { TestBlockFactory.getNonBreakingInstance().newLongArrayVector(new long[] { 1, 7, 14, 20 }, 4).asBlock() },
=======
            new HashLookupOperator.Key[] {
                new HashLookupOperator.Key(
                    "foo",
                    TestBlockFactory.getNonBreakingInstance().newLongArrayVector(new long[] { 7, 14, 20 }, 3).asBlock()
                ) },
>>>>>>> d6357452
            new int[] { 0 }
        );
    }

    @Override
    protected String expectedDescriptionOfSimple() {
<<<<<<< HEAD
        return "HashLookup[keys=[{type=LONG, positions=4, size=104b}], mapping=[0]]";
=======
        return "HashLookup[keys=[{name=foo, type=LONG, positions=3, size=96b}], mapping=[0]]";
>>>>>>> d6357452
    }

    @Override
    protected String expectedToStringOfSimple() {
<<<<<<< HEAD
        return "HashLookup[hash=PackedValuesBlockHash{groups=[0:LONG], entries=4, size=552b}, mapping=[0]]";
=======
        return "HashLookup[keys=[foo], hash=PackedValuesBlockHash{groups=[0:LONG], entries=3, size=536b}, mapping=[0]]";
>>>>>>> d6357452
    }
}<|MERGE_RESOLUTION|>--- conflicted
+++ resolved
@@ -70,34 +70,22 @@
     @Override
     protected Operator.OperatorFactory simple() {
         return new HashLookupOperator.Factory(
-<<<<<<< HEAD
-            new Block[] { TestBlockFactory.getNonBreakingInstance().newLongArrayVector(new long[] { 1, 7, 14, 20 }, 4).asBlock() },
-=======
             new HashLookupOperator.Key[] {
                 new HashLookupOperator.Key(
                     "foo",
-                    TestBlockFactory.getNonBreakingInstance().newLongArrayVector(new long[] { 7, 14, 20 }, 3).asBlock()
+                    TestBlockFactory.getNonBreakingInstance().newLongArrayVector(new long[] { 1, 7, 14, 20 }, 4).asBlock()
                 ) },
->>>>>>> d6357452
             new int[] { 0 }
         );
     }
 
     @Override
     protected String expectedDescriptionOfSimple() {
-<<<<<<< HEAD
-        return "HashLookup[keys=[{type=LONG, positions=4, size=104b}], mapping=[0]]";
-=======
-        return "HashLookup[keys=[{name=foo, type=LONG, positions=3, size=96b}], mapping=[0]]";
->>>>>>> d6357452
+        return "HashLookup[keys=[{name=foo, type=LONG, positions=4, size=104b}], mapping=[0]]";
     }
 
     @Override
     protected String expectedToStringOfSimple() {
-<<<<<<< HEAD
-        return "HashLookup[hash=PackedValuesBlockHash{groups=[0:LONG], entries=4, size=552b}, mapping=[0]]";
-=======
-        return "HashLookup[keys=[foo], hash=PackedValuesBlockHash{groups=[0:LONG], entries=3, size=536b}, mapping=[0]]";
->>>>>>> d6357452
+        return "HashLookup[keys=[foo], hash=PackedValuesBlockHash{groups=[0:LONG], entries=4, size=544b}, mapping=[0]]";
     }
 }