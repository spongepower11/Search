/*
 * Copyright Elasticsearch B.V. and/or licensed to Elasticsearch B.V. under one
 * or more contributor license agreements. Licensed under the Elastic License
 * 2.0; you may not use this file except in compliance with the Elastic License
 * 2.0.
 */

package org.elasticsearch.compute.data;

import org.apache.lucene.util.BytesRef;
import org.elasticsearch.common.breaker.CircuitBreaker;
import org.elasticsearch.common.unit.ByteSizeValue;
import org.elasticsearch.common.util.BigArrays;
import org.elasticsearch.common.util.BitArray;
import org.elasticsearch.common.util.BytesRefArray;
import org.elasticsearch.common.util.DoubleArray;
import org.elasticsearch.common.util.IntArray;
import org.elasticsearch.common.util.LongArray;
import org.elasticsearch.common.util.MockBigArrays;
import org.elasticsearch.common.util.PageCacheRecycler;
import org.elasticsearch.core.RefCounted;
import org.elasticsearch.core.Releasable;
import org.elasticsearch.core.Releasables;
import org.elasticsearch.indices.breaker.CircuitBreakerService;
import org.elasticsearch.test.ESTestCase;
import org.junit.After;
import org.junit.Before;

import java.util.ArrayList;
import java.util.Arrays;
import java.util.BitSet;
import java.util.List;
import java.util.function.BiConsumer;
import java.util.stream.IntStream;
import java.util.stream.LongStream;

import static org.hamcrest.Matchers.containsString;
import static org.hamcrest.Matchers.equalTo;
import static org.hamcrest.Matchers.greaterThan;
import static org.hamcrest.Matchers.instanceOf;
import static org.hamcrest.Matchers.is;
import static org.hamcrest.Matchers.notNullValue;
import static org.hamcrest.Matchers.nullValue;
import static org.mockito.Mockito.mock;
import static org.mockito.Mockito.when;

public class BasicBlockTests extends ESTestCase {
    final CircuitBreaker breaker = new MockBigArrays.LimitedBreaker("esql-test-breaker", ByteSizeValue.ofGb(1));
    final BigArrays bigArrays = new MockBigArrays(PageCacheRecycler.NON_RECYCLING_INSTANCE, mockBreakerService(breaker));
    final BlockFactory blockFactory = BlockFactory.getInstance(breaker, bigArrays);

    @Before
    @After
    public void checkBreaker() {
        assertThat(breaker.getUsed(), is(0L));
    }

    public void testEmpty() {
        testEmpty(blockFactory);
    }

    void testEmpty(BlockFactory bf) {
<<<<<<< HEAD
        assertZeroPositionsAndRelease(bf.newIntArrayBlock(new int[] {}, 0, new int[] { 0 }, new BitSet(), randomOrdering()));
        assertZeroPositionsAndRelease(IntBlock.newBlockBuilder(0, bf).build());
        assertZeroPositionsAndRelease(bf.newIntArrayVector(new int[] {}, 0));
        assertZeroPositionsAndRelease(IntVector.newVectorBuilder(0, bf).build());
        assertZeroPositionsAndRelease(bf.newLongArrayBlock(new long[] {}, 0, new int[] { 0 }, new BitSet(), randomOrdering()));
        assertZeroPositionsAndRelease(LongBlock.newBlockBuilder(0, bf).build());
        assertZeroPositionsAndRelease(bf.newLongArrayVector(new long[] {}, 0));
        assertZeroPositionsAndRelease(LongVector.newVectorBuilder(0, bf).build());
        assertZeroPositionsAndRelease(bf.newDoubleArrayBlock(new double[] {}, 0, new int[] { 0 }, new BitSet(), randomOrdering()));
        assertZeroPositionsAndRelease(DoubleBlock.newBlockBuilder(0, bf).build());
=======
        assertZeroPositionsAndRelease(bf.newIntArrayBlock(new int[] {}, 0, new int[] {}, new BitSet(), randomOrdering()));
        assertZeroPositionsAndRelease(bf.newIntBlockBuilder(0).build());
        assertZeroPositionsAndRelease(bf.newIntArrayVector(new int[] {}, 0));
        assertZeroPositionsAndRelease(bf.newIntVectorBuilder(0).build());
        assertZeroPositionsAndRelease(bf.newLongArrayBlock(new long[] {}, 0, new int[] {}, new BitSet(), randomOrdering()));
        assertZeroPositionsAndRelease(bf.newLongBlockBuilder(0).build());
        assertZeroPositionsAndRelease(bf.newLongArrayVector(new long[] {}, 0));
        assertZeroPositionsAndRelease(bf.newLongVectorBuilder(0).build());
        assertZeroPositionsAndRelease(bf.newDoubleArrayBlock(new double[] {}, 0, new int[] {}, new BitSet(), randomOrdering()));
        assertZeroPositionsAndRelease(bf.newDoubleBlockBuilder(0).build());
>>>>>>> 68ddd6ef
        assertZeroPositionsAndRelease(bf.newDoubleArrayVector(new double[] {}, 0));
        assertZeroPositionsAndRelease(bf.newDoubleVectorBuilder(0).build());
        assertZeroPositionsAndRelease(
            bf.newBytesRefArrayBlock(new BytesRefArray(0, bf.bigArrays()), 0, new int[] { 0 }, new BitSet(), randomOrdering())
        );
        assertZeroPositionsAndRelease(bf.newBytesRefBlockBuilder(0).build());
        assertZeroPositionsAndRelease(bf.newBytesRefArrayVector(new BytesRefArray(0, bf.bigArrays()), 0));
<<<<<<< HEAD
        assertZeroPositionsAndRelease(BytesRefVector.newVectorBuilder(0, bf).build());
        assertZeroPositionsAndRelease(bf.newBooleanArrayBlock(new boolean[] {}, 0, new int[] { 0 }, new BitSet(), randomOrdering()));
        assertZeroPositionsAndRelease(BooleanBlock.newBlockBuilder(0, bf).build());
=======
        assertZeroPositionsAndRelease(bf.newBytesRefVectorBuilder(0).build());
        assertZeroPositionsAndRelease(bf.newBooleanArrayBlock(new boolean[] {}, 0, new int[] {}, new BitSet(), randomOrdering()));
        assertZeroPositionsAndRelease(bf.newBooleanBlockBuilder(0).build());
>>>>>>> 68ddd6ef
        assertZeroPositionsAndRelease(bf.newBooleanArrayVector(new boolean[] {}, 0));
        assertZeroPositionsAndRelease(bf.newBooleanVectorBuilder(0).build());
    }

    public void testSmallSingleValueDenseGrowthInt() {
        for (int initialSize : List.of(0, 1, 2, 3, 4, 5)) {
            try (var blockBuilder = blockFactory.newIntBlockBuilder(initialSize)) {
                IntStream.range(0, 10).forEach(blockBuilder::appendInt);
                IntBlock block = blockBuilder.build();
                assertSingleValueDenseBlock(block);
                block.close();
            }
        }
    }

    public void testSmallSingleValueDenseGrowthLong() {
        for (int initialSize : List.of(0, 1, 2, 3, 4, 5)) {
            try (var blockBuilder = blockFactory.newLongBlockBuilder(initialSize)) {
                IntStream.range(0, 10).forEach(blockBuilder::appendLong);
                LongBlock block = blockBuilder.build();
                assertSingleValueDenseBlock(block);
                block.close();
            }
        }
    }

    public void testSmallSingleValueDenseGrowthDouble() {
        for (int initialSize : List.of(0, 1, 2, 3, 4, 5)) {
            try (var blockBuilder = blockFactory.newDoubleBlockBuilder(initialSize)) {
                IntStream.range(0, 10).forEach(blockBuilder::appendDouble);
                DoubleBlock block = blockBuilder.build();
                assertSingleValueDenseBlock(block);
                block.close();
            }
        }
    }

    public void testSmallSingleValueDenseGrowthBytesRef() {
        final BytesRef NULL_VALUE = new BytesRef();
        for (int initialSize : List.of(0, 1, 2, 3, 4, 5)) {
            try (var blockBuilder = blockFactory.newBytesRefBlockBuilder(initialSize)) {
                IntStream.range(0, 10).mapToObj(i -> NULL_VALUE).forEach(blockBuilder::appendBytesRef);
                BytesRefBlock block = blockBuilder.build();
                assertSingleValueDenseBlock(block);
                block.close();
            }
        }
    }

    public void testSmallSingleValueDenseGrowthBoolean() {
        for (int initialSize : List.of(0, 1, 2, 3, 4, 5)) {
            try (var blockBuilder = blockFactory.newBooleanBlockBuilder(initialSize)) {
                IntStream.range(0, 10).forEach(i -> blockBuilder.appendBoolean(i % 3 == 0));
                BooleanBlock block = blockBuilder.build();
                assertSingleValueDenseBlock(block);
                block.close();
            }
        }
    }

    static void assertSingleValueDenseBlock(Block initialBlock) {
        final int positionCount = initialBlock.getPositionCount();
        int depth = randomIntBetween(1, 5);
        for (int d = 0; d < depth; d++) {
            Block block = initialBlock;
            assertThat(block.getTotalValueCount(), is(positionCount));
            assertThat(block.getPositionCount(), is(positionCount));
            for (int j = 0; j < 10; j++) {
                int pos = randomPosition(positionCount);
                assertThat(block.getFirstValueIndex(pos), is(pos));
                assertThat(block.getValueCount(pos), is(1));
                assertThat(block.isNull(pos), is(false));
            }
            assertThat(block.asVector().getPositionCount(), is(positionCount));
            assertThat(block.asVector().asBlock().getTotalValueCount(), is(positionCount));
            assertThat(block.asVector().asBlock().getPositionCount(), is(positionCount));
            assertThat(block.nullValuesCount(), is(0));
            assertThat(block.mayHaveNulls(), is(false));
            assertThat(block.areAllValuesNull(), is(false));
            assertThat(block.mayHaveMultivaluedFields(), is(false));

            initialBlock = block.asVector().asBlock();
        }
    }

    public void testIntBlock() {
        for (int i = 0; i < 1000; i++) {
            assertThat(breaker.getUsed(), is(0L));
            int positionCount = randomIntBetween(1, 16 * 1024);
            IntBlock block;
            if (randomBoolean()) {
                final int builderEstimateSize = randomBoolean() ? randomIntBetween(1, positionCount) : positionCount;
                try (IntBlock.Builder blockBuilder = blockFactory.newIntBlockBuilder(builderEstimateSize)) {
                    IntStream.range(0, positionCount).forEach(blockBuilder::appendInt);
                    block = blockBuilder.build();
                }
            } else {
                block = blockFactory.newIntArrayVector(IntStream.range(0, positionCount).toArray(), positionCount).asBlock();
            }

            assertThat(block.getPositionCount(), equalTo(positionCount));
            assertThat(block.getInt(0), equalTo(0));
            assertThat(block.getInt(positionCount - 1), equalTo(positionCount - 1));
            int pos = block.getInt(randomPosition(positionCount));
            assertThat(pos, is(block.getInt(pos)));
            assertSingleValueDenseBlock(block);

            try (IntBlock.Builder blockBuilder = blockFactory.newIntBlockBuilder(1)) {
                IntBlock copy = blockBuilder.copyFrom(block, 0, block.getPositionCount()).build();
                assertThat(copy, equalTo(block));
                releaseAndAssertBreaker(block, copy);
            }

            if (positionCount > 1) {
                assertNullValues(
                    positionCount,
                    blockFactory::newIntBlockBuilder,
                    IntBlock.Builder::appendInt,
                    position -> position,
                    IntBlock.Builder::build,
                    (randomNonNullPosition, b) -> {
                        assertThat(randomNonNullPosition, is(b.getInt(randomNonNullPosition.intValue())));
                    }
                );
            }

            try (
                IntVector.Builder vectorBuilder = blockFactory.newIntVectorBuilder(
                    randomBoolean() ? randomIntBetween(1, positionCount) : positionCount
                )
            ) {
                IntStream.range(0, positionCount).forEach(vectorBuilder::appendInt);
                IntVector vector = vectorBuilder.build();
                assertSingleValueDenseBlock(vector.asBlock());
                releaseAndAssertBreaker(vector.asBlock());
            }
        }
    }

    public void testConstantIntBlock() {
        for (int i = 0; i < 1000; i++) {
            assertThat(breaker.getUsed(), is(0L));
            int positionCount = randomIntBetween(1, 16 * 1024);
            int value = randomInt();
            IntBlock block = blockFactory.newConstantIntBlockWith(value, positionCount);
            assertThat(positionCount, is(block.getPositionCount()));
            assertThat(value, is(block.getInt(0)));
            assertThat(value, is(block.getInt(positionCount - 1)));
            assertThat(value, is(block.getInt(randomPosition(positionCount))));
            assertThat(block.isNull(randomPosition(positionCount)), is(false));
            assertSingleValueDenseBlock(block);
            releaseAndAssertBreaker(block);
        }
    }

    public void testLongBlock() {
        for (int i = 0; i < 1000; i++) {
            assertThat(breaker.getUsed(), is(0L));
            int positionCount = randomIntBetween(1, 16 * 1024);
            LongBlock block;
            if (randomBoolean()) {
                final int builderEstimateSize = randomBoolean() ? randomIntBetween(1, positionCount) : positionCount;
                LongBlock.Builder blockBuilder = blockFactory.newLongBlockBuilder(builderEstimateSize);
                LongStream.range(0, positionCount).forEach(blockBuilder::appendLong);
                block = blockBuilder.build();
            } else {
                block = blockFactory.newLongArrayVector(LongStream.range(0, positionCount).toArray(), positionCount).asBlock();
            }

            assertThat(positionCount, is(block.getPositionCount()));
            assertThat(0L, is(block.getLong(0)));
            assertThat((long) positionCount - 1, is(block.getLong(positionCount - 1)));
            int pos = (int) block.getLong(randomPosition(positionCount));
            assertThat((long) pos, is(block.getLong(pos)));
            assertSingleValueDenseBlock(block);

            try (LongBlock.Builder blockBuilder = blockFactory.newLongBlockBuilder(1)) {
                LongBlock copy = blockBuilder.copyFrom(block, 0, block.getPositionCount()).build();
                assertThat(copy, equalTo(block));
                releaseAndAssertBreaker(block, copy);
            }

            if (positionCount > 1) {
                assertNullValues(
                    positionCount,
                    blockFactory::newLongBlockBuilder,
                    LongBlock.Builder::appendLong,
                    position -> (long) position,
                    LongBlock.Builder::build,
                    (randomNonNullPosition, b) -> {
                        assertThat((long) randomNonNullPosition, is(b.getLong(randomNonNullPosition.intValue())));
                    }
                );
            }

            LongVector.Builder vectorBuilder = blockFactory.newLongVectorBuilder(
                randomBoolean() ? randomIntBetween(1, positionCount) : positionCount
            );
            LongStream.range(0, positionCount).forEach(vectorBuilder::appendLong);
            LongVector vector = vectorBuilder.build();
            assertSingleValueDenseBlock(vector.asBlock());
            releaseAndAssertBreaker(vector.asBlock());
        }
    }

    public void testConstantLongBlock() {
        for (int i = 0; i < 1000; i++) {
            assertThat(breaker.getUsed(), is(0L));
            int positionCount = randomIntBetween(1, 16 * 1024);
            long value = randomLong();
            LongBlock block = blockFactory.newConstantLongBlockWith(value, positionCount);
            assertThat(positionCount, is(block.getPositionCount()));
            assertThat(value, is(block.getLong(0)));
            assertThat(value, is(block.getLong(positionCount - 1)));
            assertThat(value, is(block.getLong(randomPosition(positionCount))));
            assertThat(block.isNull(randomPosition(positionCount)), is(false));
            assertSingleValueDenseBlock(block);
            releaseAndAssertBreaker(block);
        }
    }

    public void testDoubleBlock() {
        for (int i = 0; i < 1000; i++) {
            assertThat(breaker.getUsed(), is(0L));
            int positionCount = randomIntBetween(1, 16 * 1024);
            DoubleBlock block;
            if (randomBoolean()) {
                final int builderEstimateSize = randomBoolean() ? randomIntBetween(1, positionCount) : positionCount;
                var blockBuilder = blockFactory.newDoubleBlockBuilder(builderEstimateSize);
                LongStream.range(0, positionCount).asDoubleStream().forEach(blockBuilder::appendDouble);
                block = blockBuilder.build();
            } else {
                block = blockFactory.newDoubleArrayVector(LongStream.range(0, positionCount).asDoubleStream().toArray(), positionCount)
                    .asBlock();
            }

            assertThat(positionCount, is(block.getPositionCount()));
            assertThat(0d, is(block.getDouble(0)));
            assertThat((double) positionCount - 1, is(block.getDouble(positionCount - 1)));
            int pos = (int) block.getDouble(randomPosition(positionCount));
            assertThat((double) pos, is(block.getDouble(pos)));
            assertSingleValueDenseBlock(block);

            try (DoubleBlock.Builder blockBuilder = blockFactory.newDoubleBlockBuilder(1)) {
                DoubleBlock copy = blockBuilder.copyFrom(block, 0, block.getPositionCount()).build();
                assertThat(copy, equalTo(block));
                releaseAndAssertBreaker(block, copy);
            }

            if (positionCount > 1) {
                assertNullValues(
                    positionCount,
                    blockFactory::newDoubleBlockBuilder,
                    DoubleBlock.Builder::appendDouble,
                    position -> (double) position,
                    DoubleBlock.Builder::build,
                    (randomNonNullPosition, b) -> {
                        assertThat((double) randomNonNullPosition, is(b.getDouble(randomNonNullPosition.intValue())));
                    }
                );
            }

            try (
                DoubleVector.Builder vectorBuilder = blockFactory.newDoubleVectorBuilder(
                    randomBoolean() ? randomIntBetween(1, positionCount) : positionCount
                )
            ) {
                IntStream.range(0, positionCount).mapToDouble(ii -> 1.0 / ii).forEach(vectorBuilder::appendDouble);
                DoubleVector vector = vectorBuilder.build();
                assertSingleValueDenseBlock(vector.asBlock());
                releaseAndAssertBreaker(vector.asBlock());
            }
        }
    }

    public void testConstantDoubleBlock() {
        for (int i = 0; i < 1000; i++) {
            int positionCount = randomIntBetween(1, 16 * 1024);
            double value = randomDouble();
            DoubleBlock block = blockFactory.newConstantDoubleBlockWith(value, positionCount);
            assertThat(positionCount, is(block.getPositionCount()));
            assertThat(value, is(block.getDouble(0)));
            assertThat(value, is(block.getDouble(positionCount - 1)));
            assertThat(value, is(block.getDouble(randomPosition(positionCount))));
            assertSingleValueDenseBlock(block);
            releaseAndAssertBreaker(block);
        }
    }

    public void testBytesRefBlock() {
        int positionCount = randomIntBetween(1, 16 * 1024);
        BytesRef[] values = new BytesRef[positionCount];
        for (int i = 0; i < positionCount; i++) {
            BytesRef bytesRef = new BytesRef(randomByteArrayOfLength(between(1, 20)));
            if (bytesRef.length > 0 && randomBoolean()) {
                bytesRef.offset = randomIntBetween(0, bytesRef.length - 1);
                bytesRef.length = randomIntBetween(0, bytesRef.length - bytesRef.offset);
            }
            values[i] = bytesRef;
        }

        BytesRefBlock block;
        if (randomBoolean()) {
            final int builderEstimateSize = randomBoolean() ? randomIntBetween(1, positionCount) : positionCount;
            try (var blockBuilder = blockFactory.newBytesRefBlockBuilder(builderEstimateSize)) {
                Arrays.stream(values).map(obj -> randomBoolean() ? obj : BytesRef.deepCopyOf(obj)).forEach(blockBuilder::appendBytesRef);
                block = blockBuilder.build();
            }
        } else {
            BytesRefArray array = new BytesRefArray(0, BigArrays.NON_RECYCLING_INSTANCE);
            Arrays.stream(values).forEach(array::append);
            block = blockFactory.newBytesRefArrayVector(array, positionCount).asBlock();
        }

        assertThat(positionCount, is(block.getPositionCount()));
        BytesRef bytes = new BytesRef();
        for (int i = 0; i < positionCount; i++) {
            int pos = randomIntBetween(0, positionCount - 1);
            bytes = block.getBytesRef(pos, bytes);
            assertThat(bytes, equalTo(values[pos]));
        }
        assertSingleValueDenseBlock(block);

        try (BytesRefBlock.Builder blockBuilder = blockFactory.newBytesRefBlockBuilder(1)) {
            BytesRefBlock copy = blockBuilder.copyFrom(block, 0, block.getPositionCount()).build();
            assertThat(copy, equalTo(block));
            releaseAndAssertBreaker(block, copy);
        }

        if (positionCount > 1) {
            assertNullValues(
                positionCount,
                blockFactory::newBytesRefBlockBuilder,
                BytesRefBlock.Builder::appendBytesRef,
                position -> values[position],
                BytesRefBlock.Builder::build,
                (randomNonNullPosition, b) -> assertThat(
                    values[randomNonNullPosition],
                    is(b.getBytesRef(randomNonNullPosition, new BytesRef()))
                )
            );
        }

        try (
            BytesRefVector.Builder vectorBuilder = blockFactory.newBytesRefVectorBuilder(
                randomBoolean() ? randomIntBetween(1, positionCount) : positionCount
            )
        ) {
            IntStream.range(0, positionCount).mapToObj(ii -> new BytesRef(randomAlphaOfLength(5))).forEach(vectorBuilder::appendBytesRef);
            BytesRefVector vector = vectorBuilder.build();
            assertSingleValueDenseBlock(vector.asBlock());
            releaseAndAssertBreaker(vector.asBlock());
        }
    }

    public void testBytesRefBlockBuilderWithNulls() {
        int positionCount = randomIntBetween(0, 16 * 1024);
        final int builderEstimateSize = randomBoolean() ? randomIntBetween(1, positionCount) : positionCount;
        try (var blockBuilder = blockFactory.newBytesRefBlockBuilder(builderEstimateSize)) {
            BytesRef[] values = new BytesRef[positionCount];
            for (int i = 0; i < positionCount; i++) {
                if (randomBoolean()) {
                    // Add random sparseness
                    blockBuilder.appendNull();
                    values[i] = null;
                } else {
                    BytesRef bytesRef = new BytesRef(randomByteArrayOfLength(between(1, 20)));
                    if (bytesRef.length > 0 && randomBoolean()) {
                        bytesRef.offset = randomIntBetween(0, bytesRef.length - 1);
                        bytesRef.length = randomIntBetween(0, bytesRef.length - bytesRef.offset);
                    }
                    values[i] = bytesRef;
                    if (randomBoolean()) {
                        bytesRef = BytesRef.deepCopyOf(bytesRef);
                    }
                    blockBuilder.appendBytesRef(bytesRef);
                }
            }
            BytesRefBlock block = blockBuilder.build();

            assertThat(positionCount, is(block.getPositionCount()));
            BytesRef bytes = new BytesRef();
            for (int i = 0; i < positionCount; i++) {
                int pos = randomIntBetween(0, positionCount - 1);
                bytes = block.getBytesRef(pos, bytes);
                if (values[pos] == null) {
                    assertThat(block.isNull(pos), equalTo(true));
                    assertThat(bytes, equalTo(new BytesRef()));
                } else {
                    assertThat(bytes, equalTo(values[pos]));
                    assertThat(block.getBytesRef(pos, bytes), equalTo(values[pos]));
                }
            }
            releaseAndAssertBreaker(block);
        }
    }

    public void testConstantBytesRefBlock() {
        for (int i = 0; i < 1000; i++) {
            int positionCount = randomIntBetween(1, 16 * 1024);
            BytesRef value = new BytesRef(randomByteArrayOfLength(between(1, 20)));
            BytesRefBlock block = blockFactory.newConstantBytesRefBlockWith(value, positionCount);
            assertThat(block.getPositionCount(), is(positionCount));

            BytesRef bytes = new BytesRef();
            bytes = block.getBytesRef(0, bytes);
            assertThat(bytes, is(value));
            bytes = block.getBytesRef(positionCount - 1, bytes);
            assertThat(bytes, is(value));
            bytes = block.getBytesRef(randomPosition(positionCount), bytes);
            assertThat(bytes, is(value));
            assertSingleValueDenseBlock(block);
            releaseAndAssertBreaker(block);
        }
    }

    public void testBooleanBlock() {
        for (int i = 0; i < 1000; i++) {
            int positionCount = randomIntBetween(1, 16 * 1024);
            BooleanBlock block;
            if (randomBoolean()) {
                final int builderEstimateSize = randomBoolean() ? randomIntBetween(1, positionCount) : positionCount;
                try (var blockBuilder = blockFactory.newBooleanBlockBuilder(builderEstimateSize)) {
                    IntStream.range(0, positionCount).forEach(p -> blockBuilder.appendBoolean(p % 10 == 0));
                    block = blockBuilder.build();
                }
            } else {
                boolean[] values = new boolean[positionCount];
                for (int p = 0; p < positionCount; p++) {
                    values[p] = p % 10 == 0;
                }
                block = blockFactory.newBooleanArrayVector(values, positionCount).asBlock();
            }

            assertThat(block.getPositionCount(), is(positionCount));
            assertThat(block.getBoolean(0), is(true));
            assertThat(block.getBoolean(positionCount - 1), is((positionCount - 1) % 10 == 0));
            assertSingleValueDenseBlock(block);

            try (BooleanBlock.Builder blockBuilder = blockFactory.newBooleanBlockBuilder(1)) {
                BooleanBlock copy = blockBuilder.copyFrom(block, 0, block.getPositionCount()).build();
                assertThat(copy, equalTo(block));
                releaseAndAssertBreaker(block, copy);
            }

            if (positionCount > 1) {
                assertNullValues(
                    positionCount,
                    size -> blockFactory.newBooleanBlockBuilder(size),
                    (bb, value) -> bb.appendBoolean(value),
                    position -> position % 10 == 0,
                    BooleanBlock.Builder::build,
                    (randomNonNullPosition, b) -> {
                        assertThat(b.getBoolean(randomNonNullPosition.intValue()), is(randomNonNullPosition % 10 == 0));
                    }
                );
            }

            BooleanVector.Builder vectorBuilder = blockFactory.newBooleanVectorBuilder(
                randomBoolean() ? randomIntBetween(1, positionCount) : positionCount
            );
            IntStream.range(0, positionCount).mapToObj(ii -> randomBoolean()).forEach(vectorBuilder::appendBoolean);
            BooleanVector vector = vectorBuilder.build();
            assertSingleValueDenseBlock(vector.asBlock());
            releaseAndAssertBreaker(vector.asBlock());
        }
    }

    public void testConstantBooleanBlock() {
        for (int i = 0; i < 1000; i++) {
            int positionCount = randomIntBetween(1, 16 * 1024);
            boolean value = randomBoolean();
            BooleanBlock block = blockFactory.newConstantBooleanBlockWith(value, positionCount);
            assertThat(positionCount, is(block.getPositionCount()));
            assertThat(block.getBoolean(0), is(value));
            assertThat(block.getBoolean(positionCount - 1), is(value));
            assertThat(block.getBoolean(randomPosition(positionCount)), is(value));
            assertSingleValueDenseBlock(block);
            releaseAndAssertBreaker(block);
        }
    }

    public void testConstantNullBlock() {
        for (int i = 0; i < 100; i++) {
            assertThat(breaker.getUsed(), is(0L));
            int positionCount = randomIntBetween(1, 16 * 1024);
            Block block = blockFactory.newConstantNullBlock(positionCount);
            assertTrue(block.areAllValuesNull());
            assertThat(block, instanceOf(BooleanBlock.class));
            assertThat(block, instanceOf(IntBlock.class));
            assertThat(block, instanceOf(LongBlock.class));
            assertThat(block, instanceOf(DoubleBlock.class));
            assertThat(block, instanceOf(BytesRefBlock.class));
            assertNull(block.asVector());
            if (randomBoolean()) {
                Block orig = block;
                block = (new ConstantNullBlock.Builder(blockFactory)).copyFrom(block, 0, block.getPositionCount()).build();
                orig.close();
            }
            assertThat(positionCount, is(block.getPositionCount()));
            assertThat(block.getPositionCount(), is(positionCount));
            assertThat(block.isNull(randomPosition(positionCount)), is(true));
            releaseAndAssertBreaker(block);
        }
    }

    public void testSingleValueSparseInt() {
        int positionCount = randomIntBetween(2, 16 * 1024);
        final int builderEstimateSize = randomBoolean() ? randomIntBetween(1, positionCount) : positionCount;
        try (var blockBuilder = blockFactory.newIntBlockBuilder(builderEstimateSize)) {

            int actualValueCount = 0;
            int[] values = new int[positionCount];
            for (int i = 0; i < positionCount; i++) {
                if (randomBoolean()) {
                    values[i] = randomInt();
                    blockBuilder.appendInt(values[i]);
                    actualValueCount++;
                } else {
                    blockBuilder.appendNull();
                }
            }
            IntBlock block = blockBuilder.build();

            assertThat(block.getPositionCount(), is(positionCount));
            assertThat(block.getTotalValueCount(), is(actualValueCount));
            int nullCount = 0;
            for (int i = 0; i < positionCount; i++) {
                if (block.isNull(i)) {
                    nullCount++;
                    // assertThat(block.getInt(i), is(0)); // Q: do we wanna allow access to the default value
                } else {
                    assertThat(block.getInt(i), is(values[i]));
                }
            }
            assertThat(block.nullValuesCount(), is(nullCount));
            assertThat(block.asVector(), nullCount > 0 ? is(nullValue()) : is(notNullValue()));
            block.close();
        }
    }

    public void testSingleValueSparseLong() {
        int positionCount = randomIntBetween(2, 16 * 1024);
        final int builderEstimateSize = randomBoolean() ? randomIntBetween(1, positionCount) : positionCount;
        try (var blockBuilder = blockFactory.newLongBlockBuilder(builderEstimateSize)) {

            int actualValueCount = 0;
            long[] values = new long[positionCount];
            for (int i = 0; i < positionCount; i++) {
                if (randomBoolean()) {
                    values[i] = randomLong();
                    blockBuilder.appendLong(values[i]);
                    actualValueCount++;
                } else {
                    blockBuilder.appendNull();
                }
            }
            LongBlock block = blockBuilder.build();

            assertThat(block.getPositionCount(), is(positionCount));
            assertThat(block.getTotalValueCount(), is(actualValueCount));
            int nullCount = 0;
            for (int i = 0; i < positionCount; i++) {
                if (block.isNull(i)) {
                    nullCount++;
                } else {
                    assertThat(block.getLong(i), is(values[i]));
                }
            }
            assertThat(block.nullValuesCount(), is(nullCount));
            assertThat(block.asVector(), nullCount > 0 ? is(nullValue()) : is(notNullValue()));
            block.close();
        }
    }

    public void testSingleValueSparseDouble() {
        int positionCount = randomIntBetween(2, 16 * 1024);
        final int builderEstimateSize = randomBoolean() ? randomIntBetween(1, positionCount) : positionCount;
        try (var blockBuilder = blockFactory.newDoubleBlockBuilder(builderEstimateSize)) {

            int actualValueCount = 0;
            double[] values = new double[positionCount];
            for (int i = 0; i < positionCount; i++) {
                if (randomBoolean()) {
                    values[i] = randomDouble();
                    blockBuilder.appendDouble(values[i]);
                    actualValueCount++;
                } else {
                    blockBuilder.appendNull();
                }
            }
            DoubleBlock block = blockBuilder.build();

            assertThat(block.getPositionCount(), is(positionCount));
            assertThat(block.getTotalValueCount(), is(actualValueCount));
            int nullCount = 0;
            for (int i = 0; i < positionCount; i++) {
                if (block.isNull(i)) {
                    nullCount++;
                } else {
                    assertThat(block.getDouble(i), is(values[i]));
                }
            }
            assertThat(block.nullValuesCount(), is(nullCount));
            assertThat(block.asVector(), nullCount > 0 ? is(nullValue()) : is(notNullValue()));
            block.close();
        }
    }

    public void testSingleValueSparseBoolean() {
        int positionCount = randomIntBetween(2, 16 * 1024);
        final int builderEstimateSize = randomBoolean() ? randomIntBetween(1, positionCount) : positionCount;
        try (var blockBuilder = blockFactory.newBooleanBlockBuilder(builderEstimateSize)) {

            boolean[] values = new boolean[positionCount];
            int actualValueCount = 0;
            for (int i = 0; i < positionCount; i++) {
                if (randomBoolean()) {
                    values[i] = randomBoolean();
                    blockBuilder.appendBoolean(values[i]);
                    actualValueCount++;
                } else {
                    blockBuilder.appendNull();
                }
            }
            BooleanBlock block = blockBuilder.build();

            assertThat(block.getPositionCount(), is(positionCount));
            assertThat(block.getTotalValueCount(), is(actualValueCount));
            int nullCount = 0;
            for (int i = 0; i < positionCount; i++) {
                if (block.isNull(i)) {
                    nullCount++;
                } else {
                    assertThat(block.getBoolean(i), is(values[i]));
                }
            }
            assertThat(block.nullValuesCount(), is(nullCount));
            assertThat(block.asVector(), nullCount > 0 ? is(nullValue()) : is(notNullValue()));
            block.close();
        }
    }

    public void testToStringSmall() {
        final int estimatedSize = randomIntBetween(1024, 4096);

        try (
            var boolBlock = blockFactory.newBooleanBlockBuilder(estimatedSize).appendBoolean(true).appendBoolean(false).build();
            var boolVector = blockFactory.newBooleanVectorBuilder(estimatedSize).appendBoolean(true).appendBoolean(false).build()
        ) {
            for (Object obj : List.of(boolVector, boolBlock, boolBlock.asVector())) {
                String s = obj.toString();
                assertThat(s, containsString("[true, false]"));
                assertThat(s, containsString("positions=2"));
            }
        }

        try (
            var intBlock = blockFactory.newIntBlockBuilder(estimatedSize).appendInt(1).appendInt(2).build();
            var intVector = blockFactory.newIntVectorBuilder(estimatedSize).appendInt(1).appendInt(2).build()
        ) {
            for (Object obj : List.of(intVector, intBlock, intBlock.asVector())) {
                String s = obj.toString();
                assertThat(s, containsString("[1, 2]"));
                assertThat(s, containsString("positions=2"));
            }
            for (IntBlock block : List.of(intBlock, intVector.asBlock())) {
                try (var filter = block.filter(0)) {
                    assertThat(filter.toString(), containsString("IntVectorBlock[vector=ConstantIntVector[positions=1, value=1]]"));
                }
                try (var filter = block.filter(1)) {
                    assertThat(filter.toString(), containsString("IntVectorBlock[vector=ConstantIntVector[positions=1, value=2]]"));
                }
                try (var filter = block.filter(0, 1)) {
                    assertThat(filter.toString(), containsString("IntVectorBlock[vector=IntArrayVector[positions=2, values=[1, 2]]]"));
                }
                try (var filter = block.filter()) {
                    assertThat(filter.toString(), containsString("IntVectorBlock[vector=IntArrayVector[positions=0, values=[]]]"));
                }
            }
            for (IntVector vector : List.of(intVector, intBlock.asVector())) {
                try (var filter = vector.filter(0)) {
                    assertThat(filter.toString(), containsString("ConstantIntVector[positions=1, value=1]"));
                }
                try (IntVector filter = vector.filter(1)) {
                    assertThat(filter.toString(), containsString("ConstantIntVector[positions=1, value=2]"));
                }
                try (IntVector filter = vector.filter(0, 1)) {
                    assertThat(filter.toString(), containsString("IntArrayVector[positions=2, values=[1, 2]]"));
                }
                try (IntVector filter = vector.filter()) {
                    assertThat(filter.toString(), containsString("IntArrayVector[positions=0, values=[]]"));
                }
            }
        }

        try (
            var longBlock = blockFactory.newLongBlockBuilder(estimatedSize).appendLong(10L).appendLong(20L).build();
            var longVector = blockFactory.newLongVectorBuilder(estimatedSize).appendLong(10L).appendLong(20L).build()
        ) {
            for (Object obj : List.of(longVector, longBlock, longBlock.asVector())) {
                String s = obj.toString();
                assertThat(s, containsString("[10, 20]"));
                assertThat(s, containsString("positions=2"));
            }
        }

        try (
            var doubleBlock = blockFactory.newDoubleBlockBuilder(estimatedSize).appendDouble(3.3).appendDouble(4.4).build();
            var doubleVector = blockFactory.newDoubleVectorBuilder(estimatedSize).appendDouble(3.3).appendDouble(4.4).build()
        ) {
            for (Object obj : List.of(doubleVector, doubleBlock, doubleBlock.asVector())) {
                String s = obj.toString();
                assertThat(s, containsString("[3.3, 4.4]"));
                assertThat(s, containsString("positions=2"));
            }
        }

        assert new BytesRef("1a").toString().equals("[31 61]") && new BytesRef("2b").toString().equals("[32 62]");
        try (
            var blockBuilder = blockFactory.newBytesRefBlockBuilder(estimatedSize);
            var vectorBuilder = blockFactory.newBytesRefVectorBuilder(estimatedSize)
        ) {
            var bytesRefBlock = blockBuilder.appendBytesRef(new BytesRef("1a")).appendBytesRef(new BytesRef("2b")).build();
            var bytesRefVector = vectorBuilder.appendBytesRef(new BytesRef("1a")).appendBytesRef(new BytesRef("2b")).build();
            for (Object obj : List.of(bytesRefVector, bytesRefVector, bytesRefBlock.asVector())) {
                String s = obj.toString();
                assertThat(s, containsString("positions=2"));
            }
            Releasables.close(bytesRefBlock, bytesRefVector);
        }
    }

    public static List<List<Object>> valuesAtPositions(Block block, int from, int to) {
        List<List<Object>> result = new ArrayList<>(to - from);
        for (int p = from; p < to; p++) {
            if (block.isNull(p)) {
                result.add(null);
                continue;
            }
            int count = block.getValueCount(p);
            List<Object> positionValues = new ArrayList<>(count);
            int i = block.getFirstValueIndex(p);
            for (int v = 0; v < count; v++) {
                positionValues.add(switch (block.elementType()) {
                    case INT -> ((IntBlock) block).getInt(i++);
                    case LONG -> ((LongBlock) block).getLong(i++);
                    case DOUBLE -> ((DoubleBlock) block).getDouble(i++);
                    case BYTES_REF -> ((BytesRefBlock) block).getBytesRef(i++, new BytesRef());
                    case BOOLEAN -> ((BooleanBlock) block).getBoolean(i++);
                    default -> throw new IllegalArgumentException("unsupported element type [" + block.elementType() + "]");
                });
            }
            result.add(positionValues);
        }
        return result;
    }

    public record RandomBlock(List<List<Object>> values, Block block) {
        int valueCount() {
            return values.stream().mapToInt(l -> l == null ? 0 : l.size()).sum();
        }
    }

    public static RandomBlock randomBlock(
        ElementType elementType,
        int positionCount,
        boolean nullAllowed,
        int minValuesPerPosition,
        int maxValuesPerPosition,
        int minDupsPerPosition,
        int maxDupsPerPosition
    ) {
        return randomBlock(
            TestBlockFactory.getNonBreakingInstance(),
            elementType,
            positionCount,
            nullAllowed,
            minValuesPerPosition,
            maxValuesPerPosition,
            minDupsPerPosition,
            maxDupsPerPosition
        );
    }

    public static RandomBlock randomBlock(
        BlockFactory blockFactory,
        ElementType elementType,
        int positionCount,
        boolean nullAllowed,
        int minValuesPerPosition,
        int maxValuesPerPosition,
        int minDupsPerPosition,
        int maxDupsPerPosition
    ) {
        List<List<Object>> values = new ArrayList<>();
        try (var builder = elementType.newBlockBuilder(positionCount, blockFactory)) {
            for (int p = 0; p < positionCount; p++) {
                int valueCount = between(minValuesPerPosition, maxValuesPerPosition);
                if (valueCount == 0 || nullAllowed && randomBoolean()) {
                    values.add(null);
                    builder.appendNull();
                    continue;
                }
                int dupCount = between(minDupsPerPosition, maxDupsPerPosition);
                if (valueCount != 1 || dupCount != 0) {
                    builder.beginPositionEntry();
                }
                List<Object> valuesAtPosition = new ArrayList<>();
                values.add(valuesAtPosition);
                for (int v = 0; v < valueCount; v++) {
                    switch (elementType) {
                        case INT -> {
                            int i = randomInt();
                            valuesAtPosition.add(i);
                            ((IntBlock.Builder) builder).appendInt(i);
                        }
                        case LONG -> {
                            long l = randomLong();
                            valuesAtPosition.add(l);
                            ((LongBlock.Builder) builder).appendLong(l);
                        }
                        case DOUBLE -> {
                            double d = randomDouble();
                            valuesAtPosition.add(d);
                            ((DoubleBlock.Builder) builder).appendDouble(d);
                        }
                        case BYTES_REF -> {
                            BytesRef b = new BytesRef(randomRealisticUnicodeOfLength(4));
                            valuesAtPosition.add(b);
                            ((BytesRefBlock.Builder) builder).appendBytesRef(b);
                        }
                        case BOOLEAN -> {
                            boolean b = randomBoolean();
                            valuesAtPosition.add(b);
                            ((BooleanBlock.Builder) builder).appendBoolean(b);
                        }
                        default -> throw new IllegalArgumentException("unsupported element type [" + elementType + "]");
                    }
                }
                for (int i = 0; i < dupCount; i++) {
                    BlockTestUtils.append(builder, randomFrom(valuesAtPosition));
                }
                if (valueCount != 1 || dupCount != 0) {
                    builder.endPositionEntry();
                }
            }
            return new RandomBlock(values, builder.build());
        }
    }

    interface BlockBuilderFactory<B extends Block.Builder> {
        B create(int estimatedSize);
    }

    interface BlockProducer<B extends Block, BB extends Block.Builder> {
        B build(BB blockBuilder);
    }

    interface ValueAppender<BB extends Block.Builder, T> {
        void appendValue(BB blockBuilder, T value);
    }

    interface ValueSupplier<T> {
        T getValue(int position);
    }

    <B extends Block, BB extends Block.Builder, T> void assertNullValues(
        int positionCount,
        BlockBuilderFactory<BB> blockBuilderFactory,
        ValueAppender<BB, T> valueAppender,
        ValueSupplier<T> valueSupplier,
        BlockProducer<B, BB> blockProducer,
        BiConsumer<Integer, B> asserter
    ) {
        assertThat("test needs at least two positions", positionCount, greaterThan(1));
        int randomNullPosition = randomIntBetween(0, positionCount - 1);
        int randomNonNullPosition = randomValueOtherThan(randomNullPosition, () -> randomIntBetween(0, positionCount - 1));
        BitSet nullsMask = new BitSet(positionCount);
        nullsMask.set(randomNullPosition);

        var blockBuilder = blockBuilderFactory.create(positionCount);
        IntStream.range(0, positionCount).forEach(position -> {
            if (nullsMask.get(position)) {
                blockBuilder.appendNull();
            } else {
                valueAppender.appendValue(blockBuilder, valueSupplier.getValue(position));
            }
        });
        var block = blockProducer.build(blockBuilder);

        assertThat(block.getPositionCount(), equalTo(positionCount));
        assertThat(block.getTotalValueCount(), equalTo(positionCount - 1));
        asserter.accept(randomNonNullPosition, block);
        assertTrue(block.isNull(randomNullPosition));
        assertFalse(block.isNull(randomNonNullPosition));
        releaseAndAssertBreaker(block);
    }

    void assertZeroPositionsAndRelease(Block block) {
        assertThat(block.getPositionCount(), is(0));
        releaseAndAssertBreaker(block);
    }

    void assertZeroPositionsAndRelease(Vector vector) {
        assertThat(vector.getPositionCount(), is(0));
        releaseAndAssertBreaker(vector);
    }

    void releaseAndAssertBreaker(Block... blocks) {
        assertThat(breaker.getUsed(), greaterThan(0L));
        Page[] pages = Arrays.stream(blocks).map(Page::new).toArray(Page[]::new);
        Releasables.closeExpectNoException(blocks);
        Arrays.stream(blocks).forEach(block -> assertThat(block.isReleased(), is(true)));
        Arrays.stream(blocks).forEach(BasicBlockTests::assertCannotDoubleRelease);
        Arrays.stream(pages).forEach(BasicBlockTests::assertCannotReadFromPage);
        Arrays.stream(blocks).forEach(BasicBlockTests::assertCannotAddToPage);
        assertThat(breaker.getUsed(), is(0L));
    }

    void releaseAndAssertBreaker(Vector vector) {
        assertThat(breaker.getUsed(), greaterThan(0L));
        Releasables.closeExpectNoException(vector);
        assertThat(breaker.getUsed(), is(0L));
    }

    static void assertCannotDoubleRelease(Block block) {
        var ex = expectThrows(IllegalStateException.class, () -> block.close());
        assertThat(ex.getMessage(), containsString("can't release already released object"));
    }

    static void assertCannotReadFromPage(Page page) {
        var e = expectThrows(IllegalStateException.class, () -> page.getBlock(0));
        assertThat(e.getMessage(), containsString("can't read released block"));
    }

    static void assertCannotAddToPage(Block block) {
        var e = expectThrows(IllegalArgumentException.class, () -> new Page(block));
        assertThat(e.getMessage(), containsString("can't build page out of released blocks but"));
    }

    static int randomPosition(int positionCount) {
        return positionCount == 1 ? 0 : randomIntBetween(0, positionCount - 1);
    }

    static Block.MvOrdering randomOrdering() {
        return randomFrom(Block.MvOrdering.values());
    }

    // A breaker service that always returns the given breaker for getBreaker(CircuitBreaker.REQUEST)
    static CircuitBreakerService mockBreakerService(CircuitBreaker breaker) {
        CircuitBreakerService breakerService = mock(CircuitBreakerService.class);
        when(breakerService.getBreaker(CircuitBreaker.REQUEST)).thenReturn(breaker);
        return breakerService;
    }

    public void testRefCountingArrayBlock() {
        Block block = randomArrayBlock();
        assertThat(breaker.getUsed(), greaterThan(0L));
        assertRefCountingBehavior(block);
        assertThat(breaker.getUsed(), is(0L));
    }

    public void testRefCountingBigArrayBlock() {
        Block block = randomBigArrayBlock();
        assertThat(breaker.getUsed(), greaterThan(0L));
        assertRefCountingBehavior(block);
        assertThat(breaker.getUsed(), is(0L));
    }

    public void testRefCountingConstantNullBlock() {
        Block block = blockFactory.newConstantNullBlock(10);
        assertThat(breaker.getUsed(), greaterThan(0L));
        assertRefCountingBehavior(block);
        assertThat(breaker.getUsed(), is(0L));
    }

    public void testRefCountingDocBlock() {
        int positionCount = randomIntBetween(0, 100);
        DocBlock block = new DocVector(intVector(positionCount), intVector(positionCount), intVector(positionCount), true).asBlock();
        assertThat(breaker.getUsed(), greaterThan(0L));
        assertRefCountingBehavior(block);
        assertThat(breaker.getUsed(), is(0L));
    }

    public void testRefCountingVectorBlock() {
        Block block = randomConstantVector().asBlock();
        assertThat(breaker.getUsed(), greaterThan(0L));
        assertRefCountingBehavior(block);
        assertThat(breaker.getUsed(), is(0L));
    }

    public void testRefCountingArrayVector() {
        Vector vector = randomArrayVector();
        assertThat(breaker.getUsed(), greaterThan(0L));
        assertRefCountingBehavior(vector);
        assertThat(breaker.getUsed(), is(0L));
    }

    public void testRefCountingBigArrayVector() {
        Vector vector = randomBigArrayVector();
        assertThat(breaker.getUsed(), greaterThan(0L));
        assertRefCountingBehavior(vector);
        assertThat(breaker.getUsed(), is(0L));
    }

    public void testRefCountingConstantVector() {
        Vector vector = randomConstantVector();
        assertThat(breaker.getUsed(), greaterThan(0L));
        assertRefCountingBehavior(vector);
        assertThat(breaker.getUsed(), is(0L));
    }

    public void testRefCountingDocVector() {
        int positionCount = randomIntBetween(0, 100);
        DocVector vector = new DocVector(intVector(positionCount), intVector(positionCount), intVector(positionCount), true);
        assertThat(breaker.getUsed(), greaterThan(0L));
        assertRefCountingBehavior(vector);
        assertThat(breaker.getUsed(), is(0L));
    }

    /**
     * Take an object with exactly 1 reference and assert that ref counting works fine.
     * Assumes that {@link Releasable#close()} and {@link RefCounted#decRef()} are equivalent.
     */
    static <T extends RefCounted & Releasable> void assertRefCountingBehavior(T object) {
        assertTrue(object.hasReferences());
        int numShallowCopies = randomIntBetween(0, 15);
        for (int i = 0; i < numShallowCopies; i++) {
            if (randomBoolean()) {
                object.incRef();
            } else {
                assertTrue(object.tryIncRef());
            }
        }

        for (int i = 0; i < numShallowCopies; i++) {
            if (randomBoolean()) {
                object.close();
            } else {
                // closing and decRef'ing must be equivalent
                assertFalse(object.decRef());
            }
            assertTrue(object.hasReferences());
        }

        if (randomBoolean()) {
            object.close();
        } else {
            assertTrue(object.decRef());
        }

        assertFalse(object.hasReferences());
        assertFalse(object.tryIncRef());

        expectThrows(IllegalStateException.class, object::close);
        expectThrows(IllegalStateException.class, object::incRef);
    }

    private IntVector intVector(int positionCount) {
        return blockFactory.newIntArrayVector(IntStream.range(0, positionCount).toArray(), positionCount);
    }

    private Vector randomArrayVector() {
        int positionCount = randomIntBetween(0, 100);
        int vectorType = randomIntBetween(0, 4);

        return switch (vectorType) {
            case 0 -> {
                boolean[] values = new boolean[positionCount];
                Arrays.fill(values, randomBoolean());
                yield blockFactory.newBooleanArrayVector(values, positionCount);
            }
            case 1 -> {
                BytesRefArray values = new BytesRefArray(positionCount, BigArrays.NON_RECYCLING_INSTANCE);
                for (int i = 0; i < positionCount; i++) {
                    values.append(new BytesRef(randomByteArrayOfLength(between(1, 20))));
                }

                yield blockFactory.newBytesRefArrayVector(values, positionCount);
            }
            case 2 -> {
                double[] values = new double[positionCount];
                Arrays.fill(values, 1.0);

                yield blockFactory.newDoubleArrayVector(values, positionCount);
            }
            case 3 -> {
                int[] values = new int[positionCount];
                Arrays.fill(values, 1);

                yield blockFactory.newIntArrayVector(values, positionCount);
            }
            default -> {
                long[] values = new long[positionCount];
                Arrays.fill(values, 1L);

                yield blockFactory.newLongArrayVector(values, positionCount);
            }
        };
    }

    private Vector randomBigArrayVector() {
        int positionCount = randomIntBetween(0, 10000);
        int arrayType = randomIntBetween(0, 3);

        return switch (arrayType) {
            case 0 -> {
                BitArray values = new BitArray(positionCount, blockFactory.bigArrays());
                for (int i = 0; i < positionCount; i++) {
                    if (randomBoolean()) {
                        values.set(positionCount);
                    }
                }

                yield new BooleanBigArrayVector(values, positionCount, blockFactory);
            }
            case 1 -> {
                DoubleArray values = blockFactory.bigArrays().newDoubleArray(positionCount, false);
                for (int i = 0; i < positionCount; i++) {
                    values.set(i, randomDouble());
                }

                yield new DoubleBigArrayVector(values, positionCount, blockFactory);
            }
            case 2 -> {
                IntArray values = blockFactory.bigArrays().newIntArray(positionCount, false);
                for (int i = 0; i < positionCount; i++) {
                    values.set(i, randomInt());
                }

                yield new IntBigArrayVector(values, positionCount, blockFactory);
            }
            default -> {
                LongArray values = blockFactory.bigArrays().newLongArray(positionCount, false);
                for (int i = 0; i < positionCount; i++) {
                    values.set(i, randomLong());
                }

                yield new LongBigArrayVector(values, positionCount, blockFactory);
            }
        };
    }

    private Vector randomConstantVector() {
        int positionCount = randomIntBetween(0, 100);
        int vectorType = randomIntBetween(0, 4);

        return switch (vectorType) {
            case 0 -> blockFactory.newConstantBooleanVector(true, positionCount);
            case 1 -> blockFactory.newConstantBytesRefVector(new BytesRef(), positionCount);
            case 2 -> blockFactory.newConstantDoubleVector(1.0, positionCount);
            case 3 -> blockFactory.newConstantIntVector(1, positionCount);
            default -> blockFactory.newConstantLongVector(1L, positionCount);
        };
    }

    private Block randomArrayBlock() {
        int positionCount = randomIntBetween(0, 100);
        int arrayType = randomIntBetween(0, 4);
        int[] firstValueIndexes = IntStream.range(0, positionCount + 1).toArray();

        return switch (arrayType) {
            case 0 -> {
                boolean[] values = new boolean[positionCount];
                Arrays.fill(values, randomBoolean());

                yield blockFactory.newBooleanArrayBlock(values, positionCount, firstValueIndexes, new BitSet(), randomOrdering());
            }
            case 1 -> {
                BytesRefArray values = new BytesRefArray(positionCount, BigArrays.NON_RECYCLING_INSTANCE);
                for (int i = 0; i < positionCount; i++) {
                    values.append(new BytesRef(randomByteArrayOfLength(between(1, 20))));
                }

                yield blockFactory.newBytesRefArrayBlock(values, positionCount, firstValueIndexes, new BitSet(), randomOrdering());
            }
            case 2 -> {
                double[] values = new double[positionCount];
                Arrays.fill(values, 1.0);

                yield blockFactory.newDoubleArrayBlock(values, positionCount, firstValueIndexes, new BitSet(), randomOrdering());
            }
            case 3 -> {
                int[] values = new int[positionCount];
                Arrays.fill(values, 1);

                yield blockFactory.newIntArrayBlock(values, positionCount, firstValueIndexes, new BitSet(), randomOrdering());
            }
            default -> {
                long[] values = new long[positionCount];
                Arrays.fill(values, 1L);

                yield blockFactory.newLongArrayBlock(values, positionCount, firstValueIndexes, new BitSet(), randomOrdering());
            }
        };
    }

    private Block randomBigArrayBlock() {
        int positionCount = randomIntBetween(0, 10000);
        int arrayType = randomIntBetween(0, 3);

        return switch (arrayType) {
            case 0 -> {
                BitArray values = new BitArray(positionCount, blockFactory.bigArrays());
                for (int i = 0; i < positionCount; i++) {
                    if (randomBoolean()) {
                        values.set(positionCount);
                    }
                }

                yield new BooleanBigArrayBlock(values, positionCount, null, new BitSet(), Block.MvOrdering.UNORDERED, blockFactory);
            }
            case 1 -> {
                DoubleArray values = blockFactory.bigArrays().newDoubleArray(positionCount, false);
                for (int i = 0; i < positionCount; i++) {
                    values.set(i, randomDouble());
                }

                yield new DoubleBigArrayBlock(values, positionCount, null, new BitSet(), Block.MvOrdering.UNORDERED, blockFactory);
            }
            case 2 -> {
                IntArray values = blockFactory.bigArrays().newIntArray(positionCount, false);
                for (int i = 0; i < positionCount; i++) {
                    values.set(i, randomInt());
                }

                yield new IntBigArrayBlock(values, positionCount, null, new BitSet(), Block.MvOrdering.UNORDERED, blockFactory);
            }
            default -> {
                LongArray values = blockFactory.bigArrays().newLongArray(positionCount, false);
                for (int i = 0; i < positionCount; i++) {
                    values.set(i, randomLong());
                }

                yield new LongBigArrayBlock(values, positionCount, null, new BitSet(), Block.MvOrdering.UNORDERED, blockFactory);
            }
        };
    }
}<|MERGE_RESOLUTION|>--- conflicted
+++ resolved
@@ -60,29 +60,16 @@
     }
 
     void testEmpty(BlockFactory bf) {
-<<<<<<< HEAD
         assertZeroPositionsAndRelease(bf.newIntArrayBlock(new int[] {}, 0, new int[] { 0 }, new BitSet(), randomOrdering()));
-        assertZeroPositionsAndRelease(IntBlock.newBlockBuilder(0, bf).build());
-        assertZeroPositionsAndRelease(bf.newIntArrayVector(new int[] {}, 0));
-        assertZeroPositionsAndRelease(IntVector.newVectorBuilder(0, bf).build());
-        assertZeroPositionsAndRelease(bf.newLongArrayBlock(new long[] {}, 0, new int[] { 0 }, new BitSet(), randomOrdering()));
-        assertZeroPositionsAndRelease(LongBlock.newBlockBuilder(0, bf).build());
-        assertZeroPositionsAndRelease(bf.newLongArrayVector(new long[] {}, 0));
-        assertZeroPositionsAndRelease(LongVector.newVectorBuilder(0, bf).build());
-        assertZeroPositionsAndRelease(bf.newDoubleArrayBlock(new double[] {}, 0, new int[] { 0 }, new BitSet(), randomOrdering()));
-        assertZeroPositionsAndRelease(DoubleBlock.newBlockBuilder(0, bf).build());
-=======
-        assertZeroPositionsAndRelease(bf.newIntArrayBlock(new int[] {}, 0, new int[] {}, new BitSet(), randomOrdering()));
         assertZeroPositionsAndRelease(bf.newIntBlockBuilder(0).build());
         assertZeroPositionsAndRelease(bf.newIntArrayVector(new int[] {}, 0));
         assertZeroPositionsAndRelease(bf.newIntVectorBuilder(0).build());
-        assertZeroPositionsAndRelease(bf.newLongArrayBlock(new long[] {}, 0, new int[] {}, new BitSet(), randomOrdering()));
+        assertZeroPositionsAndRelease(bf.newLongArrayBlock(new long[] {}, 0, new int[] { 0 }, new BitSet(), randomOrdering()));
         assertZeroPositionsAndRelease(bf.newLongBlockBuilder(0).build());
         assertZeroPositionsAndRelease(bf.newLongArrayVector(new long[] {}, 0));
         assertZeroPositionsAndRelease(bf.newLongVectorBuilder(0).build());
-        assertZeroPositionsAndRelease(bf.newDoubleArrayBlock(new double[] {}, 0, new int[] {}, new BitSet(), randomOrdering()));
+        assertZeroPositionsAndRelease(bf.newDoubleArrayBlock(new double[] {}, 0, new int[] { 0 }, new BitSet(), randomOrdering()));
         assertZeroPositionsAndRelease(bf.newDoubleBlockBuilder(0).build());
->>>>>>> 68ddd6ef
         assertZeroPositionsAndRelease(bf.newDoubleArrayVector(new double[] {}, 0));
         assertZeroPositionsAndRelease(bf.newDoubleVectorBuilder(0).build());
         assertZeroPositionsAndRelease(
@@ -90,15 +77,9 @@
         );
         assertZeroPositionsAndRelease(bf.newBytesRefBlockBuilder(0).build());
         assertZeroPositionsAndRelease(bf.newBytesRefArrayVector(new BytesRefArray(0, bf.bigArrays()), 0));
-<<<<<<< HEAD
-        assertZeroPositionsAndRelease(BytesRefVector.newVectorBuilder(0, bf).build());
+        assertZeroPositionsAndRelease(bf.newBytesRefVectorBuilder(0).build());
         assertZeroPositionsAndRelease(bf.newBooleanArrayBlock(new boolean[] {}, 0, new int[] { 0 }, new BitSet(), randomOrdering()));
-        assertZeroPositionsAndRelease(BooleanBlock.newBlockBuilder(0, bf).build());
-=======
-        assertZeroPositionsAndRelease(bf.newBytesRefVectorBuilder(0).build());
-        assertZeroPositionsAndRelease(bf.newBooleanArrayBlock(new boolean[] {}, 0, new int[] {}, new BitSet(), randomOrdering()));
         assertZeroPositionsAndRelease(bf.newBooleanBlockBuilder(0).build());
->>>>>>> 68ddd6ef
         assertZeroPositionsAndRelease(bf.newBooleanArrayVector(new boolean[] {}, 0));
         assertZeroPositionsAndRelease(bf.newBooleanVectorBuilder(0).build());
     }
