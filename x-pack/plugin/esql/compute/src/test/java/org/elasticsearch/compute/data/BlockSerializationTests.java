--- conflicted
+++ resolved
@@ -8,20 +8,16 @@
 package org.elasticsearch.compute.data;
 
 import org.apache.lucene.util.BytesRef;
-<<<<<<< HEAD
 import org.elasticsearch.compute.aggregation.SumLongAggregatorFunction;
 import org.elasticsearch.core.Releasables;
-=======
 import org.elasticsearch.common.breaker.CircuitBreaker;
 import org.elasticsearch.common.breaker.CircuitBreakingException;
 import org.elasticsearch.common.unit.ByteSizeValue;
 import org.elasticsearch.common.util.BigArrays;
 import org.elasticsearch.common.util.MockBigArrays;
 import org.elasticsearch.common.util.PageCacheRecycler;
-import org.elasticsearch.compute.aggregation.SumLongAggregatorFunction;
 import org.elasticsearch.compute.operator.DriverContext;
 import org.elasticsearch.indices.breaker.NoneCircuitBreakerService;
->>>>>>> a4405f94
 import org.elasticsearch.test.EqualsHashCodeTestUtils;
 
 import java.io.IOException;
@@ -154,10 +150,12 @@
     }
 
     // TODO: more types, grouping, etc...
-<<<<<<< HEAD
-    public void testAggregatorStateBlock() {  // TODO we don't have an aggregator state block any more. Do we need this?
+    public void testSimulateAggs() {
+        DriverContext driverCtx = driverContext();
         Page page = new Page(new LongArrayVector(new long[] { 1, 2, 3, 4, 5, 6, 7, 8, 9, 10 }, 10).asBlock());
-        var function = SumLongAggregatorFunction.create(List.of(0));
+        var bigArrays = BigArrays.NON_RECYCLING_INSTANCE;
+        var params = new Object[] {};
+        var function = SumLongAggregatorFunction.create(driverCtx, List.of(0));
         function.addRawInput(page);
         Block[] blocks = new Block[function.intermediateBlockCount()];
         try {
@@ -182,28 +180,6 @@
         } finally {
             Releasables.close(blocks);
         }
-=======
-    public void testAggregatorStateBlock() throws IOException {
-        DriverContext driverCtx = driverContext();
-        Page page = new Page(new LongArrayVector(new long[] { 1, 2, 3, 4, 5, 6, 7, 8, 9, 10 }, 10).asBlock());
-        var bigArrays = BigArrays.NON_RECYCLING_INSTANCE;
-        var params = new Object[] {};
-        var function = SumLongAggregatorFunction.create(driverCtx, List.of(0));
-        function.addRawInput(page);
-        Block[] blocks = new Block[function.intermediateBlockCount()];
-        function.evaluateIntermediate(blocks, 0);
-
-        Block[] deserBlocks = Arrays.stream(blocks).map(this::uncheckedSerializeDeserializeBlock).toArray(Block[]::new);
-        IntStream.range(0, blocks.length).forEach(i -> EqualsHashCodeTestUtils.checkEqualsAndHashCode(blocks[i], unused -> deserBlocks[i]));
-
-        var inputChannels = IntStream.range(0, SumLongAggregatorFunction.intermediateStateDesc().size()).boxed().toList();
-        var finalAggregator = SumLongAggregatorFunction.create(driverCtx, inputChannels);
-        finalAggregator.addIntermediateInput(new Page(deserBlocks));
-        Block[] finalBlocks = new Block[1];
-        finalAggregator.evaluateFinal(finalBlocks, 0, driverCtx);
-        var finalBlock = (LongBlock) finalBlocks[0];
-        assertThat(finalBlock.getLong(0), is(55L));
->>>>>>> a4405f94
     }
 
     static BytesRef randomBytesRef() {
