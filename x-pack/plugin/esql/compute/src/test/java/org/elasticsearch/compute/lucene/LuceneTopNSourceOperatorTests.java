/*
 * Copyright Elasticsearch B.V. and/or licensed to Elasticsearch B.V. under one
 * or more contributor license agreements. Licensed under the Elastic License
 * 2.0; you may not use this file except in compliance with the Elastic License
 * 2.0.
 */

package org.elasticsearch.compute.lucene;

import org.apache.lucene.document.SortedNumericDocValuesField;
import org.apache.lucene.index.IndexReader;
import org.apache.lucene.index.IndexableField;
import org.apache.lucene.index.NoMergePolicy;
import org.apache.lucene.search.MatchAllDocsQuery;
import org.apache.lucene.search.Query;
import org.apache.lucene.store.Directory;
import org.apache.lucene.tests.index.RandomIndexWriter;
import org.elasticsearch.common.breaker.CircuitBreakingException;
import org.elasticsearch.common.util.BigArrays;
import org.elasticsearch.compute.data.LongBlock;
import org.elasticsearch.compute.data.Page;
import org.elasticsearch.compute.operator.AnyOperatorTestCase;
import org.elasticsearch.compute.operator.Driver;
import org.elasticsearch.compute.operator.DriverContext;
import org.elasticsearch.compute.operator.Operator;
import org.elasticsearch.compute.operator.OperatorTestCase;
import org.elasticsearch.compute.operator.TestResultPageSinkOperator;
import org.elasticsearch.core.IOUtils;
import org.elasticsearch.index.fielddata.FieldDataContext;
import org.elasticsearch.index.fielddata.IndexFieldData;
import org.elasticsearch.index.fielddata.IndexFieldDataCache;
import org.elasticsearch.index.mapper.MappedFieldType;
import org.elasticsearch.index.mapper.NestedLookup;
import org.elasticsearch.index.mapper.NumberFieldMapper;
import org.elasticsearch.index.query.SearchExecutionContext;
import org.elasticsearch.index.query.support.NestedScope;
import org.elasticsearch.indices.CrankyCircuitBreakerService;
import org.elasticsearch.search.internal.SearchContext;
import org.elasticsearch.search.sort.FieldSortBuilder;
import org.elasticsearch.search.sort.SortBuilder;
import org.junit.After;

import java.io.IOException;
import java.util.ArrayList;
import java.util.List;
import java.util.function.Function;

import static org.hamcrest.Matchers.equalTo;
import static org.hamcrest.Matchers.hasSize;
import static org.mockito.ArgumentMatchers.any;
import static org.mockito.ArgumentMatchers.anyString;
import static org.mockito.Mockito.mock;
import static org.mockito.Mockito.when;

public class LuceneTopNSourceOperatorTests extends AnyOperatorTestCase {
    private static final MappedFieldType S_FIELD = new NumberFieldMapper.NumberFieldType("s", NumberFieldMapper.NumberType.LONG);
    private Directory directory = newDirectory();
    private IndexReader reader;

    @After
    public void closeIndex() throws IOException {
        IOUtils.close(reader, directory);
    }

    @Override
    protected LuceneTopNSourceOperator.Factory simple(BigArrays bigArrays) {
        return simple(bigArrays, DataPartitioning.SHARD, 10_000, 100);
    }

    private LuceneTopNSourceOperator.Factory simple(BigArrays bigArrays, DataPartitioning dataPartitioning, int size, int limit) {
        int commitEvery = Math.max(1, size / 10);
        try (
            RandomIndexWriter writer = new RandomIndexWriter(
                random(),
                directory,
                newIndexWriterConfig().setMergePolicy(NoMergePolicy.INSTANCE)
            )
        ) {
            for (int d = 0; d < size; d++) {
                List<IndexableField> doc = new ArrayList<>();
                doc.add(new SortedNumericDocValuesField("s", d));
                writer.addDocument(doc);
                if (d % commitEvery == 0) {
                    writer.commit();
                }
            }
            reader = writer.getReader();
        } catch (IOException e) {
            throw new RuntimeException(e);
        }

        SearchContext ctx = LuceneSourceOperatorTests.mockSearchContext(reader);
        SearchExecutionContext ectx = mock(SearchExecutionContext.class);
        when(ctx.getSearchExecutionContext()).thenReturn(ectx);
        when(ectx.getFieldType(anyString())).thenAnswer(inv -> {
            String name = inv.getArgument(0);
            return switch (name) {
                case "s" -> S_FIELD;
                default -> throw new IllegalArgumentException("don't support [" + name + "]");
            };
        });
        when(ectx.getForField(any(), any())).thenAnswer(inv -> {
            MappedFieldType ft = inv.getArgument(0);
            IndexFieldData.Builder builder = ft.fielddataBuilder(FieldDataContext.noRuntimeFields("test"));
            return builder.build(new IndexFieldDataCache.None(), bigArrays.breakerService());
        });
        when(ectx.nestedScope()).thenReturn(new NestedScope());
        when(ectx.nestedLookup()).thenReturn(NestedLookup.EMPTY);
        when(ectx.getIndexReader()).thenReturn(reader);
        Function<SearchContext, Query> queryFunction = c -> new MatchAllDocsQuery();
        int taskConcurrency = 0;
        int maxPageSize = between(10, Math.max(10, size));
        List<SortBuilder<?>> sorts = List.of(new FieldSortBuilder("s"));
        return new LuceneTopNSourceOperator.Factory(
            List.of(ctx),
            queryFunction,
            dataPartitioning,
            taskConcurrency,
            maxPageSize,
            limit,
            sorts
        );
    }

    @Override
    protected String expectedToStringOfSimple() {
        assumeFalse("can't support variable maxPageSize", true); // TODO allow testing this
        return "LuceneTopNSourceOperator[shardId=0, maxPageSize=**random**]";
    }

    @Override
    protected String expectedDescriptionOfSimple() {
        assumeFalse("can't support variable maxPageSize", true); // TODO allow testing this
        return """
            LuceneTopNSourceOperator[dataPartitioning = SHARD, maxPageSize = **random**, limit = 100, sorts = [{"s":{"order":"asc"}}]]""";
    }

    // TODO tests for the other data partitioning configurations

    public void testShardDataPartitioning() {
        testShardDataPartitioning(driverContext());
    }

    public void testShardDataPartitioningWithCranky() {
        try {
            testShardDataPartitioning(crankyDriverContext());
            logger.info("cranky didn't break");
        } catch (CircuitBreakingException e) {
            logger.info("broken", e);
            assertThat(e.getMessage(), equalTo(CrankyCircuitBreakerService.ERROR_MESSAGE));
        }
    }

    private void testShardDataPartitioning(DriverContext context) {
        int size = between(1_000, 20_000);
        int limit = between(10, size);
        testSimple(context, size, limit);
    }

    public void testEmpty() {
        testEmpty(driverContext());
    }

    public void testEmptyWithCranky() {
        try {
            testEmpty(crankyDriverContext());
            logger.info("cranky didn't break");
        } catch (CircuitBreakingException e) {
            logger.info("broken", e);
            assertThat(e.getMessage(), equalTo(CrankyCircuitBreakerService.ERROR_MESSAGE));
        }
    }

    private void testEmpty(DriverContext context) {
        testSimple(context, 0, between(10, 10_000));
    }

    private void testSimple(DriverContext ctx, int size, int limit) {
        LuceneTopNSourceOperator.Factory factory = simple(ctx.bigArrays(), DataPartitioning.SHARD, size, limit);
        Operator.OperatorFactory readS = ValuesSourceReaderOperatorTests.factory(reader, S_FIELD);

        List<Page> results = new ArrayList<>();
        OperatorTestCase.runDriver(
            new Driver(ctx, factory.get(ctx), List.of(readS.get(ctx)), new TestResultPageSinkOperator(results::add), () -> {})
        );
        OperatorTestCase.assertDriverContext(ctx);

        long expectedS = 0;
        for (Page page : results) {
            if (limit - expectedS < factory.maxPageSize()) {
                assertThat(page.getPositionCount(), equalTo((int) (limit - expectedS)));
            } else {
                assertThat(page.getPositionCount(), equalTo(factory.maxPageSize()));
            }
            LongBlock sBlock = page.getBlock(1);
            for (int p = 0; p < page.getPositionCount(); p++) {
                assertThat(sBlock.getLong(sBlock.getFirstValueIndex(p)), equalTo(expectedS++));
            }
        }
        int pages = (int) Math.ceil((float) Math.min(size, limit) / factory.maxPageSize());
        assertThat(results, hasSize(pages));
    }

    @Override
    protected DriverContext driverContext() {
<<<<<<< HEAD
        return nonBreakingDriverContext();
    }

=======
        return breakingDriverContext();
    }
>>>>>>> a7062881
}<|MERGE_RESOLUTION|>--- conflicted
+++ resolved
@@ -200,15 +200,4 @@
         int pages = (int) Math.ceil((float) Math.min(size, limit) / factory.maxPageSize());
         assertThat(results, hasSize(pages));
     }
-
-    @Override
-    protected DriverContext driverContext() {
-<<<<<<< HEAD
-        return nonBreakingDriverContext();
-    }
-
-=======
-        return breakingDriverContext();
-    }
->>>>>>> a7062881
 }