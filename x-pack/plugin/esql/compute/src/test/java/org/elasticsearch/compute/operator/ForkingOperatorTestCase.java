/*
 * Copyright Elasticsearch B.V. and/or licensed to Elasticsearch B.V. under one
 * or more contributor license agreements. Licensed under the Elastic License
 * 2.0; you may not use this file except in compliance with the Elastic License
 * 2.0.
 */

package org.elasticsearch.compute.operator;

import org.elasticsearch.action.ActionListener;
import org.elasticsearch.action.support.PlainActionFuture;
import org.elasticsearch.common.settings.Settings;
import org.elasticsearch.common.util.BigArrays;
import org.elasticsearch.common.util.concurrent.EsExecutors;
import org.elasticsearch.compute.aggregation.AggregatorMode;
import org.elasticsearch.compute.data.BlockFactory;
import org.elasticsearch.compute.data.BlockTestUtils;
import org.elasticsearch.compute.data.Page;
import org.elasticsearch.compute.operator.exchange.ExchangeSinkHandler;
import org.elasticsearch.compute.operator.exchange.ExchangeSinkOperator;
import org.elasticsearch.compute.operator.exchange.ExchangeSourceHandler;
import org.elasticsearch.compute.operator.exchange.ExchangeSourceOperator;
import org.elasticsearch.core.TimeValue;
import org.elasticsearch.threadpool.FixedExecutorBuilder;
import org.elasticsearch.threadpool.TestThreadPool;
import org.junit.After;
import org.junit.Before;

import java.util.ArrayList;
import java.util.Collection;
import java.util.Collections;
import java.util.Iterator;
import java.util.List;
import java.util.Set;
import java.util.function.Function;
import java.util.stream.Collectors;
import java.util.stream.IntStream;
import java.util.stream.Stream;

import static java.util.stream.Collectors.toList;
import static org.hamcrest.Matchers.startsWith;

/**
 * Test case for all operators that support parallel operation in the
 * shape of "single", "initial", "intermediate", and "final" modes.
 */
public abstract class ForkingOperatorTestCase extends OperatorTestCase {

    private static final String ESQL_TEST_EXECUTOR = "esql_test_executor";

    protected abstract Operator.OperatorFactory simpleWithMode(BigArrays bigArrays, AggregatorMode mode);

    @Override
    protected final Operator.OperatorFactory simple(BigArrays bigArrays) {
        return simpleWithMode(bigArrays, AggregatorMode.SINGLE);
    }

    public final void testInitialFinal() {
        List<Page> input = CannedSourceOperator.collectPages(simpleInput(between(1_000, 100_000)));
        // keep a copy of the original input for comparison, since the driver will consume/release the page blocks
        List<Page> origInput = BlockTestUtils.deepCopyOf(input, BlockFactory.getNonBreakingInstance());

        BigArrays bigArrays = nonBreakingBigArrays();
        DriverContext driverContext = driverContext();
<<<<<<< HEAD
=======
        List<Page> input = CannedSourceOperator.collectPages(simpleInput(driverContext.blockFactory(), between(1_000, 100_000)));
>>>>>>> e23fd326
        List<Page> results = new ArrayList<>();
        try (
            Driver d = new Driver(
                driverContext,
                new CannedSourceOperator(input.iterator()),
                List.of(
                    simpleWithMode(bigArrays, AggregatorMode.INITIAL).get(driverContext),
                    simpleWithMode(bigArrays, AggregatorMode.FINAL).get(driverContext)
                ),
                new PageConsumerOperator(page -> results.add(page)),
                () -> {}
            )
        ) {
            runDriver(d);
        }
        assertSimpleOutput(origInput, results);
        assertDriverContext(driverContext);
    }

    public final void testManyInitialFinal() {
        List<Page> input = CannedSourceOperator.collectPages(simpleInput(between(1_000, 100_000)));
        // keep a copy of the original input for comparison, since the driver will consume/release the page blocks
        List<Page> origInput = BlockTestUtils.deepCopyOf(input, BlockFactory.getNonBreakingInstance());

        BigArrays bigArrays = nonBreakingBigArrays();
        DriverContext driverContext = driverContext();
<<<<<<< HEAD
=======
        List<Page> input = CannedSourceOperator.collectPages(simpleInput(driverContext.blockFactory(), between(1_000, 100_000)));
>>>>>>> e23fd326
        List<Page> partials = oneDriverPerPage(input, () -> List.of(simpleWithMode(bigArrays, AggregatorMode.INITIAL).get(driverContext)));
        List<Page> results = new ArrayList<>();
        try (
            Driver d = new Driver(
                driverContext,
                new CannedSourceOperator(partials.iterator()),
                List.of(simpleWithMode(bigArrays, AggregatorMode.FINAL).get(driverContext)),
                new PageConsumerOperator(results::add),
                () -> {}
            )
        ) {
            runDriver(d);
        }
        assertSimpleOutput(origInput, results);
        assertDriverContext(driverContext);
    }

    public final void testInitialIntermediateFinal() {
        List<Page> input = CannedSourceOperator.collectPages(simpleInput(between(1_000, 100_000)));
        // keep a copy of the original input for comparison, since the driver will consume/release the page blocks
        List<Page> origInput = BlockTestUtils.deepCopyOf(input, BlockFactory.getNonBreakingInstance());

        BigArrays bigArrays = nonBreakingBigArrays();
        DriverContext driverContext = driverContext();
<<<<<<< HEAD
=======
        List<Page> input = CannedSourceOperator.collectPages(simpleInput(driverContext.blockFactory(), between(1_000, 100_000)));
>>>>>>> e23fd326
        List<Page> results = new ArrayList<>();

        try (
            Driver d = new Driver(
                driverContext,
                new CannedSourceOperator(input.iterator()),
                List.of(
                    simpleWithMode(bigArrays, AggregatorMode.INITIAL).get(driverContext),
                    simpleWithMode(bigArrays, AggregatorMode.INTERMEDIATE).get(driverContext),
                    simpleWithMode(bigArrays, AggregatorMode.FINAL).get(driverContext)
                ),
                new PageConsumerOperator(page -> results.add(page)),
                () -> {}
            )
        ) {
            runDriver(d);
        }
        assertSimpleOutput(origInput, results);
        assertDriverContext(driverContext);
    }

    @AwaitsFix(bugUrl = "https://github.com/elastic/elasticsearch/issues/99160")
    public final void testManyInitialManyPartialFinal() {
        BigArrays bigArrays = nonBreakingBigArrays();
        DriverContext driverContext = driverContext();
        List<Page> input = CannedSourceOperator.collectPages(simpleInput(driverContext.blockFactory(), between(1_000, 100_000)));

        List<Page> partials = oneDriverPerPage(input, () -> List.of(simpleWithMode(bigArrays, AggregatorMode.INITIAL).get(driverContext)));
        Collections.shuffle(partials, random());
        List<Page> intermediates = oneDriverPerPageList(
            randomSplits(partials).iterator(),
            () -> List.of(simpleWithMode(bigArrays, AggregatorMode.INTERMEDIATE).get(driverContext))
        );

        List<Page> results = new ArrayList<>();
        try (
            Driver d = new Driver(
                driverContext,
                new CannedSourceOperator(intermediates.iterator()),
                List.of(simpleWithMode(bigArrays, AggregatorMode.FINAL).get(driverContext)),
                new PageConsumerOperator(results::add),
                () -> {}
            )
        ) {
            runDriver(d);
        }
        assertSimpleOutput(input, results);
        assertDriverContext(driverContext);
    }

    // Similar to testManyInitialManyPartialFinal, but uses with the DriverRunner infrastructure
    // to move the data through the pipeline.
    public final void testManyInitialManyPartialFinalRunner() {
<<<<<<< HEAD
        List<Page> input = CannedSourceOperator.collectPages(simpleInput(between(1_000, 100_000)));
        // keep a copy of the original input for comparison, since the driver will consume/release the page blocks
        List<Page> origInput = BlockTestUtils.deepCopyOf(input, BlockFactory.getNonBreakingInstance());
=======
        BigArrays bigArrays = nonBreakingBigArrays();
        List<Page> input = CannedSourceOperator.collectPages(simpleInput(driverContext().blockFactory(), between(1_000, 100_000)));
        List<Page> results = new ArrayList<>();
>>>>>>> e23fd326

        BigArrays bigArrays = nonBreakingBigArrays();
        List<Page> results = new ArrayList<>();
        List<Driver> drivers = createDriversForInput(bigArrays, input, results, false /* no throwing ops */);
        var runner = new DriverRunner(threadPool.getThreadContext()) {
            @Override
            protected void start(Driver driver, ActionListener<Void> listener) {
                Driver.start(threadPool.executor(ESQL_TEST_EXECUTOR), driver, between(1, 10000), listener);
            }
        };
        PlainActionFuture<Void> future = new PlainActionFuture<>();
        runner.runToCompletion(drivers, future);
        future.actionGet(TimeValue.timeValueMinutes(1));
        assertSimpleOutput(origInput, results);
        drivers.stream().map(Driver::driverContext).forEach(OperatorTestCase::assertDriverContext);
    }

    // Similar to testManyInitialManyPartialFinalRunner, but creates a pipeline that contains an
    // operator that throws - fails. The primary motivation for this is to ensure that the driver
    // runner behaves correctly and also releases all resources (bigArrays) appropriately.
    // @com.carrotsearch.randomizedtesting.annotations.Repeat(iterations = 100)
    public final void testManyInitialManyPartialFinalRunnerThrowing() {
        BigArrays bigArrays = nonBreakingBigArrays();
        List<Page> input = CannedSourceOperator.collectPages(simpleInput(driverContext().blockFactory(), between(1_000, 100_000)));
        List<Page> results = new ArrayList<>();

        List<Driver> drivers = createDriversForInput(bigArrays, input, results, true /* one throwing op */);
        var runner = new DriverRunner(threadPool.getThreadContext()) {
            @Override
            protected void start(Driver driver, ActionListener<Void> listener) {
                Driver.start(threadPool.executor(ESQL_TEST_EXECUTOR), driver, between(1, 1000), listener);
            }
        };
        PlainActionFuture<Void> future = new PlainActionFuture<>();
        runner.runToCompletion(drivers, future);
        BadException e = expectThrows(BadException.class, () -> future.actionGet(TimeValue.timeValueMinutes(1)));
        assertThat(e.getMessage(), startsWith("bad exception from"));
        drivers.stream().map(Driver::driverContext).forEach(OperatorTestCase::assertDriverContext);
    }

    // Creates a set of drivers that splits the execution into two separate sets of pipelines. The
    // first is a number of source drivers that consume the input (split across them), and output
    // intermediate results. The second is a single operator that consumes intermediate input and
    // produces the final results. The throwingOp param allows to construct a pipeline that will
    // fail by throwing an exception in one of the operators.
    List<Driver> createDriversForInput(BigArrays bigArrays, List<Page> input, List<Page> results, boolean throwingOp) {
        Collection<List<Page>> splitInput = randomSplits(input, randomIntBetween(2, 4));

        ExchangeSinkHandler sinkExchanger = new ExchangeSinkHandler(randomIntBetween(2, 10), threadPool::relativeTimeInMillis);
        ExchangeSourceHandler sourceExchanger = new ExchangeSourceHandler(randomIntBetween(1, 4), threadPool.executor(ESQL_TEST_EXECUTOR));
        sourceExchanger.addRemoteSink(sinkExchanger::fetchPageAsync, 1);

        Iterator<? extends Operator> intermediateOperatorItr;
        int itrSize = (splitInput.size() * 3) + 3; // 3 inter ops per initial source drivers, and 3 per final
        if (throwingOp) {
            intermediateOperatorItr = randomPassThroughOperatorListWithSingleThrowingOp(itrSize).iterator();
        } else {
            intermediateOperatorItr = IntStream.range(0, itrSize).mapToObj(i -> new PassThroughOperator()).toList().iterator();
        }

        List<Driver> drivers = new ArrayList<>();
        for (List<Page> pages : splitInput) {
            DriverContext driver1Context = driverContext();
            drivers.add(
                new Driver(
                    driver1Context,
                    new CannedSourceOperator(pages.iterator()),
                    List.of(
                        intermediateOperatorItr.next(),
                        simpleWithMode(bigArrays, AggregatorMode.INITIAL).get(driver1Context),
                        intermediateOperatorItr.next(),
                        simpleWithMode(bigArrays, AggregatorMode.INTERMEDIATE).get(driver1Context),
                        intermediateOperatorItr.next()
                    ),
                    new ExchangeSinkOperator(sinkExchanger.createExchangeSink(), Function.identity()),
                    () -> {}
                )
            );
        }
        DriverContext driver2Context = driverContext();
        drivers.add(
            new Driver(
                driver2Context,
                new ExchangeSourceOperator(sourceExchanger.createExchangeSource()),
                List.of(
                    intermediateOperatorItr.next(),
                    simpleWithMode(bigArrays, AggregatorMode.INTERMEDIATE).get(driver2Context),
                    intermediateOperatorItr.next(),
                    simpleWithMode(bigArrays, AggregatorMode.FINAL).get(driver2Context),
                    intermediateOperatorItr.next()
                ),
                new PageConsumerOperator(results::add),
                () -> {}
            )
        );
        assert intermediateOperatorItr.hasNext() == false;
        return drivers;
    }

    static class BadException extends RuntimeException {
        BadException(String message) {
            super(message);
        }
    }

    // Returns a random list of operators, where all but one are PassThrough and exactly one is a
    // Throwing operator.
    static List<Operator> randomPassThroughOperatorListWithSingleThrowingOp(int size) {
        assert size > 1;
        List<Operator> l = Stream.concat(
            IntStream.range(0, size - 1).mapToObj(i -> new PassThroughOperator()),
            Stream.of(randomThrowingOperator())
        ).collect(toList());
        Collections.shuffle(l, random());
        assert l.size() == size;
        return l;
    }

    static Operator randomThrowingOperator() {
        return randomFrom(
            Set.of(
                new ThrowInNeedsInputOperator(),
                new ThrowInAddInputOperator(),
                new ThrowInGetOutputOperator(),
                new ThrowInIsFinishedOperator(),
                new ThrowInFinishOperator(),
                new ThrowInCloseOperator()
            )
        );
    }

    private static class ThrowInNeedsInputOperator extends PassThroughOperator {
        @Override
        public boolean needsInput() {
            throw new BadException("bad exception from needsInput");
        }
    }

    private static class ThrowInAddInputOperator extends PassThroughOperator {
        @Override
        public void addInput(Page page) {
            throw new BadException("bad exception from addInput");
        }
    }

    private static class ThrowInGetOutputOperator extends PassThroughOperator {
        @Override
        public Page getOutput() {
            throw new BadException("bad exception from getOutput");
        }
    }

    private static class ThrowInIsFinishedOperator extends PassThroughOperator {
        @Override
        public boolean isFinished() {
            throw new BadException("bad exception from isFinished");
        }
    }

    private static class ThrowInFinishOperator extends PassThroughOperator {
        @Override
        public void finish() {
            throw new BadException("bad exception from finish");
        }
    }

    private static class ThrowInCloseOperator extends PassThroughOperator {
        @Override
        public void close() {
            throw new BadException("bad exception from close");
        }
    }

    private static <T> Collection<List<T>> randomSplits(List<T> in) {
        return randomSplits(in, in.size());
    }

    private static <T> Collection<List<T>> randomSplits(List<T> in, int maxGroups) {
        return in.stream().collect(Collectors.groupingBy(s -> randomInt(in.size() - 1) % maxGroups)).values();
    }

    private TestThreadPool threadPool;

    @Before
    public void setThreadPool() {
        int numThreads = randomBoolean() ? 1 : between(2, 16);
        threadPool = new TestThreadPool(
            "test",
            new FixedExecutorBuilder(Settings.EMPTY, ESQL_TEST_EXECUTOR, numThreads, 1024, "esql", EsExecutors.TaskTrackingConfig.DEFAULT)
        );
    }

    @After
    public void shutdownThreadPool() {
        terminate(threadPool);
    }
}<|MERGE_RESOLUTION|>--- conflicted
+++ resolved
@@ -56,16 +56,13 @@
     }
 
     public final void testInitialFinal() {
-        List<Page> input = CannedSourceOperator.collectPages(simpleInput(between(1_000, 100_000)));
+        //List<Page> input = ...
         // keep a copy of the original input for comparison, since the driver will consume/release the page blocks
-        List<Page> origInput = BlockTestUtils.deepCopyOf(input, BlockFactory.getNonBreakingInstance());
+        //List<Page> origInput = BlockTestUtils.deepCopyOf(input, BlockFactory.getNonBreakingInstance());
 
         BigArrays bigArrays = nonBreakingBigArrays();
         DriverContext driverContext = driverContext();
-<<<<<<< HEAD
-=======
         List<Page> input = CannedSourceOperator.collectPages(simpleInput(driverContext.blockFactory(), between(1_000, 100_000)));
->>>>>>> e23fd326
         List<Page> results = new ArrayList<>();
         try (
             Driver d = new Driver(
@@ -92,10 +89,7 @@
 
         BigArrays bigArrays = nonBreakingBigArrays();
         DriverContext driverContext = driverContext();
-<<<<<<< HEAD
-=======
         List<Page> input = CannedSourceOperator.collectPages(simpleInput(driverContext.blockFactory(), between(1_000, 100_000)));
->>>>>>> e23fd326
         List<Page> partials = oneDriverPerPage(input, () -> List.of(simpleWithMode(bigArrays, AggregatorMode.INITIAL).get(driverContext)));
         List<Page> results = new ArrayList<>();
         try (
@@ -120,10 +114,7 @@
 
         BigArrays bigArrays = nonBreakingBigArrays();
         DriverContext driverContext = driverContext();
-<<<<<<< HEAD
-=======
         List<Page> input = CannedSourceOperator.collectPages(simpleInput(driverContext.blockFactory(), between(1_000, 100_000)));
->>>>>>> e23fd326
         List<Page> results = new ArrayList<>();
 
         try (
@@ -177,15 +168,9 @@
     // Similar to testManyInitialManyPartialFinal, but uses with the DriverRunner infrastructure
     // to move the data through the pipeline.
     public final void testManyInitialManyPartialFinalRunner() {
-<<<<<<< HEAD
-        List<Page> input = CannedSourceOperator.collectPages(simpleInput(between(1_000, 100_000)));
-        // keep a copy of the original input for comparison, since the driver will consume/release the page blocks
-        List<Page> origInput = BlockTestUtils.deepCopyOf(input, BlockFactory.getNonBreakingInstance());
-=======
         BigArrays bigArrays = nonBreakingBigArrays();
         List<Page> input = CannedSourceOperator.collectPages(simpleInput(driverContext().blockFactory(), between(1_000, 100_000)));
         List<Page> results = new ArrayList<>();
->>>>>>> e23fd326
 
         BigArrays bigArrays = nonBreakingBigArrays();
         List<Page> results = new ArrayList<>();
