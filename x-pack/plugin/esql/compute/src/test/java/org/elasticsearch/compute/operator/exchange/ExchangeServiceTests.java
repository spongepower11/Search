--- conflicted
+++ resolved
@@ -91,11 +91,7 @@
         for (int i = 0; i < pages.length; i++) {
             pages[i] = new Page(blockFactory.newConstantIntBlockWith(i, 2));
         }
-<<<<<<< HEAD
-        ExchangeSinkHandler sinkExchanger = new ExchangeSinkHandler(2, threadPool.relativeTimeInMillisSupplier());
-=======
-        ExchangeSinkHandler sinkExchanger = new ExchangeSinkHandler(blockFactory, 2, threadPool::relativeTimeInMillis);
->>>>>>> bdda538a
+        ExchangeSinkHandler sinkExchanger = new ExchangeSinkHandler(blockFactory, 2, threadPool.relativeTimeInMillisSupplier());
         ExchangeSink sink1 = sinkExchanger.createExchangeSink();
         ExchangeSink sink2 = sinkExchanger.createExchangeSink();
         ExchangeSourceHandler sourceExchanger = new ExchangeSourceHandler(3, threadPool.executor(ESQL_TEST_EXECUTOR));
@@ -338,11 +334,7 @@
             if (sinkHandlers.isEmpty() == false && randomBoolean()) {
                 sinkHandler = randomFrom(sinkHandlers);
             } else {
-<<<<<<< HEAD
-                sinkHandler = new ExchangeSinkHandler(randomExchangeBuffer(), threadPool.relativeTimeInMillisSupplier());
-=======
-                sinkHandler = new ExchangeSinkHandler(blockFactory, randomExchangeBuffer(), threadPool::relativeTimeInMillis);
->>>>>>> bdda538a
+                sinkHandler = new ExchangeSinkHandler(blockFactory, randomExchangeBuffer(), threadPool.relativeTimeInMillisSupplier());
                 sourceExchanger.addRemoteSink(sinkHandler::fetchPageAsync, randomIntBetween(1, 3));
                 sinkHandlers.add(sinkHandler);
             }
@@ -360,11 +352,7 @@
         IntBlock block2 = blockFactory.newConstantIntBlockWith(1, 2);
         Page p1 = new Page(block1);
         Page p2 = new Page(block2);
-<<<<<<< HEAD
-        ExchangeSinkHandler sinkExchanger = new ExchangeSinkHandler(2, threadPool.relativeTimeInMillisSupplier());
-=======
-        ExchangeSinkHandler sinkExchanger = new ExchangeSinkHandler(blockFactory, 2, threadPool::relativeTimeInMillis);
->>>>>>> bdda538a
+        ExchangeSinkHandler sinkExchanger = new ExchangeSinkHandler(blockFactory, 2, threadPool.relativeTimeInMillisSupplier());
         ExchangeSink sink = sinkExchanger.createExchangeSink();
         sink.addPage(p1);
         sink.addPage(p2);
