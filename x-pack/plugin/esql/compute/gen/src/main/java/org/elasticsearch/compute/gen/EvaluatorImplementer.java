--- conflicted
+++ resolved
@@ -168,14 +168,6 @@
         builder.addModifiers(Modifier.PUBLIC).returns(resultDataType);
         builder.addParameter(TypeName.INT, "positionCount");
 
-<<<<<<< HEAD
-        processFunction.args.stream().forEach(a -> {
-            if (a.paramName(blockStyle) != null) {
-                builder.addParameter(a.dataType(blockStyle), a.paramName(blockStyle));
-            }
-        });
-        TypeName builderType = builderType(resultDataType);
-=======
         boolean vectorize = false;
         if (blockStyle == false && processFunction.warnExceptions.isEmpty() && processOutputsMultivalued == false) {
             ClassName type = processFunction.resultDataType(false);
@@ -183,7 +175,6 @@
         }
 
         TypeName builderType = vectorize ? vectorFixedBuilderType(elementType(resultDataType)) : builderType(resultDataType);
->>>>>>> eedc2b93
         builder.beginControlFlow(
             "try($T result = driverContext.blockFactory().$L(positionCount))",
             builderType,
