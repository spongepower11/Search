--- conflicted
+++ resolved
@@ -167,11 +167,6 @@
             CountDownLatch deletionLatch = new CountDownLatch(1);
             CountDownLatch historyLatch = new CountDownLatch(1);
 
-<<<<<<< HEAD
-            AtomicReference<List<SnapshotInfo>> deleted = new AtomicReference<>();
-            CountDownLatch latch = new CountDownLatch(1);
-            MockSnapshotRetentionTask retentionTask = new MockSnapshotRetentionTask(noOpClient, clusterService, threadPool,
-=======
             MockSnapshotRetentionTask retentionTask = new MockSnapshotRetentionTask(noOpClient, clusterService,
                 new SnapshotLifecycleTaskTests.VerifyingHistoryStore(noOpClient, ZoneOffset.UTC,
                     (historyItem) -> {
@@ -185,7 +180,7 @@
                         deletedSnapshotsInHistory.add(historyItem.getSnapshotName());
                         historyLatch.countDown();
                     }),
->>>>>>> fcd0a302
+                threadPool,
                 () -> {
                     List<SnapshotInfo> snaps = new ArrayList<>(2);
                     snaps.add(eligibleSnapshot);
@@ -266,26 +261,6 @@
             CountDownLatch historyLatch = new CountDownLatch(2);
             Set<String> deletedSnapshotsInHistory = ConcurrentHashMap.newKeySet();
             AtomicLong nanos = new AtomicLong(System.nanoTime());
-<<<<<<< HEAD
-            OverrideDeleteSnapshotRetentionTask retentionTask =
-                new OverrideDeleteSnapshotRetentionTask(noOpClient, clusterService, threadPool,
-                    () -> {
-                        List<SnapshotInfo> snaps = Arrays.asList(snap1, snap2, snap3, snap4, snap5);
-                        logger.info("--> retrieving snapshots [{}]", snaps);
-                        return Collections.singletonMap("repo", snaps);
-                    },
-                    (repo, snapshotId) -> {
-                        logger.info("--> deleting {}", snapshotId);
-                        // Don't pause until snapshot 2
-                        if (snapshotId.equals(snap2.snapshotId())) {
-                            logger.info("--> pausing for 501ms while deleting snap2 to simulate deletion past a threshold");
-                            nanos.addAndGet(TimeValue.timeValueMillis(501).nanos());
-                        }
-                        deleted.add(snapshotId);
-                        latch.countDown();
-                    },
-                    nanos::get);
-=======
             MockSnapshotRetentionTask retentionTask = new MockSnapshotRetentionTask(noOpClient, clusterService,
                 new SnapshotLifecycleTaskTests.VerifyingHistoryStore(noOpClient, ZoneOffset.UTC,
                     (historyItem) -> {
@@ -299,6 +274,7 @@
                         deletedSnapshotsInHistory.add(historyItem.getSnapshotName());
                         historyLatch.countDown();
                     }),
+                threadPool,
                 () -> {
                     List<SnapshotInfo> snaps = Arrays.asList(snap1, snap2, snap3, snap4, snap5);
                     logger.info("--> retrieving snapshots [{}]", snaps);
@@ -320,7 +296,6 @@
                     deletionLatch.countDown();
                 },
                 nanos::get);
->>>>>>> fcd0a302
 
             long time = System.currentTimeMillis();
             retentionTask.triggered(new SchedulerEngine.Event(SnapshotRetentionService.SLM_RETENTION_JOB_ID, time, time));
@@ -368,18 +343,12 @@
 
         MockSnapshotRetentionTask(Client client,
                                   ClusterService clusterService,
-<<<<<<< HEAD
+                                  SnapshotHistoryStore historyStore,
                                   ThreadPool threadPool,
-                                  Supplier<Map<String, List<SnapshotInfo>>> snapshotRetriever,
-                                  Consumer<Map<String, List<SnapshotInfo>>> snapshotDeleter) {
-            super(client, clusterService, System::nanoTime, threadPool);
-=======
-                                  SnapshotHistoryStore historyStore,
                                   Supplier<Map<String, List<SnapshotInfo>>> snapshotRetriever,
                                   DeleteSnapshotMock deleteRunner,
                                   LongSupplier nanoSupplier) {
-            super(client, clusterService, nanoSupplier, historyStore);
->>>>>>> fcd0a302
+            super(client, clusterService, nanoSupplier, historyStore, threadPool);
             this.snapshotRetriever = snapshotRetriever;
             this.deleteRunner = deleteRunner;
         }
@@ -398,38 +367,9 @@
         }
     }
 
-<<<<<<< HEAD
-    private static class OverrideDeleteSnapshotRetentionTask extends SnapshotRetentionTask {
-        private final Supplier<Map<String, List<SnapshotInfo>>> snapshotRetriever;
-        private final BiConsumer<String, SnapshotId> deleteRunner;
-
-        OverrideDeleteSnapshotRetentionTask(Client client,
-                                            ClusterService clusterService,
-                                            ThreadPool threadPool,
-                                            Supplier<Map<String, List<SnapshotInfo>>> snapshotRetriever,
-                                            BiConsumer<String, SnapshotId> deleteRunner,
-                                            LongSupplier nanoSupplier) {
-            super(client, clusterService, nanoSupplier, threadPool);
-            this.snapshotRetriever = snapshotRetriever;
-            this.deleteRunner = deleteRunner;
-        }
-
-        @Override
-        void getAllSuccessfulSnapshots(Collection<String> repositories,
-                                       ActionListener<Map<String, List<SnapshotInfo>>> listener,
-                                       Consumer<Exception> errorHandler) {
-            listener.onResponse(this.snapshotRetriever.get());
-        }
-
-        @Override
-        void deleteSnapshot(String policyId, String repo, SnapshotId snapshot, SnapshotLifecycleStats slmStats) {
-            deleteRunner.accept(repo, snapshot);
-        }
-=======
     @FunctionalInterface
     interface DeleteSnapshotMock {
         void apply(String policyId, String repo, SnapshotId snapshot, SnapshotLifecycleStats slmStats,
                    ActionListener<AcknowledgedResponse> listener);
->>>>>>> fcd0a302
     }
 }