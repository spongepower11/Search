/*
 * Copyright Elasticsearch B.V. and/or licensed to Elasticsearch B.V. under one
 * or more contributor license agreements. Licensed under the Elastic License
 * 2.0; you may not use this file except in compliance with the Elastic License
 * 2.0.
 */

package org.elasticsearch.xpack.ilm;

import org.elasticsearch.cluster.ClusterName;
import org.elasticsearch.cluster.ClusterState;
import org.elasticsearch.cluster.metadata.Metadata;
import org.elasticsearch.cluster.service.ClusterService;
import org.elasticsearch.health.HealthIndicatorImpact;
import org.elasticsearch.health.HealthIndicatorResult;
import org.elasticsearch.health.ImpactArea;
import org.elasticsearch.health.SimpleHealthIndicatorDetails;
import org.elasticsearch.test.ESTestCase;
import org.elasticsearch.xpack.core.ilm.IndexLifecycleMetadata;
import org.elasticsearch.xpack.core.ilm.LifecyclePolicy;
import org.elasticsearch.xpack.core.ilm.LifecyclePolicyMetadata;

import java.util.Collections;
import java.util.List;
import java.util.Map;

import static org.elasticsearch.health.HealthStatus.GREEN;
import static org.elasticsearch.health.HealthStatus.YELLOW;
import static org.elasticsearch.health.ServerHealthComponents.DATA;
import static org.elasticsearch.xpack.core.ilm.OperationMode.RUNNING;
import static org.elasticsearch.xpack.core.ilm.OperationMode.STOPPED;
import static org.elasticsearch.xpack.core.ilm.OperationMode.STOPPING;
import static org.elasticsearch.xpack.ilm.IlmHealthIndicatorService.NAME;
import static org.hamcrest.Matchers.equalTo;
import static org.mockito.Mockito.mock;
import static org.mockito.Mockito.when;

public class IlmHealthIndicatorServiceTests extends ESTestCase {

    public void testIsGreenWhenRunningAndPoliciesConfigured() {
        var clusterState = createClusterStateWith(new IndexLifecycleMetadata(createIlmPolicy(), RUNNING));
        var service = createIlmHealthIndicatorService(clusterState);

        assertThat(
            service.calculate(true),
            equalTo(
                new HealthIndicatorResult(
                    NAME,
                    DATA,
                    GREEN,
                    "ILM is running",
                    new SimpleHealthIndicatorDetails(Map.of("ilm_status", RUNNING, "policies", 1)),
                    Collections.emptyList(),
                    Collections.emptyList()
                )
            )
        );
    }

    public void testIsYellowWhenNotRunningAndPoliciesConfigured() {
        var status = randomFrom(STOPPED, STOPPING);
        var clusterState = createClusterStateWith(new IndexLifecycleMetadata(createIlmPolicy(), status));
        var service = createIlmHealthIndicatorService(clusterState);

        assertThat(
            service.calculate(true),
            equalTo(
                new HealthIndicatorResult(
                    NAME,
                    DATA,
                    YELLOW,
                    "ILM is not running",
                    new SimpleHealthIndicatorDetails(Map.of("ilm_status", status, "policies", 1)),
<<<<<<< HEAD
                    Collections.singletonList(
                        new HealthIndicatorImpact(
                            3,
                            "Indices are not being rolled over, which could lead to future instability.",
                            List.of(ImpactArea.SEARCH)
                        )
                    )
=======
                    Collections.emptyList(),
                    Collections.emptyList()
>>>>>>> e4df5fd4
                )
            )
        );
    }

    public void testIsGreenWhenNotRunningAndNoPolicies() {
        var status = randomFrom(STOPPED, STOPPING);
        var clusterState = createClusterStateWith(new IndexLifecycleMetadata(Map.of(), status));
        var service = createIlmHealthIndicatorService(clusterState);

        assertThat(
            service.calculate(true),
            equalTo(
                new HealthIndicatorResult(
                    NAME,
                    DATA,
                    GREEN,
                    "No policies configured",
                    new SimpleHealthIndicatorDetails(Map.of("ilm_status", status, "policies", 0)),
                    Collections.emptyList(),
                    Collections.emptyList()
                )
            )
        );
    }

    public void testIsGreenWhenNoMetadata() {
        var clusterState = createClusterStateWith(null);
        var service = createIlmHealthIndicatorService(clusterState);

        assertThat(
            service.calculate(true),
            equalTo(
                new HealthIndicatorResult(
                    NAME,
                    DATA,
                    GREEN,
                    "No policies configured",
                    new SimpleHealthIndicatorDetails(Map.of("ilm_status", RUNNING, "policies", 0)),
                    Collections.emptyList(),
                    Collections.emptyList()
                )
            )
        );
    }

    private static ClusterState createClusterStateWith(IndexLifecycleMetadata metadata) {
        var builder = new ClusterState.Builder(new ClusterName("test-cluster"));
        if (metadata != null) {
            builder.metadata(new Metadata.Builder().putCustom(IndexLifecycleMetadata.TYPE, metadata));
        }
        return builder.build();
    }

    private static Map<String, LifecyclePolicyMetadata> createIlmPolicy() {
        return Map.of(
            "test-policy",
            new LifecyclePolicyMetadata(new LifecyclePolicy("test-policy", Map.of()), Map.of(), 1L, System.currentTimeMillis())
        );
    }

    private static IlmHealthIndicatorService createIlmHealthIndicatorService(ClusterState clusterState) {
        var clusterService = mock(ClusterService.class);
        when(clusterService.state()).thenReturn(clusterState);
        return new IlmHealthIndicatorService(clusterService);
    }
}<|MERGE_RESOLUTION|>--- conflicted
+++ resolved
@@ -71,18 +71,14 @@
                     YELLOW,
                     "ILM is not running",
                     new SimpleHealthIndicatorDetails(Map.of("ilm_status", status, "policies", 1)),
-<<<<<<< HEAD
                     Collections.singletonList(
                         new HealthIndicatorImpact(
                             3,
                             "Indices are not being rolled over, which could lead to future instability.",
                             List.of(ImpactArea.SEARCH)
                         )
-                    )
-=======
-                    Collections.emptyList(),
+                    ),
                     Collections.emptyList()
->>>>>>> e4df5fd4
                 )
             )
         );
