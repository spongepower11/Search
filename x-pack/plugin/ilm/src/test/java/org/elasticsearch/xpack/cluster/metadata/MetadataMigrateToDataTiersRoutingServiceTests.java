--- conflicted
+++ resolved
@@ -148,21 +148,6 @@
         ShrinkAction shrinkAction = new ShrinkAction(2, null);
         AllocateAction warmAllocateAction = new AllocateAction(null, null, Map.of("data", "warm"), null, Map.of("rack", "rack1"));
 
-<<<<<<< HEAD
-        LifecyclePolicy policy = new LifecyclePolicy(lifecycleName,
-            Map.of("warm",
-                new Phase("warm", TimeValue.ZERO, Map.of(shrinkAction.getWriteableName(), shrinkAction,
-                    warmAllocateAction.getWriteableName(), warmAllocateAction, MigrateAction.DISABLED.getWriteableName(),
-                        MigrateAction.DISABLED))
-            ));
-        LifecyclePolicyMetadata policyMetadata = new LifecyclePolicyMetadata(policy, Collections.emptyMap(),
-            randomNonNegativeLong(), randomNonNegativeLong());
-
-        ClusterState state = ClusterState.builder(ClusterName.DEFAULT).metadata(Metadata.builder()
-                .putCustom(IndexLifecycleMetadata.TYPE, new IndexLifecycleMetadata(
-                    Collections.singletonMap(policyMetadata.getName(), policyMetadata), OperationMode.STOPPED))
-                .put(IndexMetadata.builder(indexName).settings(getBaseIndexSettings())).build())
-=======
         LifecyclePolicy policy = new LifecyclePolicy(
             lifecycleName,
             Map.of(
@@ -175,8 +160,8 @@
                         shrinkAction,
                         warmAllocateAction.getWriteableName(),
                         warmAllocateAction,
-                        deactivatedMigrateAction.getWriteableName(),
-                        deactivatedMigrateAction
+                        MigrateAction.DISABLED.getWriteableName(),
+                        MigrateAction.DISABLED
                     )
                 )
             )
@@ -201,7 +186,6 @@
                     .put(IndexMetadata.builder(indexName).settings(getBaseIndexSettings()))
                     .build()
             )
->>>>>>> 499f84ae
             .build();
 
         Metadata.Builder newMetadata = Metadata.builder(state.metadata());
