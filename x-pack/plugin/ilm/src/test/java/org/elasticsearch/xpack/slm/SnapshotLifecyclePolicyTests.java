--- conflicted
+++ resolved
@@ -29,8 +29,6 @@
 
     private String id;
 
-<<<<<<< HEAD
-=======
     public void testToRequest() {
         SnapshotLifecyclePolicy p = new SnapshotLifecyclePolicy("id", "name", "0 1 2 3 4 ? 2099", "repo", Collections.emptyMap(),
             SnapshotRetentionConfiguration.EMPTY);
@@ -42,30 +40,6 @@
         expected.waitForCompletion(true).snapshot(request.snapshot()).repository("repo");
         assertEquals(expected, request);
     }
-
-    public void testNameGeneration() {
-        long time = 1552684146542L; // Fri Mar 15 2019 21:09:06 UTC
-        SnapshotLifecyclePolicy.ResolverContext context = new SnapshotLifecyclePolicy.ResolverContext(time);
-        SnapshotLifecyclePolicy p = new SnapshotLifecyclePolicy("id", "name", "1 * * * * ?", "repo", Collections.emptyMap(),
-            SnapshotRetentionConfiguration.EMPTY);
-        assertThat(p.generateSnapshotName(context), startsWith("name-"));
-        assertThat(p.generateSnapshotName(context).length(), greaterThan("name-".length()));
-
-        p = new SnapshotLifecyclePolicy("id", "<name-{now}>", "1 * * * * ?", "repo", Collections.emptyMap(),
-            SnapshotRetentionConfiguration.EMPTY);
-        assertThat(p.generateSnapshotName(context), startsWith("name-2019.03.15-"));
-        assertThat(p.generateSnapshotName(context).length(), greaterThan("name-2019.03.15-".length()));
-
-        p = new SnapshotLifecyclePolicy("id", "<name-{now/M}>", "1 * * * * ?", "repo", Collections.emptyMap(),
-            SnapshotRetentionConfiguration.EMPTY);
-        assertThat(p.generateSnapshotName(context), startsWith("name-2019.03.01-"));
-
-        p = new SnapshotLifecyclePolicy("id", "<name-{now/m{yyyy-MM-dd.HH:mm:ss}}>", "1 * * * * ?", "repo", Collections.emptyMap(),
-            SnapshotRetentionConfiguration.EMPTY);
-        assertThat(p.generateSnapshotName(context), startsWith("name-2019-03-15.21:09:00-"));
-    }
-
->>>>>>> 95b1acc2
     public void testNextExecutionTime() {
         SnapshotLifecyclePolicy p = new SnapshotLifecyclePolicy("id", "name", "0 1 2 3 4 ? 2099", "repo", Collections.emptyMap(),
             SnapshotRetentionConfiguration.EMPTY);
