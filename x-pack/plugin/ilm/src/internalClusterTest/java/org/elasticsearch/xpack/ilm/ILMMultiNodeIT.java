--- conflicted
+++ resolved
@@ -64,11 +64,7 @@
         startWarmOnlyNode();
         ensureGreen();
 
-<<<<<<< HEAD
-        RolloverAction rolloverAction = new RolloverAction(null, null, null, 1L, null, null, null);
-=======
-        RolloverAction rolloverAction = new RolloverAction(null, null, null, 1L, null);
->>>>>>> 078bea2d
+        RolloverAction rolloverAction = new RolloverAction(null, null, null, 1L, null, null, null, null);
         Phase hotPhase = new Phase("hot", TimeValue.ZERO, Collections.singletonMap(rolloverAction.getWriteableName(), rolloverAction));
         ShrinkAction shrinkAction = new ShrinkAction(1, null);
         Phase warmPhase = new Phase("warm", TimeValue.ZERO, Collections.singletonMap(shrinkAction.getWriteableName(), shrinkAction));
