--- conflicted
+++ resolved
@@ -66,24 +66,15 @@
     }
 
     @Override
-<<<<<<< HEAD
     public HealthIndicatorResult calculate(boolean verbose, HealthInfo healthInfo) {
-        var ilmMetadata = clusterService.state().metadata().custom(IndexLifecycleMetadata.TYPE, IndexLifecycleMetadata.EMPTY);
-=======
-    public HealthIndicatorResult calculate(boolean explain, HealthInfo healthInfo) {
         final ClusterState currentState = clusterService.state();
         var ilmMetadata = currentState.metadata().custom(IndexLifecycleMetadata.TYPE, IndexLifecycleMetadata.EMPTY);
         final OperationMode currentMode = currentILMMode(currentState);
->>>>>>> 2278d5bf
         if (ilmMetadata.getPolicyMetadatas().isEmpty()) {
             return createIndicator(
                 GREEN,
                 "No Index Lifecycle Management policies configured",
-<<<<<<< HEAD
-                createDetails(verbose, ilmMetadata),
-=======
-                createDetails(explain, ilmMetadata, currentMode),
->>>>>>> 2278d5bf
+                createDetails(verbose, ilmMetadata, currentMode),
                 Collections.emptyList(),
                 Collections.emptyList()
             );
@@ -101,11 +92,7 @@
             return createIndicator(
                 YELLOW,
                 "Index Lifecycle Management is not running",
-<<<<<<< HEAD
-                createDetails(verbose, ilmMetadata),
-=======
-                createDetails(explain, ilmMetadata, currentMode),
->>>>>>> 2278d5bf
+                createDetails(verbose, ilmMetadata, currentMode),
                 impacts,
                 List.of(ILM_NOT_RUNNING)
             );
@@ -113,28 +100,16 @@
             return createIndicator(
                 GREEN,
                 "Index Lifecycle Management is running",
-<<<<<<< HEAD
-                createDetails(verbose, ilmMetadata),
-=======
-                createDetails(explain, ilmMetadata, currentMode),
->>>>>>> 2278d5bf
+                createDetails(verbose, ilmMetadata, currentMode),
                 Collections.emptyList(),
                 Collections.emptyList()
             );
         }
     }
 
-<<<<<<< HEAD
-    private static HealthIndicatorDetails createDetails(boolean verbose, IndexLifecycleMetadata metadata) {
+    private static HealthIndicatorDetails createDetails(boolean verbose, IndexLifecycleMetadata metadata, OperationMode mode) {
         if (verbose) {
-            return new SimpleHealthIndicatorDetails(
-                Map.of("ilm_status", metadata.getOperationMode(), "policies", metadata.getPolicies().size())
-            );
-=======
-    private static HealthIndicatorDetails createDetails(boolean explain, IndexLifecycleMetadata metadata, OperationMode mode) {
-        if (explain) {
             return new SimpleHealthIndicatorDetails(Map.of("ilm_status", mode, "policies", metadata.getPolicies().size()));
->>>>>>> 2278d5bf
         } else {
             return HealthIndicatorDetails.EMPTY;
         }
