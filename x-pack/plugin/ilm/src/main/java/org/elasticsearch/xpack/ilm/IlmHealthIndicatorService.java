--- conflicted
+++ resolved
@@ -54,19 +54,29 @@
     public HealthIndicatorResult calculate(boolean includeDetails) {
         var ilmMetadata = clusterService.state().metadata().custom(IndexLifecycleMetadata.TYPE, IndexLifecycleMetadata.EMPTY);
         if (ilmMetadata.getPolicyMetadatas().isEmpty()) {
-<<<<<<< HEAD
-            return createIndicator(GREEN, "No policies configured", createDetails(includeDetails, ilmMetadata), includeDetails);
+            return createIndicator(
+                GREEN,
+                "No policies configured",
+                createDetails(includeDetails, ilmMetadata),
+                includeDetails,
+                Collections.emptyList()
+            );
         } else if (ilmMetadata.getOperationMode() != OperationMode.RUNNING) {
-            return createIndicator(YELLOW, "ILM is not running", createDetails(includeDetails, ilmMetadata), includeDetails);
+            return createIndicator(
+                YELLOW,
+                "ILM is not running",
+                createDetails(includeDetails, ilmMetadata),
+                includeDetails,
+                Collections.emptyList()
+            );
         } else {
-            return createIndicator(GREEN, "ILM is running", createDetails(includeDetails, ilmMetadata), includeDetails);
-=======
-            return createIndicator(GREEN, "No policies configured", createDetails(ilmMetadata), Collections.emptyList());
-        } else if (ilmMetadata.getOperationMode() != OperationMode.RUNNING) {
-            return createIndicator(YELLOW, "ILM is not running", createDetails(ilmMetadata), Collections.emptyList());
-        } else {
-            return createIndicator(GREEN, "ILM is running", createDetails(ilmMetadata), Collections.emptyList());
->>>>>>> 53108045
+            return createIndicator(
+                GREEN,
+                "ILM is running",
+                createDetails(includeDetails, ilmMetadata),
+                includeDetails,
+                Collections.emptyList()
+            );
         }
     }
 
