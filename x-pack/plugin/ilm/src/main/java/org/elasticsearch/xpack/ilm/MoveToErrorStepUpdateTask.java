--- conflicted
+++ resolved
@@ -94,13 +94,8 @@
     }
 
     @Override
-<<<<<<< HEAD
-    public void onFailure(Exception e) {
+    protected void handleFailure(Exception e) {
         final Supplier<Message> messageSupplier = () -> Message.createParameterizedMessage(
-=======
-    protected void handleFailure(Exception e) {
-        final MessageSupplier messageSupplier = () -> new ParameterizedMessage(
->>>>>>> 1a3d8bd1
             "policy [{}] for index [{}] failed trying to move from step [{}] to the ERROR step.",
             policy,
             index.getName(),
