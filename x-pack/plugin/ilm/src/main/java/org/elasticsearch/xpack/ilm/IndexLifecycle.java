/*
 * Copyright Elasticsearch B.V. and/or licensed to Elasticsearch B.V. under one
 * or more contributor license agreements. Licensed under the Elastic License
 * 2.0; you may not use this file except in compliance with the Elastic License
 * 2.0.
 */
package org.elasticsearch.xpack.ilm;

import org.apache.lucene.util.SetOnce;
import org.elasticsearch.ElasticsearchException;
import org.elasticsearch.action.ActionRequest;
import org.elasticsearch.action.ActionResponse;
import org.elasticsearch.client.Client;
import org.elasticsearch.client.OriginSettingClient;
import org.elasticsearch.cluster.metadata.IndexNameExpressionResolver;
import org.elasticsearch.cluster.metadata.Metadata;
import org.elasticsearch.cluster.node.DiscoveryNodes;
import org.elasticsearch.cluster.service.ClusterService;
import org.elasticsearch.common.io.stream.NamedWriteableRegistry;
import org.elasticsearch.common.io.stream.NamedWriteableRegistry.Entry;
import org.elasticsearch.common.settings.ClusterSettings;
import org.elasticsearch.common.settings.IndexScopedSettings;
import org.elasticsearch.common.settings.Setting;
import org.elasticsearch.common.settings.Settings;
import org.elasticsearch.common.settings.SettingsFilter;
import org.elasticsearch.core.internal.io.IOUtils;
import org.elasticsearch.env.Environment;
import org.elasticsearch.env.NodeEnvironment;
import org.elasticsearch.index.IndexModule;
import org.elasticsearch.license.XPackLicenseState;
import org.elasticsearch.plugins.ActionPlugin;
import org.elasticsearch.plugins.Plugin;
import org.elasticsearch.repositories.RepositoriesService;
import org.elasticsearch.rest.RestController;
import org.elasticsearch.rest.RestHandler;
import org.elasticsearch.rollup.RollupV2;
import org.elasticsearch.script.ScriptService;
import org.elasticsearch.threadpool.ThreadPool;
import org.elasticsearch.watcher.ResourceWatcherService;
import org.elasticsearch.xcontent.NamedXContentRegistry;
import org.elasticsearch.xcontent.ParseField;
import org.elasticsearch.xpack.cluster.action.MigrateToDataTiersAction;
import org.elasticsearch.xpack.core.XPackPlugin;
import org.elasticsearch.xpack.core.action.XPackInfoFeatureAction;
import org.elasticsearch.xpack.core.action.XPackUsageFeatureAction;
import org.elasticsearch.xpack.core.ilm.AllocateAction;
import org.elasticsearch.xpack.core.ilm.DeleteAction;
import org.elasticsearch.xpack.core.ilm.ForceMergeAction;
import org.elasticsearch.xpack.core.ilm.FreezeAction;
import org.elasticsearch.xpack.core.ilm.IndexLifecycleMetadata;
import org.elasticsearch.xpack.core.ilm.LifecycleAction;
import org.elasticsearch.xpack.core.ilm.LifecycleSettings;
import org.elasticsearch.xpack.core.ilm.LifecycleType;
import org.elasticsearch.xpack.core.ilm.MigrateAction;
import org.elasticsearch.xpack.core.ilm.ReadOnlyAction;
import org.elasticsearch.xpack.core.ilm.RolloverAction;
import org.elasticsearch.xpack.core.ilm.RollupILMAction;
import org.elasticsearch.xpack.core.ilm.SearchableSnapshotAction;
import org.elasticsearch.xpack.core.ilm.SetPriorityAction;
import org.elasticsearch.xpack.core.ilm.ShrinkAction;
import org.elasticsearch.xpack.core.ilm.TimeseriesLifecycleType;
import org.elasticsearch.xpack.core.ilm.UnfollowAction;
import org.elasticsearch.xpack.core.ilm.WaitForSnapshotAction;
import org.elasticsearch.xpack.core.ilm.action.DeleteLifecycleAction;
import org.elasticsearch.xpack.core.ilm.action.ExplainLifecycleAction;
import org.elasticsearch.xpack.core.ilm.action.GetLifecycleAction;
import org.elasticsearch.xpack.core.ilm.action.GetStatusAction;
import org.elasticsearch.xpack.core.ilm.action.MoveToStepAction;
import org.elasticsearch.xpack.core.ilm.action.PutLifecycleAction;
import org.elasticsearch.xpack.core.ilm.action.RemoveIndexLifecyclePolicyAction;
import org.elasticsearch.xpack.core.ilm.action.RetryAction;
import org.elasticsearch.xpack.core.ilm.action.StartILMAction;
import org.elasticsearch.xpack.core.ilm.action.StopILMAction;
import org.elasticsearch.xpack.core.slm.SnapshotLifecycleMetadata;
import org.elasticsearch.xpack.core.slm.action.DeleteSnapshotLifecycleAction;
import org.elasticsearch.xpack.core.slm.action.ExecuteSnapshotLifecycleAction;
import org.elasticsearch.xpack.core.slm.action.ExecuteSnapshotRetentionAction;
import org.elasticsearch.xpack.core.slm.action.GetSLMStatusAction;
import org.elasticsearch.xpack.core.slm.action.GetSnapshotLifecycleAction;
import org.elasticsearch.xpack.core.slm.action.GetSnapshotLifecycleStatsAction;
import org.elasticsearch.xpack.core.slm.action.PutSnapshotLifecycleAction;
import org.elasticsearch.xpack.core.slm.action.StartSLMAction;
import org.elasticsearch.xpack.core.slm.action.StopSLMAction;
import org.elasticsearch.xpack.ilm.action.RestDeleteLifecycleAction;
import org.elasticsearch.xpack.ilm.action.RestExplainLifecycleAction;
import org.elasticsearch.xpack.ilm.action.RestGetLifecycleAction;
import org.elasticsearch.xpack.ilm.action.RestGetStatusAction;
import org.elasticsearch.xpack.ilm.action.RestMigrateToDataTiersAction;
import org.elasticsearch.xpack.ilm.action.RestMoveToStepAction;
import org.elasticsearch.xpack.ilm.action.RestPutLifecycleAction;
import org.elasticsearch.xpack.ilm.action.RestRemoveIndexLifecyclePolicyAction;
import org.elasticsearch.xpack.ilm.action.RestRetryAction;
import org.elasticsearch.xpack.ilm.action.RestStartILMAction;
import org.elasticsearch.xpack.ilm.action.RestStopAction;
import org.elasticsearch.xpack.ilm.action.TransportDeleteLifecycleAction;
import org.elasticsearch.xpack.ilm.action.TransportExplainLifecycleAction;
import org.elasticsearch.xpack.ilm.action.TransportGetLifecycleAction;
import org.elasticsearch.xpack.ilm.action.TransportGetStatusAction;
import org.elasticsearch.xpack.ilm.action.TransportMigrateToDataTiersAction;
import org.elasticsearch.xpack.ilm.action.TransportMoveToStepAction;
import org.elasticsearch.xpack.ilm.action.TransportPutLifecycleAction;
import org.elasticsearch.xpack.ilm.action.TransportRemoveIndexLifecyclePolicyAction;
import org.elasticsearch.xpack.ilm.action.TransportRetryAction;
import org.elasticsearch.xpack.ilm.action.TransportStartILMAction;
import org.elasticsearch.xpack.ilm.action.TransportStopILMAction;
import org.elasticsearch.xpack.ilm.history.ILMHistoryStore;
import org.elasticsearch.xpack.ilm.history.ILMHistoryTemplateRegistry;
import org.elasticsearch.xpack.slm.SLMInfoTransportAction;
import org.elasticsearch.xpack.slm.SLMUsageTransportAction;
import org.elasticsearch.xpack.slm.SnapshotLifecycleService;
import org.elasticsearch.xpack.slm.SnapshotLifecycleTask;
import org.elasticsearch.xpack.slm.SnapshotRetentionService;
import org.elasticsearch.xpack.slm.SnapshotRetentionTask;
import org.elasticsearch.xpack.slm.action.RestDeleteSnapshotLifecycleAction;
import org.elasticsearch.xpack.slm.action.RestExecuteSnapshotLifecycleAction;
import org.elasticsearch.xpack.slm.action.RestExecuteSnapshotRetentionAction;
import org.elasticsearch.xpack.slm.action.RestGetSLMStatusAction;
import org.elasticsearch.xpack.slm.action.RestGetSnapshotLifecycleAction;
import org.elasticsearch.xpack.slm.action.RestGetSnapshotLifecycleStatsAction;
import org.elasticsearch.xpack.slm.action.RestPutSnapshotLifecycleAction;
import org.elasticsearch.xpack.slm.action.RestStartSLMAction;
import org.elasticsearch.xpack.slm.action.RestStopSLMAction;
import org.elasticsearch.xpack.slm.action.TransportDeleteSnapshotLifecycleAction;
import org.elasticsearch.xpack.slm.action.TransportExecuteSnapshotLifecycleAction;
import org.elasticsearch.xpack.slm.action.TransportExecuteSnapshotRetentionAction;
import org.elasticsearch.xpack.slm.action.TransportGetSLMStatusAction;
import org.elasticsearch.xpack.slm.action.TransportGetSnapshotLifecycleAction;
import org.elasticsearch.xpack.slm.action.TransportGetSnapshotLifecycleStatsAction;
import org.elasticsearch.xpack.slm.action.TransportPutSnapshotLifecycleAction;
import org.elasticsearch.xpack.slm.action.TransportStartSLMAction;
import org.elasticsearch.xpack.slm.action.TransportStopSLMAction;
import org.elasticsearch.xpack.slm.history.SnapshotHistoryStore;
import org.elasticsearch.xpack.slm.history.SnapshotLifecycleTemplateRegistry;

import java.io.IOException;
import java.time.Clock;
import java.util.ArrayList;
import java.util.Arrays;
import java.util.Collection;
import java.util.Collections;
import java.util.List;
import java.util.function.LongSupplier;
import java.util.function.Supplier;

import static org.elasticsearch.xpack.core.ClientHelper.INDEX_LIFECYCLE_ORIGIN;

public class IndexLifecycle extends Plugin implements ActionPlugin {

    public static final List<NamedXContentRegistry.Entry> NAMED_X_CONTENT_ENTRIES = xContentEntries();

    private final SetOnce<IndexLifecycleService> indexLifecycleInitialisationService = new SetOnce<>();
    private final SetOnce<ILMHistoryStore> ilmHistoryStore = new SetOnce<>();
    private final SetOnce<SnapshotLifecycleService> snapshotLifecycleService = new SetOnce<>();
    private final SetOnce<SnapshotRetentionService> snapshotRetentionService = new SetOnce<>();
    private final SetOnce<SnapshotHistoryStore> snapshotHistoryStore = new SetOnce<>();
    private final Settings settings;

    public IndexLifecycle(Settings settings) {
        this.settings = settings;
    }

    // overridable by tests
    protected Clock getClock() {
        return Clock.systemUTC();
    }

    @Override
    public List<Setting<?>> getSettings() {
        return Arrays.asList(
            LifecycleSettings.LIFECYCLE_POLL_INTERVAL_SETTING,
            LifecycleSettings.LIFECYCLE_NAME_SETTING,
            LifecycleSettings.LIFECYCLE_ORIGINATION_DATE_SETTING,
            LifecycleSettings.LIFECYCLE_PARSE_ORIGINATION_DATE_SETTING,
            LifecycleSettings.LIFECYCLE_INDEXING_COMPLETE_SETTING,
            LifecycleSettings.LIFECYCLE_HISTORY_INDEX_ENABLED_SETTING,
            LifecycleSettings.LIFECYCLE_STEP_MASTER_TIMEOUT_SETTING,
            LifecycleSettings.LIFECYCLE_STEP_WAIT_TIME_THRESHOLD_SETTING,
            RolloverAction.LIFECYCLE_ROLLOVER_ALIAS_SETTING,
            LifecycleSettings.SLM_HISTORY_INDEX_ENABLED_SETTING,
            LifecycleSettings.SLM_RETENTION_SCHEDULE_SETTING,
            LifecycleSettings.SLM_RETENTION_DURATION_SETTING,
            LifecycleSettings.SLM_MINIMUM_INTERVAL_SETTING
        );
    }

    protected XPackLicenseState getLicenseState() {
        return XPackPlugin.getSharedLicenseState();
    }

    @Override
    public Collection<Object> createComponents(
        Client client,
        ClusterService clusterService,
        ThreadPool threadPool,
        ResourceWatcherService resourceWatcherService,
        ScriptService scriptService,
        NamedXContentRegistry xContentRegistry,
        Environment environment,
        NodeEnvironment nodeEnvironment,
        NamedWriteableRegistry namedWriteableRegistry,
        IndexNameExpressionResolver expressionResolver,
        Supplier<RepositoriesService> repositoriesServiceSupplier
    ) {
        final List<Object> components = new ArrayList<>();
        ILMHistoryTemplateRegistry ilmTemplateRegistry = new ILMHistoryTemplateRegistry(
            settings,
            clusterService,
            threadPool,
            client,
            xContentRegistry
        );
        ilmTemplateRegistry.initialize();
        ilmHistoryStore.set(
            new ILMHistoryStore(settings, new OriginSettingClient(client, INDEX_LIFECYCLE_ORIGIN), clusterService, threadPool)
        );
        /*
         * Here we use threadPool::absoluteTimeInMillis rather than System::currentTimeInMillis because snapshot start time is set using
         * ThreadPool.absoluteTimeInMillis(). ThreadPool.absoluteTimeInMillis() returns a cached time that can be several hundred
         * milliseconds behind System.currentTimeMillis(). The result is that a snapshot taken after a policy is created can have a start
         * time that is before the policy's (or action's) start time if System::currentTimeInMillis is used here.
         */
        LongSupplier nowSupplier = threadPool::absoluteTimeInMillis;
        indexLifecycleInitialisationService.set(
            new IndexLifecycleService(
                settings,
                client,
                clusterService,
                threadPool,
                getClock(),
                nowSupplier,
                xContentRegistry,
                ilmHistoryStore.get(),
                getLicenseState()
            )
        );
        components.add(indexLifecycleInitialisationService.get());

        SnapshotLifecycleTemplateRegistry templateRegistry = new SnapshotLifecycleTemplateRegistry(
            settings,
            clusterService,
            threadPool,
            client,
            xContentRegistry
        );
        templateRegistry.initialize();
        snapshotHistoryStore.set(
            new SnapshotHistoryStore(settings, new OriginSettingClient(client, INDEX_LIFECYCLE_ORIGIN), clusterService)
        );
        snapshotLifecycleService.set(
            new SnapshotLifecycleService(
                settings,
                () -> new SnapshotLifecycleTask(client, clusterService, snapshotHistoryStore.get()),
                clusterService,
                getClock()
            )
        );
        snapshotLifecycleService.get().init();
        snapshotRetentionService.set(
            new SnapshotRetentionService(
                settings,
                () -> new SnapshotRetentionTask(client, clusterService, System::nanoTime, snapshotHistoryStore.get()),
                getClock()
            )
        );
        snapshotRetentionService.get().init(clusterService);
        components.addAll(Arrays.asList(snapshotLifecycleService.get(), snapshotHistoryStore.get(), snapshotRetentionService.get()));

        return components;
    }

    @Override
    public List<Entry> getNamedWriteables() {
        return Collections.emptyList();
    }

    @Override
    public List<NamedXContentRegistry.Entry> getNamedXContent() {
<<<<<<< HEAD
=======
        return NAMED_X_CONTENT_ENTRIES;
    }

    private static List<NamedXContentRegistry.Entry> xContentEntries() {
>>>>>>> d90fa4eb
        List<NamedXContentRegistry.Entry> entries = new ArrayList<>(
            Arrays.asList(
                // Custom Metadata
                new NamedXContentRegistry.Entry(
                    Metadata.Custom.class,
                    new ParseField(IndexLifecycleMetadata.TYPE),
                    parser -> IndexLifecycleMetadata.PARSER.parse(parser, null)
                ),
                new NamedXContentRegistry.Entry(
                    Metadata.Custom.class,
                    new ParseField(SnapshotLifecycleMetadata.TYPE),
                    parser -> SnapshotLifecycleMetadata.PARSER.parse(parser, null)
                ),
                // Lifecycle Types
                new NamedXContentRegistry.Entry(
                    LifecycleType.class,
                    new ParseField(TimeseriesLifecycleType.TYPE),
                    (p, c) -> TimeseriesLifecycleType.INSTANCE
                ),
                // Lifecycle Actions
                new NamedXContentRegistry.Entry(LifecycleAction.class, new ParseField(AllocateAction.NAME), AllocateAction::parse),
                new NamedXContentRegistry.Entry(LifecycleAction.class, new ParseField(ForceMergeAction.NAME), ForceMergeAction::parse),
                new NamedXContentRegistry.Entry(LifecycleAction.class, new ParseField(ReadOnlyAction.NAME), ReadOnlyAction::parse),
                new NamedXContentRegistry.Entry(LifecycleAction.class, new ParseField(RolloverAction.NAME), RolloverAction::parse),
                new NamedXContentRegistry.Entry(LifecycleAction.class, new ParseField(ShrinkAction.NAME), ShrinkAction::parse),
                new NamedXContentRegistry.Entry(LifecycleAction.class, new ParseField(DeleteAction.NAME), DeleteAction::parse),
                new NamedXContentRegistry.Entry(LifecycleAction.class, new ParseField(FreezeAction.NAME), FreezeAction::parse),
                new NamedXContentRegistry.Entry(LifecycleAction.class, new ParseField(SetPriorityAction.NAME), SetPriorityAction::parse),
                new NamedXContentRegistry.Entry(LifecycleAction.class, new ParseField(UnfollowAction.NAME), UnfollowAction::parse),
                new NamedXContentRegistry.Entry(
                    LifecycleAction.class,
                    new ParseField(WaitForSnapshotAction.NAME),
                    WaitForSnapshotAction::parse
                ),
                new NamedXContentRegistry.Entry(
                    LifecycleAction.class,
                    new ParseField(SearchableSnapshotAction.NAME),
                    SearchableSnapshotAction::parse
                ),
                new NamedXContentRegistry.Entry(LifecycleAction.class, new ParseField(MigrateAction.NAME), MigrateAction::parse)
            )
        );

        if (RollupV2.isEnabled()) {
            entries.add(
                new NamedXContentRegistry.Entry(LifecycleAction.class, new ParseField(RollupILMAction.NAME), RollupILMAction::parse)
            );
        }
        return List.copyOf(entries);
    }

    @Override
    public List<RestHandler> getRestHandlers(
        Settings settings,
        RestController restController,
        ClusterSettings clusterSettings,
        IndexScopedSettings indexScopedSettings,
        SettingsFilter settingsFilter,
        IndexNameExpressionResolver indexNameExpressionResolver,
        Supplier<DiscoveryNodes> nodesInCluster
    ) {
        List<RestHandler> handlers = new ArrayList<>();

        handlers.addAll(
            Arrays.asList(
                // add ILM rest handlers
                new RestPutLifecycleAction(),
                new RestGetLifecycleAction(),
                new RestDeleteLifecycleAction(),
                new RestExplainLifecycleAction(),
                new RestRemoveIndexLifecyclePolicyAction(),
                new RestMoveToStepAction(),
                new RestRetryAction(),
                new RestStopAction(),
                new RestStartILMAction(),
                new RestGetStatusAction(),
                new RestMigrateToDataTiersAction(),

                // add SLM rest headers
                new RestPutSnapshotLifecycleAction(),
                new RestDeleteSnapshotLifecycleAction(),
                new RestGetSnapshotLifecycleAction(),
                new RestExecuteSnapshotLifecycleAction(),
                new RestGetSnapshotLifecycleStatsAction(),
                new RestExecuteSnapshotRetentionAction(),
                new RestStopSLMAction(),
                new RestStartSLMAction(),
                new RestGetSLMStatusAction()
            )
        );
        return handlers;
    }

    @Override
    public List<ActionHandler<? extends ActionRequest, ? extends ActionResponse>> getActions() {
        var ilmUsageAction = new ActionHandler<>(XPackUsageFeatureAction.INDEX_LIFECYCLE, IndexLifecycleUsageTransportAction.class);
        var ilmInfoAction = new ActionHandler<>(XPackInfoFeatureAction.INDEX_LIFECYCLE, IndexLifecycleInfoTransportAction.class);
        var slmUsageAction = new ActionHandler<>(XPackUsageFeatureAction.SNAPSHOT_LIFECYCLE, SLMUsageTransportAction.class);
        var slmInfoAction = new ActionHandler<>(XPackInfoFeatureAction.SNAPSHOT_LIFECYCLE, SLMInfoTransportAction.class);
        var migrateToDataTiersAction = new ActionHandler<>(MigrateToDataTiersAction.INSTANCE, TransportMigrateToDataTiersAction.class);
        List<ActionHandler<? extends ActionRequest, ? extends ActionResponse>> actions = new ArrayList<>();
        actions.add(ilmUsageAction);
        actions.add(ilmInfoAction);
        actions.add(slmUsageAction);
        actions.add(slmInfoAction);
        actions.add(migrateToDataTiersAction);
        actions.addAll(
            Arrays.asList(
                // add ILM actions
                new ActionHandler<>(PutLifecycleAction.INSTANCE, TransportPutLifecycleAction.class),
                new ActionHandler<>(GetLifecycleAction.INSTANCE, TransportGetLifecycleAction.class),
                new ActionHandler<>(DeleteLifecycleAction.INSTANCE, TransportDeleteLifecycleAction.class),
                new ActionHandler<>(ExplainLifecycleAction.INSTANCE, TransportExplainLifecycleAction.class),
                new ActionHandler<>(RemoveIndexLifecyclePolicyAction.INSTANCE, TransportRemoveIndexLifecyclePolicyAction.class),
                new ActionHandler<>(MoveToStepAction.INSTANCE, TransportMoveToStepAction.class),
                new ActionHandler<>(RetryAction.INSTANCE, TransportRetryAction.class),
                new ActionHandler<>(StartILMAction.INSTANCE, TransportStartILMAction.class),
                new ActionHandler<>(StopILMAction.INSTANCE, TransportStopILMAction.class),
                new ActionHandler<>(GetStatusAction.INSTANCE, TransportGetStatusAction.class),

                // add SLM actions
                new ActionHandler<>(PutSnapshotLifecycleAction.INSTANCE, TransportPutSnapshotLifecycleAction.class),
                new ActionHandler<>(DeleteSnapshotLifecycleAction.INSTANCE, TransportDeleteSnapshotLifecycleAction.class),
                new ActionHandler<>(GetSnapshotLifecycleAction.INSTANCE, TransportGetSnapshotLifecycleAction.class),
                new ActionHandler<>(ExecuteSnapshotLifecycleAction.INSTANCE, TransportExecuteSnapshotLifecycleAction.class),
                new ActionHandler<>(GetSnapshotLifecycleStatsAction.INSTANCE, TransportGetSnapshotLifecycleStatsAction.class),
                new ActionHandler<>(ExecuteSnapshotRetentionAction.INSTANCE, TransportExecuteSnapshotRetentionAction.class),
                new ActionHandler<>(StartSLMAction.INSTANCE, TransportStartSLMAction.class),
                new ActionHandler<>(StopSLMAction.INSTANCE, TransportStopSLMAction.class),
                new ActionHandler<>(GetSLMStatusAction.INSTANCE, TransportGetSLMStatusAction.class)
            )
        );
        return actions;
    }

    @Override
    public void onIndexModule(IndexModule indexModule) {
        assert indexLifecycleInitialisationService.get() != null;
        indexModule.addIndexEventListener(indexLifecycleInitialisationService.get());
    }

    @Override
    public void close() {
        try {
            IOUtils.close(
                indexLifecycleInitialisationService.get(),
                ilmHistoryStore.get(),
                snapshotLifecycleService.get(),
                snapshotRetentionService.get()
            );
        } catch (IOException e) {
            throw new ElasticsearchException("unable to close index lifecycle services", e);
        }
    }
}<|MERGE_RESOLUTION|>--- conflicted
+++ resolved
@@ -275,13 +275,10 @@
 
     @Override
     public List<NamedXContentRegistry.Entry> getNamedXContent() {
-<<<<<<< HEAD
-=======
         return NAMED_X_CONTENT_ENTRIES;
     }
 
     private static List<NamedXContentRegistry.Entry> xContentEntries() {
->>>>>>> d90fa4eb
         List<NamedXContentRegistry.Entry> entries = new ArrayList<>(
             Arrays.asList(
                 // Custom Metadata
