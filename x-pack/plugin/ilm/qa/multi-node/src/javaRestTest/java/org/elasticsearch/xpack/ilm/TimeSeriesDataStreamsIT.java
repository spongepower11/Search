/*
 * Copyright Elasticsearch B.V. and/or licensed to Elasticsearch B.V. under one
 * or more contributor license agreements. Licensed under the Elastic License
 * 2.0; you may not use this file except in compliance with the Elastic License
 * 2.0.
 */

package org.elasticsearch.xpack.ilm;

import org.elasticsearch.client.Request;
import org.elasticsearch.client.Response;
import org.elasticsearch.cluster.metadata.DataStream;
import org.elasticsearch.cluster.metadata.IndexMetadata;
import org.elasticsearch.cluster.metadata.Template;
import org.elasticsearch.common.settings.Settings;
import org.elasticsearch.common.xcontent.XContentHelper;
import org.elasticsearch.test.rest.ESRestTestCase;
import org.elasticsearch.xcontent.XContentType;
import org.elasticsearch.xpack.core.ilm.CheckNotDataStreamWriteIndexStep;
import org.elasticsearch.xpack.core.ilm.DeleteAction;
import org.elasticsearch.xpack.core.ilm.ForceMergeAction;
import org.elasticsearch.xpack.core.ilm.FreezeAction;
import org.elasticsearch.xpack.core.ilm.LifecycleSettings;
import org.elasticsearch.xpack.core.ilm.PhaseCompleteStep;
import org.elasticsearch.xpack.core.ilm.ReadOnlyAction;
import org.elasticsearch.xpack.core.ilm.RolloverAction;
import org.elasticsearch.xpack.core.ilm.SearchableSnapshotAction;
import org.elasticsearch.xpack.core.ilm.ShrinkAction;
import org.elasticsearch.xpack.core.ilm.WaitForRolloverReadyStep;
import org.junit.Before;

import java.io.IOException;
import java.io.InputStream;
import java.util.List;
import java.util.Locale;
import java.util.Map;
import java.util.concurrent.TimeUnit;

import static org.elasticsearch.xpack.TimeSeriesRestDriver.createComposableTemplate;
import static org.elasticsearch.xpack.TimeSeriesRestDriver.createNewSingletonPolicy;
import static org.elasticsearch.xpack.TimeSeriesRestDriver.createSnapshotRepo;
import static org.elasticsearch.xpack.TimeSeriesRestDriver.explainIndex;
import static org.elasticsearch.xpack.TimeSeriesRestDriver.getOnlyIndexSettings;
import static org.elasticsearch.xpack.TimeSeriesRestDriver.getStepKeyForIndex;
import static org.elasticsearch.xpack.TimeSeriesRestDriver.indexDocument;
import static org.elasticsearch.xpack.TimeSeriesRestDriver.rolloverMaxOneDocCondition;
import static org.elasticsearch.xpack.TimeSeriesRestDriver.waitAndGetShrinkIndexName;
import static org.hamcrest.Matchers.containsString;
import static org.hamcrest.Matchers.equalTo;
import static org.hamcrest.Matchers.is;

public class TimeSeriesDataStreamsIT extends ESRestTestCase {

    private String policyName;
    private String dataStream;
    private String template;

    @Before
    public void refreshAbstractions() {
        policyName = "policy-" + randomAlphaOfLength(5);
        dataStream = "logs-" + randomAlphaOfLength(10).toLowerCase(Locale.ROOT);
        template = "template-" + randomAlphaOfLength(10).toLowerCase(Locale.ROOT);
        logger.info(
            "--> running [{}] with data stream [{}], template [{}] and policy [{}]",
            getTestName(),
            dataStream,
            template,
            policyName
        );
    }

    public void testRolloverAction() throws Exception {
        createNewSingletonPolicy(client(), policyName, "hot", new RolloverAction(null, null, null, 1L));

        createComposableTemplate(client(), template, dataStream + "*", getTemplate(policyName));

        indexDocument(client(), dataStream, true);

        assertBusy(() -> assertTrue(indexExists(DataStream.getDefaultBackingIndexName(dataStream, 2))));
        assertBusy(
            () -> assertTrue(
                Boolean.parseBoolean(
                    (String) getIndexSettingsAsMap(DataStream.getDefaultBackingIndexName(dataStream, 2)).get("index.hidden")
                )
            )
        );
        assertBusy(
            () -> assertThat(
                getStepKeyForIndex(client(), DataStream.getDefaultBackingIndexName(dataStream, 1)),
                equalTo(PhaseCompleteStep.finalStep("hot").getKey())
            )
        );
    }

    public void testRolloverIsSkippedOnManualDataStreamRollover() throws Exception {
        createNewSingletonPolicy(client(), policyName, "hot", new RolloverAction(null, null, null, 2L));

        createComposableTemplate(client(), template, dataStream + "*", getTemplate(policyName));

        indexDocument(client(), dataStream, true);

        String firstGenerationIndex = DataStream.getDefaultBackingIndexName(dataStream, 1);
        assertBusy(
            () -> assertThat(getStepKeyForIndex(client(), firstGenerationIndex).getName(), equalTo(WaitForRolloverReadyStep.NAME)),
            30,
            TimeUnit.SECONDS
        );

        rolloverMaxOneDocCondition(client(), dataStream);
        assertBusy(() -> assertThat(indexExists(DataStream.getDefaultBackingIndexName(dataStream, 2)), is(true)), 30, TimeUnit.SECONDS);

        // even though the first index doesn't have 2 documents to fulfill the rollover condition, it should complete the rollover action
        // because it's not the write index anymore
        assertBusy(
            () -> assertThat(getStepKeyForIndex(client(), firstGenerationIndex), equalTo(PhaseCompleteStep.finalStep("hot").getKey())),
            30,
            TimeUnit.SECONDS
        );
    }

    @AwaitsFix(bugUrl = "https://github.com/elastic/elasticsearch/issues/70595")
    public void testShrinkActionInPolicyWithoutHotPhase() throws Exception {
        createNewSingletonPolicy(client(), policyName, "warm", new ShrinkAction(1, null));
        createComposableTemplate(client(), template, dataStream + "*", getTemplate(policyName));
        indexDocument(client(), dataStream, true);

        String backingIndexName = DataStream.getDefaultBackingIndexName(dataStream, 1);
        assertBusy(
            () -> assertThat(
                "original index must wait in the " + CheckNotDataStreamWriteIndexStep.NAME + " until it is not the write index anymore",
                explainIndex(client(), backingIndexName).get("step"),
                is(CheckNotDataStreamWriteIndexStep.NAME)
            ),
            30,
            TimeUnit.SECONDS
        );

        // Manual rollover the original index such that it's not the write index in the data stream anymore
        rolloverMaxOneDocCondition(client(), dataStream);
        // Wait for rollover to happen
        String rolloverIndex = DataStream.getDefaultBackingIndexName(dataStream, 2);
        assertBusy(() -> assertTrue("the rollover action created the rollover index", indexExists(rolloverIndex)), 30, TimeUnit.SECONDS);

        String shrunkenIndex = waitAndGetShrinkIndexName(client(), backingIndexName);
        assertBusy(() -> assertTrue(indexExists(shrunkenIndex)), 30, TimeUnit.SECONDS);
        assertBusy(() -> assertThat(getStepKeyForIndex(client(), shrunkenIndex), equalTo(PhaseCompleteStep.finalStep("warm").getKey())));
        assertBusy(() -> assertThat("the original index must've been deleted", indexExists(backingIndexName), is(false)));
    }

    public void testSearchableSnapshotAction() throws Exception {
        String snapshotRepo = randomAlphaOfLengthBetween(5, 10);
        createSnapshotRepo(client(), snapshotRepo, randomBoolean());
        createNewSingletonPolicy(client(), policyName, "cold", new SearchableSnapshotAction(snapshotRepo));

        createComposableTemplate(client(), template, dataStream + "*", getTemplate(policyName));
        indexDocument(client(), dataStream, true);

        String backingIndexName = DataStream.getDefaultBackingIndexName(dataStream, 1);
        String restoredIndexName = SearchableSnapshotAction.FULL_RESTORED_INDEX_PREFIX + backingIndexName;

        assertBusy(
            () -> assertThat(
                "original index must wait in the " + CheckNotDataStreamWriteIndexStep.NAME + " until it is not the write index anymore",
                explainIndex(client(), backingIndexName).get("step"),
                is(CheckNotDataStreamWriteIndexStep.NAME)
            ),
            30,
            TimeUnit.SECONDS
        );

        // Manual rollover the original index such that it's not the write index in the data stream anymore
        rolloverMaxOneDocCondition(client(), dataStream);

        assertBusy(() -> assertThat(indexExists(restoredIndexName), is(true)));
        assertBusy(() -> assertFalse(indexExists(backingIndexName)), 60, TimeUnit.SECONDS);
        assertBusy(
            () -> assertThat(explainIndex(client(), restoredIndexName).get("step"), is(PhaseCompleteStep.NAME)),
            30,
            TimeUnit.SECONDS
        );
    }

    public void testReadOnlyAction() throws Exception {
        createNewSingletonPolicy(client(), policyName, "warm", new ReadOnlyAction());

        createComposableTemplate(client(), template, dataStream + "*", getTemplate(policyName));
        indexDocument(client(), dataStream, true);

        String backingIndexName = DataStream.getDefaultBackingIndexName(dataStream, 1);
        assertBusy(
            () -> assertThat(
                "index must wait in the " + CheckNotDataStreamWriteIndexStep.NAME + " until it is not the write index anymore",
                explainIndex(client(), backingIndexName).get("step"),
                is(CheckNotDataStreamWriteIndexStep.NAME)
            ),
            30,
            TimeUnit.SECONDS
        );

        // Manual rollover the original index such that it's not the write index in the data stream anymore
        rolloverMaxOneDocCondition(client(), dataStream);

        assertBusy(
            () -> assertThat(explainIndex(client(), backingIndexName).get("step"), is(PhaseCompleteStep.NAME)),
            30,
            TimeUnit.SECONDS
        );
        assertThat(
            getOnlyIndexSettings(client(), backingIndexName).get(IndexMetadata.INDEX_BLOCKS_WRITE_SETTING.getKey()),
            equalTo("true")
        );
    }

    public void testFreezeAction() throws Exception {
<<<<<<< HEAD
        createNewSingletonPolicy(client(), policyName, "cold", FreezeAction.INSTANCE);
        createComposableTemplate(client(), template,  dataStream + "*", getTemplate(policyName));
=======
        createNewSingletonPolicy(client(), policyName, "cold", new FreezeAction());
        createComposableTemplate(client(), template, dataStream + "*", getTemplate(policyName));
>>>>>>> 499f84ae
        indexDocument(client(), dataStream, true);

        String backingIndexName = DataStream.getDefaultBackingIndexName(dataStream, 1);
        assertBusy(
            () -> assertThat(
                "index must wait in the " + CheckNotDataStreamWriteIndexStep.NAME + " until it is not the write index anymore",
                explainIndex(client(), backingIndexName).get("step"),
                is(CheckNotDataStreamWriteIndexStep.NAME)
            ),
            30,
            TimeUnit.SECONDS
        );

        // Manual rollover the original index such that it's not the write index in the data stream anymore
        rolloverMaxOneDocCondition(client(), dataStream);

        assertBusy(
            () -> assertThat(explainIndex(client(), backingIndexName).get("step"), is(PhaseCompleteStep.NAME)),
            30,
            TimeUnit.SECONDS
        );

        Map<String, Object> settings = getOnlyIndexSettings(client(), backingIndexName);
        assertNull(settings.get("index.frozen"));
    }

    public void testForceMergeAction() throws Exception {
        createNewSingletonPolicy(client(), policyName, "warm", new ForceMergeAction(1, null));
        createComposableTemplate(client(), template, dataStream + "*", getTemplate(policyName));
        indexDocument(client(), dataStream, true);

        String backingIndexName = DataStream.getDefaultBackingIndexName(dataStream, 1);
        assertBusy(
            () -> assertThat(
                "index must wait in the " + CheckNotDataStreamWriteIndexStep.NAME + " until it is not the write index anymore",
                explainIndex(client(), backingIndexName).get("step"),
                is(CheckNotDataStreamWriteIndexStep.NAME)
            ),
            30,
            TimeUnit.SECONDS
        );

        // Manual rollover the original index such that it's not the write index in the data stream anymore
        rolloverMaxOneDocCondition(client(), dataStream);

        assertBusy(
            () -> assertThat(explainIndex(client(), backingIndexName).get("step"), is(PhaseCompleteStep.NAME)),
            30,
            TimeUnit.SECONDS
        );
    }

    @SuppressWarnings("unchecked")
    public void testGetDataStreamReturnsILMPolicy() throws Exception {
        createComposableTemplate(client(), template, dataStream + "*", getTemplate(policyName));
        indexDocument(client(), dataStream, true);

        Request explainRequest = new Request("GET", "/_data_stream/" + dataStream);
        Response response = client().performRequest(explainRequest);
        Map<String, Object> responseMap;
        try (InputStream is = response.getEntity().getContent()) {
            responseMap = XContentHelper.convertToMap(XContentType.JSON.xContent(), is, true);
        }

        List<Object> dataStreams = (List<Object>) responseMap.get("data_streams");
        assertThat(dataStreams.size(), is(1));
        Map<String, Object> logsDataStream = (Map<String, Object>) dataStreams.get(0);
        assertThat(logsDataStream.get("ilm_policy"), is(policyName));
    }

    public void testDeleteOnlyIndexInDataStreamDeletesDataStream() throws Exception {
        createNewSingletonPolicy(client(), policyName, "delete", DeleteAction.NO_SNAPSHOT_DELETE);
        createComposableTemplate(client(), template, dataStream + "*", getTemplate(policyName));
        indexDocument(client(), dataStream, true);

        assertBusy(() -> {
            Request r = new Request("GET", "/_data_stream/" + dataStream);
            Exception e = expectThrows(Exception.class, () -> client().performRequest(r));
            assertThat(e.getMessage(), containsString("no such index [" + dataStream + "]"));
        });
    }

    private static Template getTemplate(String policyName) throws IOException {
        return new Template(getLifecycleSettings(policyName), null, null);
    }

    private static Settings getLifecycleSettings(String policyName) {
        return Settings.builder().put(LifecycleSettings.LIFECYCLE_NAME, policyName).put(IndexMetadata.SETTING_NUMBER_OF_SHARDS, 2).build();
    }
}<|MERGE_RESOLUTION|>--- conflicted
+++ resolved
@@ -212,13 +212,8 @@
     }
 
     public void testFreezeAction() throws Exception {
-<<<<<<< HEAD
         createNewSingletonPolicy(client(), policyName, "cold", FreezeAction.INSTANCE);
-        createComposableTemplate(client(), template,  dataStream + "*", getTemplate(policyName));
-=======
-        createNewSingletonPolicy(client(), policyName, "cold", new FreezeAction());
-        createComposableTemplate(client(), template, dataStream + "*", getTemplate(policyName));
->>>>>>> 499f84ae
+        createComposableTemplate(client(), template, dataStream + "*", getTemplate(policyName));
         indexDocument(client(), dataStream, true);
 
         String backingIndexName = DataStream.getDefaultBackingIndexName(dataStream, 1);
