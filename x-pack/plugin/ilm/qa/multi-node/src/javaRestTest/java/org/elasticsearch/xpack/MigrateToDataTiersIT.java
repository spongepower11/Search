/*
 * Copyright Elasticsearch B.V. and/or licensed to Elasticsearch B.V. under one
 * or more contributor license agreements. Licensed under the Elastic License
 * 2.0; you may not use this file except in compliance with the Elastic License
 * 2.0.
 */

package org.elasticsearch.xpack;

import com.fasterxml.jackson.databind.JsonNode;
import com.fasterxml.jackson.databind.ObjectMapper;

import org.apache.http.entity.ContentType;
import org.apache.http.entity.StringEntity;
import org.apache.http.util.EntityUtils;
import org.elasticsearch.client.Request;
import org.elasticsearch.client.Response;
import org.elasticsearch.client.ResponseException;
import org.elasticsearch.cluster.metadata.IndexMetadata;
import org.elasticsearch.cluster.routing.allocation.DataTier;
import org.elasticsearch.common.settings.Settings;
import org.elasticsearch.core.TimeValue;
import org.elasticsearch.rest.RestStatus;
import org.elasticsearch.rest.action.admin.indices.RestPutIndexTemplateAction;
import org.elasticsearch.test.rest.ESRestTestCase;
import org.elasticsearch.xpack.cluster.action.MigrateToDataTiersResponse;
import org.elasticsearch.xpack.core.ilm.AllocateAction;
import org.elasticsearch.xpack.core.ilm.AllocationRoutedStep;
import org.elasticsearch.xpack.core.ilm.DeleteAction;
import org.elasticsearch.xpack.core.ilm.ForceMergeAction;
import org.elasticsearch.xpack.core.ilm.LifecycleAction;
import org.elasticsearch.xpack.core.ilm.LifecycleSettings;
import org.elasticsearch.xpack.core.ilm.OperationMode;
import org.elasticsearch.xpack.core.ilm.Phase;
import org.elasticsearch.xpack.core.ilm.RolloverAction;
import org.elasticsearch.xpack.core.ilm.SetPriorityAction;
import org.elasticsearch.xpack.core.ilm.ShrinkAction;
import org.junit.AfterClass;
import org.junit.Before;

import java.io.IOException;
import java.util.HashMap;
import java.util.List;
import java.util.Locale;
import java.util.Map;
import java.util.concurrent.TimeUnit;

import static java.util.Collections.singletonMap;
import static org.elasticsearch.xpack.TimeSeriesRestDriver.createIndexWithSettings;
import static org.elasticsearch.xpack.TimeSeriesRestDriver.createNewSingletonPolicy;
import static org.elasticsearch.xpack.TimeSeriesRestDriver.createPolicy;
import static org.elasticsearch.xpack.TimeSeriesRestDriver.getOnlyIndexSettings;
import static org.elasticsearch.xpack.TimeSeriesRestDriver.getStepKeyForIndex;
import static org.hamcrest.Matchers.anEmptyMap;
import static org.hamcrest.Matchers.contains;
import static org.hamcrest.Matchers.containsInAnyOrder;
import static org.hamcrest.Matchers.containsString;
import static org.hamcrest.Matchers.equalTo;
import static org.hamcrest.Matchers.is;
import static org.hamcrest.Matchers.not;
import static org.hamcrest.Matchers.notNullValue;
import static org.hamcrest.Matchers.nullValue;

public class MigrateToDataTiersIT extends ESRestTestCase {
    private String index;
    private String policy;
    private String alias;

    @Before
    public void refreshIndexAndStartILM() throws IOException {
        index = "index-" + randomAlphaOfLength(10).toLowerCase(Locale.ROOT);
        policy = "policy-" + randomAlphaOfLength(5);
        alias = "alias-" + randomAlphaOfLength(5);
        assertOK(client().performRequest(new Request("POST", "_ilm/start")));
    }

    @AfterClass
    public static void restartIlm() throws IOException {
        // some tests might stop ILM in order to perform the migration to data tiers, let's restart it
        assertOK(client().performRequest(new Request("POST", "_ilm/start")));
    }

    public void testAPIFailsIfILMIsNotStopped() throws IOException {
        Request migrateRequest = new Request("POST", "_ilm/migrate_to_data_tiers");
        ResponseException e = expectThrows(ResponseException.class, () -> client().performRequest(migrateRequest));
        assertThat(e.getResponse().getStatusLine().getStatusCode(), is(RestStatus.INTERNAL_SERVER_ERROR.getStatus()));
        assertThat(e.getMessage(), containsString("stop ILM before migrating to data tiers, current state is [RUNNING]"));
    }

    @SuppressWarnings("unchecked")
    public void testMigrateToDataTiersAction() throws Exception {
        // creating a legacy template to use in the migrate API
        String templateName = randomAlphaOfLengthBetween(10, 15).toLowerCase(Locale.ROOT);
        createLegacyTemplate(templateName);

        // let's create a policy that'll need migrating, with a long `min_age` for the cold phase such that managed indices stop in
        // Warm/Complete/Complete - this will ensure the migration will have to update the cached phase for these indices
        Map<String, LifecycleAction> hotActions = new HashMap<>();
        hotActions.put(SetPriorityAction.NAME, new SetPriorityAction(100));
        Map<String, LifecycleAction> warmActions = new HashMap<>();
        warmActions.put(SetPriorityAction.NAME, new SetPriorityAction(50));
        warmActions.put(ForceMergeAction.NAME, new ForceMergeAction(1, null));
        warmActions.put(AllocateAction.NAME, new AllocateAction(null, null, singletonMap("data", "warm"), null, null));
        warmActions.put(ShrinkAction.NAME, new ShrinkAction(1, null));
        Map<String, LifecycleAction> coldActions = new HashMap<>();
        coldActions.put(SetPriorityAction.NAME, new SetPriorityAction(0));
        coldActions.put(AllocateAction.NAME, new AllocateAction(0, null, null, null, singletonMap("data", "cold")));

        createPolicy(
            client(),
            policy,
            new Phase("hot", TimeValue.ZERO, hotActions),
            new Phase("warm", TimeValue.ZERO, warmActions),
            new Phase("cold", TimeValue.timeValueDays(100), coldActions),
            null,
            new Phase("delete", TimeValue.ZERO, singletonMap(DeleteAction.NAME, DeleteAction.WITH_SNAPSHOT_DELETE))
        );

        createIndexWithSettings(
            client(),
            index,
            alias,
            Settings.builder()
                .put(IndexMetadata.SETTING_NUMBER_OF_SHARDS, 1)
                .put(IndexMetadata.SETTING_NUMBER_OF_REPLICAS, 0)
                .put(LifecycleSettings.LIFECYCLE_NAME, policy)
                .putNull(DataTier.TIER_PREFERENCE)
                .put(RolloverAction.LIFECYCLE_ROLLOVER_ALIAS, alias)
        );

        // wait for the index to advance to the warm phase
        assertBusy(() -> assertThat(getStepKeyForIndex(client(), index).getPhase(), equalTo("warm")), 30, TimeUnit.SECONDS);
        // let's wait for this index to have received the `require.data` configuration from the warm phase/allocate action
        assertBusy(
            () -> assertThat(getStepKeyForIndex(client(), index).getName(), equalTo(AllocationRoutedStep.NAME)),
            30,
            TimeUnit.SECONDS
        );

        // let's also have a policy that doesn't need migrating
        String rolloverOnlyPolicyName = "rollover-policy";
        createNewSingletonPolicy(client(), rolloverOnlyPolicyName, "hot", new RolloverAction(null, null, null, 1L));

        String rolloverIndexPrefix = "rolloverpolicytest_index";
        for (int i = 1; i <= 2; i++) {
            // assign the rollover-only policy to a few other indices - these indices will end up getting caught by the catch-all
            // tier preference migration
<<<<<<< HEAD
            createIndexWithSettings(
                client(),
                rolloverIndexPrefix + "-00000" + i,
=======
            String rolloverIndex = rolloverIndexPrefix + "-00000" + i;
            createIndexWithSettings(
                client(),
                rolloverIndex,
>>>>>>> 30e15ba8
                alias + i,
                Settings.builder()
                    .put(IndexMetadata.SETTING_NUMBER_OF_SHARDS, 1)
                    .put(IndexMetadata.SETTING_NUMBER_OF_REPLICAS, 0)
<<<<<<< HEAD
                    .putNull(DataTier.TIER_PREFERENCE)
=======
                    .putNull(DataTier.TIER_PREFERENCE) // since we always enforce a tier preference, this will be ignored (i.e.
                                                       // data_content)
>>>>>>> 30e15ba8
                    .put(RolloverAction.LIFECYCLE_ROLLOVER_ALIAS, alias + i)
            );

            // the tier preference will have defaulted to data_content, set it back to null
            updateIndexSettings(rolloverIndex, Settings.builder().putNull(DataTier.TIER_PREFERENCE));
        }

        // let's stop ILM so we can perform the migration
        client().performRequest(new Request("POST", "_ilm/stop"));
        assertBusy(() -> {
            Response response = client().performRequest(new Request("GET", "_ilm/status"));
            assertThat(EntityUtils.toString(response.getEntity()), containsString(OperationMode.STOPPED.toString()));
        });

        String indexWithDataWarmRouting = "indexwithdatawarmrouting";
        Settings.Builder settings = Settings.builder()
            .put(IndexMetadata.SETTING_NUMBER_OF_SHARDS, 1)
            .put(IndexMetadata.SETTING_NUMBER_OF_REPLICAS, 0)
            .put(IndexMetadata.INDEX_ROUTING_REQUIRE_GROUP_SETTING.getKey() + "data", "warm");
        createIndex(indexWithDataWarmRouting, settings.build());

        // the tier preference will have defaulted to data_content, set it back to null
        updateIndexSettings(indexWithDataWarmRouting, Settings.builder().putNull(DataTier.TIER_PREFERENCE));

        Request migrateRequest = new Request("POST", "_ilm/migrate_to_data_tiers");
        migrateRequest.setJsonEntity("{\"legacy_template_to_delete\": \"" + templateName + "\", \"node_attribute\": \"data\"}");
        Response migrateDeploymentResponse = client().performRequest(migrateRequest);
        assertOK(migrateDeploymentResponse);

        Map<String, Object> migrateResponseAsMap = responseAsMap(migrateDeploymentResponse);
        assertThat(
            (List<String>) migrateResponseAsMap.get(MigrateToDataTiersResponse.MIGRATED_ILM_POLICIES.getPreferredName()),
            contains(policy)
        );
        assertThat(
            (List<String>) migrateResponseAsMap.get(MigrateToDataTiersResponse.MIGRATED_INDICES.getPreferredName()),
            containsInAnyOrder(index, indexWithDataWarmRouting, rolloverIndexPrefix + "-000001", rolloverIndexPrefix + "-000002")
        );
        assertThat(migrateResponseAsMap.get(MigrateToDataTiersResponse.REMOVED_LEGACY_TEMPLATE.getPreferredName()), is(templateName));

        // let's verify the legacy template doesn't exist anymore
        Request getTemplateRequest = new Request("HEAD", "_template/" + templateName);
        assertThat(client().performRequest(getTemplateRequest).getStatusLine().getStatusCode(), is(RestStatus.NOT_FOUND.getStatus()));

        // let's assert the require.data:warm configuration the "indexWithDataWarmRouting" had was migrated to
        // _tier_preference:data_warm,data_hot
        Map<String, Object> indexSettings = getOnlyIndexSettings(client(), indexWithDataWarmRouting);
        assertThat(indexSettings.get(DataTier.TIER_PREFERENCE), is("data_warm,data_hot"));

        // let's retrieve the migrated policy and check it was migrated correctly - namely the warm phase should not contain any allocate
        // action anymore and the cold phase should contain an allocate action that only configures the number of replicas
        Request getPolicy = new Request("GET", "/_ilm/policy/" + policy);
        Map<String, Object> policyAsMap = (Map<String, Object>) responseAsMap(client().performRequest(getPolicy)).get(policy);
        Map<String, Object> warmActionsMap = getActionsForPhase(policyAsMap, "warm");
        assertThat(warmActionsMap.size(), is(3));
        assertThat(warmActionsMap.get(AllocateAction.NAME), nullValue());
        Map<String, Object> coldActionsMap = getActionsForPhase(policyAsMap, "cold");
        assertThat(coldActionsMap.size(), is(2));
        assertThat(coldActionsMap.get(AllocateAction.NAME), notNullValue());
        Map<String, Object> coldAllocateActionMap = (Map<String, Object>) coldActionsMap.get(AllocateAction.NAME);
        assertThat((Map<String, Object>) coldAllocateActionMap.get("include"), is(anEmptyMap()));
        assertThat((Map<String, Object>) coldAllocateActionMap.get("require"), is(anEmptyMap()));
        assertThat((Map<String, Object>) coldAllocateActionMap.get("exclude"), is(anEmptyMap()));

        Request getClusterMetadataRequest = new Request("GET", "/_cluster/state/metadata/" + index);
        Response clusterMetadataResponse = client().performRequest(getClusterMetadataRequest);

        String cachedPhaseDefinition = getCachedPhaseDefAsMap(clusterMetadataResponse, index);
        // let's also verify the cached phase definition was updated - as the managed index was in the warm phase, which after migration
        // does not contain the allocate action anymore, the cached warm phase should not contain the allocate action either
        assertThat(
            "the cached phase definition should reflect the migrated warm phase which must NOT contain an allocate action anymore",
            cachedPhaseDefinition,
            not(containsString(AllocateAction.NAME))
        );
        assertThat(cachedPhaseDefinition, containsString(ShrinkAction.NAME));
        assertThat(cachedPhaseDefinition, containsString(SetPriorityAction.NAME));
        assertThat(cachedPhaseDefinition, containsString(ForceMergeAction.NAME));

        // ENFORCE_DEFAULT_TIER_PREFERENCE is not mentioned (and defaults to true)
        Request getSettingsRequest = new Request("GET", "_cluster/settings?include_defaults");
        Response getSettingsResponse = client().performRequest(getSettingsRequest);
        ObjectMapper mapper = new ObjectMapper();
        JsonNode json = mapper.readTree(getSettingsResponse.getEntity().getContent());
        assertTrue(json.at("/persistent/cluster/routing/allocation/enforce_default_tier_preference").isMissingNode());
        assertTrue(json.at("/defaults/cluster/routing/allocation/enforce_default_tier_preference").asBoolean());
    }

    @SuppressWarnings("unchecked")
    public void testMigrationDryRun() throws Exception {
        String templateName = randomAlphaOfLengthBetween(10, 15).toLowerCase(Locale.ROOT);
        createLegacyTemplate(templateName);

        Map<String, LifecycleAction> hotActions = new HashMap<>();
        hotActions.put(SetPriorityAction.NAME, new SetPriorityAction(100));
        Map<String, LifecycleAction> warmActions = new HashMap<>();
        warmActions.put(SetPriorityAction.NAME, new SetPriorityAction(50));
        warmActions.put(ForceMergeAction.NAME, new ForceMergeAction(1, null));
        warmActions.put(AllocateAction.NAME, new AllocateAction(null, null, singletonMap("data", "warm"), null, null));
        warmActions.put(ShrinkAction.NAME, new ShrinkAction(1, null));
        Map<String, LifecycleAction> coldActions = new HashMap<>();
        coldActions.put(SetPriorityAction.NAME, new SetPriorityAction(0));
        coldActions.put(AllocateAction.NAME, new AllocateAction(0, null, null, null, singletonMap("data", "cold")));

        createPolicy(
            client(),
            policy,
            new Phase("hot", TimeValue.ZERO, hotActions),
            new Phase("warm", TimeValue.ZERO, warmActions),
            new Phase("cold", TimeValue.timeValueDays(100), coldActions),
            null,
            new Phase("delete", TimeValue.ZERO, singletonMap(DeleteAction.NAME, DeleteAction.WITH_SNAPSHOT_DELETE))
        );

        createIndexWithSettings(
            client(),
            index,
            alias,
            Settings.builder()
                .put(IndexMetadata.SETTING_NUMBER_OF_SHARDS, 1)
                .put(IndexMetadata.SETTING_NUMBER_OF_REPLICAS, 0)
                .put(LifecycleSettings.LIFECYCLE_NAME, policy)
<<<<<<< HEAD
                .putNull(DataTier.TIER_PREFERENCE)
=======
                .putNull(DataTier.TIER_PREFERENCE) // since we always enforce a tier preference, this will be ignored (i.e. data_content)
>>>>>>> 30e15ba8
                .put(RolloverAction.LIFECYCLE_ROLLOVER_ALIAS, alias)
        );

        // wait for the index to advance to the warm phase
        assertBusy(() -> assertThat(getStepKeyForIndex(client(), index).getPhase(), equalTo("warm")), 30, TimeUnit.SECONDS);
        // let's wait for this index to have received the `require.data` configuration from the warm phase/allocate action
        assertBusy(
            () -> assertThat(getStepKeyForIndex(client(), index).getName(), equalTo(AllocationRoutedStep.NAME)),
            30,
            TimeUnit.SECONDS
        );

        // let's stop ILM so we can simulate the migration
        client().performRequest(new Request("POST", "_ilm/stop"));
        assertBusy(() -> {
            Response response = client().performRequest(new Request("GET", "_ilm/status"));
            assertThat(EntityUtils.toString(response.getEntity()), containsString(OperationMode.STOPPED.toString()));
        });

        String indexWithDataWarmRouting = "indexwithdatawarmrouting";
        Settings.Builder settings = Settings.builder()
            .put(IndexMetadata.SETTING_NUMBER_OF_SHARDS, 1)
            .put(IndexMetadata.SETTING_NUMBER_OF_REPLICAS, 0)
            .put(IndexMetadata.INDEX_ROUTING_REQUIRE_GROUP_SETTING.getKey() + "data", "warm");
        createIndex(indexWithDataWarmRouting, settings.build());

        // the tier preference will have defaulted to data_content, set it back to null
        updateIndexSettings(indexWithDataWarmRouting, Settings.builder().putNull(DataTier.TIER_PREFERENCE));

        Request migrateRequest = new Request("POST", "_ilm/migrate_to_data_tiers");
        migrateRequest.addParameter("dry_run", "true");
        migrateRequest.setJsonEntity("{\"legacy_template_to_delete\": \"" + templateName + "\", \"node_attribute\": \"data\"}");
        Response migrateDeploymentResponse = client().performRequest(migrateRequest);
        assertOK(migrateDeploymentResponse);

        // response should contain the correct "to migrate" entities
        Map<String, Object> migrateResponseAsMap = responseAsMap(migrateDeploymentResponse);
        assertThat(
            (List<String>) migrateResponseAsMap.get(MigrateToDataTiersResponse.MIGRATED_ILM_POLICIES.getPreferredName()),
            containsInAnyOrder(policy)
        );
        assertThat(
            (List<String>) migrateResponseAsMap.get(MigrateToDataTiersResponse.MIGRATED_INDICES.getPreferredName()),
            containsInAnyOrder(index, indexWithDataWarmRouting)
        );
        assertThat(migrateResponseAsMap.get(MigrateToDataTiersResponse.REMOVED_LEGACY_TEMPLATE.getPreferredName()), is(templateName));

        // however the entities should NOT have been changed
        // the index template should still exist
        Request getTemplateRequest = new Request("HEAD", "_template/" + templateName);
        assertThat(client().performRequest(getTemplateRequest).getStatusLine().getStatusCode(), is(RestStatus.OK.getStatus()));

        // the index settings should not contain the _tier_preference
        Map<String, Object> indexSettings = getOnlyIndexSettings(client(), indexWithDataWarmRouting);
        assertThat(indexSettings.get(DataTier.TIER_PREFERENCE), nullValue());

        // let's check the ILM policy was not migrated - ie. the warm phase still contains the allocate action
        Request getPolicy = new Request("GET", "/_ilm/policy/" + policy);
        Map<String, Object> policyAsMap = (Map<String, Object>) responseAsMap(client().performRequest(getPolicy)).get(policy);
        Map<String, Object> warmActionsMap = getActionsForPhase(policyAsMap, "warm");
        assertThat(warmActionsMap.size(), is(4));
        assertThat(warmActionsMap.get(AllocateAction.NAME), notNullValue());
    }

    @SuppressWarnings("unchecked")
    private Map<String, Object> getActionsForPhase(Map<String, Object> policyAsMap, String phase) {
        Map<String, Object> phases = (Map<String, Object>) ((Map<String, Object>) policyAsMap.get("policy")).get("phases");
        return (Map<String, Object>) ((Map<String, Object>) phases.get(phase)).get("actions");
    }

    @SuppressWarnings("unchecked")
    private String getCachedPhaseDefAsMap(Response clusterMetadataResponse, String indexName) throws IOException {
        Map<String, Object> clusterMetadataMap = responseAsMap(clusterMetadataResponse);
        Map<String, Object> metadata = (Map<String, Object>) clusterMetadataMap.get("metadata");
        Map<String, Object> indices = (Map<String, Object>) metadata.get("indices");
        Map<String, Object> indexMetadata = (Map<String, Object>) indices.get(indexName);
        Map<String, Object> ilmMetadata = (Map<String, Object>) indexMetadata.get("ilm");
        return (String) ilmMetadata.get("phase_definition");
    }

    private void createLegacyTemplate(String templateName) throws IOException {
        String indexPrefix = randomAlphaOfLengthBetween(5, 15).toLowerCase(Locale.ROOT);
        final StringEntity template = new StringEntity(
            "{\n"
                + "  \"index_patterns\": \""
                + indexPrefix
                + "*\",\n"
                + "  \"settings\": {\n"
                + "    \"index\": {\n"
                + "      \"lifecycle\": {\n"
                + "        \"name\": \"does_not_exist\",\n"
                + "        \"rollover_alias\": \"test_alias\"\n"
                + "      }\n"
                + "    }\n"
                + "  }\n"
                + "}",
            ContentType.APPLICATION_JSON
        );
        Request templateRequest = new Request("PUT", "_template/" + templateName);
        templateRequest.setEntity(template);
        templateRequest.setOptions(expectWarnings(RestPutIndexTemplateAction.DEPRECATION_WARNING));
        client().performRequest(templateRequest);
    }
<<<<<<< HEAD

    public void enforceDefaultTierPreference(boolean enforceDefaultTierPreference) throws IOException {
        Request request = new Request("PUT", "_cluster/settings");
        request.setJsonEntity(
            "{\n"
                + "  \"persistent\": {\n"
                + "    \""
                + DataTier.ENFORCE_DEFAULT_TIER_PREFERENCE
                + "\" : "
                + enforceDefaultTierPreference
                + "\n"
                + "  }\n"
                + "}"
        );
        assertOK(client().performRequest(request));
    }
=======
>>>>>>> 30e15ba8
}<|MERGE_RESOLUTION|>--- conflicted
+++ resolved
@@ -145,26 +145,16 @@
         for (int i = 1; i <= 2; i++) {
             // assign the rollover-only policy to a few other indices - these indices will end up getting caught by the catch-all
             // tier preference migration
-<<<<<<< HEAD
-            createIndexWithSettings(
-                client(),
-                rolloverIndexPrefix + "-00000" + i,
-=======
             String rolloverIndex = rolloverIndexPrefix + "-00000" + i;
             createIndexWithSettings(
                 client(),
                 rolloverIndex,
->>>>>>> 30e15ba8
                 alias + i,
                 Settings.builder()
                     .put(IndexMetadata.SETTING_NUMBER_OF_SHARDS, 1)
                     .put(IndexMetadata.SETTING_NUMBER_OF_REPLICAS, 0)
-<<<<<<< HEAD
-                    .putNull(DataTier.TIER_PREFERENCE)
-=======
                     .putNull(DataTier.TIER_PREFERENCE) // since we always enforce a tier preference, this will be ignored (i.e.
                                                        // data_content)
->>>>>>> 30e15ba8
                     .put(RolloverAction.LIFECYCLE_ROLLOVER_ALIAS, alias + i)
             );
 
@@ -287,11 +277,7 @@
                 .put(IndexMetadata.SETTING_NUMBER_OF_SHARDS, 1)
                 .put(IndexMetadata.SETTING_NUMBER_OF_REPLICAS, 0)
                 .put(LifecycleSettings.LIFECYCLE_NAME, policy)
-<<<<<<< HEAD
-                .putNull(DataTier.TIER_PREFERENCE)
-=======
                 .putNull(DataTier.TIER_PREFERENCE) // since we always enforce a tier preference, this will be ignored (i.e. data_content)
->>>>>>> 30e15ba8
                 .put(RolloverAction.LIFECYCLE_ROLLOVER_ALIAS, alias)
         );
 
@@ -395,23 +381,4 @@
         templateRequest.setOptions(expectWarnings(RestPutIndexTemplateAction.DEPRECATION_WARNING));
         client().performRequest(templateRequest);
     }
-<<<<<<< HEAD
-
-    public void enforceDefaultTierPreference(boolean enforceDefaultTierPreference) throws IOException {
-        Request request = new Request("PUT", "_cluster/settings");
-        request.setJsonEntity(
-            "{\n"
-                + "  \"persistent\": {\n"
-                + "    \""
-                + DataTier.ENFORCE_DEFAULT_TIER_PREFERENCE
-                + "\" : "
-                + enforceDefaultTierPreference
-                + "\n"
-                + "  }\n"
-                + "}"
-        );
-        assertOK(client().performRequest(request));
-    }
-=======
->>>>>>> 30e15ba8
 }