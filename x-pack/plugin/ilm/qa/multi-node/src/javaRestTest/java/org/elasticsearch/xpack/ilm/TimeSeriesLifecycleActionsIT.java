--- conflicted
+++ resolved
@@ -130,18 +130,7 @@
     }
 
     public void testRetryFailedDeleteAction() throws Exception {
-<<<<<<< HEAD
         createNewSingletonPolicy(client(), policy, "delete", DeleteAction.WITH_SNAPSHOT_DELETE);
-        createIndexWithSettings(client(), index, alias, Settings.builder()
-            .put(IndexMetadata.SETTING_NUMBER_OF_SHARDS, 1)
-            .put(IndexMetadata.SETTING_NUMBER_OF_REPLICAS, 0)
-            .put(IndexMetadata.SETTING_READ_ONLY, true)
-            .put("index.lifecycle.name", policy));
-
-        assertBusy(() -> assertThat((Integer) explainIndex(client(), index).get(FAILED_STEP_RETRY_COUNT_FIELD), greaterThanOrEqualTo(1)),
-            30, TimeUnit.SECONDS);
-=======
-        createNewSingletonPolicy(client(), policy, "delete", new DeleteAction());
         createIndexWithSettings(
             client(),
             index,
@@ -158,7 +147,6 @@
             30,
             TimeUnit.SECONDS
         );
->>>>>>> 499f84ae
         assertTrue(indexExists(index));
 
         Request request = new Request("PUT", index + "/_settings");
@@ -383,37 +371,25 @@
     }
 
     public void testDelete() throws Exception {
-<<<<<<< HEAD
-        createIndexWithSettings(client(), index, alias, Settings.builder().put(IndexMetadata.SETTING_NUMBER_OF_SHARDS, 1)
-            .put(IndexMetadata.SETTING_NUMBER_OF_REPLICAS, 0));
+        createIndexWithSettings(
+            client(),
+            index,
+            alias,
+            Settings.builder().put(IndexMetadata.SETTING_NUMBER_OF_SHARDS, 1).put(IndexMetadata.SETTING_NUMBER_OF_REPLICAS, 0)
+        );
         createNewSingletonPolicy(client(), policy, "delete", DeleteAction.WITH_SNAPSHOT_DELETE);
-=======
-        createIndexWithSettings(
-            client(),
-            index,
-            alias,
-            Settings.builder().put(IndexMetadata.SETTING_NUMBER_OF_SHARDS, 1).put(IndexMetadata.SETTING_NUMBER_OF_REPLICAS, 0)
-        );
-        createNewSingletonPolicy(client(), policy, "delete", new DeleteAction());
->>>>>>> 499f84ae
         updatePolicy(client(), index, policy);
         assertBusy(() -> assertFalse(indexExists(index)));
     }
 
     public void testDeleteOnlyShouldNotMakeIndexReadonly() throws Exception {
-<<<<<<< HEAD
-        createIndexWithSettings(client(), index, alias, Settings.builder().put(IndexMetadata.SETTING_NUMBER_OF_SHARDS, 1)
-            .put(IndexMetadata.SETTING_NUMBER_OF_REPLICAS, 0));
+        createIndexWithSettings(
+            client(),
+            index,
+            alias,
+            Settings.builder().put(IndexMetadata.SETTING_NUMBER_OF_SHARDS, 1).put(IndexMetadata.SETTING_NUMBER_OF_REPLICAS, 0)
+        );
         createNewSingletonPolicy(client(), policy, "delete", DeleteAction.WITH_SNAPSHOT_DELETE, TimeValue.timeValueHours(1));
-=======
-        createIndexWithSettings(
-            client(),
-            index,
-            alias,
-            Settings.builder().put(IndexMetadata.SETTING_NUMBER_OF_SHARDS, 1).put(IndexMetadata.SETTING_NUMBER_OF_REPLICAS, 0)
-        );
-        createNewSingletonPolicy(client(), policy, "delete", new DeleteAction(), TimeValue.timeValueHours(1));
->>>>>>> 499f84ae
         updatePolicy(client(), index, policy);
         assertBusy(() -> {
             assertThat(getStepKeyForIndex(client(), index).getAction(), equalTo("complete"));
@@ -600,23 +576,31 @@
         ResponseException ex;
 
         policy = randomAlphaOfLengthBetween(0, 10) + "," + randomAlphaOfLengthBetween(0, 10);
-        ex = expectThrows(ResponseException.class,
-            () -> createNewSingletonPolicy(client(), policy, "delete", DeleteAction.WITH_SNAPSHOT_DELETE));
+        ex = expectThrows(
+            ResponseException.class,
+            () -> createNewSingletonPolicy(client(), policy, "delete", DeleteAction.WITH_SNAPSHOT_DELETE)
+        );
         assertThat(ex.getMessage(), containsString("invalid policy name"));
 
         policy = randomAlphaOfLengthBetween(0, 10) + "%20" + randomAlphaOfLengthBetween(0, 10);
-        ex = expectThrows(ResponseException.class,
-            () -> createNewSingletonPolicy(client(), policy, "delete", DeleteAction.WITH_SNAPSHOT_DELETE));
+        ex = expectThrows(
+            ResponseException.class,
+            () -> createNewSingletonPolicy(client(), policy, "delete", DeleteAction.WITH_SNAPSHOT_DELETE)
+        );
         assertThat(ex.getMessage(), containsString("invalid policy name"));
 
         policy = "_" + randomAlphaOfLengthBetween(1, 20);
-        ex = expectThrows(ResponseException.class,
-            () -> createNewSingletonPolicy(client(), policy, "delete", DeleteAction.WITH_SNAPSHOT_DELETE));
+        ex = expectThrows(
+            ResponseException.class,
+            () -> createNewSingletonPolicy(client(), policy, "delete", DeleteAction.WITH_SNAPSHOT_DELETE)
+        );
         assertThat(ex.getMessage(), containsString("invalid policy name"));
 
         policy = randomAlphaOfLengthBetween(256, 1000);
-        ex = expectThrows(ResponseException.class,
-            () -> createNewSingletonPolicy(client(), policy, "delete", DeleteAction.WITH_SNAPSHOT_DELETE));
+        ex = expectThrows(
+            ResponseException.class,
+            () -> createNewSingletonPolicy(client(), policy, "delete", DeleteAction.WITH_SNAPSHOT_DELETE)
+        );
         assertThat(ex.getMessage(), containsString("invalid policy name"));
     }
 
@@ -1005,15 +989,10 @@
         Map<String, LifecycleAction> coldActions = Map.of(SearchableSnapshotAction.NAME, new SearchableSnapshotAction(snapshotRepo));
         Map<String, Phase> phases = new HashMap<>();
         phases.put("cold", new Phase("cold", TimeValue.ZERO, coldActions));
-<<<<<<< HEAD
-        phases.put("delete", new Phase("delete", TimeValue.timeValueMillis(10000), singletonMap(DeleteAction.NAME,
-            DeleteAction.NO_SNAPSHOT_DELETE)));
-=======
         phases.put(
             "delete",
-            new Phase("delete", TimeValue.timeValueMillis(10000), singletonMap(DeleteAction.NAME, new DeleteAction(false)))
-        );
->>>>>>> 499f84ae
+            new Phase("delete", TimeValue.timeValueMillis(10000), singletonMap(DeleteAction.NAME, DeleteAction.NO_SNAPSHOT_DELETE))
+        );
         LifecyclePolicy lifecyclePolicy = new LifecyclePolicy(policy, phases);
         // PUT policy
         XContentBuilder builder = jsonBuilder();
