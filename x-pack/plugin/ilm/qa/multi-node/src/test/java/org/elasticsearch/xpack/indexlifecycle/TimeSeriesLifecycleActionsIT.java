/*
 * Copyright Elasticsearch B.V. and/or licensed to Elasticsearch B.V. under one
 * or more contributor license agreements. Licensed under the Elastic License;
 * you may not use this file except in compliance with the Elastic License.
 */

package org.elasticsearch.xpack.indexlifecycle;

import org.apache.http.entity.ContentType;
import org.apache.http.entity.StringEntity;
import org.elasticsearch.client.Request;
import org.elasticsearch.client.Response;
import org.elasticsearch.client.ResponseException;
import org.elasticsearch.client.RestClient;
import org.elasticsearch.cluster.metadata.IndexMetaData;
import org.elasticsearch.common.Strings;
import org.elasticsearch.common.settings.Settings;
import org.elasticsearch.common.unit.TimeValue;
import org.elasticsearch.common.xcontent.XContentBuilder;
import org.elasticsearch.common.xcontent.XContentHelper;
import org.elasticsearch.common.xcontent.XContentType;
import org.elasticsearch.common.xcontent.json.JsonXContent;
import org.elasticsearch.index.IndexSettings;
import org.elasticsearch.index.engine.FrozenEngine;
import org.elasticsearch.test.rest.ESRestTestCase;
import org.elasticsearch.xpack.core.indexlifecycle.AllocateAction;
import org.elasticsearch.xpack.core.indexlifecycle.DeleteAction;
import org.elasticsearch.xpack.core.indexlifecycle.ErrorStep;
import org.elasticsearch.xpack.core.indexlifecycle.ForceMergeAction;
import org.elasticsearch.xpack.core.indexlifecycle.FreezeAction;
import org.elasticsearch.xpack.core.indexlifecycle.LifecycleAction;
import org.elasticsearch.xpack.core.indexlifecycle.LifecyclePolicy;
import org.elasticsearch.xpack.core.indexlifecycle.LifecycleSettings;
import org.elasticsearch.xpack.core.indexlifecycle.Phase;
import org.elasticsearch.xpack.core.indexlifecycle.ReadOnlyAction;
import org.elasticsearch.xpack.core.indexlifecycle.RolloverAction;
import org.elasticsearch.xpack.core.indexlifecycle.SetPriorityAction;
import org.elasticsearch.xpack.core.indexlifecycle.ShrinkAction;
import org.elasticsearch.xpack.core.indexlifecycle.ShrinkStep;
import org.elasticsearch.xpack.core.indexlifecycle.Step.StepKey;
import org.elasticsearch.xpack.core.indexlifecycle.TerminalPolicyStep;
import org.elasticsearch.xpack.core.indexlifecycle.WaitForRolloverReadyStep;
import org.hamcrest.Matchers;
import org.junit.Before;

import java.io.IOException;
import java.io.InputStream;
import java.io.UnsupportedEncodingException;
import java.util.Collections;
import java.util.HashMap;
import java.util.List;
import java.util.Locale;
import java.util.Map;
import java.util.concurrent.TimeUnit;
import java.util.function.Supplier;

import static java.util.Collections.singletonMap;
import static org.elasticsearch.common.xcontent.XContentFactory.jsonBuilder;
import static org.hamcrest.Matchers.containsString;
import static org.hamcrest.Matchers.equalTo;
import static org.hamcrest.Matchers.greaterThan;
import static org.hamcrest.Matchers.not;

public class TimeSeriesLifecycleActionsIT extends ESRestTestCase {
    private String index;
    private String policy;

    @Before
    public void refreshIndex() {
        index = randomAlphaOfLength(10).toLowerCase(Locale.ROOT);
        policy = randomAlphaOfLength(5);
    }

    public static void updatePolicy(String indexName, String policy) throws IOException {

        Request changePolicyRequest = new Request("PUT", "/" + indexName + "/_settings");
        final StringEntity changePolicyEntity = new StringEntity("{ \"index.lifecycle.name\": \"" + policy + "\" }",
                ContentType.APPLICATION_JSON);
        changePolicyRequest.setEntity(changePolicyEntity);
        assertOK(client().performRequest(changePolicyRequest));
    }

    public void testFullPolicy() throws Exception {
        String originalIndex = index + "-000001";
        String shrunkenOriginalIndex = ShrinkAction.SHRUNKEN_INDEX_PREFIX + originalIndex;
        String secondIndex = index + "-000002";
        createIndexWithSettings(originalIndex, Settings.builder().put(IndexMetaData.SETTING_NUMBER_OF_SHARDS, 4)
            .put(IndexMetaData.SETTING_NUMBER_OF_REPLICAS, 0)
            .put("index.routing.allocation.include._name", "node-0")
            .put(RolloverAction.LIFECYCLE_ROLLOVER_ALIAS, "alias"));

        // create policy
        createFullPolicy(TimeValue.ZERO);
        // update policy on index
        updatePolicy(originalIndex, policy);
        // index document {"foo": "bar"} to trigger rollover
        index(client(), originalIndex, "_id", "foo", "bar");

        /*
         * These asserts are in the order that they should be satisfied in, in
         * order to maximize the time for all operations to complete.
         * An "out of order" assert here may result in this test occasionally
         * timing out and failing inappropriately.
         */
        // asserts that rollover was called
        assertBusy(() -> assertTrue(indexExists(secondIndex)));
        // asserts that shrink deleted the original index
        assertBusy(() -> assertFalse(indexExists(originalIndex)), 20, TimeUnit.SECONDS);
        // asserts that the delete phase completed for the managed shrunken index
        assertBusy(() -> assertFalse(indexExists(shrunkenOriginalIndex)));
    }

    public void testMoveToAllocateStep() throws Exception {
        String originalIndex = index + "-000001";
        createIndexWithSettings(originalIndex, Settings.builder().put(IndexMetaData.SETTING_NUMBER_OF_SHARDS, 4)
            .put(IndexMetaData.SETTING_NUMBER_OF_REPLICAS, 0)
            .put("index.routing.allocation.include._name", "node-0")
            .put(RolloverAction.LIFECYCLE_ROLLOVER_ALIAS, "alias"));

        // create policy
        createFullPolicy(TimeValue.timeValueHours(10));
        // update policy on index
        updatePolicy(originalIndex, policy);

        // move to a step
        Request moveToStepRequest = new Request("POST", "_ilm/move/" + originalIndex);
        assertBusy(() -> assertTrue(getStepKeyForIndex(originalIndex).equals(new StepKey("new", "complete", "complete"))));
        moveToStepRequest.setJsonEntity("{\n" +
            "  \"current_step\": {\n" +
            "    \"phase\": \"new\",\n" +
            "    \"action\": \"complete\",\n" +
            "    \"name\": \"complete\"\n" +
            "  },\n" +
            "  \"next_step\": {\n" +
            "    \"phase\": \"cold\",\n" +
            "    \"action\": \"allocate\",\n" +
            "    \"name\": \"allocate\"\n" +
            "  }\n" +
            "}");
        client().performRequest(moveToStepRequest);
        assertBusy(() -> assertFalse(indexExists(originalIndex)));
    }


    public void testMoveToRolloverStep() throws Exception {
        String originalIndex = index + "-000001";
        String shrunkenOriginalIndex = ShrinkAction.SHRUNKEN_INDEX_PREFIX + originalIndex;
        String secondIndex = index + "-000002";
        createIndexWithSettings(originalIndex, Settings.builder().put(IndexMetaData.SETTING_NUMBER_OF_SHARDS, 4)
            .put(IndexMetaData.SETTING_NUMBER_OF_REPLICAS, 0)
            .put("index.routing.allocation.include._name", "node-0")
            .put(RolloverAction.LIFECYCLE_ROLLOVER_ALIAS, "alias"));

        createFullPolicy(TimeValue.timeValueHours(10));
        // update policy on index
        updatePolicy(originalIndex, policy);

        // move to a step
        Request moveToStepRequest = new Request("POST", "_ilm/move/" + originalIndex);
        // index document to trigger rollover
        index(client(), originalIndex, "_id", "foo", "bar");
        logger.info(getStepKeyForIndex(originalIndex));
        moveToStepRequest.setJsonEntity("{\n" +
            "  \"current_step\": {\n" +
            "    \"phase\": \"new\",\n" +
            "    \"action\": \"complete\",\n" +
            "    \"name\": \"complete\"\n" +
            "  },\n" +
            "  \"next_step\": {\n" +
            "    \"phase\": \"hot\",\n" +
            "    \"action\": \"rollover\",\n" +
            "    \"name\": \"attempt-rollover\"\n" +
            "  }\n" +
            "}");
        client().performRequest(moveToStepRequest);

        /*
         * These asserts are in the order that they should be satisfied in, in
         * order to maximize the time for all operations to complete.
         * An "out of order" assert here may result in this test occasionally
         * timing out and failing inappropriately.
         */
        // asserts that rollover was called
        assertBusy(() -> assertTrue(indexExists(secondIndex)));
        // asserts that shrink deleted the original index
        assertBusy(() -> assertFalse(indexExists(originalIndex)), 20, TimeUnit.SECONDS);
        // asserts that the delete phase completed for the managed shrunken index
        assertBusy(() -> assertFalse(indexExists(shrunkenOriginalIndex)));
    }

    public void testRetryFailedShrinkAction() throws Exception {
        int numShards = 6;
        int divisor = randomFrom(2, 3, 6);
        int expectedFinalShards = numShards / divisor;
        String shrunkenIndex = ShrinkAction.SHRUNKEN_INDEX_PREFIX + index;
        createIndexWithSettings(index, Settings.builder().put(IndexMetaData.SETTING_NUMBER_OF_SHARDS, numShards)
            .put(IndexMetaData.SETTING_NUMBER_OF_REPLICAS, 0));
        createNewSingletonPolicy("warm", new ShrinkAction(numShards + randomIntBetween(1, numShards)));
        updatePolicy(index, policy);
        assertBusy(() -> {
            String failedStep = getFailedStepForIndex(index);
            assertThat(failedStep, equalTo(ShrinkStep.NAME));
        });

        // update policy to be correct
        createNewSingletonPolicy("warm", new ShrinkAction(expectedFinalShards));
        updatePolicy(index, policy);

        // retry step
        Request retryRequest = new Request("POST", index + "/_ilm/retry");
        assertOK(client().performRequest(retryRequest));

        // assert corrected policy is picked up and index is shrunken
        assertBusy(() -> {
            logger.error(explainIndex(index));
            assertTrue(indexExists(shrunkenIndex));
            assertTrue(aliasExists(shrunkenIndex, index));
            Map<String, Object> settings = getOnlyIndexSettings(shrunkenIndex);
            assertThat(getStepKeyForIndex(shrunkenIndex), equalTo(TerminalPolicyStep.KEY));
            assertThat(settings.get(IndexMetaData.SETTING_NUMBER_OF_SHARDS), equalTo(String.valueOf(expectedFinalShards)));
            assertThat(settings.get(IndexMetaData.INDEX_BLOCKS_WRITE_SETTING.getKey()), equalTo("true"));
        });
        expectThrows(ResponseException.class, this::indexDocument);
    }

    public void testRolloverAction() throws Exception {
        String originalIndex = index + "-000001";
        String secondIndex = index + "-000002";
        createIndexWithSettings(originalIndex, Settings.builder().put(IndexMetaData.SETTING_NUMBER_OF_SHARDS, 1)
            .put(IndexMetaData.SETTING_NUMBER_OF_REPLICAS, 0)
            .put(RolloverAction.LIFECYCLE_ROLLOVER_ALIAS, "alias"));

        // create policy
        createNewSingletonPolicy("hot", new RolloverAction(null, null, 1L));
        // update policy on index
        updatePolicy(originalIndex, policy);
        // index document {"foo": "bar"} to trigger rollover
        index(client(), originalIndex, "_id", "foo", "bar");
        assertBusy(() -> assertTrue(indexExists(secondIndex)));
        assertBusy(() -> assertTrue(indexExists(originalIndex)));
        assertBusy(() -> assertEquals("true", getOnlyIndexSettings(originalIndex).get(LifecycleSettings.LIFECYCLE_INDEXING_COMPLETE)));
    }

    public void testRolloverActionWithIndexingComplete() throws Exception {
        String originalIndex = index + "-000001";
        String secondIndex = index + "-000002";
        createIndexWithSettings(originalIndex, Settings.builder().put(IndexMetaData.SETTING_NUMBER_OF_SHARDS, 1)
            .put(IndexMetaData.SETTING_NUMBER_OF_REPLICAS, 0)
            .put(RolloverAction.LIFECYCLE_ROLLOVER_ALIAS, "alias"));

        Request updateSettingsRequest = new Request("PUT", "/" + originalIndex + "/_settings");
        updateSettingsRequest.setJsonEntity("{\n" +
            "  \"settings\": {\n" +
            "    \"" + LifecycleSettings.LIFECYCLE_INDEXING_COMPLETE + "\": true\n" +
            "  }\n" +
            "}");
        client().performRequest(updateSettingsRequest);
        Request updateAliasRequest = new Request("POST", "/_aliases");
        updateAliasRequest.setJsonEntity("{\n" +
            "  \"actions\": [\n" +
            "    {\n" +
            "      \"add\": {\n" +
            "        \"index\": \"" + originalIndex + "\",\n" +
            "        \"alias\": \"alias\",\n" +
            "        \"is_write_index\": false\n" +
            "      }\n" +
            "    }\n" +
            "  ]\n" +
            "}");
        client().performRequest(updateAliasRequest);

        // create policy
        createNewSingletonPolicy("hot", new RolloverAction(null, null, 1L));
        // update policy on index
        updatePolicy(originalIndex, policy);
        // index document {"foo": "bar"} to trigger rollover
        index(client(), originalIndex, "_id", "foo", "bar");
        assertBusy(() -> assertEquals(TerminalPolicyStep.KEY, getStepKeyForIndex(originalIndex)));
        assertBusy(() -> assertTrue(indexExists(originalIndex)));
        assertBusy(() -> assertFalse(indexExists(secondIndex)));
        assertBusy(() -> assertEquals("true", getOnlyIndexSettings(originalIndex).get(LifecycleSettings.LIFECYCLE_INDEXING_COMPLETE)));
    }

    public void testRolloverAlreadyExists() throws Exception {
        String originalIndex = index + "-000001";
        String secondIndex = index + "-000002";
        createIndexWithSettings(originalIndex, Settings.builder().put(IndexMetaData.SETTING_NUMBER_OF_SHARDS, 1)
            .put(IndexMetaData.SETTING_NUMBER_OF_REPLICAS, 0)
            .put(RolloverAction.LIFECYCLE_ROLLOVER_ALIAS, "alias"));
        // create policy
        createNewSingletonPolicy("hot", new RolloverAction(null, null, 1L));
        // update policy on index
        updatePolicy(originalIndex, policy);
        // Manually create the new index
        Request request = new Request("PUT", "/" + secondIndex);
        request.setJsonEntity("{\n \"settings\": " + Strings.toString(Settings.builder().put(IndexMetaData.SETTING_NUMBER_OF_SHARDS, 1)
            .put(IndexMetaData.SETTING_NUMBER_OF_REPLICAS, 0).build()) + "}");
        client().performRequest(request);
        // wait for the shards to initialize
        ensureGreen(secondIndex);
        // index another doc to trigger the policy
        index(client(), originalIndex, "_id", "foo", "bar");
        assertBusy(() -> {
            logger.info(originalIndex + ": " + getStepKeyForIndex(originalIndex));
            logger.info(secondIndex + ": " + getStepKeyForIndex(secondIndex));
            assertThat(getStepKeyForIndex(originalIndex), equalTo(new StepKey("hot", RolloverAction.NAME, ErrorStep.NAME)));
            assertThat(getFailedStepForIndex(originalIndex), equalTo(WaitForRolloverReadyStep.NAME));
            assertThat(getReasonForIndex(originalIndex), containsString("already exists"));
        });
    }

    public void testAllocateOnlyAllocation() throws Exception {
        createIndexWithSettings(index, Settings.builder().put(IndexMetaData.SETTING_NUMBER_OF_SHARDS, 2)
            .put(IndexMetaData.SETTING_NUMBER_OF_REPLICAS, 0));
        String allocateNodeName = "node-" + randomFrom(0, 1);
        AllocateAction allocateAction = new AllocateAction(null, null, null, singletonMap("_name", allocateNodeName));
        createNewSingletonPolicy(randomFrom("warm", "cold"), allocateAction);
        updatePolicy(index, policy);
        assertBusy(() -> {
            assertThat(getStepKeyForIndex(index), equalTo(TerminalPolicyStep.KEY));
        });
        ensureGreen(index);
    }

    public void testAllocateActionOnlyReplicas() throws Exception {
        int numShards = randomFrom(1, 5);
        int numReplicas = randomFrom(0, 1);
        int finalNumReplicas = (numReplicas + 1) % 2;
        createIndexWithSettings(index, Settings.builder().put(IndexMetaData.SETTING_NUMBER_OF_SHARDS, numShards)
            .put(IndexMetaData.SETTING_NUMBER_OF_REPLICAS, numReplicas));
        AllocateAction allocateAction = new AllocateAction(finalNumReplicas, null, null, null);
        createNewSingletonPolicy(randomFrom("warm", "cold"), allocateAction);
        updatePolicy(index, policy);
        assertBusy(() -> {
            Map<String, Object> settings = getOnlyIndexSettings(index);
            assertThat(getStepKeyForIndex(index), equalTo(TerminalPolicyStep.KEY));
            assertThat(settings.get(IndexMetaData.INDEX_NUMBER_OF_REPLICAS_SETTING.getKey()), equalTo(String.valueOf(finalNumReplicas)));
        });
    }

    public void testDelete() throws Exception {
        createIndexWithSettings(index, Settings.builder().put(IndexMetaData.SETTING_NUMBER_OF_SHARDS, 1)
            .put(IndexMetaData.SETTING_NUMBER_OF_REPLICAS, 0));
        createNewSingletonPolicy("delete", new DeleteAction());
        updatePolicy(index, policy);
        assertBusy(() -> assertFalse(indexExists(index)));
    }

    public void testDeleteOnlyShouldNotMakeIndexReadonly() throws Exception {
        createIndexWithSettings(index, Settings.builder().put(IndexMetaData.SETTING_NUMBER_OF_SHARDS, 1)
            .put(IndexMetaData.SETTING_NUMBER_OF_REPLICAS, 0));
        createNewSingletonPolicy("delete", new DeleteAction(), TimeValue.timeValueHours(1));
        updatePolicy(index, policy);
        assertBusy(() -> {
            assertThat(getStepKeyForIndex(index).getAction(), equalTo("complete"));
            Map<String, Object> settings = getOnlyIndexSettings(index);
            assertThat(settings.get(IndexMetaData.INDEX_BLOCKS_WRITE_SETTING.getKey()), not("true"));
        });
        indexDocument();
    }

    @AwaitsFix(bugUrl = "https://github.com/elastic/elasticsearch/issues/37541")
    public void testDeleteDuringSnapshot() throws Exception {
        // Create the repository before taking the snapshot.
        Request request = new Request("PUT", "/_snapshot/repo");
        request.setJsonEntity(Strings
            .toString(JsonXContent.contentBuilder()
                .startObject()
                .field("type", "fs")
                .startObject("settings")
                .field("compress", randomBoolean())
                .field("location", System.getProperty("tests.path.repo"))
                .field("max_snapshot_bytes_per_sec", "256b")
                .endObject()
                .endObject()));
        assertOK(client().performRequest(request));
        // create delete policy
        createNewSingletonPolicy("delete", new DeleteAction(), TimeValue.timeValueMillis(0));
        // create index without policy
        createIndexWithSettings(index, Settings.builder().put(IndexMetaData.SETTING_NUMBER_OF_SHARDS, 1)
            .put(IndexMetaData.SETTING_NUMBER_OF_REPLICAS, 0));
        // index document so snapshot actually does something
        indexDocument();
        // start snapshot
        request = new Request("PUT", "/_snapshot/repo/snapshot");
        request.addParameter("wait_for_completion", "false");
        request.setJsonEntity("{\"indices\": \"" + index + "\"}");
        assertOK(client().performRequest(request));
        // add policy and expect it to trigger delete immediately (while snapshot in progress)
        updatePolicy(index, policy);
        // assert that index was deleted
        assertBusy(() -> assertFalse(indexExists(index)));
        // assert that snapshot is still in progress and clean up
        assertThat(getSnapshotState("snapshot"), equalTo("IN_PROGRESS"));
        assertOK(client().performRequest(new Request("DELETE", "/_snapshot/repo/snapshot")));
        ResponseException e = expectThrows(ResponseException.class,
            () -> client().performRequest(new Request("GET", "/_snapshot/repo/snapshot")));
        assertThat(e.getResponse().getStatusLine().getStatusCode(), equalTo(404));
    }

    public void testReadOnly() throws Exception {
        createIndexWithSettings(index, Settings.builder().put(IndexMetaData.SETTING_NUMBER_OF_SHARDS, 1)
            .put(IndexMetaData.SETTING_NUMBER_OF_REPLICAS, 0));
        createNewSingletonPolicy("warm", new ReadOnlyAction());
        updatePolicy(index, policy);
        assertBusy(() -> {
            Map<String, Object> settings = getOnlyIndexSettings(index);
            assertThat(getStepKeyForIndex(index), equalTo(TerminalPolicyStep.KEY));
            assertThat(settings.get(IndexMetaData.INDEX_BLOCKS_WRITE_SETTING.getKey()), equalTo("true"));
        });
    }

    @SuppressWarnings("unchecked")
    public void testForceMergeAction() throws Exception {
        createIndexWithSettings(index, Settings.builder().put(IndexMetaData.SETTING_NUMBER_OF_SHARDS, 1)
            .put(IndexMetaData.SETTING_NUMBER_OF_REPLICAS, 0));
        for (int i = 0; i < randomIntBetween(2, 10); i++) {
            Request request = new Request("PUT", index + "/_doc/" + i);
            request.addParameter("refresh", "true");
            request.setEntity(new StringEntity("{\"a\": \"test\"}", ContentType.APPLICATION_JSON));
            client().performRequest(request);
        }

        Supplier<Integer> numSegments = () -> {
            try {
                Map<String, Object> segmentResponse = getAsMap(index + "/_segments");
                segmentResponse = (Map<String, Object>) segmentResponse.get("indices");
                segmentResponse = (Map<String, Object>) segmentResponse.get(index);
                segmentResponse = (Map<String, Object>) segmentResponse.get("shards");
                List<Map<String, Object>> shards = (List<Map<String, Object>>) segmentResponse.get("0");
                return (Integer) shards.get(0).get("num_search_segments");
            } catch (Exception e) {
                throw new RuntimeException(e);
            }
        };
        assertThat(numSegments.get(), greaterThan(1));

        createNewSingletonPolicy("warm", new ForceMergeAction(1));
        updatePolicy(index, policy);

        assertBusy(() -> {
            assertThat(getStepKeyForIndex(index), equalTo(TerminalPolicyStep.KEY));
            Map<String, Object> settings = getOnlyIndexSettings(index);
            assertThat(numSegments.get(), equalTo(1));
            assertThat(settings.get(IndexMetaData.INDEX_BLOCKS_WRITE_SETTING.getKey()), equalTo("true"));
        });
        expectThrows(ResponseException.class, this::indexDocument);
    }

    public void testShrinkAction() throws Exception {
        int numShards = 6;
        int divisor = randomFrom(2, 3, 6);
        int expectedFinalShards = numShards / divisor;
        String shrunkenIndex = ShrinkAction.SHRUNKEN_INDEX_PREFIX + index;
        createIndexWithSettings(index, Settings.builder().put(IndexMetaData.SETTING_NUMBER_OF_SHARDS, numShards)
            .put(IndexMetaData.SETTING_NUMBER_OF_REPLICAS, 0));
        createNewSingletonPolicy("warm", new ShrinkAction(expectedFinalShards));
        updatePolicy(index, policy);
        assertBusy(() -> {
            assertTrue(indexExists(shrunkenIndex));
            assertTrue(aliasExists(shrunkenIndex, index));
            Map<String, Object> settings = getOnlyIndexSettings(shrunkenIndex);
            assertThat(getStepKeyForIndex(shrunkenIndex), equalTo(TerminalPolicyStep.KEY));
            assertThat(settings.get(IndexMetaData.SETTING_NUMBER_OF_SHARDS), equalTo(String.valueOf(expectedFinalShards)));
            assertThat(settings.get(IndexMetaData.INDEX_BLOCKS_WRITE_SETTING.getKey()), equalTo("true"));
        });
        expectThrows(ResponseException.class, this::indexDocument);
    }

    @AwaitsFix(bugUrl = "https://github.com/elastic/elasticsearch/issues/37541")
    public void testShrinkDuringSnapshot() throws Exception {
        String shrunkenIndex = ShrinkAction.SHRUNKEN_INDEX_PREFIX + index;
        // Create the repository before taking the snapshot.
        Request request = new Request("PUT", "/_snapshot/repo");
        request.setJsonEntity(Strings
            .toString(JsonXContent.contentBuilder()
                .startObject()
                .field("type", "fs")
                .startObject("settings")
                .field("compress", randomBoolean())
                .field("location", System.getProperty("tests.path.repo"))
                .field("max_snapshot_bytes_per_sec", "256b")
                .endObject()
                .endObject()));
        assertOK(client().performRequest(request));
        // create delete policy
        createNewSingletonPolicy("warm", new ShrinkAction(1), TimeValue.timeValueMillis(0));
        // create index without policy
        createIndexWithSettings(index, Settings.builder().put(IndexMetaData.SETTING_NUMBER_OF_SHARDS, 2)
            .put(IndexMetaData.SETTING_NUMBER_OF_REPLICAS, 0));
        // index document so snapshot actually does something
        indexDocument();
        // start snapshot
        request = new Request("PUT", "/_snapshot/repo/snapshot");
        request.addParameter("wait_for_completion", "false");
        request.setJsonEntity("{\"indices\": \"" + index + "\"}");
        assertOK(client().performRequest(request));
        // add policy and expect it to trigger delete immediately (while snapshot in progress)
        updatePolicy(index, policy);
        // assert that index was shrunk and original index was deleted
        assertBusy(() -> {
            assertTrue(indexExists(shrunkenIndex));
            assertTrue(aliasExists(shrunkenIndex, index));
            Map<String, Object> settings = getOnlyIndexSettings(shrunkenIndex);
            assertThat(getStepKeyForIndex(shrunkenIndex), equalTo(TerminalPolicyStep.KEY));
            assertThat(settings.get(IndexMetaData.SETTING_NUMBER_OF_SHARDS), equalTo(String.valueOf(1)));
            assertThat(settings.get(IndexMetaData.INDEX_BLOCKS_WRITE_SETTING.getKey()), equalTo("true"));
        });
        expectThrows(ResponseException.class, this::indexDocument);
        // assert that snapshot is still in progress and clean up
        assertThat(getSnapshotState("snapshot"), equalTo("IN_PROGRESS"));
        assertOK(client().performRequest(new Request("DELETE", "/_snapshot/repo/snapshot")));
        ResponseException e = expectThrows(ResponseException.class,
            () -> client().performRequest(new Request("GET", "/_snapshot/repo/snapshot")));
        assertThat(e.getResponse().getStatusLine().getStatusCode(), equalTo(404));
    }

    public void testFreezeAction() throws Exception {
        createIndexWithSettings(index, Settings.builder().put(IndexMetaData.SETTING_NUMBER_OF_SHARDS, 1)
            .put(IndexMetaData.SETTING_NUMBER_OF_REPLICAS, 0));
        createNewSingletonPolicy("cold", new FreezeAction());
        updatePolicy(index, policy);
        assertBusy(() -> {
            Map<String, Object> settings = getOnlyIndexSettings(index);
            assertThat(getStepKeyForIndex(index), equalTo(TerminalPolicyStep.KEY));
            assertThat(settings.get(IndexMetaData.INDEX_BLOCKS_WRITE_SETTING.getKey()), equalTo("true"));
            assertThat(settings.get(IndexSettings.INDEX_SEARCH_THROTTLED.getKey()), equalTo("true"));
            assertThat(settings.get(FrozenEngine.INDEX_FROZEN.getKey()), equalTo("true"));
        });
    }

<<<<<<< HEAD
    @AwaitsFix(bugUrl = "https://github.com/elastic/elasticsearch/issues/37541")
    public void testFreezeDuringSnapshot() throws Exception {
        // Create the repository before taking the snapshot.
        Request request = new Request("PUT", "/_snapshot/repo");
        request.setJsonEntity(Strings
            .toString(JsonXContent.contentBuilder()
                .startObject()
                .field("type", "fs")
                .startObject("settings")
                .field("compress", randomBoolean())
                .field("location", System.getProperty("tests.path.repo"))
                .field("max_snapshot_bytes_per_sec", "256b")
                .endObject()
                .endObject()));
        assertOK(client().performRequest(request));
        // create delete policy
        createNewSingletonPolicy("cold", new FreezeAction(), TimeValue.timeValueMillis(0));
        // create index without policy
        createIndexWithSettings(index, Settings.builder().put(IndexMetaData.SETTING_NUMBER_OF_SHARDS, 1)
            .put(IndexMetaData.SETTING_NUMBER_OF_REPLICAS, 0));
        // index document so snapshot actually does something
        indexDocument();
        // start snapshot
        request = new Request("PUT", "/_snapshot/repo/snapshot");
        request.addParameter("wait_for_completion", "false");
        request.setJsonEntity("{\"indices\": \"" + index + "\"}");
        assertOK(client().performRequest(request));
        // add policy and expect it to trigger delete immediately (while snapshot in progress)
        updatePolicy(index, policy);
        // assert that the index froze
        assertBusy(() -> {
            Map<String, Object> settings = getOnlyIndexSettings(index);
            assertThat(getStepKeyForIndex(index), equalTo(TerminalPolicyStep.KEY));
            assertThat(settings.get(IndexMetaData.INDEX_BLOCKS_WRITE_SETTING.getKey()), equalTo("true"));
            assertThat(settings.get(IndexSettings.INDEX_SEARCH_THROTTLED.getKey()), equalTo("true"));
            assertThat(settings.get(FrozenEngine.INDEX_FROZEN.getKey()), equalTo("true"));
        });
        // assert that snapshot is still in progress and clean up
        assertThat(getSnapshotState("snapshot"), equalTo("IN_PROGRESS"));
        assertOK(client().performRequest(new Request("DELETE", "/_snapshot/repo/snapshot")));
        ResponseException e = expectThrows(ResponseException.class,
            () -> client().performRequest(new Request("GET", "/_snapshot/repo/snapshot")));
        assertThat(e.getResponse().getStatusLine().getStatusCode(), equalTo(404));
=======
    public void testSetPriority() throws Exception {
        createIndexWithSettings(index, Settings.builder().put(IndexMetaData.SETTING_NUMBER_OF_SHARDS, 1)
            .put(IndexMetaData.SETTING_NUMBER_OF_REPLICAS, 0).put(IndexMetaData.INDEX_PRIORITY_SETTING.getKey(), 100));
        int priority = randomIntBetween(0, 99);
        createNewSingletonPolicy("warm", new SetPriorityAction(priority));
        updatePolicy(index, policy);
        assertBusy(() -> {
            Map<String, Object> settings = getOnlyIndexSettings(index);
            assertThat(getStepKeyForIndex(index), equalTo(TerminalPolicyStep.KEY));
            assertThat(settings.get(IndexMetaData.INDEX_PRIORITY_SETTING.getKey()), equalTo(String.valueOf(priority)));
        });
    }

    public void testSetNullPriority() throws Exception {
        createIndexWithSettings(index, Settings.builder().put(IndexMetaData.SETTING_NUMBER_OF_SHARDS, 1)
            .put(IndexMetaData.SETTING_NUMBER_OF_REPLICAS, 0).put(IndexMetaData.INDEX_PRIORITY_SETTING.getKey(), 100));
        createNewSingletonPolicy("warm", new SetPriorityAction((Integer) null));
        updatePolicy(index, policy);
        assertBusy(() -> {
            Map<String, Object> settings = getOnlyIndexSettings(index);
            assertThat(getStepKeyForIndex(index), equalTo(TerminalPolicyStep.KEY));
            assertNull(settings.get(IndexMetaData.INDEX_PRIORITY_SETTING.getKey()));
        });
>>>>>>> 5782a5bb
    }

    @SuppressWarnings("unchecked")
    public void testNonexistentPolicy() throws Exception {
        String indexPrefix = randomAlphaOfLengthBetween(5,15).toLowerCase(Locale.ROOT);
        final StringEntity template = new StringEntity("{\n" +
            "  \"index_patterns\": \"" + indexPrefix + "*\",\n" +
            "  \"settings\": {\n" +
            "    \"index\": {\n" +
            "      \"lifecycle\": {\n" +
            "        \"name\": \"does_not_exist\",\n" +
            "        \"rollover_alias\": \"test_alias\"\n" +
            "      }\n" +
            "    }\n" +
            "  }\n" +
            "}", ContentType.APPLICATION_JSON);
        Request templateRequest = new Request("PUT", "_template/test");
        templateRequest.setEntity(template);
        client().performRequest(templateRequest);

        policy = randomAlphaOfLengthBetween(5,20);
        createNewSingletonPolicy("hot", new RolloverAction(null, null, 1L));

        index = indexPrefix + "-000001";
        final StringEntity putIndex = new StringEntity("{\n" +
            "  \"aliases\": {\n" +
            "    \"test_alias\": {\n" +
            "      \"is_write_index\": true\n" +
            "    }\n" +
            "  }\n" +
            "}", ContentType.APPLICATION_JSON);
        Request putIndexRequest = new Request("PUT", index);
        putIndexRequest.setEntity(putIndex);
        client().performRequest(putIndexRequest);
        indexDocument();

        assertBusy(() -> {
            Request explainRequest = new Request("GET", index + "/_ilm/explain");
            Response response = client().performRequest(explainRequest);
            Map<String, Object> responseMap;
            try (InputStream is = response.getEntity().getContent()) {
                responseMap = XContentHelper.convertToMap(XContentType.JSON.xContent(), is, true);
            }
            logger.info(responseMap);
            Map<String, Object> indexStatus = (Map<String, Object>)((Map<String, Object>) responseMap.get("indices")).get(index);
            assertNull(indexStatus.get("phase"));
            assertNull(indexStatus.get("action"));
            assertNull(indexStatus.get("step"));
            Map<String, String> stepInfo = (Map<String, String>) indexStatus.get("step_info");
            assertNotNull(stepInfo);
            assertEquals("policy [does_not_exist] does not exist", stepInfo.get("reason"));
            assertEquals("illegal_argument_exception", stepInfo.get("type"));
        });
    }

    public void testInvalidPolicyNames() throws UnsupportedEncodingException {
        ResponseException ex;

        policy = randomAlphaOfLengthBetween(0,10) + "," + randomAlphaOfLengthBetween(0,10);
        ex = expectThrows(ResponseException.class, () -> createNewSingletonPolicy("delete", new DeleteAction()));
        assertThat(ex.getCause().getMessage(), containsString("invalid policy name"));
        
        policy = randomAlphaOfLengthBetween(0,10) + "%20" + randomAlphaOfLengthBetween(0,10);
        ex = expectThrows(ResponseException.class, () -> createNewSingletonPolicy("delete", new DeleteAction()));
        assertThat(ex.getCause().getMessage(), containsString("invalid policy name"));

        policy = "_" + randomAlphaOfLengthBetween(1, 20);
        ex = expectThrows(ResponseException.class, () -> createNewSingletonPolicy("delete", new DeleteAction()));
        assertThat(ex.getMessage(), containsString("invalid policy name"));

        policy = randomAlphaOfLengthBetween(256, 1000);
        ex = expectThrows(ResponseException.class, () -> createNewSingletonPolicy("delete", new DeleteAction()));
        assertThat(ex.getMessage(), containsString("invalid policy name"));
    }

    public void testDeletePolicyInUse() throws IOException {
        String managedIndex1 = randomAlphaOfLength(7).toLowerCase(Locale.ROOT);
        String managedIndex2 = randomAlphaOfLength(8).toLowerCase(Locale.ROOT);
        String unmanagedIndex = randomAlphaOfLength(9).toLowerCase(Locale.ROOT);
        String managedByOtherPolicyIndex = randomAlphaOfLength(10).toLowerCase(Locale.ROOT);

        createNewSingletonPolicy("delete", new DeleteAction(), TimeValue.timeValueHours(12));
        String originalPolicy = policy;
        String otherPolicy = randomValueOtherThan(policy, () -> randomAlphaOfLength(5));
        policy = otherPolicy;
        createNewSingletonPolicy("delete", new DeleteAction(), TimeValue.timeValueHours(13));

        createIndexWithSettingsNoAlias(managedIndex1, Settings.builder()
            .put(IndexMetaData.SETTING_NUMBER_OF_SHARDS, randomIntBetween(1,10))
            .put(LifecycleSettings.LIFECYCLE_NAME_SETTING.getKey(), originalPolicy));
        createIndexWithSettingsNoAlias(managedIndex2, Settings.builder()
            .put(IndexMetaData.SETTING_NUMBER_OF_SHARDS, randomIntBetween(1,10))
            .put(LifecycleSettings.LIFECYCLE_NAME_SETTING.getKey(), originalPolicy));
        createIndexWithSettingsNoAlias(unmanagedIndex, Settings.builder()
            .put(IndexMetaData.SETTING_NUMBER_OF_SHARDS, randomIntBetween(1,10)));
        createIndexWithSettingsNoAlias(managedByOtherPolicyIndex, Settings.builder()
            .put(IndexMetaData.SETTING_NUMBER_OF_SHARDS, randomIntBetween(1,10))
            .put(LifecycleSettings.LIFECYCLE_NAME_SETTING.getKey(), otherPolicy));

        Request deleteRequest = new Request("DELETE", "_ilm/policy/" + originalPolicy);
        ResponseException ex = expectThrows(ResponseException.class, () -> client().performRequest(deleteRequest));
        assertThat(ex.getCause().getMessage(),
            Matchers.allOf(
                containsString("Cannot delete policy [" + originalPolicy + "]. It is in use by one or more indices: ["),
                containsString(managedIndex1),
                containsString(managedIndex2),
                not(containsString(unmanagedIndex)),
                not(containsString(managedByOtherPolicyIndex))));
    }

    public void testRemoveAndReaddPolicy() throws Exception {
        String originalIndex = index + "-000001";
        String secondIndex = index + "-000002";
        // Set up a policy with rollover
        createNewSingletonPolicy("hot", new RolloverAction(null, null, 1L));
        createIndexWithSettings(
            originalIndex,
            Settings.builder().put(IndexMetaData.SETTING_NUMBER_OF_SHARDS, 1)
                .put(IndexMetaData.SETTING_NUMBER_OF_REPLICAS, 0)
                .put(LifecycleSettings.LIFECYCLE_NAME, policy)
                .put(RolloverAction.LIFECYCLE_ROLLOVER_ALIAS, "alias"));

        // Index a document
        index(client(), originalIndex, "_id", "foo", "bar");

        // Wait for rollover to happen
        assertBusy(() -> assertTrue(indexExists(secondIndex)));

        // Remove the policy from the original index
        Request removeRequest = new Request("POST", "/" + originalIndex + "/_ilm/remove");
        removeRequest.setJsonEntity("");
        client().performRequest(removeRequest);

        // Add the policy again
        Request addPolicyRequest = new Request("PUT", "/" + originalIndex + "/_settings");
        addPolicyRequest.setJsonEntity("{\n" +
            "  \"settings\": {\n" +
            "    \"index.lifecycle.name\": \"" + policy + "\",\n" +
            "    \"index.lifecycle.rollover_alias\": \"alias\"\n" +
            "  }\n" +
            "}");
        client().performRequest(addPolicyRequest);
        assertBusy(() -> assertTrue((boolean) explainIndex(originalIndex).getOrDefault("managed", false)));

        // Wait for rollover to error
        assertBusy(() -> assertThat(getStepKeyForIndex(originalIndex), equalTo(new StepKey("hot", RolloverAction.NAME, ErrorStep.NAME))));

        // Set indexing complete
        Request setIndexingCompleteRequest = new Request("PUT", "/" + originalIndex + "/_settings");
        setIndexingCompleteRequest.setJsonEntity("{\n" +
            "  \"index.lifecycle.indexing_complete\": true\n" +
            "}");
        client().performRequest(setIndexingCompleteRequest);

        // Retry policy
        Request retryRequest = new Request("POST", "/" + originalIndex + "/_ilm/retry");
        client().performRequest(retryRequest);

        // Wait for everything to be copacetic
        assertBusy(() -> assertThat(getStepKeyForIndex(originalIndex), equalTo(TerminalPolicyStep.KEY)));
    }

    private void createFullPolicy(TimeValue hotTime) throws IOException {
        Map<String, LifecycleAction> hotActions = new HashMap<>();
        hotActions.put(SetPriorityAction.NAME, new SetPriorityAction(100));
        hotActions.put(RolloverAction.NAME,  new RolloverAction(null, null, 1L));
        Map<String, LifecycleAction> warmActions = new HashMap<>();
        warmActions.put(SetPriorityAction.NAME, new SetPriorityAction(50));
        warmActions.put(ForceMergeAction.NAME, new ForceMergeAction(1));
        warmActions.put(AllocateAction.NAME, new AllocateAction(1, singletonMap("_name", "node-1,node-2"), null, null));
        warmActions.put(ShrinkAction.NAME, new ShrinkAction(1));
        Map<String, LifecycleAction> coldActions = new HashMap<>();
        coldActions.put(SetPriorityAction.NAME, new SetPriorityAction(0));
        coldActions.put(AllocateAction.NAME, new AllocateAction(0, singletonMap("_name", "node-3"), null, null));
        Map<String, Phase> phases = new HashMap<>();
        phases.put("hot", new Phase("hot", hotTime, hotActions));
        phases.put("warm", new Phase("warm", TimeValue.ZERO, warmActions));
        phases.put("cold", new Phase("cold", TimeValue.ZERO, coldActions));
        phases.put("delete", new Phase("delete", TimeValue.ZERO, singletonMap(DeleteAction.NAME, new DeleteAction())));
        LifecyclePolicy lifecyclePolicy = new LifecyclePolicy(policy, phases);
        // PUT policy
        XContentBuilder builder = jsonBuilder();
        lifecyclePolicy.toXContent(builder, null);
        final StringEntity entity = new StringEntity(
            "{ \"policy\":" + Strings.toString(builder) + "}", ContentType.APPLICATION_JSON);
        Request request = new Request("PUT", "_ilm/policy/" + policy);
        request.setEntity(entity);
        assertOK(client().performRequest(request));
    }

    private void createNewSingletonPolicy(String phaseName, LifecycleAction action) throws IOException {
        createNewSingletonPolicy(phaseName, action, TimeValue.ZERO);
    }

    private void createNewSingletonPolicy(String phaseName, LifecycleAction action, TimeValue after) throws IOException {
        Phase phase = new Phase(phaseName, after, singletonMap(action.getWriteableName(), action));
        LifecyclePolicy lifecyclePolicy = new LifecyclePolicy(policy, singletonMap(phase.getName(), phase));
        XContentBuilder builder = jsonBuilder();
        lifecyclePolicy.toXContent(builder, null);
        final StringEntity entity = new StringEntity(
            "{ \"policy\":" + Strings.toString(builder) + "}", ContentType.APPLICATION_JSON);
        Request request = new Request("PUT", "_ilm/policy/" + policy);
        request.setEntity(entity);
        client().performRequest(request);
    }

    private void createIndexWithSettingsNoAlias(String index, Settings.Builder settings) throws IOException {
        Request request = new Request("PUT", "/" + index);
        request.setJsonEntity("{\n \"settings\": " + Strings.toString(settings.build())
            + "}");
        client().performRequest(request);
        // wait for the shards to initialize
        ensureGreen(index);
    }

    private void createIndexWithSettings(String index, Settings.Builder settings) throws IOException {
        createIndexWithSettings(index, settings, randomBoolean());
    }

    private void createIndexWithSettings(String index, Settings.Builder settings, boolean useWriteIndex) throws IOException {
        Request request = new Request("PUT", "/" + index);

        String writeIndexSnippet = "";
        if (useWriteIndex) {
            writeIndexSnippet = "\"is_write_index\": true";
        }
        request.setJsonEntity("{\n \"settings\": " + Strings.toString(settings.build())
            + ", \"aliases\" : { \"alias\": { " + writeIndexSnippet + " } } }");
        client().performRequest(request);
        // wait for the shards to initialize
        ensureGreen(index);
    }

    private static void index(RestClient client, String index, String id, Object... fields) throws IOException {
        XContentBuilder document = jsonBuilder().startObject();
        for (int i = 0; i < fields.length; i += 2) {
            document.field((String) fields[i], fields[i + 1]);
        }
        document.endObject();
        final Request request = new Request("POST", "/" + index + "/_doc/" + id);
        request.setJsonEntity(Strings.toString(document));
        assertOK(client.performRequest(request));
    }

    @SuppressWarnings("unchecked")
    private Map<String, Object> getOnlyIndexSettings(String index) throws IOException {
        Map<String, Object> response = (Map<String, Object>) getIndexSettings(index).get(index);
        if (response == null) {
            return Collections.emptyMap();
        }
        return (Map<String, Object>) response.get("settings");
    }

    private StepKey getStepKeyForIndex(String indexName) throws IOException {
        Map<String, Object> indexResponse = explainIndex(indexName);
        if (indexResponse == null) {
            return new StepKey(null, null, null);
        }

        String phase = (String) indexResponse.get("phase");
        String action = (String) indexResponse.get("action");
        String step = (String) indexResponse.get("step");
        return new StepKey(phase, action, step);
    }

    private String getFailedStepForIndex(String indexName) throws IOException {
        Map<String, Object> indexResponse = explainIndex(indexName);
        if (indexResponse == null) return null;

        return (String) indexResponse.get("failed_step");
    }

    @SuppressWarnings("unchecked")
    private String getReasonForIndex(String indexName) throws IOException {
        Map<String, Object> indexResponse = explainIndex(indexName);
        if (indexResponse == null) return null;

        return ((Map<String, String>) indexResponse.get("step_info")).get("reason");
    }

    private Map<String, Object> explainIndex(String indexName) throws IOException {
        Request explainRequest = new Request("GET", indexName + "/_ilm/explain");
        Response response = client().performRequest(explainRequest);
        Map<String, Object> responseMap;
        try (InputStream is = response.getEntity().getContent()) {
            responseMap = XContentHelper.convertToMap(XContentType.JSON.xContent(), is, true);
        }

        @SuppressWarnings("unchecked") Map<String, Object> indexResponse = ((Map<String, Map<String, Object>>) responseMap.get("indices"))
            .get(indexName);
        return indexResponse;
    }

    private void indexDocument() throws IOException {
        Request indexRequest = new Request("POST", index + "/_doc");
        indexRequest.setEntity(new StringEntity("{\"a\": \"test\"}", ContentType.APPLICATION_JSON));
        Response response = client().performRequest(indexRequest);
        logger.info(response.getStatusLine());
    }

    private String getSnapshotState(String snapshot) throws IOException {
        Response response = client().performRequest(new Request("GET", "/_snapshot/repo/" + snapshot));
        Map<String, Object> responseMap;
        try (InputStream is = response.getEntity().getContent()) {
            responseMap = XContentHelper.convertToMap(XContentType.JSON.xContent(), is, true);
        }
        Map<String, Object> snapResponse = ((List<Map<String, Object>>) responseMap.get("snapshots")).get(0);
        assertThat(snapResponse.get("snapshot"), equalTo(snapshot));
        return (String) snapResponse.get("state");
    }
}<|MERGE_RESOLUTION|>--- conflicted
+++ resolved
@@ -529,7 +529,6 @@
         });
     }
 
-<<<<<<< HEAD
     @AwaitsFix(bugUrl = "https://github.com/elastic/elasticsearch/issues/37541")
     public void testFreezeDuringSnapshot() throws Exception {
         // Create the repository before taking the snapshot.
@@ -573,7 +572,8 @@
         ResponseException e = expectThrows(ResponseException.class,
             () -> client().performRequest(new Request("GET", "/_snapshot/repo/snapshot")));
         assertThat(e.getResponse().getStatusLine().getStatusCode(), equalTo(404));
-=======
+    }
+
     public void testSetPriority() throws Exception {
         createIndexWithSettings(index, Settings.builder().put(IndexMetaData.SETTING_NUMBER_OF_SHARDS, 1)
             .put(IndexMetaData.SETTING_NUMBER_OF_REPLICAS, 0).put(IndexMetaData.INDEX_PRIORITY_SETTING.getKey(), 100));
@@ -597,7 +597,6 @@
             assertThat(getStepKeyForIndex(index), equalTo(TerminalPolicyStep.KEY));
             assertNull(settings.get(IndexMetaData.INDEX_PRIORITY_SETTING.getKey()));
         });
->>>>>>> 5782a5bb
     }
 
     @SuppressWarnings("unchecked")
