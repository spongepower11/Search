--- conflicted
+++ resolved
@@ -36,11 +36,8 @@
 import java.util.HashMap;
 import java.util.List;
 import java.util.Map;
-<<<<<<< HEAD
 import java.util.concurrent.TimeUnit;
-=======
 import java.util.Optional;
->>>>>>> 3830e53f
 
 import static org.elasticsearch.common.xcontent.XContentFactory.jsonBuilder;
 import static org.hamcrest.Matchers.containsString;
@@ -79,7 +76,7 @@
         }
 
         // Create a snapshot repo
-        inializeRepo(repoId);
+        initializeRepo(repoId);
 
         createSnapshotPolicy(policyName, "snap", "*/1 * * * * ?", repoId, indexName, true);
 
@@ -144,7 +141,7 @@
         final String policyName = "test-policy";
         final String repoName = "test-repo";
         final String indexPattern = "index-doesnt-exist";
-        inializeRepo(repoName);
+        initializeRepo(repoName);
 
         // Create a policy with ignore_unvailable: false and an index that doesn't exist
         createSnapshotPolicy(policyName, "snap", "*/1 * * * * ?", repoName, indexPattern, false);
@@ -190,7 +187,7 @@
         }
 
         // Create a snapshot repo
-        inializeRepo(repoId);
+        initializeRepo(repoId);
 
         createSnapshotPolicy(policyName, "snap", "1 2 3 4 5 ?", repoId, indexName, true);
 
@@ -249,7 +246,7 @@
         }
 
         // Create a snapshot repo
-        inializeRepo(repoId);
+        initializeRepo(repoId);
 
         // Create a policy with a retention period of 1 millisecond
         createSnapshotPolicy(policyName, "snap", "1 2 3 4 5 ?", repoId, indexName, true,
@@ -341,7 +338,7 @@
         }
 
         // Create a snapshot repo
-        inializeRepo(repoId, 1);
+        initializeRepo(repoId, "1b");
 
         createSnapshotPolicy(policyName, "snap", "1 2 3 4 5 ?", repoId, indexName, true);
 
@@ -482,11 +479,11 @@
         assertOK(client().performRequest(putLifecycle));
     }
 
-    private void inializeRepo(String repoName) throws IOException {
-        inializeRepo(repoName, 256);
-    }
-
-    private void inializeRepo(String repoName, int maxBytesPerSecond) throws IOException {
+    private void initializeRepo(String repoName) throws IOException {
+        initializeRepo(repoName, "40mb");
+    }
+
+    private void initializeRepo(String repoName, String maxBytesPerSecond) throws IOException {
         Request request = new Request("PUT", "/_snapshot/" + repoName);
         request.setJsonEntity(Strings
             .toString(JsonXContent.contentBuilder()
@@ -495,10 +492,7 @@
                 .startObject("settings")
                 .field("compress", randomBoolean())
                 .field("location", System.getProperty("tests.path.repo"))
-<<<<<<< HEAD
-=======
-                .field("max_snapshot_bytes_per_sec", maxBytesPerSecond + "b")
->>>>>>> 3830e53f
+                .field("max_snapshot_bytes_per_sec", maxBytesPerSecond)
                 .endObject()
                 .endObject()));
         assertOK(client().performRequest(request));
