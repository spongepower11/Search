/*
 * Copyright Elasticsearch B.V. and/or licensed to Elasticsearch B.V. under one
 * or more contributor license agreements. Licensed under the Elastic License
 * 2.0; you may not use this file except in compliance with the Elastic License
 * 2.0.
 */

package org.elasticsearch.xpack.application.connector.syncjob;

import org.elasticsearch.common.bytes.BytesArray;
import org.elasticsearch.common.io.stream.NamedWriteableRegistry;
import org.elasticsearch.common.xcontent.XContentHelper;
import org.elasticsearch.test.ESTestCase;
import org.elasticsearch.xcontent.XContentType;
import org.elasticsearch.xpack.application.connector.Connector;
import org.elasticsearch.xpack.application.connector.ConnectorSyncStatus;
import org.junit.Before;

import java.io.IOException;
import java.time.Instant;
import java.util.List;

import static org.hamcrest.Matchers.equalTo;
import static org.hamcrest.Matchers.greaterThan;
import static org.hamcrest.Matchers.hasSize;
import static org.hamcrest.Matchers.notNullValue;

public class ConnectorSyncJobTests extends ESTestCase {

    private NamedWriteableRegistry namedWriteableRegistry;

    @Before
    public void registerNamedObjects() {
        namedWriteableRegistry = new NamedWriteableRegistry(
            List.of(new NamedWriteableRegistry.Entry(Connector.class, Connector.NAME, Connector::new))
        );
    }

    public final void testRandomSerialization() throws IOException {
        for (int run = 0; run < 10; run++) {
            ConnectorSyncJob syncJob = ConnectorSyncJobTestUtils.getRandomConnectorSyncJob();
            assertTransportSerialization(syncJob);
        }
    }

    public void testFromXContent_WithAllFields_AllSet() throws IOException {
        String content = XContentHelper.stripWhitespace("""
            {
            "cancelation_requested_at": "2023-12-01T14:19:39.394194Z",
                                "canceled_at": "2023-12-01T14:19:39.394194Z",
                                "completed_at": "2023-12-01T14:19:39.394194Z",
                                "connector": {
                                    "id": "connector-id",
                                    "filtering": [
                                        {
                                            "active": {
                                                "advanced_snippet": {
                                                    "created_at": "2023-12-01T14:18:37.397819Z",
                                                    "updated_at": "2023-12-01T14:18:37.397819Z",
                                                    "value": {}
                                                },
                                                "rules": [
                                                    {
                                                        "created_at": "2023-12-01T14:18:37.397819Z",
                                                        "field": "_",
                                                        "id": "DEFAULT",
                                                        "order": 0,
                                                        "policy": "include",
                                                        "rule": "regex",
                                                        "updated_at": "2023-12-01T14:18:37.397819Z",
                                                        "value": ".*"
                                                    }
                                                ],
                                                "validation": {
                                                    "errors": [],
                                                    "state": "valid"
                                                }
                                            },
                                            "domain": "DEFAULT",
                                            "draft": {
                                                "advanced_snippet": {
                                                    "created_at": "2023-12-01T14:18:37.397819Z",
                                                    "updated_at": "2023-12-01T14:18:37.397819Z",
                                                    "value": {}
                                                },
                                                "rules": [
                                                    {
                                                        "created_at": "2023-12-01T14:18:37.397819Z",
                                                        "field": "_",
                                                        "id": "DEFAULT",
                                                        "order": 0,
                                                        "policy": "include",
                                                        "rule": "regex",
                                                        "updated_at": "2023-12-01T14:18:37.397819Z",
                                                        "value": ".*"
                                                    }
                                                ],
                                                "validation": {
                                                    "errors": [],
                                                    "state": "valid"
                                                }
                                            }
                                        }
                                    ],
                                    "index_name": "search-connector",
                                    "language": "english",
                                    "pipeline": {
                                        "extract_binary_content": true,
                                        "name": "ent-search-generic-ingestion",
                                        "reduce_whitespace": true,
                                        "run_ml_inference": false
                                    },
                                    "service_type": "service type",
                                    "configuration": {}
                                },
                                "created_at": "2023-12-01T14:18:43.07693Z",
                                "deleted_document_count": 10,
                                "error": "some-error",
                                "id": "HIC-JYwB9RqKhB7x_hIE",
                                "indexed_document_count": 10,
                                "indexed_document_volume": 10,
                                "job_type": "full",
                                "last_seen": "2023-12-01T14:18:43.07693Z",
                                "metadata": {},
                                "started_at": "2023-12-01T14:18:43.07693Z",
                                "status": "canceling",
                                "total_document_count": 0,
                                "trigger_method": "scheduled",
                                "worker_hostname": "worker-hostname"
                                }
            """);

        ConnectorSyncJob syncJob = ConnectorSyncJob.fromXContentBytes(new BytesArray(content), XContentType.JSON);

        assertThat(syncJob.getCancelationRequestedAt(), equalTo(Instant.parse("2023-12-01T14:19:39.394194Z")));
        assertThat(syncJob.getCanceledAt(), equalTo(Instant.parse("2023-12-01T14:19:39.394194Z")));
        assertThat(syncJob.getCompletedAt(), equalTo(Instant.parse("2023-12-01T14:19:39.394194Z")));

        assertThat(syncJob.getConnector().getConnectorId(), equalTo("connector-id"));
        assertThat(syncJob.getConnector().getFiltering(), hasSize(greaterThan(0)));
        assertThat(syncJob.getConnector().getIndexName(), equalTo("search-connector"));
        assertThat(syncJob.getConnector().getLanguage(), equalTo("english"));
        assertThat(syncJob.getConnector().getPipeline(), notNullValue());

        assertThat(syncJob.getCreatedAt(), equalTo(Instant.parse("2023-12-01T14:18:43.07693Z")));
        assertThat(syncJob.getDeletedDocumentCount(), equalTo(10L));
        assertThat(syncJob.getError(), equalTo("some-error"));
        assertThat(syncJob.getId(), equalTo("HIC-JYwB9RqKhB7x_hIE"));
        assertThat(syncJob.getIndexedDocumentCount(), equalTo(10L));
        assertThat(syncJob.getIndexedDocumentVolume(), equalTo(10L));
        assertThat(syncJob.getJobType(), equalTo(ConnectorSyncJobType.FULL));
        assertThat(syncJob.getLastSeen(), equalTo(Instant.parse("2023-12-01T14:18:43.07693Z")));
        assertThat(syncJob.getMetadata(), notNullValue());
        assertThat(syncJob.getStartedAt(), equalTo(Instant.parse("2023-12-01T14:18:43.07693Z")));
        assertThat(syncJob.getStatus(), equalTo(ConnectorSyncStatus.CANCELING));
        assertThat(syncJob.getTotalDocumentCount(), equalTo(0L));
        assertThat(syncJob.getTriggerMethod(), equalTo(ConnectorSyncJobTriggerMethod.SCHEDULED));
        assertThat(syncJob.getWorkerHostname(), equalTo("worker-hostname"));
    }

    public void testFromXContent_WithOnlyNonNullableFieldsSet_DoesNotThrow() throws IOException {
        String content = XContentHelper.stripWhitespace("""
            {
                                "connector": {
                                    "id": "connector-id",
                                    "filtering": [
                                        {
                                            "active": {
                                                "advanced_snippet": {
                                                    "created_at": "2023-12-01T14:18:37.397819Z",
                                                    "updated_at": "2023-12-01T14:18:37.397819Z",
                                                    "value": {}
                                                },
                                                "rules": [
                                                    {
                                                        "created_at": "2023-12-01T14:18:37.397819Z",
                                                        "field": "_",
                                                        "id": "DEFAULT",
                                                        "order": 0,
                                                        "policy": "include",
                                                        "rule": "regex",
                                                        "updated_at": "2023-12-01T14:18:37.397819Z",
                                                        "value": ".*"
                                                    }
                                                ],
                                                "validation": {
                                                    "errors": [],
                                                    "state": "valid"
                                                }
                                            },
                                            "domain": "DEFAULT",
                                            "draft": {
                                                "advanced_snippet": {
                                                    "created_at": "2023-12-01T14:18:37.397819Z",
                                                    "updated_at": "2023-12-01T14:18:37.397819Z",
                                                    "value": {}
                                                },
                                                "rules": [
                                                    {
                                                        "created_at": "2023-12-01T14:18:37.397819Z",
                                                        "field": "_",
                                                        "id": "DEFAULT",
                                                        "order": 0,
                                                        "policy": "include",
                                                        "rule": "regex",
                                                        "updated_at": "2023-12-01T14:18:37.397819Z",
                                                        "value": ".*"
                                                    }
                                                ],
                                                "validation": {
                                                    "errors": [],
                                                    "state": "valid"
                                                }
                                            }
                                        }
                                    ],
                                    "index_name": "search-connector",
                                    "language": "english",
                                    "pipeline": {
                                        "extract_binary_content": true,
                                        "name": "ent-search-generic-ingestion",
                                        "reduce_whitespace": true,
                                        "run_ml_inference": false
                                    },
                                    "service_type": "service type",
                                    "configuration": {}
                                },
                                "created_at": "2023-12-01T14:18:43.07693Z",
                                "deleted_document_count": 10,
                                "id": "HIC-JYwB9RqKhB7x_hIE",
                                "indexed_document_count": 10,
                                "indexed_document_volume": 10,
                                "job_type": "full",
                                "last_seen": "2023-12-01T14:18:43.07693Z",
                                "metadata": {},
                                "status": "canceling",
                                "total_document_count": 0,
                                "trigger_method": "scheduled"
                                }
            """);

        ConnectorSyncJob.fromXContentBytes(new BytesArray(content), XContentType.JSON);
    }

<<<<<<< HEAD
    public void testSyncJobConnectorFromXContent_WithAllFieldsSet() throws IOException {
        String content = XContentHelper.stripWhitespace("""
            {
                "id": "connector-id",
                "filtering": [
                    {
                        "active": {
                            "advanced_snippet": {
                                "created_at": "2023-12-01T14:18:37.397819Z",
                                "updated_at": "2023-12-01T14:18:37.397819Z",
                                "value": {}
                            },
                            "rules": [
                                {
                                    "created_at": "2023-12-01T14:18:37.397819Z",
                                    "field": "_",
                                    "id": "DEFAULT",
                                    "order": 0,
                                    "policy": "include",
                                    "rule": "regex",
                                    "updated_at": "2023-12-01T14:18:37.397819Z",
                                    "value": ".*"
                                }
                            ],
                            "validation": {
                                "errors": [],
                                "state": "valid"
                            }
                        },
                        "domain": "DEFAULT",
                        "draft": {
                            "advanced_snippet": {
                                "created_at": "2023-12-01T14:18:37.397819Z",
                                "updated_at": "2023-12-01T14:18:37.397819Z",
                                "value": {}
                            },
                            "rules": [
                                {
                                    "created_at": "2023-12-01T14:18:37.397819Z",
                                    "field": "_",
                                    "id": "DEFAULT",
                                    "order": 0,
                                    "policy": "include",
                                    "rule": "regex",
                                    "updated_at": "2023-12-01T14:18:37.397819Z",
                                    "value": ".*"
                                }
                            ],
                            "validation": {
                                "errors": [],
                                "state": "valid"
                            }
                        }
                    }
                ],
                "index_name": "search-connector",
                "language": "english",
                "pipeline": {
                    "extract_binary_content": true,
                    "name": "ent-search-generic-ingestion",
                    "reduce_whitespace": true,
                    "run_ml_inference": false
                },
                "service_type": "service type",
                "configuration": {}
            }
            """);

        Connector connector = ConnectorSyncJob.syncJobConnectorFromXContentBytes(new BytesArray(content), XContentType.JSON);

        assertThat(connector.getConnectorId(), equalTo("connector-id"));
        assertThat(connector.getFiltering().size(), equalTo(1));
        assertThat(connector.getIndexName(), equalTo("search-connector"));
        assertThat(connector.getLanguage(), equalTo("english"));
        assertThat(connector.getPipeline(), notNullValue());
        assertThat(connector.getServiceType(), equalTo("service type"));
        assertThat(connector.getConfiguration(), notNullValue());
    }

    public void testSyncJobConnectorFromXContent_WithAllNonOptionalFieldsSet_DoesNotThrow() throws IOException {
        String content = XContentHelper.stripWhitespace("""
            {
                "id": "connector-id",
                "filtering": [
                    {
                        "active": {
                            "advanced_snippet": {
                                "created_at": "2023-12-01T14:18:37.397819Z",
                                "updated_at": "2023-12-01T14:18:37.397819Z",
                                "value": {}
                            },
                            "rules": [
                                {
                                    "created_at": "2023-12-01T14:18:37.397819Z",
                                    "field": "_",
                                    "id": "DEFAULT",
                                    "order": 0,
                                    "policy": "include",
                                    "rule": "regex",
                                    "updated_at": "2023-12-01T14:18:37.397819Z",
                                    "value": ".*"
                                }
                            ],
                            "validation": {
                                "errors": [],
                                "state": "valid"
                            }
                        },
                        "domain": "DEFAULT",
                        "draft": {
                            "advanced_snippet": {
                                "created_at": "2023-12-01T14:18:37.397819Z",
                                "updated_at": "2023-12-01T14:18:37.397819Z",
                                "value": {}
                            },
                            "rules": [
                                {
                                    "created_at": "2023-12-01T14:18:37.397819Z",
                                    "field": "_",
                                    "id": "DEFAULT",
                                    "order": 0,
                                    "policy": "include",
                                    "rule": "regex",
                                    "updated_at": "2023-12-01T14:18:37.397819Z",
                                    "value": ".*"
                                }
                            ],
                            "validation": {
                                "errors": [],
                                "state": "valid"
                            }
                        }
                    }
                ],
                "index_name": null,
                "language": null,
                "pipeline": null,
                "service_type": null,
                "configuration": {}
            }
            """);

        ConnectorSyncJob.syncJobConnectorFromXContentBytes(new BytesArray(content), XContentType.JSON);
=======
    public void testFromXContent_WithAllNullableFieldsSetToNull_DoesNotThrow() throws IOException {
        String content = XContentHelper.stripWhitespace("""
            {
            "cancelation_requested_at": null,
                                "canceled_at": null,
                                "completed_at": null,
                                "connector": {
                                    "id": "connector-id",
                                    "filtering": [
                                        {
                                            "active": {
                                                "advanced_snippet": {
                                                    "created_at": "2023-12-01T14:18:37.397819Z",
                                                    "updated_at": "2023-12-01T14:18:37.397819Z",
                                                    "value": {}
                                                },
                                                "rules": [
                                                    {
                                                        "created_at": "2023-12-01T14:18:37.397819Z",
                                                        "field": "_",
                                                        "id": "DEFAULT",
                                                        "order": 0,
                                                        "policy": "include",
                                                        "rule": "regex",
                                                        "updated_at": "2023-12-01T14:18:37.397819Z",
                                                        "value": ".*"
                                                    }
                                                ],
                                                "validation": {
                                                    "errors": [],
                                                    "state": "valid"
                                                }
                                            },
                                            "domain": "DEFAULT",
                                            "draft": {
                                                "advanced_snippet": {
                                                    "created_at": "2023-12-01T14:18:37.397819Z",
                                                    "updated_at": "2023-12-01T14:18:37.397819Z",
                                                    "value": {}
                                                },
                                                "rules": [
                                                    {
                                                        "created_at": "2023-12-01T14:18:37.397819Z",
                                                        "field": "_",
                                                        "id": "DEFAULT",
                                                        "order": 0,
                                                        "policy": "include",
                                                        "rule": "regex",
                                                        "updated_at": "2023-12-01T14:18:37.397819Z",
                                                        "value": ".*"
                                                    }
                                                ],
                                                "validation": {
                                                    "errors": [],
                                                    "state": "valid"
                                                }
                                            }
                                        }
                                    ],
                                    "index_name": "search-connector",
                                    "language": "english",
                                    "pipeline": {
                                        "extract_binary_content": true,
                                        "name": "ent-search-generic-ingestion",
                                        "reduce_whitespace": true,
                                        "run_ml_inference": false
                                    },
                                    "service_type": "service type",
                                    "configuration": {}
                                },
                                "created_at": "2023-12-01T14:18:43.07693Z",
                                "deleted_document_count": 10,
                                "error": null,
                                "id": "HIC-JYwB9RqKhB7x_hIE",
                                "indexed_document_count": 10,
                                "indexed_document_volume": 10,
                                "job_type": "full",
                                "last_seen": null,
                                "metadata": {},
                                "started_at": null,
                                "status": "canceling",
                                "total_document_count": 0,
                                "trigger_method": "scheduled",
                                "worker_hostname": null
                                }
            """);

        ConnectorSyncJob.fromXContentBytes(new BytesArray(content), XContentType.JSON);
>>>>>>> 11bb536f
    }

    private void assertTransportSerialization(ConnectorSyncJob testInstance) throws IOException {
        ConnectorSyncJob deserializedInstance = copyInstance(testInstance);
        assertNotSame(testInstance, deserializedInstance);
        assertThat(testInstance, equalTo(deserializedInstance));
    }

    private ConnectorSyncJob copyInstance(ConnectorSyncJob instance) throws IOException {
        return copyWriteable(instance, namedWriteableRegistry, ConnectorSyncJob::new);
    }
}<|MERGE_RESOLUTION|>--- conflicted
+++ resolved
@@ -241,153 +241,8 @@
 
         ConnectorSyncJob.fromXContentBytes(new BytesArray(content), XContentType.JSON);
     }
-
-<<<<<<< HEAD
-    public void testSyncJobConnectorFromXContent_WithAllFieldsSet() throws IOException {
-        String content = XContentHelper.stripWhitespace("""
-            {
-                "id": "connector-id",
-                "filtering": [
-                    {
-                        "active": {
-                            "advanced_snippet": {
-                                "created_at": "2023-12-01T14:18:37.397819Z",
-                                "updated_at": "2023-12-01T14:18:37.397819Z",
-                                "value": {}
-                            },
-                            "rules": [
-                                {
-                                    "created_at": "2023-12-01T14:18:37.397819Z",
-                                    "field": "_",
-                                    "id": "DEFAULT",
-                                    "order": 0,
-                                    "policy": "include",
-                                    "rule": "regex",
-                                    "updated_at": "2023-12-01T14:18:37.397819Z",
-                                    "value": ".*"
-                                }
-                            ],
-                            "validation": {
-                                "errors": [],
-                                "state": "valid"
-                            }
-                        },
-                        "domain": "DEFAULT",
-                        "draft": {
-                            "advanced_snippet": {
-                                "created_at": "2023-12-01T14:18:37.397819Z",
-                                "updated_at": "2023-12-01T14:18:37.397819Z",
-                                "value": {}
-                            },
-                            "rules": [
-                                {
-                                    "created_at": "2023-12-01T14:18:37.397819Z",
-                                    "field": "_",
-                                    "id": "DEFAULT",
-                                    "order": 0,
-                                    "policy": "include",
-                                    "rule": "regex",
-                                    "updated_at": "2023-12-01T14:18:37.397819Z",
-                                    "value": ".*"
-                                }
-                            ],
-                            "validation": {
-                                "errors": [],
-                                "state": "valid"
-                            }
-                        }
-                    }
-                ],
-                "index_name": "search-connector",
-                "language": "english",
-                "pipeline": {
-                    "extract_binary_content": true,
-                    "name": "ent-search-generic-ingestion",
-                    "reduce_whitespace": true,
-                    "run_ml_inference": false
-                },
-                "service_type": "service type",
-                "configuration": {}
-            }
-            """);
-
-        Connector connector = ConnectorSyncJob.syncJobConnectorFromXContentBytes(new BytesArray(content), XContentType.JSON);
-
-        assertThat(connector.getConnectorId(), equalTo("connector-id"));
-        assertThat(connector.getFiltering().size(), equalTo(1));
-        assertThat(connector.getIndexName(), equalTo("search-connector"));
-        assertThat(connector.getLanguage(), equalTo("english"));
-        assertThat(connector.getPipeline(), notNullValue());
-        assertThat(connector.getServiceType(), equalTo("service type"));
-        assertThat(connector.getConfiguration(), notNullValue());
-    }
-
-    public void testSyncJobConnectorFromXContent_WithAllNonOptionalFieldsSet_DoesNotThrow() throws IOException {
-        String content = XContentHelper.stripWhitespace("""
-            {
-                "id": "connector-id",
-                "filtering": [
-                    {
-                        "active": {
-                            "advanced_snippet": {
-                                "created_at": "2023-12-01T14:18:37.397819Z",
-                                "updated_at": "2023-12-01T14:18:37.397819Z",
-                                "value": {}
-                            },
-                            "rules": [
-                                {
-                                    "created_at": "2023-12-01T14:18:37.397819Z",
-                                    "field": "_",
-                                    "id": "DEFAULT",
-                                    "order": 0,
-                                    "policy": "include",
-                                    "rule": "regex",
-                                    "updated_at": "2023-12-01T14:18:37.397819Z",
-                                    "value": ".*"
-                                }
-                            ],
-                            "validation": {
-                                "errors": [],
-                                "state": "valid"
-                            }
-                        },
-                        "domain": "DEFAULT",
-                        "draft": {
-                            "advanced_snippet": {
-                                "created_at": "2023-12-01T14:18:37.397819Z",
-                                "updated_at": "2023-12-01T14:18:37.397819Z",
-                                "value": {}
-                            },
-                            "rules": [
-                                {
-                                    "created_at": "2023-12-01T14:18:37.397819Z",
-                                    "field": "_",
-                                    "id": "DEFAULT",
-                                    "order": 0,
-                                    "policy": "include",
-                                    "rule": "regex",
-                                    "updated_at": "2023-12-01T14:18:37.397819Z",
-                                    "value": ".*"
-                                }
-                            ],
-                            "validation": {
-                                "errors": [],
-                                "state": "valid"
-                            }
-                        }
-                    }
-                ],
-                "index_name": null,
-                "language": null,
-                "pipeline": null,
-                "service_type": null,
-                "configuration": {}
-            }
-            """);
-
-        ConnectorSyncJob.syncJobConnectorFromXContentBytes(new BytesArray(content), XContentType.JSON);
-=======
-    public void testFromXContent_WithAllNullableFieldsSetToNull_DoesNotThrow() throws IOException {
+                                                        
+         public void testFromXContent_WithAllNullableFieldsSetToNull_DoesNotThrow() throws IOException {
         String content = XContentHelper.stripWhitespace("""
             {
             "cancelation_requested_at": null,
@@ -475,7 +330,151 @@
             """);
 
         ConnectorSyncJob.fromXContentBytes(new BytesArray(content), XContentType.JSON);
->>>>>>> 11bb536f
+    }
+
+    public void testSyncJobConnectorFromXContent_WithAllFieldsSet() throws IOException {
+        String content = XContentHelper.stripWhitespace("""
+            {
+                "id": "connector-id",
+                "filtering": [
+                    {
+                        "active": {
+                            "advanced_snippet": {
+                                "created_at": "2023-12-01T14:18:37.397819Z",
+                                "updated_at": "2023-12-01T14:18:37.397819Z",
+                                "value": {}
+                            },
+                            "rules": [
+                                {
+                                    "created_at": "2023-12-01T14:18:37.397819Z",
+                                    "field": "_",
+                                    "id": "DEFAULT",
+                                    "order": 0,
+                                    "policy": "include",
+                                    "rule": "regex",
+                                    "updated_at": "2023-12-01T14:18:37.397819Z",
+                                    "value": ".*"
+                                }
+                            ],
+                            "validation": {
+                                "errors": [],
+                                "state": "valid"
+                            }
+                        },
+                        "domain": "DEFAULT",
+                        "draft": {
+                            "advanced_snippet": {
+                                "created_at": "2023-12-01T14:18:37.397819Z",
+                                "updated_at": "2023-12-01T14:18:37.397819Z",
+                                "value": {}
+                            },
+                            "rules": [
+                                {
+                                    "created_at": "2023-12-01T14:18:37.397819Z",
+                                    "field": "_",
+                                    "id": "DEFAULT",
+                                    "order": 0,
+                                    "policy": "include",
+                                    "rule": "regex",
+                                    "updated_at": "2023-12-01T14:18:37.397819Z",
+                                    "value": ".*"
+                                }
+                            ],
+                            "validation": {
+                                "errors": [],
+                                "state": "valid"
+                            }
+                        }
+                    }
+                ],
+                "index_name": "search-connector",
+                "language": "english",
+                "pipeline": {
+                    "extract_binary_content": true,
+                    "name": "ent-search-generic-ingestion",
+                    "reduce_whitespace": true,
+                    "run_ml_inference": false
+                },
+                "service_type": "service type",
+                "configuration": {}
+            }
+            """);
+
+        Connector connector = ConnectorSyncJob.syncJobConnectorFromXContentBytes(new BytesArray(content), XContentType.JSON);
+
+        assertThat(connector.getConnectorId(), equalTo("connector-id"));
+        assertThat(connector.getFiltering().size(), equalTo(1));
+        assertThat(connector.getIndexName(), equalTo("search-connector"));
+        assertThat(connector.getLanguage(), equalTo("english"));
+        assertThat(connector.getPipeline(), notNullValue());
+        assertThat(connector.getServiceType(), equalTo("service type"));
+        assertThat(connector.getConfiguration(), notNullValue());
+    }
+
+    public void testSyncJobConnectorFromXContent_WithAllNonOptionalFieldsSet_DoesNotThrow() throws IOException {
+        String content = XContentHelper.stripWhitespace("""
+            {
+                "id": "connector-id",
+                "filtering": [
+                    {
+                        "active": {
+                            "advanced_snippet": {
+                                "created_at": "2023-12-01T14:18:37.397819Z",
+                                "updated_at": "2023-12-01T14:18:37.397819Z",
+                                "value": {}
+                            },
+                            "rules": [
+                                {
+                                    "created_at": "2023-12-01T14:18:37.397819Z",
+                                    "field": "_",
+                                    "id": "DEFAULT",
+                                    "order": 0,
+                                    "policy": "include",
+                                    "rule": "regex",
+                                    "updated_at": "2023-12-01T14:18:37.397819Z",
+                                    "value": ".*"
+                                }
+                            ],
+                            "validation": {
+                                "errors": [],
+                                "state": "valid"
+                            }
+                        },
+                        "domain": "DEFAULT",
+                        "draft": {
+                            "advanced_snippet": {
+                                "created_at": "2023-12-01T14:18:37.397819Z",
+                                "updated_at": "2023-12-01T14:18:37.397819Z",
+                                "value": {}
+                            },
+                            "rules": [
+                                {
+                                    "created_at": "2023-12-01T14:18:37.397819Z",
+                                    "field": "_",
+                                    "id": "DEFAULT",
+                                    "order": 0,
+                                    "policy": "include",
+                                    "rule": "regex",
+                                    "updated_at": "2023-12-01T14:18:37.397819Z",
+                                    "value": ".*"
+                                }
+                            ],
+                            "validation": {
+                                "errors": [],
+                                "state": "valid"
+                            }
+                        }
+                    }
+                ],
+                "index_name": null,
+                "language": null,
+                "pipeline": null,
+                "service_type": null,
+                "configuration": {}
+            }
+            """);
+
+        ConnectorSyncJob.syncJobConnectorFromXContentBytes(new BytesArray(content), XContentType.JSON);
     }
 
     private void assertTransportSerialization(ConnectorSyncJob testInstance) throws IOException {
