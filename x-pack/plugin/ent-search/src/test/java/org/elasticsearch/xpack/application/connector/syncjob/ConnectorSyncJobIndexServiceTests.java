/*
 * Copyright Elasticsearch B.V. and/or licensed to Elasticsearch B.V. under one
 * or more contributor license agreements. Licensed under the Elastic License
 * 2.0; you may not use this file except in compliance with the Elastic License
 * 2.0.
 */

package org.elasticsearch.xpack.application.connector.syncjob;

import org.elasticsearch.ResourceNotFoundException;
import org.elasticsearch.action.ActionFuture;
import org.elasticsearch.action.ActionListener;
import org.elasticsearch.action.DocWriteRequest;
import org.elasticsearch.action.DocWriteResponse;
import org.elasticsearch.action.delete.DeleteResponse;
import org.elasticsearch.action.get.GetRequest;
import org.elasticsearch.action.get.GetResponse;
import org.elasticsearch.action.index.IndexRequest;
import org.elasticsearch.action.support.WriteRequest;
import org.elasticsearch.action.update.UpdateResponse;
import org.elasticsearch.rest.RestStatus;
import org.elasticsearch.test.ESSingleNodeTestCase;
import org.elasticsearch.xcontent.ParseField;
import org.elasticsearch.xcontent.ToXContent;
import org.elasticsearch.xpack.application.connector.Connector;
import org.elasticsearch.xpack.application.connector.ConnectorIndexService;
import org.elasticsearch.xpack.application.connector.ConnectorSyncStatus;
import org.elasticsearch.xpack.application.connector.ConnectorTestUtils;
import org.elasticsearch.xpack.application.connector.syncjob.action.PostConnectorSyncJobAction;
import org.elasticsearch.xpack.application.connector.syncjob.action.UpdateConnectorSyncJobErrorAction;
import org.elasticsearch.xpack.application.connector.syncjob.action.UpdateConnectorSyncJobIngestionStatsAction;
import org.junit.Before;

import java.io.IOException;
import java.time.Instant;
import java.time.temporal.ChronoUnit;
import java.util.ArrayList;
import java.util.List;
import java.util.Map;
import java.util.Set;
import java.util.concurrent.CountDownLatch;
import java.util.concurrent.ExecutionException;
import java.util.concurrent.TimeUnit;
import java.util.concurrent.TimeoutException;
import java.util.concurrent.atomic.AtomicReference;
import java.util.stream.Collectors;

import static org.elasticsearch.xcontent.XContentFactory.jsonBuilder;
import static org.hamcrest.Matchers.containsString;
import static org.hamcrest.Matchers.equalTo;
import static org.hamcrest.Matchers.greaterThanOrEqualTo;
import static org.hamcrest.Matchers.not;
import static org.hamcrest.Matchers.notNullValue;
import static org.hamcrest.Matchers.nullValue;

public class ConnectorSyncJobIndexServiceTests extends ESSingleNodeTestCase {

    private static final String NON_EXISTING_CONNECTOR_ID = "non-existing-connector-id";
    private static final String NON_EXISTING_SYNC_JOB_ID = "non-existing-sync-job-id";
    private static final String LAST_SEEN_FIELD_NAME = ConnectorSyncJob.LAST_SEEN_FIELD.getPreferredName();
    private static final int TIMEOUT_SECONDS = 10;
    private static final int ONE_SECOND_IN_MILLIS = 1000;

    private ConnectorSyncJobIndexService connectorSyncJobIndexService;
    private Connector connectorOne;
    private Connector connectorTwo;

    @Before
    public void setup() throws Exception {
        connectorOne = ConnectorTestUtils.getRandomSyncJobConnectorInfo();
        connectorTwo = ConnectorTestUtils.getRandomSyncJobConnectorInfo();

        createConnector(connectorOne);
        createConnector(connectorTwo);

        this.connectorSyncJobIndexService = new ConnectorSyncJobIndexService(client());
    }

    private void createConnector(Connector connector) throws IOException, InterruptedException, ExecutionException, TimeoutException {
        final IndexRequest indexRequest = new IndexRequest(ConnectorIndexService.CONNECTOR_INDEX_NAME).opType(DocWriteRequest.OpType.INDEX)
            .id(connector.getConnectorId())
            .setRefreshPolicy(WriteRequest.RefreshPolicy.IMMEDIATE)
            .source(connector.toXContent(jsonBuilder(), ToXContent.EMPTY_PARAMS));
        ActionFuture<DocWriteResponse> index = client().index(indexRequest);

        // wait 10 seconds for connector creation
        index.get(TIMEOUT_SECONDS, TimeUnit.SECONDS);
    }

    public void testCreateConnectorSyncJob() throws Exception {
        PostConnectorSyncJobAction.Request syncJobRequest = ConnectorSyncJobTestUtils.getRandomPostConnectorSyncJobActionRequest(
            connectorOne.getConnectorId()
        );
        ConnectorSyncJobType requestJobType = syncJobRequest.getJobType();
        ConnectorSyncJobTriggerMethod requestTriggerMethod = syncJobRequest.getTriggerMethod();
        PostConnectorSyncJobAction.Response response = awaitPutConnectorSyncJob(syncJobRequest);

        ConnectorSyncJob connectorSyncJob = awaitGetConnectorSyncJob(response.getId());

        assertThat(connectorSyncJob.getId(), notNullValue());
        assertThat(connectorSyncJob.getJobType(), equalTo(requestJobType));
        assertThat(connectorSyncJob.getTriggerMethod(), equalTo(requestTriggerMethod));
        assertThat(connectorSyncJob.getStatus(), equalTo(ConnectorSyncJob.DEFAULT_INITIAL_STATUS));
        assertThat(connectorSyncJob.getCreatedAt(), equalTo(connectorSyncJob.getLastSeen()));
        assertThat(connectorSyncJob.getTotalDocumentCount(), equalTo(0L));
        assertThat(connectorSyncJob.getIndexedDocumentCount(), equalTo(0L));
        assertThat(connectorSyncJob.getIndexedDocumentVolume(), equalTo(0L));
        assertThat(connectorSyncJob.getDeletedDocumentCount(), equalTo(0L));
    }

    public void testCreateConnectorSyncJob_WithMissingJobType_ExpectDefaultJobTypeToBeSet() throws Exception {
        PostConnectorSyncJobAction.Request syncJobRequest = new PostConnectorSyncJobAction.Request(
            connectorOne.getConnectorId(),
            null,
            ConnectorSyncJobTriggerMethod.ON_DEMAND
        );
        PostConnectorSyncJobAction.Response response = awaitPutConnectorSyncJob(syncJobRequest);

        ConnectorSyncJob connectorSyncJob = awaitGetConnectorSyncJob(response.getId());

        assertThat(connectorSyncJob.getJobType(), equalTo(ConnectorSyncJob.DEFAULT_JOB_TYPE));
    }

    public void testCreateConnectorSyncJob_WithMissingTriggerMethod_ExpectDefaultTriggerMethodToBeSet() throws Exception {
        PostConnectorSyncJobAction.Request syncJobRequest = new PostConnectorSyncJobAction.Request(
            connectorOne.getConnectorId(),
            ConnectorSyncJobType.FULL,
            null
        );
        PostConnectorSyncJobAction.Response response = awaitPutConnectorSyncJob(syncJobRequest);

        ConnectorSyncJob connectorSyncJob = awaitGetConnectorSyncJob(response.getId());

        assertThat(connectorSyncJob.getTriggerMethod(), equalTo(ConnectorSyncJob.DEFAULT_TRIGGER_METHOD));
    }

    public void testCreateConnectorSyncJob_WithMissingConnectorId_ExpectException() throws Exception {
        PostConnectorSyncJobAction.Request syncJobRequest = new PostConnectorSyncJobAction.Request(
            NON_EXISTING_CONNECTOR_ID,
            ConnectorSyncJobType.FULL,
            ConnectorSyncJobTriggerMethod.ON_DEMAND
        );
        awaitPutConnectorSyncJobExpectingException(
            syncJobRequest,
            ActionListener.wrap(response -> {}, exception -> assertThat(exception.getMessage(), containsString(NON_EXISTING_CONNECTOR_ID)))
        );
    }

    public void testDeleteConnectorSyncJob() throws Exception {
        PostConnectorSyncJobAction.Request syncJobRequest = ConnectorSyncJobTestUtils.getRandomPostConnectorSyncJobActionRequest(
            connectorOne.getConnectorId()
        );
        PostConnectorSyncJobAction.Response response = awaitPutConnectorSyncJob(syncJobRequest);
        String syncJobId = response.getId();

        assertThat(syncJobId, notNullValue());

        DeleteResponse deleteResponse = awaitDeleteConnectorSyncJob(syncJobId);

        assertThat(deleteResponse.status(), equalTo(RestStatus.OK));
    }

    public void testDeleteConnectorSyncJob_WithMissingSyncJobId_ExpectException() {
        expectThrows(ResourceNotFoundException.class, () -> awaitDeleteConnectorSyncJob(NON_EXISTING_SYNC_JOB_ID));
    }

    public void testGetConnectorSyncJob() throws Exception {
        PostConnectorSyncJobAction.Request syncJobRequest = ConnectorSyncJobTestUtils.getRandomPostConnectorSyncJobActionRequest(
            connectorOne.getConnectorId()
        );
        ConnectorSyncJobType jobType = syncJobRequest.getJobType();
        ConnectorSyncJobTriggerMethod triggerMethod = syncJobRequest.getTriggerMethod();

        PostConnectorSyncJobAction.Response response = awaitPutConnectorSyncJob(syncJobRequest);
        String syncJobId = response.getId();

        ConnectorSyncJob syncJob = awaitGetConnectorSyncJob(syncJobId);

        assertThat(syncJob.getId(), equalTo(syncJobId));
        assertThat(syncJob.getJobType(), equalTo(jobType));
        assertThat(syncJob.getTriggerMethod(), equalTo(triggerMethod));
        assertThat(syncJob.getConnector().getConnectorId(), equalTo(connectorOne.getConnectorId()));
    }

    public void testGetConnectorSyncJob_WithMissingSyncJobId_ExpectException() {
        expectThrows(ResourceNotFoundException.class, () -> awaitGetConnectorSyncJob(NON_EXISTING_SYNC_JOB_ID));
    }

    public void testCheckInConnectorSyncJob() throws Exception {
        PostConnectorSyncJobAction.Request syncJobRequest = ConnectorSyncJobTestUtils.getRandomPostConnectorSyncJobActionRequest(
            connectorOne.getConnectorId()
        );
        PostConnectorSyncJobAction.Response response = awaitPutConnectorSyncJob(syncJobRequest);
        String syncJobId = response.getId();

        Map<String, Object> syncJobSourceBeforeUpdate = getConnectorSyncJobSourceById(syncJobId);
        Instant lastSeenBeforeUpdate = Instant.parse((String) syncJobSourceBeforeUpdate.get(LAST_SEEN_FIELD_NAME));

        safeSleep(ONE_SECOND_IN_MILLIS);

        UpdateResponse updateResponse = awaitCheckInConnectorSyncJob(syncJobId);
        Map<String, Object> syncJobSourceAfterUpdate = getConnectorSyncJobSourceById(syncJobId);
        Instant lastSeenAfterUpdate = Instant.parse((String) syncJobSourceAfterUpdate.get(LAST_SEEN_FIELD_NAME));
        long secondsBetweenLastSeenBeforeAndAfterUpdate = ChronoUnit.SECONDS.between(lastSeenBeforeUpdate, lastSeenAfterUpdate);

        assertThat("Wrong sync job was updated", syncJobId, equalTo(updateResponse.getId()));
        assertThat(updateResponse.status(), equalTo(RestStatus.OK));
        assertTrue(
            "[" + LAST_SEEN_FIELD_NAME + "] after the check in is not after [" + LAST_SEEN_FIELD_NAME + "] before the check in",
            lastSeenAfterUpdate.isAfter(lastSeenBeforeUpdate)
        );
        assertThat(
            "there must be at least one second between ["
                + LAST_SEEN_FIELD_NAME
                + "] after the check in and ["
                + LAST_SEEN_FIELD_NAME
                + "] before the check in",
            secondsBetweenLastSeenBeforeAndAfterUpdate,
            greaterThanOrEqualTo(1L)
        );
        assertFieldsExceptLastSeenDidNotUpdate(syncJobSourceBeforeUpdate, syncJobSourceAfterUpdate);
    }

    public void testCheckInConnectorSyncJob_WithMissingSyncJobId_ExpectException() {
        expectThrows(ResourceNotFoundException.class, () -> awaitCheckInConnectorSyncJob(NON_EXISTING_SYNC_JOB_ID));
    }

    public void testCancelConnectorSyncJob() throws Exception {
        PostConnectorSyncJobAction.Request syncJobRequest = ConnectorSyncJobTestUtils.getRandomPostConnectorSyncJobActionRequest(
            connectorOne.getConnectorId()
        );
        PostConnectorSyncJobAction.Response response = awaitPutConnectorSyncJob(syncJobRequest);
        String syncJobId = response.getId();
        Map<String, Object> syncJobSourceBeforeUpdate = getConnectorSyncJobSourceById(syncJobId);
        ConnectorSyncStatus syncStatusBeforeUpdate = ConnectorSyncStatus.fromString(
            (String) syncJobSourceBeforeUpdate.get(ConnectorSyncJob.STATUS_FIELD.getPreferredName())
        );
        Object cancellationRequestedAtBeforeUpdate = syncJobSourceBeforeUpdate.get(
            ConnectorSyncJob.CANCELATION_REQUESTED_AT_FIELD.getPreferredName()
        );

        assertThat(syncJobId, notNullValue());
        assertThat(cancellationRequestedAtBeforeUpdate, nullValue());
        assertThat(syncStatusBeforeUpdate, not(equalTo(ConnectorSyncStatus.CANCELING)));

        UpdateResponse updateResponse = awaitCancelConnectorSyncJob(syncJobId);

        Map<String, Object> syncJobSourceAfterUpdate = getConnectorSyncJobSourceById(syncJobId);
        ConnectorSyncStatus syncStatusAfterUpdate = ConnectorSyncStatus.fromString(
            (String) syncJobSourceAfterUpdate.get(ConnectorSyncJob.STATUS_FIELD.getPreferredName())
        );
        Instant cancellationRequestedAtAfterUpdate = Instant.parse(
            (String) syncJobSourceAfterUpdate.get(ConnectorSyncJob.CANCELATION_REQUESTED_AT_FIELD.getPreferredName())
        );

        assertThat(updateResponse.status(), equalTo(RestStatus.OK));
        assertThat(cancellationRequestedAtAfterUpdate, notNullValue());
        assertThat(syncStatusAfterUpdate, equalTo(ConnectorSyncStatus.CANCELING));
        assertFieldsExceptSyncStatusAndCancellationRequestedAtDidNotUpdate(syncJobSourceBeforeUpdate, syncJobSourceAfterUpdate);
    }

    public void testCancelConnectorSyncJob_WithMissingSyncJobId_ExpectException() {
        expectThrows(ResourceNotFoundException.class, () -> awaitCancelConnectorSyncJob(NON_EXISTING_SYNC_JOB_ID));
    }

<<<<<<< HEAD
    public void testListConnectorSyncJobs() throws Exception {
        int numberOfSyncJobs = 5;
        List<ConnectorSyncJob> syncJobs = new ArrayList<>();

        for (int i = 0; i < numberOfSyncJobs; i++) {
            PostConnectorSyncJobAction.Request request = ConnectorSyncJobTestUtils.getRandomPostConnectorSyncJobActionRequest(
                connectorOne.getConnectorId()
            );
            PostConnectorSyncJobAction.Response response = awaitPutConnectorSyncJob(request);
            ConnectorSyncJob syncJob = awaitGetConnectorSyncJob(response.getId());
            syncJobs.add(syncJob);
        }

        ConnectorSyncJobIndexService.ConnectorSyncJobsResult firstTwoSyncJobs = awaitListConnectorSyncJobs(0, 2, null, null);
        ConnectorSyncJobIndexService.ConnectorSyncJobsResult nextTwoSyncJobs = awaitListConnectorSyncJobs(2, 2, null, null);
        ConnectorSyncJobIndexService.ConnectorSyncJobsResult lastSyncJobs = awaitListConnectorSyncJobs(4, 100, null, null);

        ConnectorSyncJob firstSyncJob = firstTwoSyncJobs.connectorSyncJobs().get(0);
        ConnectorSyncJob secondSyncJob = firstTwoSyncJobs.connectorSyncJobs().get(1);
        ConnectorSyncJob thirdSyncJob = nextTwoSyncJobs.connectorSyncJobs().get(0);
        ConnectorSyncJob fourthSyncJob = nextTwoSyncJobs.connectorSyncJobs().get(1);
        ConnectorSyncJob fifthSyncJob = lastSyncJobs.connectorSyncJobs().get(0);

        assertThat(firstTwoSyncJobs.connectorSyncJobs().size(), equalTo(2));
        assertThat(firstTwoSyncJobs.totalResults(), equalTo(5L));

        assertThat(nextTwoSyncJobs.connectorSyncJobs().size(), equalTo(2));
        assertThat(nextTwoSyncJobs.totalResults(), equalTo(5L));

        assertThat(lastSyncJobs.connectorSyncJobs().size(), equalTo(1));
        assertThat(lastSyncJobs.totalResults(), equalTo(5L));

        assertThat(firstSyncJob, equalTo(syncJobs.get(0)));
        assertThat(secondSyncJob, equalTo(syncJobs.get(1)));
        assertThat(thirdSyncJob, equalTo(syncJobs.get(2)));
        assertThat(fourthSyncJob, equalTo(syncJobs.get(3)));
        assertThat(fifthSyncJob, equalTo(syncJobs.get(4)));

        // assert ordering: ascending order by creation date
        assertTrue(fifthSyncJob.getCreatedAt().isAfter(fourthSyncJob.getCreatedAt()));
        assertTrue(fourthSyncJob.getCreatedAt().isAfter(thirdSyncJob.getCreatedAt()));
        assertTrue(thirdSyncJob.getCreatedAt().isAfter(secondSyncJob.getCreatedAt()));
        assertTrue(secondSyncJob.getCreatedAt().isAfter(firstSyncJob.getCreatedAt()));
    }

    public void testListConnectorSyncJobs_WithStatusPending_GivenOnePendingTwoCancelled_ExpectOnePending() throws Exception {
        String connectorId = connectorOne.getConnectorId();

        PostConnectorSyncJobAction.Request requestOne = ConnectorSyncJobTestUtils.getRandomPostConnectorSyncJobActionRequest(connectorId);
        PostConnectorSyncJobAction.Request requestTwo = ConnectorSyncJobTestUtils.getRandomPostConnectorSyncJobActionRequest(connectorId);
        PostConnectorSyncJobAction.Request requestThree = ConnectorSyncJobTestUtils.getRandomPostConnectorSyncJobActionRequest(connectorId);

        PostConnectorSyncJobAction.Response responseOne = awaitPutConnectorSyncJob(requestOne);
        PostConnectorSyncJobAction.Response responseTwo = awaitPutConnectorSyncJob(requestTwo);
        PostConnectorSyncJobAction.Response responseThree = awaitPutConnectorSyncJob(requestThree);

        String syncJobOneId = responseOne.getId();
        String syncJobTwoId = responseTwo.getId();
        String syncJobThreeId = responseThree.getId();

        // cancel sync job two and three -> one pending left
        awaitCancelConnectorSyncJob(syncJobTwoId);
        awaitCancelConnectorSyncJob(syncJobThreeId);

        ConnectorSyncJobIndexService.ConnectorSyncJobsResult connectorSyncJobsResult = awaitListConnectorSyncJobs(
            0,
            100,
            null,
            ConnectorSyncStatus.PENDING
        );
        long numberOfResults = connectorSyncJobsResult.totalResults();
        String idOfReturnedSyncJob = connectorSyncJobsResult.connectorSyncJobs().get(0).getId();

        assertThat(numberOfResults, equalTo(1L));
        assertThat(idOfReturnedSyncJob, equalTo(syncJobOneId));
    }

    public void testListConnectorSyncJobs_WithConnectorOneId_GivenTwoOverallOneFromConnectorOne_ExpectOne() throws Exception {
        String connectorOneId = connectorOne.getConnectorId();
        String connectorTwoId = connectorTwo.getConnectorId();

        PostConnectorSyncJobAction.Request requestOne = ConnectorSyncJobTestUtils.getRandomPostConnectorSyncJobActionRequest(
            connectorOneId
        );
        PostConnectorSyncJobAction.Request requestTwo = ConnectorSyncJobTestUtils.getRandomPostConnectorSyncJobActionRequest(
            connectorTwoId
        );

        awaitPutConnectorSyncJob(requestOne);
        awaitPutConnectorSyncJob(requestTwo);

        ConnectorSyncJobIndexService.ConnectorSyncJobsResult connectorSyncJobsResult = awaitListConnectorSyncJobs(
            0,
            100,
            connectorOneId,
            null
        );

        long numberOfResults = connectorSyncJobsResult.totalResults();
        String connectorIdOfReturnedSyncJob = connectorSyncJobsResult.connectorSyncJobs().get(0).getConnector().getConnectorId();

        assertThat(numberOfResults, equalTo(1L));
        assertThat(connectorIdOfReturnedSyncJob, equalTo(connectorOneId));
    }

    public void testListConnectorSyncJobs_WithNoSyncJobs_ReturnEmptyResult() throws Exception {
        ConnectorSyncJobIndexService.ConnectorSyncJobsResult firstOneHundredSyncJobs = awaitListConnectorSyncJobs(0, 100, null, null);

        assertThat(firstOneHundredSyncJobs.connectorSyncJobs().size(), equalTo(0));
        assertThat(firstOneHundredSyncJobs.totalResults(), equalTo(0L));
=======
    public void testUpdateConnectorSyncJobError() throws Exception {
        PostConnectorSyncJobAction.Request syncJobRequest = ConnectorSyncJobTestUtils.getRandomPostConnectorSyncJobActionRequest(
            connector.getConnectorId()
        );
        PostConnectorSyncJobAction.Response response = awaitPutConnectorSyncJob(syncJobRequest);
        String syncJobId = response.getId();

        UpdateConnectorSyncJobErrorAction.Request request = ConnectorSyncJobTestUtils.getRandomUpdateConnectorSyncJobErrorActionRequest();
        String errorInRequest = request.getError();

        UpdateResponse updateResponse = awaitUpdateConnectorSyncJob(syncJobId, errorInRequest);
        Map<String, Object> connectorSyncJobSource = getConnectorSyncJobSourceById(syncJobId);
        String error = (String) connectorSyncJobSource.get(ConnectorSyncJob.ERROR_FIELD.getPreferredName());
        ConnectorSyncStatus syncStatus = ConnectorSyncStatus.fromString(
            (String) connectorSyncJobSource.get(ConnectorSyncJob.STATUS_FIELD.getPreferredName())
        );

        assertThat(updateResponse.status(), equalTo(RestStatus.OK));
        assertThat(error, equalTo(errorInRequest));
        assertThat(syncStatus, equalTo(ConnectorSyncStatus.ERROR));
    }

    public void testUpdateConnectorSyncJobError_WithMissingSyncJobId_ExceptException() {
        expectThrows(
            ResourceNotFoundException.class,
            () -> awaitUpdateConnectorSyncJob(NON_EXISTING_SYNC_JOB_ID, randomAlphaOfLengthBetween(5, 100))
        );
    }

    public void testUpdateConnectorSyncJobIngestionStats() throws Exception {
        PostConnectorSyncJobAction.Request syncJobRequest = ConnectorSyncJobTestUtils.getRandomPostConnectorSyncJobActionRequest(
            connector.getConnectorId()
        );
        PostConnectorSyncJobAction.Response response = awaitPutConnectorSyncJob(syncJobRequest);
        String syncJobId = response.getId();
        Map<String, Object> syncJobSourceBeforeUpdate = getConnectorSyncJobSourceById(syncJobId);

        UpdateConnectorSyncJobIngestionStatsAction.Request request = ConnectorSyncJobTestUtils
            .getRandomUpdateConnectorSyncJobIngestionStatsActionRequest(syncJobId);
        UpdateResponse updateResponse = awaitUpdateConnectorSyncJobIngestionStats(request);
        Map<String, Object> syncJobSourceAfterUpdate = getConnectorSyncJobSourceById(syncJobId);

        Long requestDeletedDocumentCount = request.getDeletedDocumentCount();
        Long requestIndexedDocumentCount = request.getIndexedDocumentCount();
        Long requestIndexedDocumentVolume = request.getIndexedDocumentVolume();
        Long requestTotalDocumentCount = request.getTotalDocumentCount();
        Instant requestLastSeen = request.getLastSeen();

        Long deletedDocumentCountAfterUpdate = (Long) syncJobSourceAfterUpdate.get(
            ConnectorSyncJob.DELETED_DOCUMENT_COUNT_FIELD.getPreferredName()
        );
        Long indexedDocumentCountAfterUpdate = (Long) syncJobSourceAfterUpdate.get(
            ConnectorSyncJob.INDEXED_DOCUMENT_COUNT_FIELD.getPreferredName()
        );
        Long indexedDocumentVolumeAfterUpdate = (Long) syncJobSourceAfterUpdate.get(
            ConnectorSyncJob.INDEXED_DOCUMENT_VOLUME_FIELD.getPreferredName()
        );
        Long totalDocumentCountAfterUpdate = (Long) syncJobSourceAfterUpdate.get(
            ConnectorSyncJob.TOTAL_DOCUMENT_COUNT_FIELD.getPreferredName()
        );
        Instant lastSeenAfterUpdate = Instant.parse(
            (String) syncJobSourceAfterUpdate.get(ConnectorSyncJob.LAST_SEEN_FIELD.getPreferredName())
        );

        assertThat(updateResponse.status(), equalTo(RestStatus.OK));
        assertThat(deletedDocumentCountAfterUpdate, equalTo(requestDeletedDocumentCount));
        assertThat(indexedDocumentCountAfterUpdate, equalTo(requestIndexedDocumentCount));
        assertThat(indexedDocumentVolumeAfterUpdate, equalTo(requestIndexedDocumentVolume));
        assertThat(totalDocumentCountAfterUpdate, equalTo(requestTotalDocumentCount));
        assertThat(lastSeenAfterUpdate, equalTo(requestLastSeen));
        assertFieldsExceptAllIngestionStatsDidNotUpdate(syncJobSourceBeforeUpdate, syncJobSourceAfterUpdate);
    }

    public void testUpdateConnectorSyncJobIngestionStats_WithoutLastSeen_ExpectUpdateOfLastSeen() throws Exception {
        PostConnectorSyncJobAction.Request syncJobRequest = ConnectorSyncJobTestUtils.getRandomPostConnectorSyncJobActionRequest(
            connector.getConnectorId()
        );
        PostConnectorSyncJobAction.Response response = awaitPutConnectorSyncJob(syncJobRequest);
        String syncJobId = response.getId();
        Map<String, Object> syncJobSourceBeforeUpdate = getConnectorSyncJobSourceById(syncJobId);
        Instant lastSeenBeforeUpdate = Instant.parse(
            (String) syncJobSourceBeforeUpdate.get(ConnectorSyncJob.LAST_SEEN_FIELD.getPreferredName())
        );
        UpdateConnectorSyncJobIngestionStatsAction.Request request = new UpdateConnectorSyncJobIngestionStatsAction.Request(
            syncJobId,
            10L,
            20L,
            100L,
            10L,
            null
        );

        safeSleep(ONE_SECOND_IN_MILLIS);

        UpdateResponse updateResponse = awaitUpdateConnectorSyncJobIngestionStats(request);
        Map<String, Object> syncJobSourceAfterUpdate = getConnectorSyncJobSourceById(syncJobId);
        Instant lastSeenAfterUpdate = Instant.parse(
            (String) syncJobSourceAfterUpdate.get(ConnectorSyncJob.LAST_SEEN_FIELD.getPreferredName())
        );
        long secondsBetweenLastSeenBeforeAndAfterUpdate = ChronoUnit.SECONDS.between(lastSeenBeforeUpdate, lastSeenAfterUpdate);

        assertThat(updateResponse.status(), equalTo(RestStatus.OK));
        assertTrue(lastSeenAfterUpdate.isAfter(lastSeenBeforeUpdate));
        assertThat(secondsBetweenLastSeenBeforeAndAfterUpdate, greaterThanOrEqualTo(1L));
        assertFieldsExceptAllIngestionStatsDidNotUpdate(syncJobSourceBeforeUpdate, syncJobSourceAfterUpdate);
    }

    public void testUpdateConnectorSyncJobIngestionStats_WithMissingSyncJobId_ExpectException() {
        expectThrows(
            ResourceNotFoundException.class,
            () -> awaitUpdateConnectorSyncJobIngestionStats(
                new UpdateConnectorSyncJobIngestionStatsAction.Request(NON_EXISTING_SYNC_JOB_ID, 0L, 0L, 0L, 0L, Instant.now())
            )
        );
    }

    private UpdateResponse awaitUpdateConnectorSyncJobIngestionStats(UpdateConnectorSyncJobIngestionStatsAction.Request request)
        throws Exception {
        CountDownLatch latch = new CountDownLatch(1);
        final AtomicReference<UpdateResponse> resp = new AtomicReference<>(null);
        final AtomicReference<Exception> exc = new AtomicReference<>(null);
        connectorSyncJobIndexService.updateConnectorSyncJobIngestionStats(request, new ActionListener<>() {
            @Override
            public void onResponse(UpdateResponse updateResponse) {
                resp.set(updateResponse);
                latch.countDown();
            }

            @Override
            public void onFailure(Exception e) {
                exc.set(e);
                latch.countDown();
            }
        });
        assertTrue("Timeout waiting for update request", latch.await(TIMEOUT_SECONDS, TimeUnit.SECONDS));
        if (exc.get() != null) {
            throw exc.get();
        }
        assertNotNull("Received null response from update request", resp.get());
        return resp.get();
    }

    private static void assertFieldsExceptAllIngestionStatsDidNotUpdate(
        Map<String, Object> syncJobSourceBeforeUpdate,
        Map<String, Object> syncJobSourceAfterUpdate
    ) {
        assertFieldsDidNotUpdateExceptFieldList(
            syncJobSourceBeforeUpdate,
            syncJobSourceAfterUpdate,
            List.of(
                ConnectorSyncJob.DELETED_DOCUMENT_COUNT_FIELD,
                ConnectorSyncJob.INDEXED_DOCUMENT_COUNT_FIELD,
                ConnectorSyncJob.INDEXED_DOCUMENT_VOLUME_FIELD,
                ConnectorSyncJob.TOTAL_DOCUMENT_COUNT_FIELD,
                ConnectorSyncJob.LAST_SEEN_FIELD
            )
        );
>>>>>>> 0b9487b2
    }

    private static void assertFieldsExceptSyncStatusAndCancellationRequestedAtDidNotUpdate(
        Map<String, Object> syncJobSourceBeforeUpdate,
        Map<String, Object> syncJobSourceAfterUpdate
    ) {
        assertFieldsDidNotUpdateExceptFieldList(
            syncJobSourceBeforeUpdate,
            syncJobSourceAfterUpdate,
            List.of(ConnectorSyncJob.STATUS_FIELD, ConnectorSyncJob.CANCELATION_REQUESTED_AT_FIELD)
        );
    }

    private static void assertFieldsExceptLastSeenDidNotUpdate(
        Map<String, Object> syncJobSourceBeforeUpdate,
        Map<String, Object> syncJobSourceAfterUpdate
    ) {
        assertFieldsDidNotUpdateExceptFieldList(
            syncJobSourceBeforeUpdate,
            syncJobSourceAfterUpdate,
            List.of(ConnectorSyncJob.LAST_SEEN_FIELD)
        );
    }

    private static void assertFieldsDidNotUpdateExceptFieldList(
        Map<String, Object> syncJobSourceBeforeUpdate,
        Map<String, Object> syncJobSourceAfterUpdate,
        List<ParseField> fieldsWhichShouldUpdate
    ) {
        Set<String> fieldsNamesWhichShouldUpdate = fieldsWhichShouldUpdate.stream()
            .map(ParseField::getPreferredName)
            .collect(Collectors.toSet());

        for (Map.Entry<String, Object> field : syncJobSourceBeforeUpdate.entrySet()) {
            String fieldName = field.getKey();
            boolean isFieldWhichShouldNotUpdate = fieldsNamesWhichShouldUpdate.contains(fieldName) == false;

            if (isFieldWhichShouldNotUpdate) {
                Object fieldValueBeforeUpdate = field.getValue();
                Object fieldValueAfterUpdate = syncJobSourceAfterUpdate.get(fieldName);

                assertThat(
                    "Every field except ["
                        + String.join(",", fieldsNamesWhichShouldUpdate)
                        + "] should stay the same. ["
                        + fieldName
                        + "] did change.",
                    fieldValueBeforeUpdate,
                    equalTo(fieldValueAfterUpdate)
                );
            }
        }
    }

<<<<<<< HEAD
    private ConnectorSyncJobIndexService.ConnectorSyncJobsResult awaitListConnectorSyncJobs(
        int from,
        int size,
        String connectorId,
        ConnectorSyncStatus syncStatus
    ) throws Exception {
        CountDownLatch latch = new CountDownLatch(1);
        final AtomicReference<ConnectorSyncJobIndexService.ConnectorSyncJobsResult> result = new AtomicReference<>(null);
        final AtomicReference<Exception> exc = new AtomicReference<>(null);

        connectorSyncJobIndexService.listConnectorSyncJobs(from, size, connectorId, syncStatus, new ActionListener<>() {
            @Override
            public void onResponse(ConnectorSyncJobIndexService.ConnectorSyncJobsResult connectorSyncJobsResult) {
                result.set(connectorSyncJobsResult);
=======
    private UpdateResponse awaitUpdateConnectorSyncJob(String syncJobId, String error) throws Exception {
        CountDownLatch latch = new CountDownLatch(1);
        final AtomicReference<UpdateResponse> resp = new AtomicReference<>(null);
        final AtomicReference<Exception> exc = new AtomicReference<>(null);
        connectorSyncJobIndexService.updateConnectorSyncJobError(syncJobId, error, new ActionListener<>() {
            @Override
            public void onResponse(UpdateResponse updateResponse) {
                resp.set(updateResponse);
>>>>>>> 0b9487b2
                latch.countDown();
            }

            @Override
            public void onFailure(Exception e) {
                exc.set(e);
                latch.countDown();
            }
        });
<<<<<<< HEAD

        assertTrue("Timeout waiting for list request", latch.await(TIMEOUT_SECONDS, TimeUnit.SECONDS));
        if (exc.get() != null) {
            throw exc.get();
        }
        assertNotNull("Received null response from list request", result.get());
        return result.get();
=======
        assertTrue("Timeout waiting for update request", latch.await(TIMEOUT_SECONDS, TimeUnit.SECONDS));
        if (exc.get() != null) {
            throw exc.get();
        }
        assertNotNull("Received null response from update request", resp.get());
        return resp.get();
>>>>>>> 0b9487b2
    }

    private UpdateResponse awaitCancelConnectorSyncJob(String syncJobId) throws Exception {
        CountDownLatch latch = new CountDownLatch(1);
        final AtomicReference<UpdateResponse> resp = new AtomicReference<>(null);
        final AtomicReference<Exception> exc = new AtomicReference<>(null);
        connectorSyncJobIndexService.cancelConnectorSyncJob(syncJobId, new ActionListener<>() {
            @Override
            public void onResponse(UpdateResponse updateResponse) {
                resp.set(updateResponse);
                latch.countDown();
            }

            @Override
            public void onFailure(Exception e) {
                exc.set(e);
                latch.countDown();
            }
        });
        assertTrue("Timeout waiting for cancel request", latch.await(TIMEOUT_SECONDS, TimeUnit.SECONDS));
        if (exc.get() != null) {
            throw exc.get();
        }
        assertNotNull("Received null response from cancel request", resp.get());
        return resp.get();
    }

    private Map<String, Object> getConnectorSyncJobSourceById(String syncJobId) throws ExecutionException, InterruptedException,
        TimeoutException {
        GetRequest getRequest = new GetRequest(ConnectorSyncJobIndexService.CONNECTOR_SYNC_JOB_INDEX_NAME, syncJobId);
        ActionFuture<GetResponse> getResponseActionFuture = client().get(getRequest);

        return getResponseActionFuture.get(TIMEOUT_SECONDS, TimeUnit.SECONDS).getSource();
    }

    private ConnectorSyncJob awaitGetConnectorSyncJob(String connectorSyncJobId) throws Exception {
        CountDownLatch latch = new CountDownLatch(1);
        final AtomicReference<ConnectorSyncJob> resp = new AtomicReference<>(null);
        final AtomicReference<Exception> exc = new AtomicReference<>(null);

        connectorSyncJobIndexService.getConnectorSyncJob(connectorSyncJobId, new ActionListener<ConnectorSyncJob>() {
            @Override
            public void onResponse(ConnectorSyncJob connectorSyncJob) {
                resp.set(connectorSyncJob);
                latch.countDown();
            }

            @Override
            public void onFailure(Exception e) {
                exc.set(e);
                latch.countDown();
            }
        });

        assertTrue("Timeout waiting for get request", latch.await(TIMEOUT_SECONDS, TimeUnit.SECONDS));
        if (exc.get() != null) {
            throw exc.get();
        }
        assertNotNull("Received null response from get request", resp.get());
        return resp.get();
    }

    private UpdateResponse awaitCheckInConnectorSyncJob(String connectorSyncJobId) throws Exception {
        CountDownLatch latch = new CountDownLatch(1);
        final AtomicReference<UpdateResponse> resp = new AtomicReference<>(null);
        final AtomicReference<Exception> exc = new AtomicReference<>(null);
        connectorSyncJobIndexService.checkInConnectorSyncJob(connectorSyncJobId, new ActionListener<>() {
            @Override
            public void onResponse(UpdateResponse updateResponse) {
                resp.set(updateResponse);
                latch.countDown();
            }

            @Override
            public void onFailure(Exception e) {
                exc.set(e);
                latch.countDown();
            }
        });
        assertTrue("Timeout waiting for check in request", latch.await(TIMEOUT_SECONDS, TimeUnit.SECONDS));
        if (exc.get() != null) {
            throw exc.get();
        }
        assertNotNull("Received null response from check in request", resp.get());
        return resp.get();
    }

    private void awaitPutConnectorSyncJobExpectingException(
        PostConnectorSyncJobAction.Request syncJobRequest,
        ActionListener<PostConnectorSyncJobAction.Response> listener
    ) throws InterruptedException {
        CountDownLatch latch = new CountDownLatch(1);

        connectorSyncJobIndexService.createConnectorSyncJob(syncJobRequest, new ActionListener<>() {
            @Override
            public void onResponse(PostConnectorSyncJobAction.Response putConnectorSyncJobResponse) {
                fail("Expected an exception and not a successful response");
                latch.countDown();
            }

            @Override
            public void onFailure(Exception e) {
                listener.onFailure(e);
                latch.countDown();
            }
        });

        boolean requestTimedOut = latch.await(TIMEOUT_SECONDS, TimeUnit.SECONDS);
        assertTrue("Timeout waiting for put request", requestTimedOut);
    }

    private DeleteResponse awaitDeleteConnectorSyncJob(String connectorSyncJobId) throws Exception {
        CountDownLatch latch = new CountDownLatch(1);
        final AtomicReference<DeleteResponse> resp = new AtomicReference<>(null);
        final AtomicReference<Exception> exc = new AtomicReference<>(null);
        connectorSyncJobIndexService.deleteConnectorSyncJob(connectorSyncJobId, new ActionListener<>() {
            @Override
            public void onResponse(DeleteResponse deleteResponse) {
                resp.set(deleteResponse);
                latch.countDown();
            }

            @Override
            public void onFailure(Exception e) {
                exc.set(e);
                latch.countDown();
            }
        });
        assertTrue("Timeout waiting for delete request", latch.await(TIMEOUT_SECONDS, TimeUnit.SECONDS));
        if (exc.get() != null) {
            throw exc.get();
        }
        assertNotNull("Received null response from delete request", resp.get());
        return resp.get();
    }

    private PostConnectorSyncJobAction.Response awaitPutConnectorSyncJob(PostConnectorSyncJobAction.Request syncJobRequest)
        throws Exception {
        CountDownLatch latch = new CountDownLatch(1);

        final AtomicReference<PostConnectorSyncJobAction.Response> responseRef = new AtomicReference<>(null);
        final AtomicReference<Exception> exception = new AtomicReference<>(null);

        connectorSyncJobIndexService.createConnectorSyncJob(syncJobRequest, new ActionListener<>() {
            @Override
            public void onResponse(PostConnectorSyncJobAction.Response putConnectorSyncJobResponse) {
                responseRef.set(putConnectorSyncJobResponse);
                latch.countDown();
            }

            @Override
            public void onFailure(Exception e) {
                exception.set(e);
                latch.countDown();
            }
        });

        if (exception.get() != null) {
            throw exception.get();
        }

        boolean requestTimedOut = latch.await(TIMEOUT_SECONDS, TimeUnit.SECONDS);
        PostConnectorSyncJobAction.Response response = responseRef.get();

        assertTrue("Timeout waiting for post request", requestTimedOut);
        assertNotNull("Received null response from post request", response);

        return response;
    }

}<|MERGE_RESOLUTION|>--- conflicted
+++ resolved
@@ -263,7 +263,6 @@
         expectThrows(ResourceNotFoundException.class, () -> awaitCancelConnectorSyncJob(NON_EXISTING_SYNC_JOB_ID));
     }
 
-<<<<<<< HEAD
     public void testListConnectorSyncJobs() throws Exception {
         int numberOfSyncJobs = 5;
         List<ConnectorSyncJob> syncJobs = new ArrayList<>();
@@ -374,7 +373,8 @@
 
         assertThat(firstOneHundredSyncJobs.connectorSyncJobs().size(), equalTo(0));
         assertThat(firstOneHundredSyncJobs.totalResults(), equalTo(0L));
-=======
+    }
+
     public void testUpdateConnectorSyncJobError() throws Exception {
         PostConnectorSyncJobAction.Request syncJobRequest = ConnectorSyncJobTestUtils.getRandomPostConnectorSyncJobActionRequest(
             connector.getConnectorId()
@@ -532,7 +532,6 @@
                 ConnectorSyncJob.LAST_SEEN_FIELD
             )
         );
->>>>>>> 0b9487b2
     }
 
     private static void assertFieldsExceptSyncStatusAndCancellationRequestedAtDidNotUpdate(
@@ -587,7 +586,6 @@
         }
     }
 
-<<<<<<< HEAD
     private ConnectorSyncJobIndexService.ConnectorSyncJobsResult awaitListConnectorSyncJobs(
         int from,
         int size,
@@ -602,7 +600,24 @@
             @Override
             public void onResponse(ConnectorSyncJobIndexService.ConnectorSyncJobsResult connectorSyncJobsResult) {
                 result.set(connectorSyncJobsResult);
-=======
+                latch.countDown();
+            }
+
+            @Override
+            public void onFailure(Exception e) {
+                exc.set(e);
+                latch.countDown();
+            }
+        });
+        
+        assertTrue("Timeout waiting for list request", latch.await(TIMEOUT_SECONDS, TimeUnit.SECONDS));
+        if (exc.get() != null) {
+            throw exc.get();
+        }
+        assertNotNull("Received null response from list request", result.get());
+        return result.get();
+    }
+
     private UpdateResponse awaitUpdateConnectorSyncJob(String syncJobId, String error) throws Exception {
         CountDownLatch latch = new CountDownLatch(1);
         final AtomicReference<UpdateResponse> resp = new AtomicReference<>(null);
@@ -611,7 +626,6 @@
             @Override
             public void onResponse(UpdateResponse updateResponse) {
                 resp.set(updateResponse);
->>>>>>> 0b9487b2
                 latch.countDown();
             }
 
@@ -621,22 +635,12 @@
                 latch.countDown();
             }
         });
-<<<<<<< HEAD
-
-        assertTrue("Timeout waiting for list request", latch.await(TIMEOUT_SECONDS, TimeUnit.SECONDS));
-        if (exc.get() != null) {
-            throw exc.get();
-        }
-        assertNotNull("Received null response from list request", result.get());
-        return result.get();
-=======
         assertTrue("Timeout waiting for update request", latch.await(TIMEOUT_SECONDS, TimeUnit.SECONDS));
         if (exc.get() != null) {
             throw exc.get();
         }
         assertNotNull("Received null response from update request", resp.get());
         return resp.get();
->>>>>>> 0b9487b2
     }
 
     private UpdateResponse awaitCancelConnectorSyncJob(String syncJobId) throws Exception {
