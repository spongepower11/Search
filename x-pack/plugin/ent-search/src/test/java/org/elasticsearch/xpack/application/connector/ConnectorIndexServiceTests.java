/*
 * Copyright Elasticsearch B.V. and/or licensed to Elasticsearch B.V. under one
 * or more contributor license agreements. Licensed under the Elastic License
 * 2.0; you may not use this file except in compliance with the Elastic License
 * 2.0.
 */

package org.elasticsearch.xpack.application.connector;

import org.elasticsearch.ResourceNotFoundException;
import org.elasticsearch.action.ActionListener;
import org.elasticsearch.action.DocWriteResponse;
import org.elasticsearch.action.delete.DeleteResponse;
import org.elasticsearch.action.update.UpdateResponse;
import org.elasticsearch.rest.RestStatus;
import org.elasticsearch.test.ESSingleNodeTestCase;
<<<<<<< HEAD
import org.elasticsearch.xpack.application.connector.action.UpdateConnectorLastSeenAction;
=======
import org.elasticsearch.xpack.application.connector.action.UpdateConnectorFilteringAction;
import org.elasticsearch.xpack.application.connector.action.UpdateConnectorPipelineAction;
>>>>>>> 06f02d83
import org.elasticsearch.xpack.application.connector.action.UpdateConnectorSchedulingAction;
import org.junit.Before;

import java.util.ArrayList;
import java.util.List;
import java.util.concurrent.CountDownLatch;
import java.util.concurrent.TimeUnit;
import java.util.concurrent.atomic.AtomicReference;
import java.util.stream.Collectors;
import java.util.stream.IntStream;

import static org.hamcrest.CoreMatchers.anyOf;
import static org.hamcrest.CoreMatchers.equalTo;

public class ConnectorIndexServiceTests extends ESSingleNodeTestCase {

    private static final int REQUEST_TIMEOUT_SECONDS = 10;

    private ConnectorIndexService connectorIndexService;

    @Before
    public void setup() {
        this.connectorIndexService = new ConnectorIndexService(client());
    }

    public void testPutConnector() throws Exception {
        Connector connector = ConnectorTestUtils.getRandomConnector();
        DocWriteResponse resp = awaitPutConnector(connector);
        assertThat(resp.status(), anyOf(equalTo(RestStatus.CREATED), equalTo(RestStatus.OK)));
    }

    public void testDeleteConnector() throws Exception {
        int numConnectors = 5;
        List<String> connectorIds = new ArrayList<>();
        for (int i = 0; i < numConnectors; i++) {
            Connector connector = ConnectorTestUtils.getRandomConnector();
            connectorIds.add(connector.getConnectorId());
            DocWriteResponse resp = awaitPutConnector(connector);
            assertThat(resp.status(), equalTo(RestStatus.CREATED));
        }

        String connectorIdToDelete = connectorIds.get(0);
        DeleteResponse resp = awaitDeleteConnector(connectorIdToDelete);
        assertThat(resp.status(), equalTo(RestStatus.OK));
        expectThrows(ResourceNotFoundException.class, () -> awaitGetConnector(connectorIdToDelete));

        expectThrows(ResourceNotFoundException.class, () -> awaitDeleteConnector(connectorIdToDelete));
    }

<<<<<<< HEAD
    public void testUpdateConnectorLastSeen() throws Exception {
        Connector connector = ConnectorTestUtils.getRandomConnector();

        DocWriteResponse resp = awaitPutConnector(connector);
        assertThat(resp.status(), anyOf(equalTo(RestStatus.CREATED), equalTo(RestStatus.OK)));

        UpdateConnectorLastSeenAction.Request checkInRequest = new UpdateConnectorLastSeenAction.Request(connector.getConnectorId());

        DocWriteResponse updateResponse = awaitUpdateConnectorLastSeen(checkInRequest);
        assertThat(updateResponse.status(), equalTo(RestStatus.OK));

        Connector indexedConnectorTime1 = awaitGetConnector(connector.getConnectorId());

        assertNotNull(indexedConnectorTime1.getLastSeen());

        checkInRequest = new UpdateConnectorLastSeenAction.Request(connector.getConnectorId());

        updateResponse = awaitUpdateConnectorLastSeen(checkInRequest);
        assertThat(updateResponse.status(), equalTo(RestStatus.OK));

        Connector indexedConnectorTime2 = awaitGetConnector(connector.getConnectorId());

        assertNotNull(indexedConnectorTime2.getLastSeen());

        assertTrue(indexedConnectorTime2.getLastSeen().isAfter(indexedConnectorTime1.getLastSeen()));
=======
    public void testUpdateConnectorPipeline() throws Exception {
        Connector connector = ConnectorTestUtils.getRandomConnector();
        DocWriteResponse resp = awaitPutConnector(connector);
        assertThat(resp.status(), anyOf(equalTo(RestStatus.CREATED), equalTo(RestStatus.OK)));

        ConnectorIngestPipeline updatedPipeline = new ConnectorIngestPipeline.Builder().setName("test-pipeline")
            .setExtractBinaryContent(false)
            .setReduceWhitespace(true)
            .setRunMlInference(false)
            .build();

        UpdateConnectorPipelineAction.Request updatePipelineRequest = new UpdateConnectorPipelineAction.Request(
            connector.getConnectorId(),
            updatedPipeline
        );

        DocWriteResponse updateResponse = awaitUpdateConnectorPipeline(updatePipelineRequest);
        assertThat(updateResponse.status(), equalTo(RestStatus.OK));
        Connector indexedConnector = awaitGetConnector(connector.getConnectorId());
        assertThat(updatedPipeline, equalTo(indexedConnector.getPipeline()));
    }

    public void testUpdateConnectorFiltering() throws Exception {
        Connector connector = ConnectorTestUtils.getRandomConnector();

        DocWriteResponse resp = awaitPutConnector(connector);
        assertThat(resp.status(), anyOf(equalTo(RestStatus.CREATED), equalTo(RestStatus.OK)));

        List<ConnectorFiltering> filteringList = IntStream.range(0, 10)
            .mapToObj((i) -> ConnectorTestUtils.getRandomConnectorFiltering())
            .collect(Collectors.toList());

        UpdateConnectorFilteringAction.Request updateFilteringRequest = new UpdateConnectorFilteringAction.Request(
            connector.getConnectorId(),
            filteringList
        );

        DocWriteResponse updateResponse = awaitUpdateConnectorFiltering(updateFilteringRequest);
        assertThat(updateResponse.status(), equalTo(RestStatus.OK));
        Connector indexedConnector = awaitGetConnector(connector.getConnectorId());
        assertThat(filteringList, equalTo(indexedConnector.getFiltering()));
>>>>>>> 06f02d83
    }

    public void testUpdateConnectorScheduling() throws Exception {
        Connector connector = ConnectorTestUtils.getRandomConnector();
        DocWriteResponse resp = awaitPutConnector(connector);
        assertThat(resp.status(), anyOf(equalTo(RestStatus.CREATED), equalTo(RestStatus.OK)));

        ConnectorScheduling updatedScheduling = ConnectorTestUtils.getRandomConnectorScheduling();

        UpdateConnectorSchedulingAction.Request updateSchedulingRequest = new UpdateConnectorSchedulingAction.Request(
            connector.getConnectorId(),
            updatedScheduling
        );

        DocWriteResponse updateResponse = awaitUpdateConnectorScheduling(updateSchedulingRequest);
        assertThat(updateResponse.status(), equalTo(RestStatus.OK));

        Connector indexedConnector = awaitGetConnector(connector.getConnectorId());
        assertThat(updatedScheduling, equalTo(indexedConnector.getScheduling()));
    }

    private DeleteResponse awaitDeleteConnector(String connectorId) throws Exception {
        CountDownLatch latch = new CountDownLatch(1);
        final AtomicReference<DeleteResponse> resp = new AtomicReference<>(null);
        final AtomicReference<Exception> exc = new AtomicReference<>(null);
        connectorIndexService.deleteConnector(connectorId, new ActionListener<>() {
            @Override
            public void onResponse(DeleteResponse deleteResponse) {
                resp.set(deleteResponse);
                latch.countDown();
            }

            @Override
            public void onFailure(Exception e) {
                exc.set(e);
                latch.countDown();
            }
        });
        assertTrue("Timeout waiting for delete request", latch.await(REQUEST_TIMEOUT_SECONDS, TimeUnit.SECONDS));
        if (exc.get() != null) {
            throw exc.get();
        }
        assertNotNull("Received null response from delete request", resp.get());
        return resp.get();
    }

    private DocWriteResponse awaitPutConnector(Connector connector) throws Exception {
        CountDownLatch latch = new CountDownLatch(1);
        final AtomicReference<DocWriteResponse> resp = new AtomicReference<>(null);
        final AtomicReference<Exception> exc = new AtomicReference<>(null);
        connectorIndexService.putConnector(connector, new ActionListener<>() {
            @Override
            public void onResponse(DocWriteResponse indexResponse) {
                resp.set(indexResponse);
                latch.countDown();
            }

            @Override
            public void onFailure(Exception e) {
                exc.set(e);
                latch.countDown();
            }
        });
        assertTrue("Timeout waiting for put request", latch.await(REQUEST_TIMEOUT_SECONDS, TimeUnit.SECONDS));
        if (exc.get() != null) {
            throw exc.get();
        }
        assertNotNull("Received null response from put request", resp.get());
        return resp.get();
    }

    private Connector awaitGetConnector(String connectorId) throws Exception {
        CountDownLatch latch = new CountDownLatch(1);
        final AtomicReference<Connector> resp = new AtomicReference<>(null);
        final AtomicReference<Exception> exc = new AtomicReference<>(null);
        connectorIndexService.getConnector(connectorId, new ActionListener<>() {
            @Override
            public void onResponse(Connector connector) {
                resp.set(connector);
                latch.countDown();
            }

            @Override
            public void onFailure(Exception e) {
                exc.set(e);
                latch.countDown();
            }
        });
        assertTrue("Timeout waiting for get request", latch.await(REQUEST_TIMEOUT_SECONDS, TimeUnit.SECONDS));
        if (exc.get() != null) {
            throw exc.get();
        }
        assertNotNull("Received null response from get request", resp.get());
        return resp.get();
    }

    private ConnectorIndexService.ConnectorResult awaitListConnector(int from, int size) throws Exception {
        CountDownLatch latch = new CountDownLatch(1);
        final AtomicReference<ConnectorIndexService.ConnectorResult> resp = new AtomicReference<>(null);
        final AtomicReference<Exception> exc = new AtomicReference<>(null);
        connectorIndexService.listConnectors(from, size, new ActionListener<>() {
            @Override
            public void onResponse(ConnectorIndexService.ConnectorResult result) {
                resp.set(result);
                latch.countDown();
            }

            @Override
            public void onFailure(Exception e) {
                exc.set(e);
                latch.countDown();
            }
        });
        assertTrue("Timeout waiting for list request", latch.await(REQUEST_TIMEOUT_SECONDS, TimeUnit.SECONDS));
        if (exc.get() != null) {
            throw exc.get();
        }
        assertNotNull("Received null response from list request", resp.get());
        return resp.get();
    }

<<<<<<< HEAD
    private UpdateResponse awaitUpdateConnectorLastSeen(UpdateConnectorLastSeenAction.Request checkIn) throws Exception {
        CountDownLatch latch = new CountDownLatch(1);
        final AtomicReference<UpdateResponse> resp = new AtomicReference<>(null);
        final AtomicReference<Exception> exc = new AtomicReference<>(null);
        connectorIndexService.updateConnectorLastSeen(checkIn, new ActionListener<>() {
=======
    private UpdateResponse awaitUpdateConnectorFiltering(UpdateConnectorFilteringAction.Request updateFiltering) throws Exception {
        CountDownLatch latch = new CountDownLatch(1);
        final AtomicReference<UpdateResponse> resp = new AtomicReference<>(null);
        final AtomicReference<Exception> exc = new AtomicReference<>(null);
        connectorIndexService.updateConnectorFiltering(updateFiltering, new ActionListener<>() {
>>>>>>> 06f02d83
            @Override
            public void onResponse(UpdateResponse indexResponse) {
                resp.set(indexResponse);
                latch.countDown();
            }

            @Override
            public void onFailure(Exception e) {
                exc.set(e);
                latch.countDown();
            }
        });
<<<<<<< HEAD
        assertTrue("Timeout waiting for check-in request", latch.await(REQUEST_TIMEOUT_SECONDS, TimeUnit.SECONDS));
        if (exc.get() != null) {
            throw exc.get();
        }
        assertNotNull("Received null response from check-in request", resp.get());
=======
        assertTrue("Timeout waiting for update filtering request", latch.await(REQUEST_TIMEOUT_SECONDS, TimeUnit.SECONDS));
        if (exc.get() != null) {
            throw exc.get();
        }
        assertNotNull("Received null response from update filtering request", resp.get());
        return resp.get();
    }

    private UpdateResponse awaitUpdateConnectorPipeline(UpdateConnectorPipelineAction.Request updatePipeline) throws Exception {
        CountDownLatch latch = new CountDownLatch(1);
        final AtomicReference<UpdateResponse> resp = new AtomicReference<>(null);
        final AtomicReference<Exception> exc = new AtomicReference<>(null);
        connectorIndexService.updateConnectorPipeline(updatePipeline, new ActionListener<>() {
            @Override
            public void onResponse(UpdateResponse indexResponse) {
                resp.set(indexResponse);
                latch.countDown();
            }

            @Override
            public void onFailure(Exception e) {
                exc.set(e);
                latch.countDown();
            }
        });
        assertTrue("Timeout waiting for update pipeline request", latch.await(REQUEST_TIMEOUT_SECONDS, TimeUnit.SECONDS));
        if (exc.get() != null) {
            throw exc.get();
        }
        assertNotNull("Received null response from update pipeline request", resp.get());
>>>>>>> 06f02d83
        return resp.get();
    }

    private UpdateResponse awaitUpdateConnectorScheduling(UpdateConnectorSchedulingAction.Request updatedScheduling) throws Exception {
        CountDownLatch latch = new CountDownLatch(1);
        final AtomicReference<UpdateResponse> resp = new AtomicReference<>(null);
        final AtomicReference<Exception> exc = new AtomicReference<>(null);
        connectorIndexService.updateConnectorScheduling(updatedScheduling, new ActionListener<>() {
            @Override
            public void onResponse(UpdateResponse indexResponse) {
                resp.set(indexResponse);
                latch.countDown();
            }

            @Override
            public void onFailure(Exception e) {
                exc.set(e);
                latch.countDown();
            }
        });
        assertTrue("Timeout waiting for update scheduling request", latch.await(REQUEST_TIMEOUT_SECONDS, TimeUnit.SECONDS));
        if (exc.get() != null) {
            throw exc.get();
        }
        assertNotNull("Received null response from update scheduling request", resp.get());
        return resp.get();
    }
}<|MERGE_RESOLUTION|>--- conflicted
+++ resolved
@@ -14,12 +14,9 @@
 import org.elasticsearch.action.update.UpdateResponse;
 import org.elasticsearch.rest.RestStatus;
 import org.elasticsearch.test.ESSingleNodeTestCase;
-<<<<<<< HEAD
+import org.elasticsearch.xpack.application.connector.action.UpdateConnectorFilteringAction;
 import org.elasticsearch.xpack.application.connector.action.UpdateConnectorLastSeenAction;
-=======
-import org.elasticsearch.xpack.application.connector.action.UpdateConnectorFilteringAction;
 import org.elasticsearch.xpack.application.connector.action.UpdateConnectorPipelineAction;
->>>>>>> 06f02d83
 import org.elasticsearch.xpack.application.connector.action.UpdateConnectorSchedulingAction;
 import org.junit.Before;
 
@@ -69,33 +66,6 @@
         expectThrows(ResourceNotFoundException.class, () -> awaitDeleteConnector(connectorIdToDelete));
     }
 
-<<<<<<< HEAD
-    public void testUpdateConnectorLastSeen() throws Exception {
-        Connector connector = ConnectorTestUtils.getRandomConnector();
-
-        DocWriteResponse resp = awaitPutConnector(connector);
-        assertThat(resp.status(), anyOf(equalTo(RestStatus.CREATED), equalTo(RestStatus.OK)));
-
-        UpdateConnectorLastSeenAction.Request checkInRequest = new UpdateConnectorLastSeenAction.Request(connector.getConnectorId());
-
-        DocWriteResponse updateResponse = awaitUpdateConnectorLastSeen(checkInRequest);
-        assertThat(updateResponse.status(), equalTo(RestStatus.OK));
-
-        Connector indexedConnectorTime1 = awaitGetConnector(connector.getConnectorId());
-
-        assertNotNull(indexedConnectorTime1.getLastSeen());
-
-        checkInRequest = new UpdateConnectorLastSeenAction.Request(connector.getConnectorId());
-
-        updateResponse = awaitUpdateConnectorLastSeen(checkInRequest);
-        assertThat(updateResponse.status(), equalTo(RestStatus.OK));
-
-        Connector indexedConnectorTime2 = awaitGetConnector(connector.getConnectorId());
-
-        assertNotNull(indexedConnectorTime2.getLastSeen());
-
-        assertTrue(indexedConnectorTime2.getLastSeen().isAfter(indexedConnectorTime1.getLastSeen()));
-=======
     public void testUpdateConnectorPipeline() throws Exception {
         Connector connector = ConnectorTestUtils.getRandomConnector();
         DocWriteResponse resp = awaitPutConnector(connector);
@@ -137,7 +107,28 @@
         assertThat(updateResponse.status(), equalTo(RestStatus.OK));
         Connector indexedConnector = awaitGetConnector(connector.getConnectorId());
         assertThat(filteringList, equalTo(indexedConnector.getFiltering()));
->>>>>>> 06f02d83
+    }
+
+    public void testUpdateConnectorLastSeen() throws Exception {
+        Connector connector = ConnectorTestUtils.getRandomConnector();
+        DocWriteResponse resp = awaitPutConnector(connector);
+        assertThat(resp.status(), anyOf(equalTo(RestStatus.CREATED), equalTo(RestStatus.OK)));
+
+        UpdateConnectorLastSeenAction.Request checkInRequest = new UpdateConnectorLastSeenAction.Request(connector.getConnectorId());
+        DocWriteResponse updateResponse = awaitUpdateConnectorLastSeen(checkInRequest);
+        assertThat(updateResponse.status(), equalTo(RestStatus.OK));
+
+        Connector indexedConnectorTime1 = awaitGetConnector(connector.getConnectorId());
+        assertNotNull(indexedConnectorTime1.getLastSeen());
+
+        checkInRequest = new UpdateConnectorLastSeenAction.Request(connector.getConnectorId());
+        updateResponse = awaitUpdateConnectorLastSeen(checkInRequest);
+        assertThat(updateResponse.status(), equalTo(RestStatus.OK));
+
+        Connector indexedConnectorTime2 = awaitGetConnector(connector.getConnectorId());
+        assertNotNull(indexedConnectorTime2.getLastSeen());
+        assertTrue(indexedConnectorTime2.getLastSeen().isAfter(indexedConnectorTime1.getLastSeen()));
+
     }
 
     public void testUpdateConnectorScheduling() throws Exception {
@@ -259,19 +250,63 @@
         return resp.get();
     }
 
-<<<<<<< HEAD
+    private UpdateResponse awaitUpdateConnectorFiltering(UpdateConnectorFilteringAction.Request updateFiltering) throws Exception {
+        CountDownLatch latch = new CountDownLatch(1);
+        final AtomicReference<UpdateResponse> resp = new AtomicReference<>(null);
+        final AtomicReference<Exception> exc = new AtomicReference<>(null);
+        connectorIndexService.updateConnectorFiltering(updateFiltering, new ActionListener<>() {
+
+            @Override
+            public void onResponse(UpdateResponse indexResponse) {
+                resp.set(indexResponse);
+                latch.countDown();
+            }
+
+            @Override
+            public void onFailure(Exception e) {
+                exc.set(e);
+                latch.countDown();
+            }
+        });
+
+        assertTrue("Timeout waiting for update filtering request", latch.await(REQUEST_TIMEOUT_SECONDS, TimeUnit.SECONDS));
+        if (exc.get() != null) {
+            throw exc.get();
+        }
+        assertNotNull("Received null response from update filtering request", resp.get());
+        return resp.get();
+    }
+
     private UpdateResponse awaitUpdateConnectorLastSeen(UpdateConnectorLastSeenAction.Request checkIn) throws Exception {
         CountDownLatch latch = new CountDownLatch(1);
         final AtomicReference<UpdateResponse> resp = new AtomicReference<>(null);
         final AtomicReference<Exception> exc = new AtomicReference<>(null);
         connectorIndexService.updateConnectorLastSeen(checkIn, new ActionListener<>() {
-=======
-    private UpdateResponse awaitUpdateConnectorFiltering(UpdateConnectorFilteringAction.Request updateFiltering) throws Exception {
+            @Override
+            public void onResponse(UpdateResponse indexResponse) {
+                resp.set(indexResponse);
+                latch.countDown();
+            }
+
+            @Override
+            public void onFailure(Exception e) {
+                exc.set(e);
+                latch.countDown();
+            }
+        });
+        assertTrue("Timeout waiting for check-in request", latch.await(REQUEST_TIMEOUT_SECONDS, TimeUnit.SECONDS));
+        if (exc.get() != null) {
+            throw exc.get();
+        }
+        assertNotNull("Received null response from check-in request", resp.get());
+        return resp.get();
+    }
+
+    private UpdateResponse awaitUpdateConnectorPipeline(UpdateConnectorPipelineAction.Request updatePipeline) throws Exception {
         CountDownLatch latch = new CountDownLatch(1);
         final AtomicReference<UpdateResponse> resp = new AtomicReference<>(null);
         final AtomicReference<Exception> exc = new AtomicReference<>(null);
-        connectorIndexService.updateConnectorFiltering(updateFiltering, new ActionListener<>() {
->>>>>>> 06f02d83
+        connectorIndexService.updateConnectorPipeline(updatePipeline, new ActionListener<>() {
             @Override
             public void onResponse(UpdateResponse indexResponse) {
                 resp.set(indexResponse);
@@ -284,26 +319,19 @@
                 latch.countDown();
             }
         });
-<<<<<<< HEAD
-        assertTrue("Timeout waiting for check-in request", latch.await(REQUEST_TIMEOUT_SECONDS, TimeUnit.SECONDS));
-        if (exc.get() != null) {
-            throw exc.get();
-        }
-        assertNotNull("Received null response from check-in request", resp.get());
-=======
-        assertTrue("Timeout waiting for update filtering request", latch.await(REQUEST_TIMEOUT_SECONDS, TimeUnit.SECONDS));
-        if (exc.get() != null) {
-            throw exc.get();
-        }
-        assertNotNull("Received null response from update filtering request", resp.get());
-        return resp.get();
-    }
-
-    private UpdateResponse awaitUpdateConnectorPipeline(UpdateConnectorPipelineAction.Request updatePipeline) throws Exception {
+        assertTrue("Timeout waiting for update pipeline request", latch.await(REQUEST_TIMEOUT_SECONDS, TimeUnit.SECONDS));
+        if (exc.get() != null) {
+            throw exc.get();
+        }
+        assertNotNull("Received null response from update pipeline request", resp.get());
+        return resp.get();
+    }
+
+    private UpdateResponse awaitUpdateConnectorScheduling(UpdateConnectorSchedulingAction.Request updatedScheduling) throws Exception {
         CountDownLatch latch = new CountDownLatch(1);
         final AtomicReference<UpdateResponse> resp = new AtomicReference<>(null);
         final AtomicReference<Exception> exc = new AtomicReference<>(null);
-        connectorIndexService.updateConnectorPipeline(updatePipeline, new ActionListener<>() {
+        connectorIndexService.updateConnectorScheduling(updatedScheduling, new ActionListener<>() {
             @Override
             public void onResponse(UpdateResponse indexResponse) {
                 resp.set(indexResponse);
@@ -316,32 +344,6 @@
                 latch.countDown();
             }
         });
-        assertTrue("Timeout waiting for update pipeline request", latch.await(REQUEST_TIMEOUT_SECONDS, TimeUnit.SECONDS));
-        if (exc.get() != null) {
-            throw exc.get();
-        }
-        assertNotNull("Received null response from update pipeline request", resp.get());
->>>>>>> 06f02d83
-        return resp.get();
-    }
-
-    private UpdateResponse awaitUpdateConnectorScheduling(UpdateConnectorSchedulingAction.Request updatedScheduling) throws Exception {
-        CountDownLatch latch = new CountDownLatch(1);
-        final AtomicReference<UpdateResponse> resp = new AtomicReference<>(null);
-        final AtomicReference<Exception> exc = new AtomicReference<>(null);
-        connectorIndexService.updateConnectorScheduling(updatedScheduling, new ActionListener<>() {
-            @Override
-            public void onResponse(UpdateResponse indexResponse) {
-                resp.set(indexResponse);
-                latch.countDown();
-            }
-
-            @Override
-            public void onFailure(Exception e) {
-                exc.set(e);
-                latch.countDown();
-            }
-        });
         assertTrue("Timeout waiting for update scheduling request", latch.await(REQUEST_TIMEOUT_SECONDS, TimeUnit.SECONDS));
         if (exc.get() != null) {
             throw exc.get();
