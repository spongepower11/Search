/*
 * Copyright Elasticsearch B.V. and/or licensed to Elasticsearch B.V. under one
 * or more contributor license agreements. Licensed under the Elastic License
 * 2.0; you may not use this file except in compliance with the Elastic License
 * 2.0.
 */

package org.elasticsearch.xpack.application.connector;

import org.elasticsearch.xpack.application.connector.action.PostConnectorAction;
import org.elasticsearch.xpack.application.connector.action.PutConnectorAction;
import org.elasticsearch.xpack.application.connector.configuration.ConfigurationDependency;
import org.elasticsearch.xpack.application.connector.configuration.ConfigurationDisplayType;
import org.elasticsearch.xpack.application.connector.configuration.ConfigurationFieldType;
import org.elasticsearch.xpack.application.connector.configuration.ConfigurationSelectOption;
import org.elasticsearch.xpack.application.connector.configuration.ConfigurationValidation;
import org.elasticsearch.xpack.application.connector.configuration.ConfigurationValidationType;
import org.elasticsearch.xpack.application.connector.filtering.FilteringAdvancedSnippet;
import org.elasticsearch.xpack.application.connector.filtering.FilteringPolicy;
import org.elasticsearch.xpack.application.connector.filtering.FilteringRule;
import org.elasticsearch.xpack.application.connector.filtering.FilteringRuleCondition;
import org.elasticsearch.xpack.application.connector.filtering.FilteringRules;
import org.elasticsearch.xpack.application.connector.filtering.FilteringValidationInfo;
import org.elasticsearch.xpack.application.connector.filtering.FilteringValidationState;
import org.elasticsearch.xpack.core.scheduler.Cron;

import java.time.Instant;
import java.util.Collections;
import java.util.HashMap;
import java.util.List;
import java.util.Locale;
import java.util.Map;

import static org.elasticsearch.test.ESTestCase.randomAlphaOfLength;
import static org.elasticsearch.test.ESTestCase.randomAlphaOfLengthBetween;
import static org.elasticsearch.test.ESTestCase.randomBoolean;
import static org.elasticsearch.test.ESTestCase.randomFrom;
import static org.elasticsearch.test.ESTestCase.randomInt;
import static org.elasticsearch.test.ESTestCase.randomList;
import static org.elasticsearch.test.ESTestCase.randomLong;
import static org.elasticsearch.test.ESTestCase.randomLongBetween;

public final class ConnectorTestUtils {
    public static PutConnectorAction.Request getRandomPutConnectorActionRequest() {
        return new PutConnectorAction.Request(
            randomAlphaOfLengthBetween(5, 15),
            randomFrom(randomAlphaOfLengthBetween(5, 15)),
            randomFrom(randomAlphaOfLengthBetween(5, 15)),
            randomFrom(randomBoolean()),
            randomFrom(randomAlphaOfLengthBetween(5, 15)),
            randomFrom(randomAlphaOfLengthBetween(5, 15)),
            randomFrom(randomAlphaOfLengthBetween(5, 15))
        );
    }

    public static PostConnectorAction.Request getRandomPostConnectorActionRequest() {
        return new PostConnectorAction.Request(
            randomFrom(randomAlphaOfLengthBetween(5, 15)),
            randomFrom(randomAlphaOfLengthBetween(5, 15)),
            randomFrom(randomBoolean()),
            randomFrom(randomAlphaOfLengthBetween(5, 15)),
            randomFrom(randomAlphaOfLengthBetween(5, 15)),
            randomFrom(randomAlphaOfLengthBetween(5, 15))
        );
    }

    public static ConnectorScheduling getRandomConnectorScheduling() {
        return new ConnectorScheduling.Builder().setAccessControl(
            new ConnectorScheduling.ScheduleConfig.Builder().setEnabled(randomBoolean()).setInterval(getRandomCronExpression()).build()
        )
            .setFull(
                new ConnectorScheduling.ScheduleConfig.Builder().setEnabled(randomBoolean()).setInterval(getRandomCronExpression()).build()
            )
            .setIncremental(
                new ConnectorScheduling.ScheduleConfig.Builder().setEnabled(randomBoolean()).setInterval(getRandomCronExpression()).build()
            )
            .build();
    }

    public static ConnectorIngestPipeline getRandomConnectorIngestPipeline() {
        return new ConnectorIngestPipeline.Builder().setName(randomAlphaOfLengthBetween(5, 15))
            .setExtractBinaryContent(randomBoolean())
            .setReduceWhitespace(randomBoolean())
            .setRunMlInference(randomBoolean())
            .build();
    }

    public static ConnectorSyncInfo getRandomConnectorSyncInfo() {
        return new ConnectorSyncInfo.Builder().setLastAccessControlSyncError(randomFrom(new String[] { null, randomAlphaOfLength(10) }))
            .setLastAccessControlSyncScheduledAt(randomFrom(new Instant[] { null, Instant.ofEpochMilli(randomLong()) }))
            .setLastAccessControlSyncStatus(randomFrom(new ConnectorSyncStatus[] { null, getRandomSyncStatus() }))
            .setLastDeletedDocumentCount(randomLong())
            .setLastIncrementalSyncScheduledAt(randomFrom(new Instant[] { null, Instant.ofEpochMilli(randomLong()) }))
            .setLastIndexedDocumentCount(randomLong())
            .setLastSyncError(randomFrom(new String[] { null, randomAlphaOfLength(10) }))
            .setLastSyncScheduledAt(randomFrom(new Instant[] { null, Instant.ofEpochMilli(randomLong()) }))
            .setLastSyncStatus(randomFrom(new ConnectorSyncStatus[] { null, getRandomSyncStatus() }))
            .setLastSynced(randomFrom(new Instant[] { null, Instant.ofEpochMilli(randomLong()) }))
            .build();
    }

    public static ConnectorFeatures getRandomConnectorFeatures() {
        return new ConnectorFeatures.Builder().setDocumentLevelSecurityEnabled(randomBoolean() ? randomConnectorFeatureEnabled() : null)
            .setFilteringRules(randomFrom(new Boolean[] { null, randomBoolean() }))
            .setFilteringAdvancedConfig(randomFrom(new Boolean[] { null, randomBoolean() }))
            .setIncrementalSyncEnabled(randomBoolean() ? randomConnectorFeatureEnabled() : null)
            .setSyncRulesFeatures(randomBoolean() ? randomSyncRulesFeatures() : null)
            .build();
    }

    public static ConnectorCustomSchedule getRandomConnectorCustomSchedule() {
        return new ConnectorCustomSchedule.Builder().setInterval(getRandomCronExpression())
            .setEnabled(randomBoolean())
            .setLastSynced(randomFrom(new Instant[] { null, Instant.ofEpochMilli(randomLongBetween(0, 10000)) }))
            .setName(randomAlphaOfLength(10))
            .setConfigurationOverrides(
                new ConnectorCustomSchedule.ConfigurationOverrides.Builder().setMaxCrawlDepth(randomInt())
                    .setSitemapDiscoveryDisabled(randomBoolean())
                    .setDomainAllowList(randomList(1, 5, () -> randomAlphaOfLength(5)))
                    .setSeedUrls(randomList(1, 5, () -> randomAlphaOfLength(5)))
                    .setSitemapUrls(randomList(1, 5, () -> randomAlphaOfLength(5)))
                    .build()
            )
            .build();
    }

    public static ConnectorFiltering getRandomConnectorFiltering() {

        Instant currentTimestamp = Instant.now();

        return new ConnectorFiltering.Builder().setActive(
            new FilteringRules.Builder().setAdvancedSnippet(
                new FilteringAdvancedSnippet.Builder().setAdvancedSnippetCreatedAt(currentTimestamp)
                    .setAdvancedSnippetUpdatedAt(currentTimestamp)
                    .setAdvancedSnippetValue(Collections.emptyMap())
                    .build()
            )
                .setRules(
                    List.of(
                        new FilteringRule.Builder().setCreatedAt(currentTimestamp)
                            .setField(randomAlphaOfLength(10))
                            .setId(randomAlphaOfLength(10))
                            .setOrder(randomInt())
                            .setPolicy(getRandomFilteringPolicy())
                            .setRule(getRandomFilteringRule())
                            .setUpdatedAt(currentTimestamp)
                            .setValue(randomAlphaOfLength(10))
                            .build()
                    )
                )
                .setFilteringValidationInfo(
                    new FilteringValidationInfo.Builder().setValidationErrors(Collections.emptyList())
                        .setValidationState(getRandomFilteringValidationState())
                        .build()
                )
                .build()
        )
            .setDomain(randomAlphaOfLength(10))
            .setDraft(
                new FilteringRules.Builder().setAdvancedSnippet(
                    new FilteringAdvancedSnippet.Builder().setAdvancedSnippetCreatedAt(currentTimestamp)
                        .setAdvancedSnippetUpdatedAt(currentTimestamp)
                        .setAdvancedSnippetValue(Collections.emptyMap())
                        .build()
                )
                    .setRules(
                        List.of(
                            new FilteringRule.Builder().setCreatedAt(currentTimestamp)
                                .setField(randomAlphaOfLength(10))
                                .setId(randomAlphaOfLength(10))
                                .setOrder(randomInt())
                                .setPolicy(getRandomFilteringPolicy())
                                .setRule(getRandomFilteringRule())
                                .setUpdatedAt(currentTimestamp)
                                .setValue(randomAlphaOfLength(10))
                                .build()
                        )
                    )
                    .setFilteringValidationInfo(
                        new FilteringValidationInfo.Builder().setValidationErrors(Collections.emptyList())
                            .setValidationState(getRandomFilteringValidationState())
                            .build()
                    )
                    .build()
            )
            .build();
    }

    public static Connector getRandomSyncJobConnectorInfo() {
        return new Connector.Builder().setConnectorId(randomAlphaOfLength(10))
            .setFiltering(List.of(getRandomConnectorFiltering()))
            .setIndexName(randomAlphaOfLength(10))
            .setLanguage(randomAlphaOfLength(10))
            .setServiceType(randomAlphaOfLength(10))
            .setConfiguration(Collections.emptyMap())
            .build();
    }

    private static ConfigurationDependency getRandomConfigurationDependency() {
        return new ConfigurationDependency.Builder().setField(randomAlphaOfLength(10)).setValue(randomAlphaOfLength(10)).build();
    }

    private static ConfigurationSelectOption getRandomConfigurationSelectOption() {
        return new ConfigurationSelectOption.Builder().setLabel(randomAlphaOfLength(10)).setValue(randomAlphaOfLength(10)).build();
    }

    private static ConfigurationValidation getRandomConfigurationValidation() {
        return new ConfigurationValidation.Builder().setConstraint(randomAlphaOfLength(10))
            .setType(getRandomConfigurationValidationType())
            .build();
    }

    public static ConnectorConfiguration getRandomConnectorConfigurationField() {
        return new ConnectorConfiguration.Builder().setCategory(randomAlphaOfLength(10))
            .setDefaultValue(randomAlphaOfLength(10))
            .setDependsOn(List.of(getRandomConfigurationDependency()))
            .setDisplay(getRandomConfigurationDisplayType())
            .setLabel(randomAlphaOfLength(10))
            .setOptions(List.of(getRandomConfigurationSelectOption(), getRandomConfigurationSelectOption()))
            .setOrder(randomInt())
            .setPlaceholder(randomAlphaOfLength(10))
            .setRequired(randomBoolean())
            .setSensitive(randomBoolean())
            .setTooltip(randomAlphaOfLength(10))
            .setType(getRandomConfigurationFieldType())
            .setUiRestrictions(List.of(randomAlphaOfLength(10), randomAlphaOfLength(10)))
            .setValidations(List.of(getRandomConfigurationValidation()))
            .setValue(randomAlphaOfLength(10))
            .build();
    }

    public static Map<String, ConnectorConfiguration> getRandomConnectorConfiguration() {
        Map<String, ConnectorConfiguration> configMap = new HashMap<>();
        for (int i = 0; i < 3; i++) {
            configMap.put(randomAlphaOfLength(10), getRandomConnectorConfigurationField());
        }
        return configMap;
    }

    public static Connector getRandomConnector() {
<<<<<<< HEAD
        return new Connector.Builder().setApiKeyId(randomFrom(new String[] { null, randomAlphaOfLength(10) }))
            .setConfiguration(Collections.emptyMap())
=======
        return new Connector.Builder().setConnectorId(randomAlphaOfLength(10))
            .setApiKeyId(randomFrom(new String[] { null, randomAlphaOfLength(10) }))
            .setConfiguration(getRandomConnectorConfiguration())
>>>>>>> 1a8d8032
            .setCustomScheduling(Map.of(randomAlphaOfLengthBetween(5, 10), getRandomConnectorCustomSchedule()))
            .setDescription(randomFrom(new String[] { null, randomAlphaOfLength(10) }))
            .setError(randomFrom(new String[] { null, randomAlphaOfLength(10) }))
            .setFeatures(randomBoolean() ? getRandomConnectorFeatures() : null)
            .setFiltering(randomBoolean() ? List.of(getRandomConnectorFiltering()) : null)
            .setIndexName(randomFrom(new String[] { null, randomAlphaOfLength(10) }))
            .setIsNative(randomBoolean())
            .setLanguage(randomFrom(new String[] { null, randomAlphaOfLength(10) }))
            .setLastSeen(randomFrom(new Instant[] { null, Instant.ofEpochMilli(randomLong()) }))
            .setSyncInfo(getRandomConnectorSyncInfo())
            .setName(randomFrom(new String[] { null, randomAlphaOfLength(10) }))
            .setPipeline(randomBoolean() ? getRandomConnectorIngestPipeline() : null)
            .setScheduling(randomBoolean() ? getRandomConnectorScheduling() : null)
            .setStatus(getRandomConnectorStatus())
            .setSyncCursor(randomBoolean() ? Map.of(randomAlphaOfLengthBetween(5, 10), randomAlphaOfLengthBetween(5, 10)) : null)
            .setSyncNow(randomBoolean())
            .build();
    }

    private static ConnectorFeatures.FeatureEnabled randomConnectorFeatureEnabled() {
        return new ConnectorFeatures.FeatureEnabled(randomBoolean());
    }

    private static ConnectorFeatures.SyncRulesFeatures randomSyncRulesFeatures() {
        return new ConnectorFeatures.SyncRulesFeatures.Builder().setSyncRulesAdvancedEnabled(
            randomBoolean() ? randomConnectorFeatureEnabled() : null
        ).setSyncRulesBasicEnabled(randomBoolean() ? randomConnectorFeatureEnabled() : null).build();
    }

    /**
     * Second (0 - 59) Minute (0 - 59) Hour (0 - 23) Day of month (1 - 31) Month (1 - 12)
     */
    private static Cron getRandomCronExpression() {
        return new Cron(
            String.format(
                Locale.ROOT,
                "%d %d %d %d %d ?",
                randomInt(59),
                randomInt(59),
                randomInt(23),
                randomInt(30) + 1,
                randomInt(11) + 1
            )
        );
    }

    public static ConnectorSyncStatus getRandomSyncStatus() {
        ConnectorSyncStatus[] values = ConnectorSyncStatus.values();
        return values[randomInt(values.length - 1)];
    }

    private static ConnectorStatus getRandomConnectorStatus() {
        ConnectorStatus[] values = ConnectorStatus.values();
        return values[randomInt(values.length - 1)];
    }

    private static FilteringPolicy getRandomFilteringPolicy() {
        FilteringPolicy[] values = FilteringPolicy.values();
        return values[randomInt(values.length - 1)];
    }

    private static FilteringRuleCondition getRandomFilteringRule() {
        FilteringRuleCondition[] values = FilteringRuleCondition.values();
        return values[randomInt(values.length - 1)];
    }

    private static FilteringValidationState getRandomFilteringValidationState() {
        FilteringValidationState[] values = FilteringValidationState.values();
        return values[randomInt(values.length - 1)];
    }

    private static ConfigurationDisplayType getRandomConfigurationDisplayType() {
        ConfigurationDisplayType[] values = ConfigurationDisplayType.values();
        return values[randomInt(values.length - 1)];
    }

    private static ConfigurationFieldType getRandomConfigurationFieldType() {
        ConfigurationFieldType[] values = ConfigurationFieldType.values();
        return values[randomInt(values.length - 1)];
    }

    private static ConfigurationValidationType getRandomConfigurationValidationType() {
        ConfigurationValidationType[] values = ConfigurationValidationType.values();
        return values[randomInt(values.length - 1)];
    }
}<|MERGE_RESOLUTION|>--- conflicted
+++ resolved
@@ -238,14 +238,9 @@
     }
 
     public static Connector getRandomConnector() {
-<<<<<<< HEAD
+
         return new Connector.Builder().setApiKeyId(randomFrom(new String[] { null, randomAlphaOfLength(10) }))
-            .setConfiguration(Collections.emptyMap())
-=======
-        return new Connector.Builder().setConnectorId(randomAlphaOfLength(10))
-            .setApiKeyId(randomFrom(new String[] { null, randomAlphaOfLength(10) }))
             .setConfiguration(getRandomConnectorConfiguration())
->>>>>>> 1a8d8032
             .setCustomScheduling(Map.of(randomAlphaOfLengthBetween(5, 10), getRandomConnectorCustomSchedule()))
             .setDescription(randomFrom(new String[] { null, randomAlphaOfLength(10) }))
             .setError(randomFrom(new String[] { null, randomAlphaOfLength(10) }))
