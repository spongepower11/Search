/*
 * Copyright Elasticsearch B.V. and/or licensed to Elasticsearch B.V. under one
 * or more contributor license agreements. Licensed under the Elastic License
 * 2.0; you may not use this file except in compliance with the Elastic License
 * 2.0.
 */

package org.elasticsearch.xpack.application.connector;

import org.elasticsearch.ExceptionsHelper;
import org.elasticsearch.ResourceNotFoundException;
import org.elasticsearch.action.ActionListener;
import org.elasticsearch.action.DelegatingActionListener;
import org.elasticsearch.action.DocWriteRequest;
import org.elasticsearch.action.DocWriteResponse;
import org.elasticsearch.action.delete.DeleteRequest;
import org.elasticsearch.action.delete.DeleteResponse;
import org.elasticsearch.action.get.GetRequest;
import org.elasticsearch.action.index.IndexRequest;
import org.elasticsearch.action.search.SearchRequest;
import org.elasticsearch.action.search.SearchResponse;
import org.elasticsearch.action.support.WriteRequest;
import org.elasticsearch.action.update.UpdateRequest;
import org.elasticsearch.action.update.UpdateResponse;
import org.elasticsearch.client.internal.Client;
import org.elasticsearch.client.internal.OriginSettingClient;
import org.elasticsearch.index.IndexNotFoundException;
import org.elasticsearch.index.query.MatchAllQueryBuilder;
import org.elasticsearch.search.SearchHit;
import org.elasticsearch.search.builder.SearchSourceBuilder;
import org.elasticsearch.search.sort.SortOrder;
import org.elasticsearch.xcontent.ToXContent;
import org.elasticsearch.xcontent.XContentType;
<<<<<<< HEAD
import org.elasticsearch.xpack.application.connector.action.UpdateConnectorNameAction;
=======
import org.elasticsearch.xpack.application.connector.action.UpdateConnectorConfigurationAction;
import org.elasticsearch.xpack.application.connector.action.UpdateConnectorErrorAction;
import org.elasticsearch.xpack.application.connector.action.UpdateConnectorFilteringAction;
import org.elasticsearch.xpack.application.connector.action.UpdateConnectorLastSeenAction;
import org.elasticsearch.xpack.application.connector.action.UpdateConnectorLastSyncStatsAction;
import org.elasticsearch.xpack.application.connector.action.UpdateConnectorPipelineAction;
>>>>>>> 26905047
import org.elasticsearch.xpack.application.connector.action.UpdateConnectorSchedulingAction;

import java.util.Arrays;
import java.util.Collections;
import java.util.List;
import java.util.Map;
import java.util.function.BiConsumer;

import static org.elasticsearch.xcontent.XContentFactory.jsonBuilder;
import static org.elasticsearch.xpack.core.ClientHelper.CONNECTORS_ORIGIN;

/**
 * A service that manages persistent {@link Connector} configurations.
 */
public class ConnectorIndexService {

    private final Client clientWithOrigin;

    public static final String CONNECTOR_INDEX_NAME = ConnectorTemplateRegistry.CONNECTOR_INDEX_NAME_PATTERN;

    /**
     * @param client A client for executing actions on the connector index
     */
    public ConnectorIndexService(Client client) {
        this.clientWithOrigin = new OriginSettingClient(client, CONNECTORS_ORIGIN);
    }

    /**
     * Creates or updates the {@link Connector} in the underlying index.
     *
     * @param connector The connector object.
     * @param listener  The action listener to invoke on response/failure.
     */
    public void putConnector(Connector connector, ActionListener<DocWriteResponse> listener) {
        try {
            final IndexRequest indexRequest = new IndexRequest(CONNECTOR_INDEX_NAME).opType(DocWriteRequest.OpType.INDEX)
                .id(connector.getConnectorId())
                .setRefreshPolicy(WriteRequest.RefreshPolicy.IMMEDIATE)
                .source(connector.toXContent(jsonBuilder(), ToXContent.EMPTY_PARAMS));
            clientWithOrigin.index(indexRequest, listener);
        } catch (Exception e) {
            listener.onFailure(e);
        }
    }

    /**
     * Gets the {@link Connector} from the underlying index.
     *
     * @param connectorId The id of the connector object.
     * @param listener    The action listener to invoke on response/failure.
     */
    public void getConnector(String connectorId, ActionListener<Connector> listener) {
        try {
            final GetRequest getRequest = new GetRequest(CONNECTOR_INDEX_NAME).id(connectorId).realtime(true);

            clientWithOrigin.get(getRequest, new DelegatingIndexNotFoundActionListener<>(connectorId, listener, (l, getResponse) -> {
                if (getResponse.isExists() == false) {
                    l.onFailure(new ResourceNotFoundException(connectorId));
                    return;
                }
                try {
                    final Connector connector = Connector.fromXContentBytes(getResponse.getSourceAsBytesRef(), XContentType.JSON);
                    l.onResponse(connector);
                } catch (Exception e) {
                    listener.onFailure(e);
                }
            }));
        } catch (Exception e) {
            listener.onFailure(e);
        }
    }

    /**
     * Deletes the {@link Connector} in the underlying index.
     *
     * @param connectorId The id of the connector object.
     * @param listener    The action listener to invoke on response/failure.
     */
    public void deleteConnector(String connectorId, ActionListener<DeleteResponse> listener) {

        final DeleteRequest deleteRequest = new DeleteRequest(CONNECTOR_INDEX_NAME).id(connectorId)
            .setRefreshPolicy(WriteRequest.RefreshPolicy.IMMEDIATE);

        try {
            clientWithOrigin.delete(
                deleteRequest,
                new DelegatingIndexNotFoundActionListener<>(connectorId, listener, (l, deleteResponse) -> {
                    if (deleteResponse.getResult() == DocWriteResponse.Result.NOT_FOUND) {
                        l.onFailure(new ResourceNotFoundException(connectorId));
                        return;
                    }
                    l.onResponse(deleteResponse);
                })
            );
        } catch (Exception e) {
            listener.onFailure(e);
        }

    }

    /**
     * List the {@link Connector} in ascending order of their ids.
     *
     * @param from From index to start the search from.
     * @param size The maximum number of {@link Connector}s to return.
     * @param listener The action listener to invoke on response/failure.
     */
    public void listConnectors(int from, int size, ActionListener<ConnectorIndexService.ConnectorResult> listener) {
        try {
            final SearchSourceBuilder source = new SearchSourceBuilder().from(from)
                .size(size)
                .query(new MatchAllQueryBuilder())
                .fetchSource(true)
                .sort(Connector.ID_FIELD.getPreferredName(), SortOrder.ASC);
            final SearchRequest req = new SearchRequest(CONNECTOR_INDEX_NAME).source(source);
            clientWithOrigin.search(req, new ActionListener<>() {
                @Override
                public void onResponse(SearchResponse searchResponse) {
                    try {
                        listener.onResponse(mapSearchResponseToConnectorList(searchResponse));
                    } catch (Exception e) {
                        listener.onFailure(e);
                    }
                }

                @Override
                public void onFailure(Exception e) {
                    if (e instanceof IndexNotFoundException) {
                        listener.onResponse(new ConnectorIndexService.ConnectorResult(Collections.emptyList(), 0L));
                        return;
                    }
                    listener.onFailure(e);
                }
            });
        } catch (Exception e) {
            listener.onFailure(e);
        }
    }

    /**
     * Updates the {@link ConnectorConfiguration} property of a {@link Connector}.
     *
     * @param request   Request for updating connector configuration property.
     * @param listener  Listener to respond to a successful response or an error.
     */
    public void updateConnectorConfiguration(UpdateConnectorConfigurationAction.Request request, ActionListener<UpdateResponse> listener) {
        try {
            String connectorId = request.getConnectorId();
            final UpdateRequest updateRequest = new UpdateRequest(CONNECTOR_INDEX_NAME, connectorId).doc(
                new IndexRequest(CONNECTOR_INDEX_NAME).opType(DocWriteRequest.OpType.INDEX)
                    .id(connectorId)
                    .setRefreshPolicy(WriteRequest.RefreshPolicy.IMMEDIATE)
                    .source(
                        Map.of(
                            Connector.CONFIGURATION_FIELD.getPreferredName(),
                            request.getConfiguration(),
                            Connector.STATUS_FIELD.getPreferredName(),
                            ConnectorStatus.CONFIGURED.toString()
                        )
                    )
            );
            clientWithOrigin.update(
                updateRequest,
                new DelegatingIndexNotFoundActionListener<>(connectorId, listener, (l, updateResponse) -> {
                    if (updateResponse.getResult() == UpdateResponse.Result.NOT_FOUND) {
                        l.onFailure(new ResourceNotFoundException(connectorId));
                        return;
                    }
                    l.onResponse(updateResponse);
                })
            );
        } catch (Exception e) {
            listener.onFailure(e);
        }
    }

    /**
     * Updates the {@link ConnectorFiltering} property of a {@link Connector}.
     *
     * @param request   Request for updating connector filtering property.
     * @param listener  Listener to respond to a successful response or an error.
     */
    public void updateConnectorFiltering(UpdateConnectorFilteringAction.Request request, ActionListener<UpdateResponse> listener) {
        try {
            String connectorId = request.getConnectorId();
            final UpdateRequest updateRequest = new UpdateRequest(CONNECTOR_INDEX_NAME, connectorId).doc(
                new IndexRequest(CONNECTOR_INDEX_NAME).opType(DocWriteRequest.OpType.INDEX)
                    .id(connectorId)
                    .setRefreshPolicy(WriteRequest.RefreshPolicy.IMMEDIATE)
                    .source(request.toXContent(jsonBuilder(), ToXContent.EMPTY_PARAMS))
            );
            clientWithOrigin.update(
                updateRequest,
                new DelegatingIndexNotFoundActionListener<>(connectorId, listener, (l, updateResponse) -> {
                    if (updateResponse.getResult() == UpdateResponse.Result.NOT_FOUND) {
                        l.onFailure(new ResourceNotFoundException(connectorId));
                        return;
                    }
                    l.onResponse(updateResponse);
                })
            );
        } catch (Exception e) {
            listener.onFailure(e);
        }
    }

    /**
     * Updates the lastSeen property of a {@link Connector}.
     *
     * @param request  The request for updating the connector's lastSeen status.
     * @param listener The listener for handling responses, including successful updates or errors.
     */
    public void updateConnectorLastSeen(UpdateConnectorLastSeenAction.Request request, ActionListener<UpdateResponse> listener) {
        try {
            String connectorId = request.getConnectorId();
            final UpdateRequest updateRequest = new UpdateRequest(CONNECTOR_INDEX_NAME, connectorId).doc(
                new IndexRequest(CONNECTOR_INDEX_NAME).opType(DocWriteRequest.OpType.INDEX)
                    .id(connectorId)
                    .setRefreshPolicy(WriteRequest.RefreshPolicy.IMMEDIATE)
                    .source(request.toXContent(jsonBuilder(), ToXContent.EMPTY_PARAMS))
            );
            clientWithOrigin.update(
                updateRequest,
                new DelegatingIndexNotFoundActionListener<>(connectorId, listener, (l, updateResponse) -> {
                    if (updateResponse.getResult() == UpdateResponse.Result.NOT_FOUND) {
                        l.onFailure(new ResourceNotFoundException(connectorId));
                        return;
                    }
                    l.onResponse(updateResponse);
                })
            );
        } catch (Exception e) {
            listener.onFailure(e);
        }
    }

    /**
     * Updates the {@link ConnectorSyncInfo} properties in a {@link Connector}.
     *
     * @param request   Request for updating connector last sync stats properties.
     * @param listener  Listener to respond to a successful response or an error.
     */
    public void updateConnectorLastSyncStats(UpdateConnectorLastSyncStatsAction.Request request, ActionListener<UpdateResponse> listener) {
        try {
            String connectorId = request.getConnectorId();
            final UpdateRequest updateRequest = new UpdateRequest(CONNECTOR_INDEX_NAME, connectorId).doc(
                new IndexRequest(CONNECTOR_INDEX_NAME).opType(DocWriteRequest.OpType.INDEX)
                    .id(connectorId)
                    .setRefreshPolicy(WriteRequest.RefreshPolicy.IMMEDIATE)
                    .source(request.toXContent(jsonBuilder(), ToXContent.EMPTY_PARAMS))
            );
            clientWithOrigin.update(
                updateRequest,
                new DelegatingIndexNotFoundActionListener<>(connectorId, listener, (l, updateResponse) -> {
                    if (updateResponse.getResult() == UpdateResponse.Result.NOT_FOUND) {
                        l.onFailure(new ResourceNotFoundException(connectorId));
                        return;
                    }
                    l.onResponse(updateResponse);
                })
            );
        } catch (Exception e) {
            listener.onFailure(e);
        }
    }

    /**
     * Updates the {@link ConnectorIngestPipeline} property of a {@link Connector}.
     *
     * @param request   Request for updating connector ingest pipeline property.
     * @param listener  Listener to respond to a successful response or an error.
     */
    public void updateConnectorPipeline(UpdateConnectorPipelineAction.Request request, ActionListener<UpdateResponse> listener) {
        try {
            String connectorId = request.getConnectorId();
            final UpdateRequest updateRequest = new UpdateRequest(CONNECTOR_INDEX_NAME, connectorId).doc(
                new IndexRequest(CONNECTOR_INDEX_NAME).opType(DocWriteRequest.OpType.INDEX)
                    .id(connectorId)
                    .setRefreshPolicy(WriteRequest.RefreshPolicy.IMMEDIATE)
                    .source(request.toXContent(jsonBuilder(), ToXContent.EMPTY_PARAMS))
            );
            clientWithOrigin.update(
                updateRequest,
                new DelegatingIndexNotFoundActionListener<>(connectorId, listener, (l, updateResponse) -> {
                    if (updateResponse.getResult() == UpdateResponse.Result.NOT_FOUND) {
                        l.onFailure(new ResourceNotFoundException(connectorId));
                        return;
                    }
                    l.onResponse(updateResponse);
                })
            );
        } catch (Exception e) {
            listener.onFailure(e);
        }
    }

    /**
     * Updates the {@link ConnectorScheduling} property of a {@link Connector}.
     *
     * @param request  The request for updating the connector's scheduling.
     * @param listener The listener for handling responses, including successful updates or errors.
     */
    public void updateConnectorScheduling(UpdateConnectorSchedulingAction.Request request, ActionListener<UpdateResponse> listener) {
        try {
            String connectorId = request.getConnectorId();
            final UpdateRequest updateRequest = new UpdateRequest(CONNECTOR_INDEX_NAME, connectorId).doc(
                new IndexRequest(CONNECTOR_INDEX_NAME).opType(DocWriteRequest.OpType.INDEX)
                    .id(connectorId)
                    .setRefreshPolicy(WriteRequest.RefreshPolicy.IMMEDIATE)
                    .source(request.toXContent(jsonBuilder(), ToXContent.EMPTY_PARAMS))
            );
            clientWithOrigin.update(
                updateRequest,
                new DelegatingIndexNotFoundActionListener<>(connectorId, listener, (l, updateResponse) -> {
                    if (updateResponse.getResult() == UpdateResponse.Result.NOT_FOUND) {
                        l.onFailure(new ResourceNotFoundException(connectorId));
                        return;
                    }
                    l.onResponse(updateResponse);
                })
            );
        } catch (Exception e) {
            listener.onFailure(e);
        }
    }

    /**
<<<<<<< HEAD
     * Updates the name and/or description property of a {@link Connector}.
     *
     * @param request  The request for updating the connector's name and/or description.
     * @param listener The listener for handling responses, including successful updates or errors.
     */
    public void updateConnectorNameOrDescription(UpdateConnectorNameAction.Request request, ActionListener<UpdateResponse> listener) {
=======
     * Updates the error property of a {@link Connector}.
     *
     * @param request  The request for updating the connector's error.
     * @param listener The listener for handling responses, including successful updates or errors.
     */
    public void updateConnectorError(UpdateConnectorErrorAction.Request request, ActionListener<UpdateResponse> listener) {
>>>>>>> 26905047
        try {
            String connectorId = request.getConnectorId();
            final UpdateRequest updateRequest = new UpdateRequest(CONNECTOR_INDEX_NAME, connectorId).doc(
                new IndexRequest(CONNECTOR_INDEX_NAME).opType(DocWriteRequest.OpType.INDEX)
                    .id(connectorId)
                    .setRefreshPolicy(WriteRequest.RefreshPolicy.IMMEDIATE)
                    .source(request.toXContent(jsonBuilder(), ToXContent.EMPTY_PARAMS))
            );
            clientWithOrigin.update(
                updateRequest,
                new DelegatingIndexNotFoundActionListener<>(connectorId, listener, (l, updateResponse) -> {
                    if (updateResponse.getResult() == UpdateResponse.Result.NOT_FOUND) {
                        l.onFailure(new ResourceNotFoundException(connectorId));
                        return;
                    }
                    l.onResponse(updateResponse);
                })
            );
        } catch (Exception e) {
            listener.onFailure(e);
        }
    }

    private static ConnectorIndexService.ConnectorResult mapSearchResponseToConnectorList(SearchResponse response) {
        final List<Connector> connectorResults = Arrays.stream(response.getHits().getHits())
            .map(ConnectorIndexService::hitToConnector)
            .toList();
        return new ConnectorIndexService.ConnectorResult(connectorResults, (int) response.getHits().getTotalHits().value);
    }

    private static Connector hitToConnector(SearchHit searchHit) {

        // todo: don't return sensitive data from configuration in list endpoint

        return Connector.fromXContentBytes(searchHit.getSourceRef(), XContentType.JSON);
    }

    public record ConnectorResult(List<Connector> connectors, long totalResults) {}

    /**
     * Listeners that checks failures for IndexNotFoundException, and transforms them in ResourceNotFoundException,
     * invoking onFailure on the delegate listener
     */
    static class DelegatingIndexNotFoundActionListener<T, R> extends DelegatingActionListener<T, R> {

        private final BiConsumer<ActionListener<R>, T> bc;
        private final String connectorId;

        DelegatingIndexNotFoundActionListener(String connectorId, ActionListener<R> delegate, BiConsumer<ActionListener<R>, T> bc) {
            super(delegate);
            this.bc = bc;
            this.connectorId = connectorId;
        }

        @Override
        public void onResponse(T t) {
            bc.accept(delegate, t);
        }

        @Override
        public void onFailure(Exception e) {
            Throwable cause = ExceptionsHelper.unwrapCause(e);
            if (cause instanceof IndexNotFoundException) {
                delegate.onFailure(new ResourceNotFoundException("connector [" + connectorId + "] not found"));
                return;
            }
            delegate.onFailure(e);
        }
    }
}<|MERGE_RESOLUTION|>--- conflicted
+++ resolved
@@ -31,16 +31,13 @@
 import org.elasticsearch.search.sort.SortOrder;
 import org.elasticsearch.xcontent.ToXContent;
 import org.elasticsearch.xcontent.XContentType;
-<<<<<<< HEAD
-import org.elasticsearch.xpack.application.connector.action.UpdateConnectorNameAction;
-=======
 import org.elasticsearch.xpack.application.connector.action.UpdateConnectorConfigurationAction;
 import org.elasticsearch.xpack.application.connector.action.UpdateConnectorErrorAction;
 import org.elasticsearch.xpack.application.connector.action.UpdateConnectorFilteringAction;
 import org.elasticsearch.xpack.application.connector.action.UpdateConnectorLastSeenAction;
 import org.elasticsearch.xpack.application.connector.action.UpdateConnectorLastSyncStatsAction;
+import org.elasticsearch.xpack.application.connector.action.UpdateConnectorNameAction;
 import org.elasticsearch.xpack.application.connector.action.UpdateConnectorPipelineAction;
->>>>>>> 26905047
 import org.elasticsearch.xpack.application.connector.action.UpdateConnectorSchedulingAction;
 
 import java.util.Arrays;
@@ -218,6 +215,66 @@
     }
 
     /**
+     * Updates the error property of a {@link Connector}.
+     *
+     * @param request  The request for updating the connector's error.
+     * @param listener The listener for handling responses, including successful updates or errors.
+     */
+    public void updateConnectorError(UpdateConnectorErrorAction.Request request, ActionListener<UpdateResponse> listener) {
+        try {
+            String connectorId = request.getConnectorId();
+            final UpdateRequest updateRequest = new UpdateRequest(CONNECTOR_INDEX_NAME, connectorId).doc(
+                new IndexRequest(CONNECTOR_INDEX_NAME).opType(DocWriteRequest.OpType.INDEX)
+                    .id(connectorId)
+                    .setRefreshPolicy(WriteRequest.RefreshPolicy.IMMEDIATE)
+                    .source(request.toXContent(jsonBuilder(), ToXContent.EMPTY_PARAMS))
+            );
+            clientWithOrigin.update(
+                updateRequest,
+                new DelegatingIndexNotFoundActionListener<>(connectorId, listener, (l, updateResponse) -> {
+                    if (updateResponse.getResult() == UpdateResponse.Result.NOT_FOUND) {
+                        l.onFailure(new ResourceNotFoundException(connectorId));
+                        return;
+                    }
+                    l.onResponse(updateResponse);
+                })
+            );
+        } catch (Exception e) {
+            listener.onFailure(e);
+        }
+    }
+
+    /**
+     * Updates the name and/or description property of a {@link Connector}.
+     *
+     * @param request  The request for updating the connector's name and/or description.
+     * @param listener The listener for handling responses, including successful updates or errors.
+     */
+    public void updateConnectorNameOrDescription(UpdateConnectorNameAction.Request request, ActionListener<UpdateResponse> listener) {
+        try {
+            String connectorId = request.getConnectorId();
+            final UpdateRequest updateRequest = new UpdateRequest(CONNECTOR_INDEX_NAME, connectorId).doc(
+                new IndexRequest(CONNECTOR_INDEX_NAME).opType(DocWriteRequest.OpType.INDEX)
+                    .id(connectorId)
+                    .setRefreshPolicy(WriteRequest.RefreshPolicy.IMMEDIATE)
+                    .source(request.toXContent(jsonBuilder(), ToXContent.EMPTY_PARAMS))
+            );
+            clientWithOrigin.update(
+                updateRequest,
+                new DelegatingIndexNotFoundActionListener<>(connectorId, listener, (l, updateResponse) -> {
+                    if (updateResponse.getResult() == UpdateResponse.Result.NOT_FOUND) {
+                        l.onFailure(new ResourceNotFoundException(connectorId));
+                        return;
+                    }
+                    l.onResponse(updateResponse);
+                })
+            );
+        } catch (Exception e) {
+            listener.onFailure(e);
+        }
+    }
+
+    /**
      * Updates the {@link ConnectorFiltering} property of a {@link Connector}.
      *
      * @param request   Request for updating connector filtering property.
@@ -344,45 +401,6 @@
      * @param listener The listener for handling responses, including successful updates or errors.
      */
     public void updateConnectorScheduling(UpdateConnectorSchedulingAction.Request request, ActionListener<UpdateResponse> listener) {
-        try {
-            String connectorId = request.getConnectorId();
-            final UpdateRequest updateRequest = new UpdateRequest(CONNECTOR_INDEX_NAME, connectorId).doc(
-                new IndexRequest(CONNECTOR_INDEX_NAME).opType(DocWriteRequest.OpType.INDEX)
-                    .id(connectorId)
-                    .setRefreshPolicy(WriteRequest.RefreshPolicy.IMMEDIATE)
-                    .source(request.toXContent(jsonBuilder(), ToXContent.EMPTY_PARAMS))
-            );
-            clientWithOrigin.update(
-                updateRequest,
-                new DelegatingIndexNotFoundActionListener<>(connectorId, listener, (l, updateResponse) -> {
-                    if (updateResponse.getResult() == UpdateResponse.Result.NOT_FOUND) {
-                        l.onFailure(new ResourceNotFoundException(connectorId));
-                        return;
-                    }
-                    l.onResponse(updateResponse);
-                })
-            );
-        } catch (Exception e) {
-            listener.onFailure(e);
-        }
-    }
-
-    /**
-<<<<<<< HEAD
-     * Updates the name and/or description property of a {@link Connector}.
-     *
-     * @param request  The request for updating the connector's name and/or description.
-     * @param listener The listener for handling responses, including successful updates or errors.
-     */
-    public void updateConnectorNameOrDescription(UpdateConnectorNameAction.Request request, ActionListener<UpdateResponse> listener) {
-=======
-     * Updates the error property of a {@link Connector}.
-     *
-     * @param request  The request for updating the connector's error.
-     * @param listener The listener for handling responses, including successful updates or errors.
-     */
-    public void updateConnectorError(UpdateConnectorErrorAction.Request request, ActionListener<UpdateResponse> listener) {
->>>>>>> 26905047
         try {
             String connectorId = request.getConnectorId();
             final UpdateRequest updateRequest = new UpdateRequest(CONNECTOR_INDEX_NAME, connectorId).doc(
