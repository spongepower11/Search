/*
 * Copyright Elasticsearch B.V. and/or licensed to Elasticsearch B.V. under one
 * or more contributor license agreements. Licensed under the Elastic License
 * 2.0; you may not use this file except in compliance with the Elastic License
 * 2.0.
 */

package org.elasticsearch.xpack.application.connector;

import org.elasticsearch.ExceptionsHelper;
import org.elasticsearch.ResourceNotFoundException;
import org.elasticsearch.action.ActionListener;
import org.elasticsearch.action.DelegatingActionListener;
import org.elasticsearch.action.DocWriteRequest;
import org.elasticsearch.action.DocWriteResponse;
import org.elasticsearch.action.delete.DeleteRequest;
import org.elasticsearch.action.delete.DeleteResponse;
import org.elasticsearch.action.get.GetRequest;
import org.elasticsearch.action.index.IndexRequest;
import org.elasticsearch.action.search.SearchRequest;
import org.elasticsearch.action.search.SearchResponse;
import org.elasticsearch.action.support.WriteRequest;
import org.elasticsearch.action.update.UpdateRequest;
import org.elasticsearch.action.update.UpdateResponse;
import org.elasticsearch.client.internal.Client;
import org.elasticsearch.client.internal.OriginSettingClient;
import org.elasticsearch.index.IndexNotFoundException;
import org.elasticsearch.index.query.MatchAllQueryBuilder;
import org.elasticsearch.search.SearchHit;
import org.elasticsearch.search.builder.SearchSourceBuilder;
import org.elasticsearch.search.sort.SortOrder;
import org.elasticsearch.xcontent.ToXContent;
import org.elasticsearch.xcontent.XContentType;
<<<<<<< HEAD
import org.elasticsearch.xpack.application.connector.action.UpdateConnectorPipelineAction;
=======
import org.elasticsearch.xpack.application.connector.action.UpdateConnectorFilteringAction;
import org.elasticsearch.xpack.application.connector.action.UpdateConnectorSchedulingAction;
>>>>>>> 892b2ff5

import java.util.Arrays;
import java.util.Collections;
import java.util.List;
import java.util.function.BiConsumer;

import static org.elasticsearch.xcontent.XContentFactory.jsonBuilder;
import static org.elasticsearch.xpack.core.ClientHelper.CONNECTORS_ORIGIN;

/**
 * A service that manages persistent {@link Connector} configurations.
 */
public class ConnectorIndexService {

    private final Client clientWithOrigin;

    public static final String CONNECTOR_INDEX_NAME = ConnectorTemplateRegistry.CONNECTOR_INDEX_NAME_PATTERN;

    /**
     * @param client A client for executing actions on the connector index
     */
    public ConnectorIndexService(Client client) {
        this.clientWithOrigin = new OriginSettingClient(client, CONNECTORS_ORIGIN);
    }

    /**
     * Creates or updates the {@link Connector} in the underlying index.
     *
     * @param connector The connector object.
     * @param listener  The action listener to invoke on response/failure.
     */
    public void putConnector(Connector connector, ActionListener<DocWriteResponse> listener) {
        try {
            final IndexRequest indexRequest = new IndexRequest(CONNECTOR_INDEX_NAME).opType(DocWriteRequest.OpType.INDEX)
                .id(connector.getConnectorId())
                .setRefreshPolicy(WriteRequest.RefreshPolicy.IMMEDIATE)
                .source(connector.toXContent(jsonBuilder(), ToXContent.EMPTY_PARAMS));
            clientWithOrigin.index(indexRequest, listener);
        } catch (Exception e) {
            listener.onFailure(e);
        }
    }

    /**
     * Gets the {@link Connector} from the underlying index.
     *
     * @param connectorId The id of the connector object.
     * @param listener    The action listener to invoke on response/failure.
     */
    public void getConnector(String connectorId, ActionListener<Connector> listener) {
        try {
            final GetRequest getRequest = new GetRequest(CONNECTOR_INDEX_NAME).id(connectorId).realtime(true);

            clientWithOrigin.get(getRequest, new DelegatingIndexNotFoundActionListener<>(connectorId, listener, (l, getResponse) -> {
                if (getResponse.isExists() == false) {
                    l.onFailure(new ResourceNotFoundException(connectorId));
                    return;
                }
                try {
                    final Connector connector = Connector.fromXContentBytes(getResponse.getSourceAsBytesRef(), XContentType.JSON);
                    l.onResponse(connector);
                } catch (Exception e) {
                    listener.onFailure(e);
                }
            }));
        } catch (Exception e) {
            listener.onFailure(e);
        }
    }

    /**
     * Deletes the {@link Connector} in the underlying index.
     *
     * @param connectorId The id of the connector object.
     * @param listener    The action listener to invoke on response/failure.
     */
    public void deleteConnector(String connectorId, ActionListener<DeleteResponse> listener) {

        final DeleteRequest deleteRequest = new DeleteRequest(CONNECTOR_INDEX_NAME).id(connectorId)
            .setRefreshPolicy(WriteRequest.RefreshPolicy.IMMEDIATE);

        try {
            clientWithOrigin.delete(
                deleteRequest,
                new DelegatingIndexNotFoundActionListener<>(connectorId, listener, (l, deleteResponse) -> {
                    if (deleteResponse.getResult() == DocWriteResponse.Result.NOT_FOUND) {
                        l.onFailure(new ResourceNotFoundException(connectorId));
                        return;
                    }
                    l.onResponse(deleteResponse);
                })
            );
        } catch (Exception e) {
            listener.onFailure(e);
        }

    }

    /**
     * List the {@link Connector} in ascending order of their ids.
     *
     * @param from From index to start the search from.
     * @param size The maximum number of {@link Connector}s to return.
     * @param listener The action listener to invoke on response/failure.
     */
    public void listConnectors(int from, int size, ActionListener<ConnectorIndexService.ConnectorResult> listener) {
        try {
            final SearchSourceBuilder source = new SearchSourceBuilder().from(from)
                .size(size)
                .query(new MatchAllQueryBuilder())
                .fetchSource(true)
                .sort(Connector.ID_FIELD.getPreferredName(), SortOrder.ASC);
            final SearchRequest req = new SearchRequest(CONNECTOR_INDEX_NAME).source(source);
            clientWithOrigin.search(req, new ActionListener<>() {
                @Override
                public void onResponse(SearchResponse searchResponse) {
                    try {
                        listener.onResponse(mapSearchResponseToConnectorList(searchResponse));
                    } catch (Exception e) {
                        listener.onFailure(e);
                    }
                }

                @Override
                public void onFailure(Exception e) {
                    if (e instanceof IndexNotFoundException) {
                        listener.onResponse(new ConnectorIndexService.ConnectorResult(Collections.emptyList(), 0L));
                        return;
                    }
                    listener.onFailure(e);
                }
            });
        } catch (Exception e) {
            listener.onFailure(e);
        }
    }

<<<<<<< HEAD
    public void updateConnectorPipeline(UpdateConnectorPipelineAction.Request request, ActionListener<UpdateResponse> listener) {
=======
    /**
     * Updates the {@link ConnectorFiltering} property of a {@link Connector}.
     *
     * @param request   Request for updating connector filtering property.
     * @param listener  Listener to respond to a successful response or an error.
     */
    public void updateConnectorFiltering(UpdateConnectorFilteringAction.Request request, ActionListener<UpdateResponse> listener) {
        try {
            String connectorId = request.getConnectorId();
            final UpdateRequest updateRequest = new UpdateRequest(CONNECTOR_INDEX_NAME, connectorId).doc(
                new IndexRequest(CONNECTOR_INDEX_NAME).opType(DocWriteRequest.OpType.INDEX)
                    .id(connectorId)
                    .setRefreshPolicy(WriteRequest.RefreshPolicy.IMMEDIATE)
                    .source(request.toXContent(jsonBuilder(), ToXContent.EMPTY_PARAMS))
            );
            clientWithOrigin.update(
                updateRequest,
                new DelegatingIndexNotFoundActionListener<>(connectorId, listener, (l, updateResponse) -> {
                    if (updateResponse.getResult() == UpdateResponse.Result.NOT_FOUND) {
                        l.onFailure(new ResourceNotFoundException(connectorId));
                        return;
                    }
                    l.onResponse(updateResponse);
                })
            );
        } catch (Exception e) {
            listener.onFailure(e);
        }
    }

    /**
     * Updates the {@link ConnectorScheduling} property of a {@link Connector}.
     *
     * @param request  The request for updating the connector's scheduling.
     * @param listener The listener for handling responses, including successful updates or errors.
     */
    public void updateConnectorScheduling(UpdateConnectorSchedulingAction.Request request, ActionListener<UpdateResponse> listener) {
>>>>>>> 892b2ff5
        try {
            String connectorId = request.getConnectorId();
            final UpdateRequest updateRequest = new UpdateRequest(CONNECTOR_INDEX_NAME, connectorId).doc(
                new IndexRequest(CONNECTOR_INDEX_NAME).opType(DocWriteRequest.OpType.INDEX)
                    .id(connectorId)
                    .setRefreshPolicy(WriteRequest.RefreshPolicy.IMMEDIATE)
                    .source(request.toXContent(jsonBuilder(), ToXContent.EMPTY_PARAMS))
            );
            clientWithOrigin.update(
                updateRequest,
                new DelegatingIndexNotFoundActionListener<>(connectorId, listener, (l, updateResponse) -> {
                    if (updateResponse.getResult() == UpdateResponse.Result.NOT_FOUND) {
                        l.onFailure(new ResourceNotFoundException(connectorId));
                        return;
                    }
                    l.onResponse(updateResponse);
                })
            );
        } catch (Exception e) {
            listener.onFailure(e);
        }
    }

    private static ConnectorIndexService.ConnectorResult mapSearchResponseToConnectorList(SearchResponse response) {
        final List<Connector> connectorResults = Arrays.stream(response.getHits().getHits())
            .map(ConnectorIndexService::hitToConnector)
            .toList();
        return new ConnectorIndexService.ConnectorResult(connectorResults, (int) response.getHits().getTotalHits().value);
    }

    private static Connector hitToConnector(SearchHit searchHit) {

        // todo: don't return sensitive data from configuration in list endpoint

        return Connector.fromXContentBytes(searchHit.getSourceRef(), XContentType.JSON);
    }

    public record ConnectorResult(List<Connector> connectors, long totalResults) {}

    /**
     * Listeners that checks failures for IndexNotFoundException, and transforms them in ResourceNotFoundException,
     * invoking onFailure on the delegate listener
     */
    static class DelegatingIndexNotFoundActionListener<T, R> extends DelegatingActionListener<T, R> {

        private final BiConsumer<ActionListener<R>, T> bc;
        private final String connectorId;

        DelegatingIndexNotFoundActionListener(String connectorId, ActionListener<R> delegate, BiConsumer<ActionListener<R>, T> bc) {
            super(delegate);
            this.bc = bc;
            this.connectorId = connectorId;
        }

        @Override
        public void onResponse(T t) {
            bc.accept(delegate, t);
        }

        @Override
        public void onFailure(Exception e) {
            Throwable cause = ExceptionsHelper.unwrapCause(e);
            if (cause instanceof IndexNotFoundException) {
                delegate.onFailure(new ResourceNotFoundException("connector [" + connectorId + "] not found"));
                return;
            }
            delegate.onFailure(e);
        }
    }
}<|MERGE_RESOLUTION|>--- conflicted
+++ resolved
@@ -31,12 +31,9 @@
 import org.elasticsearch.search.sort.SortOrder;
 import org.elasticsearch.xcontent.ToXContent;
 import org.elasticsearch.xcontent.XContentType;
-<<<<<<< HEAD
+import org.elasticsearch.xpack.application.connector.action.UpdateConnectorFilteringAction;
 import org.elasticsearch.xpack.application.connector.action.UpdateConnectorPipelineAction;
-=======
-import org.elasticsearch.xpack.application.connector.action.UpdateConnectorFilteringAction;
 import org.elasticsearch.xpack.application.connector.action.UpdateConnectorSchedulingAction;
->>>>>>> 892b2ff5
 
 import java.util.Arrays;
 import java.util.Collections;
@@ -174,9 +171,6 @@
         }
     }
 
-<<<<<<< HEAD
-    public void updateConnectorPipeline(UpdateConnectorPipelineAction.Request request, ActionListener<UpdateResponse> listener) {
-=======
     /**
      * Updates the {@link ConnectorFiltering} property of a {@link Connector}.
      *
@@ -208,13 +202,42 @@
     }
 
     /**
+     * Updates the {@link ConnectorIngestPipeline} property of a {@link Connector}.
+     *
+     * @param request   Request for updating connector ingest pipeline property.
+     * @param listener  Listener to respond to a successful response or an error.
+     */
+    public void updateConnectorPipeline(UpdateConnectorPipelineAction.Request request, ActionListener<UpdateResponse> listener) {
+        try {
+            String connectorId = request.getConnectorId();
+            final UpdateRequest updateRequest = new UpdateRequest(CONNECTOR_INDEX_NAME, connectorId).doc(
+                new IndexRequest(CONNECTOR_INDEX_NAME).opType(DocWriteRequest.OpType.INDEX)
+                    .id(connectorId)
+                    .setRefreshPolicy(WriteRequest.RefreshPolicy.IMMEDIATE)
+                    .source(request.toXContent(jsonBuilder(), ToXContent.EMPTY_PARAMS))
+            );
+            clientWithOrigin.update(
+                updateRequest,
+                new DelegatingIndexNotFoundActionListener<>(connectorId, listener, (l, updateResponse) -> {
+                    if (updateResponse.getResult() == UpdateResponse.Result.NOT_FOUND) {
+                        l.onFailure(new ResourceNotFoundException(connectorId));
+                        return;
+                    }
+                    l.onResponse(updateResponse);
+                })
+            );
+        } catch (Exception e) {
+            listener.onFailure(e);
+        }
+    }
+
+    /**
      * Updates the {@link ConnectorScheduling} property of a {@link Connector}.
      *
      * @param request  The request for updating the connector's scheduling.
      * @param listener The listener for handling responses, including successful updates or errors.
      */
     public void updateConnectorScheduling(UpdateConnectorSchedulingAction.Request request, ActionListener<UpdateResponse> listener) {
->>>>>>> 892b2ff5
         try {
             String connectorId = request.getConnectorId();
             final UpdateRequest updateRequest = new UpdateRequest(CONNECTOR_INDEX_NAME, connectorId).doc(
