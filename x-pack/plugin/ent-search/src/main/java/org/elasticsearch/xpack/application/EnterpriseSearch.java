--- conflicted
+++ resolved
@@ -241,15 +241,12 @@
                     new ActionHandler<>(DeleteConnectorSyncJobAction.INSTANCE, TransportDeleteConnectorSyncJobAction.class),
                     new ActionHandler<>(CheckInConnectorSyncJobAction.INSTANCE, TransportCheckInConnectorSyncJobAction.class),
                     new ActionHandler<>(CancelConnectorSyncJobAction.INSTANCE, TransportCancelConnectorSyncJobAction.class),
-<<<<<<< HEAD
                     new ActionHandler<>(ListConnectorSyncJobsAction.INSTANCE, TransportListConnectorSyncJobsAction.class)
-=======
                     new ActionHandler<>(UpdateConnectorSyncJobErrorAction.INSTANCE, TransportUpdateConnectorSyncJobErrorAction.class),
                     new ActionHandler<>(
                         UpdateConnectorSyncJobIngestionStatsAction.INSTANCE,
                         TransportUpdateConnectorSyncJobIngestionStatsAction.class
                     )
->>>>>>> 0b9487b2
                 )
             );
         }
@@ -321,12 +318,9 @@
                     new RestDeleteConnectorSyncJobAction(),
                     new RestCancelConnectorSyncJobAction(),
                     new RestCheckInConnectorSyncJobAction(),
-<<<<<<< HEAD
                     new RestListConnectorSyncJobsAction()
-=======
                     new RestUpdateConnectorSyncJobErrorAction(),
                     new RestUpdateConnectorSyncJobIngestionStatsAction()
->>>>>>> 0b9487b2
                 )
             );
         }
