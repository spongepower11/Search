--- conflicted
+++ resolved
@@ -50,11 +50,8 @@
 import org.elasticsearch.xpack.application.connector.action.RestGetConnectorAction;
 import org.elasticsearch.xpack.application.connector.action.RestListConnectorAction;
 import org.elasticsearch.xpack.application.connector.action.RestPutConnectorAction;
-<<<<<<< HEAD
 import org.elasticsearch.xpack.application.connector.action.RestUpdateConnectorConfigurationAction;
-=======
 import org.elasticsearch.xpack.application.connector.action.RestUpdateConnectorErrorAction;
->>>>>>> 143f4208
 import org.elasticsearch.xpack.application.connector.action.RestUpdateConnectorFilteringAction;
 import org.elasticsearch.xpack.application.connector.action.RestUpdateConnectorLastSeenAction;
 import org.elasticsearch.xpack.application.connector.action.RestUpdateConnectorLastSyncStatsAction;
@@ -64,21 +61,15 @@
 import org.elasticsearch.xpack.application.connector.action.TransportGetConnectorAction;
 import org.elasticsearch.xpack.application.connector.action.TransportListConnectorAction;
 import org.elasticsearch.xpack.application.connector.action.TransportPutConnectorAction;
-<<<<<<< HEAD
 import org.elasticsearch.xpack.application.connector.action.TransportUpdateConnectorConfigurationAction;
-=======
 import org.elasticsearch.xpack.application.connector.action.TransportUpdateConnectorErrorAction;
->>>>>>> 143f4208
 import org.elasticsearch.xpack.application.connector.action.TransportUpdateConnectorFilteringAction;
 import org.elasticsearch.xpack.application.connector.action.TransportUpdateConnectorLastSeenAction;
 import org.elasticsearch.xpack.application.connector.action.TransportUpdateConnectorLastSyncStatsAction;
 import org.elasticsearch.xpack.application.connector.action.TransportUpdateConnectorPipelineAction;
 import org.elasticsearch.xpack.application.connector.action.TransportUpdateConnectorSchedulingAction;
-<<<<<<< HEAD
 import org.elasticsearch.xpack.application.connector.action.UpdateConnectorConfigurationAction;
-=======
 import org.elasticsearch.xpack.application.connector.action.UpdateConnectorErrorAction;
->>>>>>> 143f4208
 import org.elasticsearch.xpack.application.connector.action.UpdateConnectorFilteringAction;
 import org.elasticsearch.xpack.application.connector.action.UpdateConnectorLastSeenAction;
 import org.elasticsearch.xpack.application.connector.action.UpdateConnectorLastSyncStatsAction;
@@ -219,11 +210,8 @@
                     new ActionHandler<>(GetConnectorAction.INSTANCE, TransportGetConnectorAction.class),
                     new ActionHandler<>(ListConnectorAction.INSTANCE, TransportListConnectorAction.class),
                     new ActionHandler<>(PutConnectorAction.INSTANCE, TransportPutConnectorAction.class),
-<<<<<<< HEAD
                     new ActionHandler<>(UpdateConnectorConfigurationAction.INSTANCE, TransportUpdateConnectorConfigurationAction.class),
-=======
                     new ActionHandler<>(UpdateConnectorErrorAction.INSTANCE, TransportUpdateConnectorErrorAction.class),
->>>>>>> 143f4208
                     new ActionHandler<>(UpdateConnectorFilteringAction.INSTANCE, TransportUpdateConnectorFilteringAction.class),
                     new ActionHandler<>(UpdateConnectorLastSeenAction.INSTANCE, TransportUpdateConnectorLastSeenAction.class),
                     new ActionHandler<>(UpdateConnectorLastSyncStatsAction.INSTANCE, TransportUpdateConnectorLastSyncStatsAction.class),
@@ -291,11 +279,8 @@
                     new RestGetConnectorAction(),
                     new RestListConnectorAction(),
                     new RestPutConnectorAction(),
-<<<<<<< HEAD
                     new RestUpdateConnectorConfigurationAction(),
-=======
                     new RestUpdateConnectorErrorAction(),
->>>>>>> 143f4208
                     new RestUpdateConnectorFilteringAction(),
                     new RestUpdateConnectorLastSeenAction(),
                     new RestUpdateConnectorLastSyncStatsAction(),
