--- conflicted
+++ resolved
@@ -50,27 +50,21 @@
 import org.elasticsearch.xpack.application.connector.action.RestGetConnectorAction;
 import org.elasticsearch.xpack.application.connector.action.RestListConnectorAction;
 import org.elasticsearch.xpack.application.connector.action.RestPutConnectorAction;
-<<<<<<< HEAD
+import org.elasticsearch.xpack.application.connector.action.RestUpdateConnectorFilteringAction;
 import org.elasticsearch.xpack.application.connector.action.RestUpdateConnectorPipelineAction;
-=======
-import org.elasticsearch.xpack.application.connector.action.RestUpdateConnectorFilteringAction;
 import org.elasticsearch.xpack.application.connector.action.RestUpdateConnectorSchedulingAction;
->>>>>>> 892b2ff5
 import org.elasticsearch.xpack.application.connector.action.TransportDeleteConnectorAction;
 import org.elasticsearch.xpack.application.connector.action.TransportGetConnectorAction;
 import org.elasticsearch.xpack.application.connector.action.TransportListConnectorAction;
 import org.elasticsearch.xpack.application.connector.action.TransportPutConnectorAction;
-<<<<<<< HEAD
+import org.elasticsearch.xpack.application.connector.action.TransportUpdateConnectorFilteringAction;
 import org.elasticsearch.xpack.application.connector.action.TransportUpdateConnectorPipelineAction;
-import org.elasticsearch.xpack.application.connector.action.UpdateConnectorPipelineAction;
-=======
-import org.elasticsearch.xpack.application.connector.action.TransportUpdateConnectorFilteringAction;
 import org.elasticsearch.xpack.application.connector.action.TransportUpdateConnectorSchedulingAction;
 import org.elasticsearch.xpack.application.connector.action.UpdateConnectorFilteringAction;
+import org.elasticsearch.xpack.application.connector.action.UpdateConnectorPipelineAction;
 import org.elasticsearch.xpack.application.connector.action.UpdateConnectorSchedulingAction;
 import org.elasticsearch.xpack.application.connector.syncjob.action.CheckInConnectorSyncJobAction;
 import org.elasticsearch.xpack.application.connector.syncjob.action.DeleteConnectorSyncJobAction;
->>>>>>> 892b2ff5
 import org.elasticsearch.xpack.application.connector.syncjob.action.PostConnectorSyncJobAction;
 import org.elasticsearch.xpack.application.connector.syncjob.action.RestCheckInConnectorSyncJobAction;
 import org.elasticsearch.xpack.application.connector.syncjob.action.RestDeleteConnectorSyncJobAction;
@@ -198,21 +192,14 @@
                     new ActionHandler<>(GetConnectorAction.INSTANCE, TransportGetConnectorAction.class),
                     new ActionHandler<>(ListConnectorAction.INSTANCE, TransportListConnectorAction.class),
                     new ActionHandler<>(PutConnectorAction.INSTANCE, TransportPutConnectorAction.class),
-<<<<<<< HEAD
+                    new ActionHandler<>(UpdateConnectorFilteringAction.INSTANCE, TransportUpdateConnectorFilteringAction.class),
                     new ActionHandler<>(UpdateConnectorPipelineAction.INSTANCE, TransportUpdateConnectorPipelineAction.class),
-
-                    // SyncJob API
-                    new ActionHandler<>(PostConnectorSyncJobAction.INSTANCE, TransportPostConnectorSyncJobAction.class)
-
-=======
-                    new ActionHandler<>(UpdateConnectorFilteringAction.INSTANCE, TransportUpdateConnectorFilteringAction.class),
                     new ActionHandler<>(UpdateConnectorSchedulingAction.INSTANCE, TransportUpdateConnectorSchedulingAction.class),
 
                     // SyncJob API
                     new ActionHandler<>(PostConnectorSyncJobAction.INSTANCE, TransportPostConnectorSyncJobAction.class),
                     new ActionHandler<>(DeleteConnectorSyncJobAction.INSTANCE, TransportDeleteConnectorSyncJobAction.class),
                     new ActionHandler<>(CheckInConnectorSyncJobAction.INSTANCE, TransportCheckInConnectorSyncJobAction.class)
->>>>>>> 892b2ff5
                 )
             );
         }
@@ -268,20 +255,14 @@
                     new RestGetConnectorAction(),
                     new RestListConnectorAction(),
                     new RestPutConnectorAction(),
-<<<<<<< HEAD
+                    new RestUpdateConnectorFilteringAction(),
                     new RestUpdateConnectorPipelineAction(),
-
-                    // SyncJob API
-                    new RestPostConnectorSyncJobAction()
-=======
-                    new RestUpdateConnectorFilteringAction(),
                     new RestUpdateConnectorSchedulingAction(),
 
                     // SyncJob API
                     new RestPostConnectorSyncJobAction(),
                     new RestDeleteConnectorSyncJobAction(),
                     new RestCheckInConnectorSyncJobAction()
->>>>>>> 892b2ff5
                 )
             );
         }
