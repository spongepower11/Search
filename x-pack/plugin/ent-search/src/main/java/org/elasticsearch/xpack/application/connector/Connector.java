--- conflicted
+++ resolved
@@ -215,7 +215,6 @@
     static final ParseField SYNC_NOW_FIELD = new ParseField("sync_now");
 
     @SuppressWarnings("unchecked")
-<<<<<<< HEAD
     private static final ConstructingObjectParser<Connector, String> PARSER = new ConstructingObjectParser<>(
         "connector",
         true,
@@ -223,7 +222,7 @@
             int i = 0;
             return new Builder().setConnectorId(docId)
                 .setApiKeyId((String) args[i++])
-                .setConfiguration((Map<String, Object>) args[i++])
+                .setConfiguration((Map<String, ConnectorConfiguration>) args[i++])
                 .setCustomScheduling((Map<String, ConnectorCustomSchedule>) args[i++])
                 .setDescription((String) args[i++])
                 .setError((String) args[i++])
@@ -256,44 +255,6 @@
                 .build();
         }
     );
-=======
-    private static final ConstructingObjectParser<Connector, Void> PARSER = new ConstructingObjectParser<>("connector", true, (args) -> {
-        int i = 0;
-        return new Builder().setConnectorId((String) args[i++])
-            .setApiKeyId((String) args[i++])
-            .setConfiguration((Map<String, ConnectorConfiguration>) args[i++])
-            .setCustomScheduling((Map<String, ConnectorCustomSchedule>) args[i++])
-            .setDescription((String) args[i++])
-            .setError((String) args[i++])
-            .setFeatures((ConnectorFeatures) args[i++])
-            .setFiltering((List<ConnectorFiltering>) args[i++])
-            .setIndexName((String) args[i++])
-            .setIsNative((Boolean) args[i++])
-            .setLanguage((String) args[i++])
-            .setLastSeen((Instant) args[i++])
-            .setSyncInfo(
-                new ConnectorSyncInfo.Builder().setLastAccessControlSyncError((String) args[i++])
-                    .setLastAccessControlSyncScheduledAt((Instant) args[i++])
-                    .setLastAccessControlSyncStatus((ConnectorSyncStatus) args[i++])
-                    .setLastDeletedDocumentCount((Long) args[i++])
-                    .setLastIncrementalSyncScheduledAt((Instant) args[i++])
-                    .setLastIndexedDocumentCount((Long) args[i++])
-                    .setLastSyncError((String) args[i++])
-                    .setLastSyncScheduledAt((Instant) args[i++])
-                    .setLastSyncStatus((ConnectorSyncStatus) args[i++])
-                    .setLastSynced((Instant) args[i++])
-                    .build()
-            )
-            .setName((String) args[i++])
-            .setPipeline((ConnectorIngestPipeline) args[i++])
-            .setScheduling((ConnectorScheduling) args[i++])
-            .setServiceType((String) args[i++])
-            .setStatus((ConnectorStatus) args[i++])
-            .setSyncCursor(args[i++])
-            .setSyncNow((Boolean) args[i])
-            .build();
-    });
->>>>>>> 1a8d8032
 
     static {
         PARSER.declareString(optionalConstructorArg(), API_KEY_ID_FIELD);
