/*
 * Copyright Elasticsearch B.V. and/or licensed to Elasticsearch B.V. under one
 * or more contributor license agreements. Licensed under the Elastic License
 * 2.0; you may not use this file except in compliance with the Elastic License
 * 2.0.
 */

package org.elasticsearch.xpack.application.connector;

import org.elasticsearch.ElasticsearchParseException;
import org.elasticsearch.common.bytes.BytesReference;
import org.elasticsearch.common.io.stream.NamedWriteable;
import org.elasticsearch.common.io.stream.StreamInput;
import org.elasticsearch.common.io.stream.StreamOutput;
import org.elasticsearch.common.xcontent.XContentHelper;
import org.elasticsearch.core.Nullable;
import org.elasticsearch.xcontent.ConstructingObjectParser;
import org.elasticsearch.xcontent.ObjectParser;
import org.elasticsearch.xcontent.ParseField;
import org.elasticsearch.xcontent.ToXContentObject;
import org.elasticsearch.xcontent.XContentBuilder;
import org.elasticsearch.xcontent.XContentParser;
import org.elasticsearch.xcontent.XContentParserConfiguration;
import org.elasticsearch.xcontent.XContentType;

import java.io.IOException;
import java.time.Instant;
import java.util.Collections;
import java.util.HashMap;
import java.util.List;
import java.util.Locale;
import java.util.Map;
import java.util.Objects;

import static org.elasticsearch.xcontent.ConstructingObjectParser.constructorArg;
import static org.elasticsearch.xcontent.ConstructingObjectParser.optionalConstructorArg;

/**
 * Represents a Connector in the Elasticsearch ecosystem. Connectors are used for integrating
 * and synchronizing external data sources with Elasticsearch. Each Connector instance encapsulates
 * various settings and state information, including:
 * <ul>
 *     <li>A unique identifier for distinguishing different connectors.</li>
 *     <li>API key for authenticating with Elasticsearch, ensuring secure access.</li>
 *     <li>A configuration mapping which holds specific settings and parameters for the connector's operation.</li>
 *     <li>A {@link ConnectorCustomSchedule} object that defines custom scheduling.</li>
 *     <li>A description providing an overview or purpose of the connector.</li>
 *     <li>An error string capturing the latest error encountered during the connector's operation, if any.</li>
 *     <li>A {@link ConnectorFeatures} object encapsulating the set of features enabled for this connector.</li>
 *     <li>A list of {@link ConnectorFiltering} objects for applying filtering rules to the data processed by the connector.</li>
 *     <li>The name of the Elasticsearch index where the synchronized data is stored or managed.</li>
 *     <li>A boolean flag 'isNative' indicating whether the connector is a native Elasticsearch connector.</li>
 *     <li>The language associated with the connector.</li>
 *     <li>A {@link ConnectorSyncInfo} object containing synchronization state and history information.</li>
 *     <li>The name of the connector.</li>
 *     <li>A {@link ConnectorIngestPipeline} object specifying the data ingestion pipeline configuration.</li>
 *     <li>A {@link ConnectorScheduling} object with the scheduling configuration to trigger data sync.</li>
 *     <li>The type of connector.</li>
 *     <li>A {@link ConnectorStatus} indicating the current status of the connector.</li>
 *     <li>A sync cursor, used for incremental syncs.</li>
 *     <li>A boolean flag 'syncNow', which, when set, triggers an immediate synchronization operation.</li>
 * </ul>
 */
public class Connector implements NamedWriteable, ToXContentObject {

    public static final String NAME = Connector.class.getName().toUpperCase(Locale.ROOT);

    private final String connectorId;
    @Nullable
    private final String apiKeyId;
    @Nullable
    private final Map<String, Object> configuration; // TODO: add explicit types
    @Nullable
    private final Map<String, ConnectorCustomSchedule> customScheduling;
    @Nullable
    private final String description;
    @Nullable
    private final String error;
    @Nullable
    private final ConnectorFeatures features;
    @Nullable
    private final List<ConnectorFiltering> filtering;
    @Nullable
    private final String indexName;

    private final boolean isNative;
    @Nullable
    private final String language;
    @Nullable
    private final ConnectorSyncInfo syncInfo;
    @Nullable
    private final String name;
    @Nullable
    private final ConnectorIngestPipeline pipeline;
    @Nullable
    private final ConnectorScheduling scheduling;
    @Nullable
    private final String serviceType;
    private final ConnectorStatus status;
    @Nullable
    private final Object syncCursor;
    private final boolean syncNow;

    /**
     * Constructor for Connector.
     *
     * @param connectorId        Unique identifier for the connector.
     * @param apiKeyId           API key ID used for authentication/authorization against ES.
     * @param configuration      Configuration settings for the connector.
     * @param customScheduling   Custom scheduling settings for the connector.
     * @param description        Description of the connector.
     * @param error              Information about the last error encountered by the connector, if any.
     * @param features           Features enabled for the connector.
     * @param filtering          Filtering settings applied by the connector.
     * @param indexName          Name of the index associated with the connector.
     * @param isNative           Flag indicating whether the connector is a native type.
     * @param language           The language supported by the connector.
     * @param syncInfo           Information about the synchronization state of the connector.
     * @param name               Name of the connector.
     * @param pipeline           Ingest pipeline configuration.
     * @param scheduling         Scheduling settings for regular data synchronization.
     * @param serviceType        Type of service the connector integrates with.
     * @param status             Current status of the connector.
     * @param syncCursor         Position or state indicating the current point of synchronization.
     * @param syncNow            Flag indicating whether an immediate synchronization is requested.
     */
    private Connector(
        String connectorId,
        String apiKeyId,
        Map<String, Object> configuration,
        Map<String, ConnectorCustomSchedule> customScheduling,
        String description,
        String error,
        ConnectorFeatures features,
        List<ConnectorFiltering> filtering,
        String indexName,
        boolean isNative,
        String language,
        ConnectorSyncInfo syncInfo,
        String name,
        ConnectorIngestPipeline pipeline,
        ConnectorScheduling scheduling,
        String serviceType,
        ConnectorStatus status,
        Object syncCursor,
        boolean syncNow
    ) {
        this.connectorId = Objects.requireNonNull(connectorId, "connectorId cannot be null");
        this.apiKeyId = apiKeyId;
        this.configuration = configuration;
        this.customScheduling = customScheduling;
        this.description = description;
        this.error = error;
        this.features = features;
        this.filtering = filtering;
        this.indexName = indexName;
        this.isNative = isNative;
        this.language = language;
        this.syncInfo = syncInfo;
        this.name = name;
        this.pipeline = pipeline;
        this.scheduling = scheduling;
        this.serviceType = serviceType;
        this.status = Objects.requireNonNull(status, "connector status cannot be null");
        this.syncCursor = syncCursor;
        this.syncNow = syncNow;
    }

    public Connector(StreamInput in) throws IOException {
        this.connectorId = in.readString();
        this.apiKeyId = in.readOptionalString();
        this.configuration = in.readMap(StreamInput::readGenericValue);
        this.customScheduling = in.readMap(ConnectorCustomSchedule::new);
        this.description = in.readOptionalString();
        this.error = in.readOptionalString();
        this.features = in.readOptionalWriteable(ConnectorFeatures::new);
        this.filtering = in.readOptionalCollectionAsList(ConnectorFiltering::new);
        this.indexName = in.readOptionalString();
        this.isNative = in.readBoolean();
        this.language = in.readOptionalString();
        this.syncInfo = in.readOptionalWriteable(ConnectorSyncInfo::new);
        this.name = in.readOptionalString();
        this.pipeline = in.readOptionalWriteable(ConnectorIngestPipeline::new);
        this.scheduling = in.readOptionalWriteable(ConnectorScheduling::new);
        this.serviceType = in.readOptionalString();
        this.status = in.readEnum(ConnectorStatus.class);
        this.syncCursor = in.readGenericValue();
        this.syncNow = in.readBoolean();
    }

    public static final ParseField ID_FIELD = new ParseField("connector_id");
    static final ParseField API_KEY_ID_FIELD = new ParseField("api_key_id");
    public static final ParseField CONFIGURATION_FIELD = new ParseField("configuration");
    static final ParseField CUSTOM_SCHEDULING_FIELD = new ParseField("custom_scheduling");
    static final ParseField DESCRIPTION_FIELD = new ParseField("description");
    static final ParseField ERROR_FIELD = new ParseField("error");
    static final ParseField FEATURES_FIELD = new ParseField("features");
    public static final ParseField FILTERING_FIELD = new ParseField("filtering");
    public static final ParseField INDEX_NAME_FIELD = new ParseField("index_name");
    static final ParseField IS_NATIVE_FIELD = new ParseField("is_native");
    public static final ParseField LANGUAGE_FIELD = new ParseField("language");
    static final ParseField NAME_FIELD = new ParseField("name");
<<<<<<< HEAD
    static final ParseField PIPELINE_FIELD = new ParseField("pipeline");
    public static final ParseField SCHEDULING_FIELD = new ParseField("scheduling");
    static final ParseField SERVICE_TYPE_FIELD = new ParseField("service_type");
=======
    public static final ParseField PIPELINE_FIELD = new ParseField("pipeline");
    static final ParseField SCHEDULING_FIELD = new ParseField("scheduling");
    public static final ParseField SERVICE_TYPE_FIELD = new ParseField("service_type");
>>>>>>> e931376e
    static final ParseField STATUS_FIELD = new ParseField("status");
    static final ParseField SYNC_CURSOR_FIELD = new ParseField("sync_cursor");
    static final ParseField SYNC_NOW_FIELD = new ParseField("sync_now");

    @SuppressWarnings("unchecked")
    private static final ConstructingObjectParser<Connector, Void> PARSER = new ConstructingObjectParser<>("connector", true, (args) -> {
        int i = 0;
        return new Builder().setConnectorId((String) args[i++])
            .setApiKeyId((String) args[i++])
            .setConfiguration((Map<String, Object>) args[i++])
            .setCustomScheduling((Map<String, ConnectorCustomSchedule>) args[i++])
            .setDescription((String) args[i++])
            .setError((String) args[i++])
            .setFeatures((ConnectorFeatures) args[i++])
            .setFiltering((List<ConnectorFiltering>) args[i++])
            .setIndexName((String) args[i++])
            .setIsNative((Boolean) args[i++])
            .setLanguage((String) args[i++])
            .setSyncInfo(
                new ConnectorSyncInfo.Builder().setLastAccessControlSyncError((String) args[i++])
                    .setLastAccessControlSyncScheduledAt((Instant) args[i++])
                    .setLastAccessControlSyncStatus((ConnectorSyncStatus) args[i++])
                    .setLastDeletedDocumentCount((Long) args[i++])
                    .setLastIncrementalSyncScheduledAt((Instant) args[i++])
                    .setLastIndexedDocumentCount((Long) args[i++])
                    .setLastSeen((Instant) args[i++])
                    .setLastSyncError((String) args[i++])
                    .setLastSyncScheduledAt((Instant) args[i++])
                    .setLastSyncStatus((ConnectorSyncStatus) args[i++])
                    .setLastSynced((Instant) args[i++])
                    .build()
            )
            .setName((String) args[i++])
            .setPipeline((ConnectorIngestPipeline) args[i++])
            .setScheduling((ConnectorScheduling) args[i++])
            .setServiceType((String) args[i++])
            .setStatus((ConnectorStatus) args[i++])
            .setSyncCursor(args[i++])
            .setSyncNow((Boolean) args[i])
            .build();
    });

    static {
        PARSER.declareString(constructorArg(), ID_FIELD);
        PARSER.declareString(optionalConstructorArg(), API_KEY_ID_FIELD);
        PARSER.declareField(
            optionalConstructorArg(),
            (parser, context) -> parser.map(),
            CONFIGURATION_FIELD,
            ObjectParser.ValueType.OBJECT
        );
        PARSER.declareField(
            optionalConstructorArg(),
            (p, c) -> p.map(HashMap::new, ConnectorCustomSchedule::fromXContent),
            CUSTOM_SCHEDULING_FIELD,
            ObjectParser.ValueType.OBJECT
        );
        PARSER.declareString(optionalConstructorArg(), DESCRIPTION_FIELD);
        PARSER.declareString(optionalConstructorArg(), ERROR_FIELD);
        PARSER.declareField(
            optionalConstructorArg(),
            (p, c) -> ConnectorFeatures.fromXContent(p),
            FEATURES_FIELD,
            ObjectParser.ValueType.OBJECT
        );
        PARSER.declareObjectArray(optionalConstructorArg(), (p, c) -> ConnectorFiltering.fromXContent(p), FILTERING_FIELD);
        PARSER.declareString(optionalConstructorArg(), INDEX_NAME_FIELD);
        PARSER.declareBoolean(optionalConstructorArg(), IS_NATIVE_FIELD);
        PARSER.declareString(optionalConstructorArg(), LANGUAGE_FIELD);

        PARSER.declareString(optionalConstructorArg(), ConnectorSyncInfo.LAST_ACCESS_CONTROL_SYNC_ERROR);
        PARSER.declareField(
            optionalConstructorArg(),
            (p, c) -> Instant.parse(p.text()),
            ConnectorSyncInfo.LAST_ACCESS_CONTROL_SYNC_SCHEDULED_AT_FIELD,
            ObjectParser.ValueType.STRING
        );
        PARSER.declareField(
            optionalConstructorArg(),
            (p, c) -> ConnectorSyncStatus.connectorSyncStatus(p.text()),
            ConnectorSyncInfo.LAST_ACCESS_CONTROL_SYNC_STATUS_FIELD,
            ObjectParser.ValueType.STRING
        );
        PARSER.declareLong(optionalConstructorArg(), ConnectorSyncInfo.LAST_DELETED_DOCUMENT_COUNT_FIELD);
        PARSER.declareField(
            optionalConstructorArg(),
            (p, c) -> Instant.parse(p.text()),
            ConnectorSyncInfo.LAST_INCREMENTAL_SYNC_SCHEDULED_AT_FIELD,
            ObjectParser.ValueType.STRING
        );
        PARSER.declareLong(optionalConstructorArg(), ConnectorSyncInfo.LAST_INDEXED_DOCUMENT_COUNT_FIELD);
        PARSER.declareField(
            optionalConstructorArg(),
            (p, c) -> Instant.parse(p.text()),
            ConnectorSyncInfo.LAST_SEEN_FIELD,
            ObjectParser.ValueType.STRING
        );
        PARSER.declareString(optionalConstructorArg(), ConnectorSyncInfo.LAST_SYNC_ERROR_FIELD);
        PARSER.declareField(
            optionalConstructorArg(),
            (p, c) -> Instant.parse(p.text()),
            ConnectorSyncInfo.LAST_SYNC_SCHEDULED_AT_FIELD,
            ObjectParser.ValueType.STRING
        );
        PARSER.declareField(
            optionalConstructorArg(),
            (p, c) -> ConnectorSyncStatus.connectorSyncStatus(p.text()),
            ConnectorSyncInfo.LAST_SYNC_STATUS_FIELD,
            ObjectParser.ValueType.STRING
        );
        PARSER.declareField(
            optionalConstructorArg(),
            (p, c) -> Instant.parse(p.text()),
            ConnectorSyncInfo.LAST_SYNCED_FIELD,
            ObjectParser.ValueType.STRING
        );

        PARSER.declareString(optionalConstructorArg(), NAME_FIELD);
        PARSER.declareField(
            optionalConstructorArg(),
            (p, c) -> ConnectorIngestPipeline.fromXContent(p),
            PIPELINE_FIELD,
            ObjectParser.ValueType.OBJECT
        );
        PARSER.declareField(
            optionalConstructorArg(),
            (p, c) -> ConnectorScheduling.fromXContent(p),
            SCHEDULING_FIELD,
            ObjectParser.ValueType.OBJECT
        );
        PARSER.declareString(optionalConstructorArg(), SERVICE_TYPE_FIELD);
        PARSER.declareField(
            optionalConstructorArg(),
            (p, c) -> ConnectorStatus.connectorStatus(p.text()),
            STATUS_FIELD,
            ObjectParser.ValueType.STRING
        );
        PARSER.declareField(
            optionalConstructorArg(),
            (parser, context) -> parser.map(),
            SYNC_CURSOR_FIELD,
            ObjectParser.ValueType.OBJECT_OR_NULL
        );
        PARSER.declareBoolean(optionalConstructorArg(), SYNC_NOW_FIELD);
    }

    public static Connector fromXContentBytes(BytesReference source, XContentType xContentType) {
        try (XContentParser parser = XContentHelper.createParser(XContentParserConfiguration.EMPTY, source, xContentType)) {
            return Connector.fromXContent(parser);
        } catch (IOException e) {
            throw new ElasticsearchParseException("Failed to parse a connector document.", e);
        }
    }

    public static Connector fromXContent(XContentParser parser) throws IOException {
        return PARSER.parse(parser, null);
    }

    @Override
    public XContentBuilder toXContent(XContentBuilder builder, Params params) throws IOException {
        builder.startObject();
        {
            builder.field(ID_FIELD.getPreferredName(), connectorId);
            if (apiKeyId != null) {
                builder.field(API_KEY_ID_FIELD.getPreferredName(), apiKeyId);
            }
            if (configuration != null) {
                builder.field(CONFIGURATION_FIELD.getPreferredName(), configuration);
            }
            if (customScheduling != null) {
                builder.field(CUSTOM_SCHEDULING_FIELD.getPreferredName(), customScheduling);
            }
            if (description != null) {
                builder.field(DESCRIPTION_FIELD.getPreferredName(), description);
            }
            if (error != null) {
                builder.field(ERROR_FIELD.getPreferredName(), error);
            }
            if (features != null) {
                builder.field(FEATURES_FIELD.getPreferredName(), features);
            }
            if (filtering != null) {
                builder.xContentList(FILTERING_FIELD.getPreferredName(), filtering);
            }
            if (indexName != null) {
                builder.field(INDEX_NAME_FIELD.getPreferredName(), indexName);
            }
            builder.field(IS_NATIVE_FIELD.getPreferredName(), isNative);
            if (language != null) {
                builder.field(LANGUAGE_FIELD.getPreferredName(), language);
            }
            if (syncInfo != null) {
                syncInfo.toXContent(builder, params);
            }
            if (name != null) {
                builder.field(NAME_FIELD.getPreferredName(), name);
            }
            if (pipeline != null) {
                builder.field(PIPELINE_FIELD.getPreferredName(), pipeline);
            }
            if (scheduling != null) {
                builder.field(SCHEDULING_FIELD.getPreferredName(), scheduling);
            }
            if (serviceType != null) {
                builder.field(SERVICE_TYPE_FIELD.getPreferredName(), serviceType);
            }
            if (syncCursor != null) {
                builder.field(SYNC_CURSOR_FIELD.getPreferredName(), syncCursor);
            }
            builder.field(STATUS_FIELD.getPreferredName(), status.toString());
            builder.field(SYNC_NOW_FIELD.getPreferredName(), syncNow);

        }
        builder.endObject();
        return builder;
    }

    @Override
    public void writeTo(StreamOutput out) throws IOException {
        out.writeString(connectorId);
        out.writeOptionalString(apiKeyId);
        out.writeMap(configuration, StreamOutput::writeGenericValue);
        out.writeMap(customScheduling, StreamOutput::writeWriteable);
        out.writeOptionalString(description);
        out.writeOptionalString(error);
        out.writeOptionalWriteable(features);
        out.writeOptionalCollection(filtering);
        out.writeOptionalString(indexName);
        out.writeBoolean(isNative);
        out.writeOptionalString(language);
        out.writeOptionalWriteable(syncInfo);
        out.writeOptionalString(name);
        out.writeOptionalWriteable(pipeline);
        out.writeOptionalWriteable(scheduling);
        out.writeOptionalString(serviceType);
        out.writeEnum(status);
        out.writeGenericValue(syncCursor);
        out.writeBoolean(syncNow);
    }

    public String getConnectorId() {
        return connectorId;
    }

<<<<<<< HEAD
    public ConnectorScheduling getScheduling() {
        return scheduling;
=======
    public List<ConnectorFiltering> getFiltering() {
        return filtering;
    }

    public String getIndexName() {
        return indexName;
    }

    public String getLanguage() {
        return language;
    }

    public ConnectorIngestPipeline getPipeline() {
        return pipeline;
    }

    public String getServiceType() {
        return serviceType;
    }

    public Map<String, Object> getConfiguration() {
        return configuration;
>>>>>>> e931376e
    }

    @Override
    public boolean equals(Object o) {
        if (this == o) return true;
        if (o == null || getClass() != o.getClass()) return false;
        Connector connector = (Connector) o;
        return isNative == connector.isNative
            && syncNow == connector.syncNow
            && Objects.equals(connectorId, connector.connectorId)
            && Objects.equals(apiKeyId, connector.apiKeyId)
            && Objects.equals(configuration, connector.configuration)
            && Objects.equals(customScheduling, connector.customScheduling)
            && Objects.equals(description, connector.description)
            && Objects.equals(error, connector.error)
            && Objects.equals(features, connector.features)
            && Objects.equals(filtering, connector.filtering)
            && Objects.equals(indexName, connector.indexName)
            && Objects.equals(language, connector.language)
            && Objects.equals(syncInfo, connector.syncInfo)
            && Objects.equals(name, connector.name)
            && Objects.equals(pipeline, connector.pipeline)
            && Objects.equals(scheduling, connector.scheduling)
            && Objects.equals(serviceType, connector.serviceType)
            && status == connector.status
            && Objects.equals(syncCursor, connector.syncCursor);
    }

    @Override
    public int hashCode() {
        return Objects.hash(
            connectorId,
            apiKeyId,
            configuration,
            customScheduling,
            description,
            error,
            features,
            filtering,
            indexName,
            isNative,
            language,
            syncInfo,
            name,
            pipeline,
            scheduling,
            serviceType,
            status,
            syncCursor,
            syncNow
        );
    }

    @Override
    public String getWriteableName() {
        return NAME;
    }

    public static class Builder {

        private String connectorId;
        private String apiKeyId;
        private Map<String, Object> configuration = Collections.emptyMap();
        private Map<String, ConnectorCustomSchedule> customScheduling = Collections.emptyMap();
        private String description;
        private String error;
        private ConnectorFeatures features;
        private List<ConnectorFiltering> filtering = List.of(ConnectorFiltering.getDefaultConnectorFilteringConfig());
        private String indexName;
        private boolean isNative = false;
        private String language;
        private ConnectorSyncInfo syncInfo = new ConnectorSyncInfo.Builder().build();
        private String name;
        private ConnectorIngestPipeline pipeline;
        private ConnectorScheduling scheduling = ConnectorScheduling.getDefaultConnectorScheduling();
        private String serviceType;
        private ConnectorStatus status = ConnectorStatus.CREATED;
        private Object syncCursor;
        private boolean syncNow = false;

        public Builder setConnectorId(String connectorId) {
            this.connectorId = connectorId;
            return this;
        }

        public Builder setApiKeyId(String apiKeyId) {
            this.apiKeyId = apiKeyId;
            return this;
        }

        public Builder setConfiguration(Map<String, Object> configuration) {
            this.configuration = configuration;
            return this;
        }

        public Builder setCustomScheduling(Map<String, ConnectorCustomSchedule> customScheduling) {
            this.customScheduling = customScheduling;
            return this;
        }

        public Builder setDescription(String description) {
            this.description = description;
            return this;
        }

        public Builder setError(String error) {
            this.error = error;
            return this;
        }

        public Builder setFeatures(ConnectorFeatures features) {
            this.features = features;
            return this;
        }

        public Builder setFiltering(List<ConnectorFiltering> filtering) {
            this.filtering = filtering;
            return this;
        }

        public Builder setIndexName(String indexName) {
            this.indexName = indexName;
            return this;
        }

        public Builder setIsNative(boolean isNative) {
            this.isNative = isNative;
            if (isNative) {
                this.status = ConnectorStatus.NEEDS_CONFIGURATION;
            }
            return this;
        }

        public Builder setLanguage(String language) {
            this.language = language;
            return this;
        }

        public Builder setSyncInfo(ConnectorSyncInfo syncInfo) {
            this.syncInfo = syncInfo;
            return this;
        }

        public Builder setName(String name) {
            this.name = Objects.requireNonNullElse(name, "");
            return this;
        }

        public Builder setPipeline(ConnectorIngestPipeline pipeline) {
            this.pipeline = pipeline;
            return this;
        }

        public Builder setScheduling(ConnectorScheduling scheduling) {
            this.scheduling = scheduling;
            return this;
        }

        public Builder setServiceType(String serviceType) {
            this.serviceType = serviceType;
            return this;
        }

        public Builder setStatus(ConnectorStatus status) {
            this.status = status;
            return this;
        }

        public Builder setSyncCursor(Object syncCursor) {
            this.syncCursor = syncCursor;
            return this;
        }

        public Builder setSyncNow(boolean syncNow) {
            this.syncNow = syncNow;
            return this;
        }

        public Connector build() {
            return new Connector(
                connectorId,
                apiKeyId,
                configuration,
                customScheduling,
                description,
                error,
                features,
                filtering,
                indexName,
                isNative,
                language,
                syncInfo,
                name,
                pipeline,
                scheduling,
                serviceType,
                status,
                syncCursor,
                syncNow
            );
        }
    }
}<|MERGE_RESOLUTION|>--- conflicted
+++ resolved
@@ -200,15 +200,9 @@
     static final ParseField IS_NATIVE_FIELD = new ParseField("is_native");
     public static final ParseField LANGUAGE_FIELD = new ParseField("language");
     static final ParseField NAME_FIELD = new ParseField("name");
-<<<<<<< HEAD
-    static final ParseField PIPELINE_FIELD = new ParseField("pipeline");
+    public static final ParseField PIPELINE_FIELD = new ParseField("pipeline");
     public static final ParseField SCHEDULING_FIELD = new ParseField("scheduling");
-    static final ParseField SERVICE_TYPE_FIELD = new ParseField("service_type");
-=======
-    public static final ParseField PIPELINE_FIELD = new ParseField("pipeline");
-    static final ParseField SCHEDULING_FIELD = new ParseField("scheduling");
     public static final ParseField SERVICE_TYPE_FIELD = new ParseField("service_type");
->>>>>>> e931376e
     static final ParseField STATUS_FIELD = new ParseField("status");
     static final ParseField SYNC_CURSOR_FIELD = new ParseField("sync_cursor");
     static final ParseField SYNC_NOW_FIELD = new ParseField("sync_now");
@@ -453,10 +447,10 @@
         return connectorId;
     }
 
-<<<<<<< HEAD
     public ConnectorScheduling getScheduling() {
         return scheduling;
-=======
+    }
+
     public List<ConnectorFiltering> getFiltering() {
         return filtering;
     }
@@ -479,7 +473,6 @@
 
     public Map<String, Object> getConfiguration() {
         return configuration;
->>>>>>> e931376e
     }
 
     @Override
