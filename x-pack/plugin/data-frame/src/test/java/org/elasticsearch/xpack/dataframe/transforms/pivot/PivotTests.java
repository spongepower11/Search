/*
 * Copyright Elasticsearch B.V. and/or licensed to Elasticsearch B.V. under one
 * or more contributor license agreements. Licensed under the Elastic License;
 * you may not use this file except in compliance with the Elastic License.
 */

package org.elasticsearch.xpack.dataframe.transforms.pivot;

import org.apache.lucene.search.TotalHits;
import org.elasticsearch.action.Action;
import org.elasticsearch.action.ActionListener;
import org.elasticsearch.action.ActionRequest;
import org.elasticsearch.action.ActionResponse;
import org.elasticsearch.action.search.SearchRequest;
import org.elasticsearch.action.search.SearchResponse;
import org.elasticsearch.action.search.SearchResponseSections;
import org.elasticsearch.action.search.ShardSearchFailure;
import org.elasticsearch.client.Client;
import org.elasticsearch.common.settings.Settings;
import org.elasticsearch.common.xcontent.DeprecationHandler;
import org.elasticsearch.common.xcontent.NamedXContentRegistry;
import org.elasticsearch.common.xcontent.XContentParser;
import org.elasticsearch.common.xcontent.XContentType;
import org.elasticsearch.index.IndexNotFoundException;
import org.elasticsearch.index.query.MatchAllQueryBuilder;
import org.elasticsearch.search.SearchHit;
import org.elasticsearch.search.SearchHits;
import org.elasticsearch.search.SearchModule;
import org.elasticsearch.test.ESTestCase;
import org.elasticsearch.test.client.NoOpClient;
import org.elasticsearch.xpack.core.dataframe.transforms.pivot.AggregationConfig;
import org.elasticsearch.xpack.core.dataframe.transforms.pivot.GroupConfigTests;
import org.elasticsearch.xpack.core.dataframe.transforms.pivot.PivotConfig;
import org.elasticsearch.xpack.dataframe.transforms.pivot.Aggregations.AggregationType;
import org.junit.After;
import org.junit.Before;

import java.io.IOException;
import java.util.ArrayList;
import java.util.Collections;
import java.util.List;
import java.util.Map;
import java.util.Set;
import java.util.concurrent.CountDownLatch;
import java.util.concurrent.TimeUnit;
import java.util.concurrent.atomic.AtomicReference;
import java.util.stream.Collectors;
import java.util.stream.Stream;

import static java.util.Collections.emptyList;
import static org.hamcrest.Matchers.equalTo;

public class PivotTests extends ESTestCase {

    private NamedXContentRegistry namedXContentRegistry;
    private Client client;

    private final Set<String> supportedAggregations = Stream.of(AggregationType.values()).map(AggregationType::getName)
            .collect(Collectors.toSet());
    private final String[] unsupportedAggregations = { "stats" };

    @Before
    public void registerAggregationNamedObjects() throws Exception {
        // register aggregations as NamedWriteable
        SearchModule searchModule = new SearchModule(Settings.EMPTY, false, emptyList());
        namedXContentRegistry = new NamedXContentRegistry(searchModule.getNamedXContents());
    }

    @Before
    public void setupClient() {
        if (client != null) {
            client.close();
        }
        client = new MyMockClient(getTestName());
    }

    @After
    public void tearDownClient() {
        client.close();
    }

    @Override
    protected NamedXContentRegistry xContentRegistry() {
        return namedXContentRegistry;
    }

    public void testValidateExistingIndex() throws Exception {
        Pivot pivot = new Pivot(new String[]{"existing_source_index"}, new MatchAllQueryBuilder(), getValidPivotConfig());

        assertValidTransform(client, pivot);
    }

    public void testValidateNonExistingIndex() throws Exception {
        Pivot pivot = new Pivot(new String[]{"non_existing_source_index"}, new MatchAllQueryBuilder(), getValidPivotConfig());

        assertInvalidTransform(client, pivot);
    }

    public void testSearchFailure() throws Exception {
        // test a failure during the search operation, transform creation fails if
        // search has failures although they might just be temporary
<<<<<<< HEAD
        Pivot pivot = new Pivot(new String[]{"existing_source_index_with_failing_shards"},
=======
        Pivot pivot = new Pivot("existing_source_index_with_failing_shards",
>>>>>>> 78f1588d
            new MatchAllQueryBuilder(),
            getValidPivotConfig());

        assertInvalidTransform(client, pivot);
    }

    public void testValidateAllSupportedAggregations() throws Exception {
        for (String agg : supportedAggregations) {
            AggregationConfig aggregationConfig = getAggregationConfig(agg);

<<<<<<< HEAD
            Pivot pivot = new Pivot(new String[]{"existing_source"}, new MatchAllQueryBuilder(), getValidPivotConfig(aggregationConfig));
=======
            Pivot pivot = new Pivot("existing_source",
                new MatchAllQueryBuilder(),
                getValidPivotConfig(aggregationConfig));
>>>>>>> 78f1588d

            assertValidTransform(client, pivot);
        }
    }

    public void testValidateAllUnsupportedAggregations() throws Exception {
        for (String agg : unsupportedAggregations) {
            AggregationConfig aggregationConfig = getAggregationConfig(agg);

<<<<<<< HEAD
            Pivot pivot = new Pivot(new String[]{"existing_source"}, new MatchAllQueryBuilder(), getValidPivotConfig(aggregationConfig));
=======
            Pivot pivot = new Pivot("existing_source",
                new MatchAllQueryBuilder(),
                getValidPivotConfig(aggregationConfig));
>>>>>>> 78f1588d

            assertInvalidTransform(client, pivot);
        }
    }

    private class MyMockClient extends NoOpClient {
        MyMockClient(String testName) {
            super(testName);
        }

        @SuppressWarnings("unchecked")
        @Override
        protected <Request extends ActionRequest, Response extends ActionResponse> void doExecute(Action<Response> action, Request request,
                ActionListener<Response> listener) {

            if (request instanceof SearchRequest) {
                SearchRequest searchRequest = (SearchRequest) request;
                List<ShardSearchFailure> searchFailures = new ArrayList<>();

                for (String index : searchRequest.indices()) {
                    if (index.contains("non_existing")) {
                        listener.onFailure(new IndexNotFoundException(index));
                        return;
                    }

                    if (index.contains("with_failing_shards")) {
                        searchFailures.add(new ShardSearchFailure(new RuntimeException("shard failed")));
                    }
                }

                final SearchResponseSections sections = new SearchResponseSections(
                        new SearchHits(new SearchHit[0], new TotalHits(0L, TotalHits.Relation.EQUAL_TO), 0), null, null, false, null, null,
                        1);
                final SearchResponse response = new SearchResponse(sections, null, 10, searchFailures.size() > 0 ? 0 : 5, 0, 0,
                        searchFailures.toArray(new ShardSearchFailure[searchFailures.size()]), null);

                listener.onResponse((Response) response);
                return;
            }

            super.doExecute(action, request, listener);
        }
    }

    private PivotConfig getValidPivotConfig() throws IOException {
        return new PivotConfig(GroupConfigTests.randomGroupConfig(), getValidAggregationConfig());
    }

    private PivotConfig getValidPivotConfig(AggregationConfig aggregationConfig) throws IOException {
        return new PivotConfig(GroupConfigTests.randomGroupConfig(), aggregationConfig);
    }

    private AggregationConfig getValidAggregationConfig() throws IOException {
        return getAggregationConfig(randomFrom(supportedAggregations));
    }

    private AggregationConfig getAggregationConfig(String agg) throws IOException {
        return parseAggregations("{\n" + "  \"pivot_" + agg + "\": {\n" + "    \"" + agg + "\": {\n" + "      \"field\": \"values\"\n"
                + "    }\n" + "  }" + "}");
    }

    private Map<String, String> getFieldMappings() {
        return Collections.singletonMap("values", "double");
    }

    private AggregationConfig parseAggregations(String json) throws IOException {
        final XContentParser parser = XContentType.JSON.xContent().createParser(xContentRegistry(),
                DeprecationHandler.THROW_UNSUPPORTED_OPERATION, json);
        // parseAggregators expects to be already inside the xcontent object
        assertThat(parser.nextToken(), equalTo(XContentParser.Token.START_OBJECT));
        return AggregationConfig.fromXContent(parser, false);
    }

    private static void assertValidTransform(Client client, Pivot pivot) throws Exception {
        validate(client, pivot, true);
    }

    private static void assertInvalidTransform(Client client, Pivot pivot) throws Exception {
        validate(client, pivot, false);
    }

    private static void validate(Client client, Pivot pivot, boolean expectValid) throws Exception {
        CountDownLatch latch = new CountDownLatch(1);
        final AtomicReference<Exception> exceptionHolder = new AtomicReference<>();
        pivot.validate(client, ActionListener.wrap(validity -> {
            assertEquals(expectValid, validity);
            latch.countDown();
        }, e -> {
            exceptionHolder.set(e);
            latch.countDown();
        }));

        assertTrue(latch.await(100, TimeUnit.MILLISECONDS));
        if (expectValid == true && exceptionHolder.get() != null) {
            throw exceptionHolder.get();
        } else if (expectValid == false && exceptionHolder.get() == null) {
            fail("Expected config to be invalid");
        }
    }
}<|MERGE_RESOLUTION|>--- conflicted
+++ resolved
@@ -99,11 +99,7 @@
     public void testSearchFailure() throws Exception {
         // test a failure during the search operation, transform creation fails if
         // search has failures although they might just be temporary
-<<<<<<< HEAD
         Pivot pivot = new Pivot(new String[]{"existing_source_index_with_failing_shards"},
-=======
-        Pivot pivot = new Pivot("existing_source_index_with_failing_shards",
->>>>>>> 78f1588d
             new MatchAllQueryBuilder(),
             getValidPivotConfig());
 
@@ -114,14 +110,7 @@
         for (String agg : supportedAggregations) {
             AggregationConfig aggregationConfig = getAggregationConfig(agg);
 
-<<<<<<< HEAD
             Pivot pivot = new Pivot(new String[]{"existing_source"}, new MatchAllQueryBuilder(), getValidPivotConfig(aggregationConfig));
-=======
-            Pivot pivot = new Pivot("existing_source",
-                new MatchAllQueryBuilder(),
-                getValidPivotConfig(aggregationConfig));
->>>>>>> 78f1588d
-
             assertValidTransform(client, pivot);
         }
     }
@@ -130,14 +119,7 @@
         for (String agg : unsupportedAggregations) {
             AggregationConfig aggregationConfig = getAggregationConfig(agg);
 
-<<<<<<< HEAD
             Pivot pivot = new Pivot(new String[]{"existing_source"}, new MatchAllQueryBuilder(), getValidPivotConfig(aggregationConfig));
-=======
-            Pivot pivot = new Pivot("existing_source",
-                new MatchAllQueryBuilder(),
-                getValidPivotConfig(aggregationConfig));
->>>>>>> 78f1588d
-
             assertInvalidTransform(client, pivot);
         }
     }
