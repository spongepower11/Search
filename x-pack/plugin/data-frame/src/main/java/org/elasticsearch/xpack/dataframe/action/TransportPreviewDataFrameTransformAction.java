--- conflicted
+++ resolved
@@ -81,11 +81,7 @@
                     ActionListener.wrap(
                         r -> {
                             final CompositeAggregation agg = r.getAggregations().get(COMPOSITE_AGGREGATION_NAME);
-<<<<<<< HEAD
                             DataFrameIndexerTransformStats stats = DataFrameIndexerTransformStats.withNullTransformId();
-                            listener.onResponse(pivot.extractResults(agg, deducedMappings, stats).collect(Collectors.toList()));
-=======
-                            DataFrameIndexerTransformStats stats = new DataFrameIndexerTransformStats();
                             // remove all internal fields
                             List<Map<String, Object>> results = pivot.extractResults(agg, deducedMappings, stats)
                                     .map(record -> {
@@ -93,7 +89,6 @@
                                         return record;
                                     }).collect(Collectors.toList());
                             listener.onResponse(results);
->>>>>>> 4034f8f3
                         },
                         listener::onFailure
                     ));
