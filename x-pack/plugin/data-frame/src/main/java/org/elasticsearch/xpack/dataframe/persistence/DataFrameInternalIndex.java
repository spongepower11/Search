--- conflicted
+++ resolved
@@ -41,14 +41,11 @@
     public static final String DYNAMIC = "dynamic";
     public static final String PROPERTIES = "properties";
     public static final String TYPE = "type";
-<<<<<<< HEAD
     public static final String ENABLED = "enabled";
-=======
     public static final String DATE = "date";
     public static final String TEXT = "text";
     public static final String FIELDS = "fields";
     public static final String RAW = "raw";
->>>>>>> 3b6d42d4
 
     // data types
     public static final String DOUBLE = "double";
