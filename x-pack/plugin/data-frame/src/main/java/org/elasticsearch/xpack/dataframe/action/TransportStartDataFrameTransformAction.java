/*
 * Copyright Elasticsearch B.V. and/or licensed to Elasticsearch B.V. under one
 * or more contributor license agreements. Licensed under the Elastic License;
 * you may not use this file except in compliance with the Elastic License.
 */

package org.elasticsearch.xpack.dataframe.action;

import org.apache.log4j.LogManager;
import org.apache.log4j.Logger;
import org.elasticsearch.ElasticsearchException;
import org.elasticsearch.ElasticsearchStatusException;
import org.elasticsearch.action.ActionListener;
import org.elasticsearch.action.admin.indices.stats.IndicesStatsResponse;
import org.elasticsearch.action.support.ActionFilters;
import org.elasticsearch.action.support.IndicesOptions;
import org.elasticsearch.action.support.master.TransportMasterNodeAction;
import org.elasticsearch.client.Client;
import org.elasticsearch.cluster.ClusterState;
import org.elasticsearch.cluster.block.ClusterBlockException;
import org.elasticsearch.cluster.block.ClusterBlockLevel;
import org.elasticsearch.cluster.metadata.IndexNameExpressionResolver;
import org.elasticsearch.cluster.service.ClusterService;
import org.elasticsearch.common.inject.Inject;
import org.elasticsearch.common.unit.TimeValue;
import org.elasticsearch.license.LicenseUtils;
import org.elasticsearch.license.XPackLicenseState;
import org.elasticsearch.persistent.PersistentTasksCustomMetaData;
import org.elasticsearch.persistent.PersistentTasksService;
import org.elasticsearch.rest.RestStatus;
import org.elasticsearch.threadpool.ThreadPool;
import org.elasticsearch.transport.TransportService;
import org.elasticsearch.xpack.core.ClientHelper;
import org.elasticsearch.xpack.core.XPackField;
import org.elasticsearch.xpack.core.dataframe.DataFrameMessages;
import org.elasticsearch.xpack.core.dataframe.action.StartDataFrameTransformAction;
import org.elasticsearch.xpack.core.dataframe.action.StartDataFrameTransformTaskAction;
import org.elasticsearch.xpack.core.dataframe.transforms.DataFrameTransform;
import org.elasticsearch.xpack.core.dataframe.transforms.DataFrameTransformConfig;
import org.elasticsearch.xpack.core.dataframe.transforms.DataFrameTransformState;
import org.elasticsearch.xpack.core.dataframe.transforms.DataFrameTransformTaskState;
import org.elasticsearch.xpack.dataframe.notifications.DataFrameAuditor;
import org.elasticsearch.xpack.dataframe.persistence.DataFrameTransformsConfigManager;
import org.elasticsearch.xpack.dataframe.persistence.DataframeIndex;
import org.elasticsearch.xpack.dataframe.transforms.pivot.Pivot;

import java.util.Collection;
import java.util.Map;
import java.util.function.Consumer;
import java.util.function.Predicate;

public class TransportStartDataFrameTransformAction extends
    TransportMasterNodeAction<StartDataFrameTransformAction.Request, StartDataFrameTransformAction.Response> {

    private static final Logger logger = LogManager.getLogger(TransportStartDataFrameTransformAction.class);
    private final XPackLicenseState licenseState;
    private final DataFrameTransformsConfigManager dataFrameTransformsConfigManager;
    private final PersistentTasksService persistentTasksService;
    private final Client client;
    private final DataFrameAuditor auditor;

    @Inject
    public TransportStartDataFrameTransformAction(TransportService transportService, ActionFilters actionFilters,
                                                  ClusterService clusterService, XPackLicenseState licenseState,
                                                  ThreadPool threadPool, IndexNameExpressionResolver indexNameExpressionResolver,
                                                  DataFrameTransformsConfigManager dataFrameTransformsConfigManager,
                                                  PersistentTasksService persistentTasksService, Client client,
                                                  DataFrameAuditor auditor) {
        super(StartDataFrameTransformAction.NAME, transportService, clusterService, threadPool, actionFilters,
                StartDataFrameTransformAction.Request::new, indexNameExpressionResolver);
        this.licenseState = licenseState;
        this.dataFrameTransformsConfigManager = dataFrameTransformsConfigManager;
        this.persistentTasksService = persistentTasksService;
        this.client = client;
        this.auditor = auditor;
    }

    @Override
    protected String executor() {
        return ThreadPool.Names.SAME;
    }

    @Override
    protected StartDataFrameTransformAction.Response newResponse() {
        return new StartDataFrameTransformAction.Response();
    }

    @Override
    protected void masterOperation(StartDataFrameTransformAction.Request request,
                                   ClusterState state,
                                   ActionListener<StartDataFrameTransformAction.Response> listener) throws Exception {
        if (!licenseState.isDataFrameAllowed()) {
            listener.onFailure(LicenseUtils.newComplianceException(XPackField.DATA_FRAME));
            return;
        }
        final DataFrameTransform transformTask = createDataFrameTransform(request.getId(), threadPool);

<<<<<<< HEAD
        // <3> Wait for the allocated task's state to STARTED
        ActionListener<PersistentTasksCustomMetaData.PersistentTask<DataFrameTransform>> newPersistentTaskActionListener =
            ActionListener.wrap(
                task -> {
                    waitForDataFrameTaskStarted(task.getId(),
                        transformTask,
                        request.timeout(),
                        ActionListener.wrap(
                            taskStarted -> listener.onResponse(new StartDataFrameTransformAction.Response(true)),
                            listener::onFailure));
=======
        // <4> Set the allocated task's state to STARTED
        ActionListener<PersistentTasksCustomMetaData.PersistentTask<DataFrameTransform>> persistentTaskActionListener = ActionListener.wrap(
            task -> {
                waitForDataFrameTaskAllocated(task.getId(),
                    transformTask,
                    request.timeout(),
                    ActionListener.wrap(
                        taskAssigned -> ClientHelper.executeAsyncWithOrigin(client,
                            ClientHelper.DATA_FRAME_ORIGIN,
                            StartDataFrameTransformTaskAction.INSTANCE,
                            new StartDataFrameTransformTaskAction.Request(request.getId()),
                            ActionListener.wrap(
                                r -> listener.onResponse(new StartDataFrameTransformAction.Response(true)),
                                listener::onFailure)),
                        listener::onFailure));
>>>>>>> a730b448
            },
            listener::onFailure
        );

<<<<<<< HEAD
        // <2> Find or Create the task in cluster state so that it will start executing on the node
        ActionListener<DataFrameTransformConfig> getTransformListener = ActionListener.wrap(
            config -> {
                if (config.isValid() == false) {
                    listener.onFailure(new ElasticsearchStatusException(
                        DataFrameMessages.getMessage(DataFrameMessages.DATA_FRAME_CONFIG_INVALID, request.getId()),
                        RestStatus.BAD_REQUEST
                    ));
                    return;
                }
=======
        // <3> Create the task in cluster state so that it will start executing on the node
        ActionListener<Void> createOrGetIndexListener = ActionListener.wrap(
            unused -> {
>>>>>>> a730b448
                PersistentTasksCustomMetaData.PersistentTask<DataFrameTransform> existingTask =
                    getExistingTask(transformTask.getId(), state);
                if (existingTask == null) {
                    // Create the allocated task and wait for it to be started
                    persistentTasksService.sendStartRequest(transformTask.getId(),
                        DataFrameTransform.NAME,
                        transformTask,
                        newPersistentTaskActionListener);
                } else {
                    DataFrameTransformState transformState = (DataFrameTransformState)existingTask.getState();
                    if(transformState.getTaskState() == DataFrameTransformTaskState.FAILED && request.isForce() == false) {
                        listener.onFailure(new ElasticsearchStatusException(
                            "Unable to start data frame transform [" + request.getId() +
                                "] as it is in a failed state with failure: [" + transformState.getReason() +
                            "]. Use force start to restart data frame transform once error is resolved.",
                            RestStatus.CONFLICT));
                    } else if (transformState.getTaskState() != DataFrameTransformTaskState.STOPPED &&
                               transformState.getTaskState() != DataFrameTransformTaskState.FAILED) {
                        listener.onFailure(new ElasticsearchStatusException(
                            "Unable to start data frame transform [" + request.getId() +
                                "] as it is in state [" + transformState.getTaskState()  + "]", RestStatus.CONFLICT));
                    } else {
                        // If the task already exists but is not assigned to a node, something is weird
                        // return a failure that includes the current assignment explanation (if one exists)
                        if (existingTask.isAssigned() == false) {
                            String assignmentExplanation = "unknown reason";
                            if (existingTask.getAssignment() != null) {
                                assignmentExplanation = existingTask.getAssignment().getExplanation();
                            }
                            listener.onFailure(new ElasticsearchStatusException("Unable to start data frame transform [" +
                                config.getId() + "] as it is not assigned to a node, explanation: " + assignmentExplanation,
                                RestStatus.CONFLICT));
                            return;
                        }
                        // If the task already exists and is assigned to a node, simply attempt to set it to start
                        ClientHelper.executeAsyncWithOrigin(client,
                            ClientHelper.DATA_FRAME_ORIGIN,
                            StartDataFrameTransformTaskAction.INSTANCE,
                            new StartDataFrameTransformTaskAction.Request(request.getId()),
                            ActionListener.wrap(
                                r -> listener.onResponse(new StartDataFrameTransformAction.Response(true)),
                                listener::onFailure));
                    }
                }
            },
            listener::onFailure
        );

        // <2> If the destination index exists, start the task, otherwise deduce our mappings for the destination index and create it
        ActionListener<DataFrameTransformConfig> getTransformListener = ActionListener.wrap(
            config -> {
                if (config.isValid() == false) {
                    listener.onFailure(new ElasticsearchStatusException(
                        DataFrameMessages.getMessage(DataFrameMessages.DATA_FRAME_CONFIG_INVALID, request.getId()),
                        RestStatus.BAD_REQUEST
                    ));
                    return;
                }
                final String destinationIndex = config.getDestination().getIndex();
                String[] dest = indexNameExpressionResolver.concreteIndexNames(state,
                    IndicesOptions.lenientExpandOpen(),
                    destinationIndex);

                if(dest.length == 0) {
                    auditor.info(request.getId(),
                        "Could not find destination index [" +  destinationIndex + "]." +
                            " Creating index with deduced mappings.");
                    createDestinationIndex(config, createOrGetIndexListener);
                } else {
                    auditor.info(request.getId(), "Destination index [" + destinationIndex + "] already exists.");
                    ClientHelper.executeAsyncWithOrigin(client.threadPool().getThreadContext(),
                        ClientHelper.DATA_FRAME_ORIGIN,
                        client.admin()
                            .indices()
                            .prepareStats(dest)
                            .clear()
                            .setDocs(true)
                            .request(),
                        ActionListener.<IndicesStatsResponse>wrap(
                            r -> {
                                long docTotal = r.getTotal().docs.getCount();
                                if (docTotal > 0L) {
                                    auditor.warning(request.getId(), "Non-empty destination index [" + destinationIndex + "]. " +
                                        "Contains [" + docTotal + "] total documents.");
                                }
                                createOrGetIndexListener.onResponse(null);
                            },
                            e -> {
                                String msg = "Unable to determine destination index stats, error: " + e.getMessage();
                                logger.error(msg, e);
                                auditor.warning(request.getId(), msg);
                                createOrGetIndexListener.onResponse(null);
                            }),
                        client.admin().indices()::stats);
                }
            },
            listener::onFailure
        );

        // <1> Get the config to verify it exists and is valid
        dataFrameTransformsConfigManager.getTransformConfiguration(request.getId(), getTransformListener);
    }

    private void createDestinationIndex(final DataFrameTransformConfig config, final ActionListener<Void> listener) {

        final Pivot pivot = new Pivot(config.getSource().getIndex(),
            config.getSource().getQueryConfig().getQuery(),
            config.getPivotConfig());

        ActionListener<Map<String, String>> deduceMappingsListener = ActionListener.wrap(
            mappings -> DataframeIndex.createDestinationIndex(client,
                config,
                mappings,
                ActionListener.wrap(r -> listener.onResponse(null), listener::onFailure)),
            deduceTargetMappingsException -> listener.onFailure(
                new RuntimeException(DataFrameMessages.REST_PUT_DATA_FRAME_FAILED_TO_DEDUCE_DEST_MAPPINGS,
                    deduceTargetMappingsException))
        );

        pivot.deduceMappings(client, deduceMappingsListener);
    }

    @Override
    protected ClusterBlockException checkBlock(StartDataFrameTransformAction.Request request, ClusterState state) {
        return state.blocks().globalBlockedException(ClusterBlockLevel.METADATA_WRITE);
    }

    private static DataFrameTransform createDataFrameTransform(String transformId, ThreadPool threadPool) {
        return new DataFrameTransform(transformId);
    }

    @SuppressWarnings("unchecked")
    private static PersistentTasksCustomMetaData.PersistentTask<DataFrameTransform> getExistingTask(String id, ClusterState state) {
        PersistentTasksCustomMetaData pTasksMeta = state.getMetaData().custom(PersistentTasksCustomMetaData.TYPE);
        if (pTasksMeta == null) {
            return null;
        }
        Collection<PersistentTasksCustomMetaData.PersistentTask<?>> existingTask = pTasksMeta.findTasks(DataFrameTransform.NAME,
            t -> t.getId().equals(id));
        if (existingTask.isEmpty()) {
            return null;
        } else {
            assert(existingTask.size() == 1);
            PersistentTasksCustomMetaData.PersistentTask<?> pTask = existingTask.iterator().next();
            if (pTask.getParams() instanceof DataFrameTransform) {
                return (PersistentTasksCustomMetaData.PersistentTask<DataFrameTransform>)pTask;
            }
            throw new ElasticsearchStatusException("Found data frame transform persistent task [" + id + "] with incorrect params",
                RestStatus.INTERNAL_SERVER_ERROR);
        }
    }

    private void cancelDataFrameTask(String taskId, String dataFrameId, Exception exception, Consumer<Exception> onFailure) {
        persistentTasksService.sendRemoveRequest(taskId,
            new ActionListener<PersistentTasksCustomMetaData.PersistentTask<?>>() {
                @Override
                public void onResponse(PersistentTasksCustomMetaData.PersistentTask<?> task) {
                    // We succeeded in cancelling the persistent task, but the
                    // problem that caused us to cancel it is the overall result
                    onFailure.accept(exception);
                }

                @Override
                public void onFailure(Exception e) {
                    logger.error("[" + dataFrameId + "] Failed to cancel persistent task that could " +
                        "not be assigned due to [" + exception.getMessage() + "]", e);
                    onFailure.accept(exception);
                }
            }
        );
    }

    private void waitForDataFrameTaskStarted(String taskId,
                                             DataFrameTransform params,
                                             TimeValue timeout,
                                             ActionListener<Boolean> listener) {
        DataFramePredicate predicate = new DataFramePredicate();
        persistentTasksService.waitForPersistentTaskCondition(taskId, predicate, timeout,
            new PersistentTasksService.WaitForPersistentTaskListener<DataFrameTransform>() {
                @Override
                public void onResponse(PersistentTasksCustomMetaData.PersistentTask<DataFrameTransform>
                                           persistentTask) {
                    if (predicate.exception != null) {
                        // We want to return to the caller without leaving an unassigned persistent task
                        cancelDataFrameTask(taskId, params.getId(), predicate.exception, listener::onFailure);
                    } else {
                        listener.onResponse(true);
                    }
                }

                @Override
                public void onFailure(Exception e) {
                    listener.onFailure(e);
                }

                @Override
                public void onTimeout(TimeValue timeout) {
                    listener.onFailure(new ElasticsearchException("Starting dataframe ["
                        + params.getId() + "] timed out after [" + timeout + "]"));
                }
            });
    }

    /**
     * Important: the methods of this class must NOT throw exceptions.  If they did then the callers
     * of endpoints waiting for a condition tested by this predicate would never get a response.
     */
    private class DataFramePredicate implements Predicate<PersistentTasksCustomMetaData.PersistentTask<?>> {

        private volatile Exception exception;

        @Override
        public boolean test(PersistentTasksCustomMetaData.PersistentTask<?> persistentTask) {
            if (persistentTask == null) {
                return false;
            }
            PersistentTasksCustomMetaData.Assignment assignment = persistentTask.getAssignment();
            if (assignment != null &&
                assignment.equals(PersistentTasksCustomMetaData.INITIAL_ASSIGNMENT) == false &&
                assignment.isAssigned() == false) {
                // For some reason, the task is not assigned to a node, but is no longer in the `INITIAL_ASSIGNMENT` state
                // Consider this a failure.
                exception = new ElasticsearchStatusException("Could not start dataframe, allocation explanation [" +
                    assignment.getExplanation() + "]", RestStatus.TOO_MANY_REQUESTS);
                return true;
            }
            // We just want it assigned so we can tell it to start working
            return assignment != null && assignment.isAssigned() && isNotStopped(persistentTask);
        }

        // checking for `isNotStopped` as the state COULD be marked as failed for any number of reasons
        // But if it is in a failed state, _stats will show as much and give good reason to the user.
        // If it is not able to be assigned to a node all together, we should just close the task completely
        private boolean isNotStopped(PersistentTasksCustomMetaData.PersistentTask<?> task) {
            DataFrameTransformState state = (DataFrameTransformState)task.getState();
            return state != null && state.getTaskState().equals(DataFrameTransformTaskState.STOPPED) == false;
        }
    }
}<|MERGE_RESOLUTION|>--- conflicted
+++ resolved
@@ -95,7 +95,6 @@
         }
         final DataFrameTransform transformTask = createDataFrameTransform(request.getId(), threadPool);
 
-<<<<<<< HEAD
         // <3> Wait for the allocated task's state to STARTED
         ActionListener<PersistentTasksCustomMetaData.PersistentTask<DataFrameTransform>> newPersistentTaskActionListener =
             ActionListener.wrap(
@@ -106,43 +105,13 @@
                         ActionListener.wrap(
                             taskStarted -> listener.onResponse(new StartDataFrameTransformAction.Response(true)),
                             listener::onFailure));
-=======
-        // <4> Set the allocated task's state to STARTED
-        ActionListener<PersistentTasksCustomMetaData.PersistentTask<DataFrameTransform>> persistentTaskActionListener = ActionListener.wrap(
-            task -> {
-                waitForDataFrameTaskAllocated(task.getId(),
-                    transformTask,
-                    request.timeout(),
-                    ActionListener.wrap(
-                        taskAssigned -> ClientHelper.executeAsyncWithOrigin(client,
-                            ClientHelper.DATA_FRAME_ORIGIN,
-                            StartDataFrameTransformTaskAction.INSTANCE,
-                            new StartDataFrameTransformTaskAction.Request(request.getId()),
-                            ActionListener.wrap(
-                                r -> listener.onResponse(new StartDataFrameTransformAction.Response(true)),
-                                listener::onFailure)),
-                        listener::onFailure));
->>>>>>> a730b448
             },
             listener::onFailure
         );
 
-<<<<<<< HEAD
-        // <2> Find or Create the task in cluster state so that it will start executing on the node
-        ActionListener<DataFrameTransformConfig> getTransformListener = ActionListener.wrap(
-            config -> {
-                if (config.isValid() == false) {
-                    listener.onFailure(new ElasticsearchStatusException(
-                        DataFrameMessages.getMessage(DataFrameMessages.DATA_FRAME_CONFIG_INVALID, request.getId()),
-                        RestStatus.BAD_REQUEST
-                    ));
-                    return;
-                }
-=======
         // <3> Create the task in cluster state so that it will start executing on the node
         ActionListener<Void> createOrGetIndexListener = ActionListener.wrap(
             unused -> {
->>>>>>> a730b448
                 PersistentTasksCustomMetaData.PersistentTask<DataFrameTransform> existingTask =
                     getExistingTask(transformTask.getId(), state);
                 if (existingTask == null) {
@@ -173,7 +142,7 @@
                                 assignmentExplanation = existingTask.getAssignment().getExplanation();
                             }
                             listener.onFailure(new ElasticsearchStatusException("Unable to start data frame transform [" +
-                                config.getId() + "] as it is not assigned to a node, explanation: " + assignmentExplanation,
+                                request.getId() + "] as it is not assigned to a node, explanation: " + assignmentExplanation,
                                 RestStatus.CONFLICT));
                             return;
                         }
