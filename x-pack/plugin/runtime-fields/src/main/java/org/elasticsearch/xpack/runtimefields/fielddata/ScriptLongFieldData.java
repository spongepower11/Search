/*
 * Copyright Elasticsearch B.V. and/or licensed to Elasticsearch B.V. under one
 * or more contributor license agreements. Licensed under the Elastic License;
 * you may not use this file except in compliance with the Elastic License.
 */

package org.elasticsearch.xpack.runtimefields.fielddata;

import org.apache.lucene.index.LeafReaderContext;
import org.apache.lucene.index.SortedNumericDocValues;
import org.apache.lucene.util.SetOnce;
import org.elasticsearch.ExceptionsHelper;
import org.elasticsearch.index.IndexSettings;
import org.elasticsearch.index.fielddata.IndexFieldData;
import org.elasticsearch.index.fielddata.IndexFieldDataCache;
import org.elasticsearch.index.fielddata.IndexNumericFieldData;
import org.elasticsearch.index.fielddata.SearchLookupAware;
import org.elasticsearch.index.fielddata.plain.LeafLongFieldData;
import org.elasticsearch.index.mapper.MappedFieldType;
import org.elasticsearch.index.mapper.MapperService;
import org.elasticsearch.indices.breaker.CircuitBreakerService;
import org.elasticsearch.script.Script;
import org.elasticsearch.search.aggregations.support.CoreValuesSourceType;
import org.elasticsearch.search.aggregations.support.ValuesSourceType;
import org.elasticsearch.search.lookup.SearchLookup;
import org.elasticsearch.xpack.runtimefields.LongScriptFieldScript;

import java.io.IOException;

public final class ScriptLongFieldData extends IndexNumericFieldData implements SearchLookupAware {

    public static class Builder implements IndexFieldData.Builder {

        private final Script script;
        private final LongScriptFieldScript.Factory scriptFactory;

        public Builder(Script script, LongScriptFieldScript.Factory scriptFactory) {
            this.script = script;
            this.scriptFactory = scriptFactory;
        }

        @Override
        public ScriptLongFieldData build(
            IndexSettings indexSettings,
            MappedFieldType fieldType,
            IndexFieldDataCache cache,
            CircuitBreakerService breakerService,
            MapperService mapperService
        ) {
            return new ScriptLongFieldData(fieldType.name(), script, scriptFactory);
        }
    }

    private final String fieldName;
    private final Script script;
    private final LongScriptFieldScript.Factory scriptFactory;
    private final SetOnce<LongScriptFieldScript.LeafFactory> leafFactory = new SetOnce<>();

    private ScriptLongFieldData(String fieldName, Script script, LongScriptFieldScript.Factory scriptFactory) {
        this.fieldName = fieldName;
        this.script = script;
        this.scriptFactory = scriptFactory;
    }

    @Override
    public void setSearchLookup(SearchLookup searchLookup) {
        this.leafFactory.set(scriptFactory.newFactory(script.getParams(), searchLookup));
    }

    @Override
    public String getFieldName() {
        return fieldName;
    }

    @Override
    public ValuesSourceType getValuesSourceType() {
        return CoreValuesSourceType.NUMERIC;
    }

    @Override
    public ScriptLongLeafFieldData load(LeafReaderContext context) {
        try {
            return loadDirect(context);
        } catch (Exception e) {
            throw ExceptionsHelper.convertToElastic(e);
        }
    }

    @Override
    public ScriptLongLeafFieldData loadDirect(LeafReaderContext context) throws IOException {
        return new ScriptLongLeafFieldData(new ScriptLongDocValues(leafFactory.get().newInstance(context)));
    }

    @Override
    public NumericType getNumericType() {
        return NumericType.LONG;
    }

    @Override
    protected boolean sortRequiresCustomComparator() {
        return true;
    }

    @Override
    public void clear() {}

<<<<<<< HEAD
    @Override
    public Index index() {
        return index;
    }

    public static class ScriptLongLeafFieldData extends LeafLongFieldData {
        private final ScriptLongDocValues scriptLongDocValues;
=======
    public static class ScriptLongLeafFieldData implements LeafNumericFieldData {
        private final ScriptLongDocValues scriptBinaryDocValues;
>>>>>>> 9f5f3145

        ScriptLongLeafFieldData(ScriptLongDocValues scriptLongDocValues) {
            super(0, NumericType.LONG);
            this.scriptLongDocValues = scriptLongDocValues;
        }

        @Override
        public SortedNumericDocValues getLongValues() {
            return scriptLongDocValues;
        }
    }
}<|MERGE_RESOLUTION|>--- conflicted
+++ resolved
@@ -104,18 +104,8 @@
     @Override
     public void clear() {}
 
-<<<<<<< HEAD
-    @Override
-    public Index index() {
-        return index;
-    }
-
     public static class ScriptLongLeafFieldData extends LeafLongFieldData {
         private final ScriptLongDocValues scriptLongDocValues;
-=======
-    public static class ScriptLongLeafFieldData implements LeafNumericFieldData {
-        private final ScriptLongDocValues scriptBinaryDocValues;
->>>>>>> 9f5f3145
 
         ScriptLongLeafFieldData(ScriptLongDocValues scriptLongDocValues) {
             super(0, NumericType.LONG);
