/*
 * Copyright Elasticsearch B.V. and/or licensed to Elasticsearch B.V. under one
 * or more contributor license agreements. Licensed under the Elastic License;
 * you may not use this file except in compliance with the Elastic License.
 */

package org.elasticsearch.xpack.runtimefields.mapper;

import org.apache.lucene.index.LeafReaderContext;
import org.elasticsearch.common.geo.GeoPoint;
import org.elasticsearch.common.geo.GeoUtils;
import org.elasticsearch.common.xcontent.support.XContentMapValues;
import org.elasticsearch.painless.spi.Whitelist;
import org.elasticsearch.painless.spi.WhitelistLoader;
import org.elasticsearch.script.ScriptContext;
import org.elasticsearch.script.ScriptFactory;
import org.elasticsearch.search.lookup.SearchLookup;
import org.apache.lucene.document.LatLonDocValuesField;

import java.util.List;
import java.util.Map;

import static org.apache.lucene.geo.GeoEncodingUtils.encodeLatitude;
import static org.apache.lucene.geo.GeoEncodingUtils.encodeLongitude;

/**
 * Script producing geo points. Similarly to what {@link LatLonDocValuesField} does,
 * it encodes the points as a long value.
 */
public abstract class GeoPointFieldScript extends AbstractLongFieldScript {
    public static final ScriptContext<Factory> CONTEXT = newContext("geo_point_script_field", Factory.class);

    static List<Whitelist> whitelist() {
        return List.of(WhitelistLoader.loadFromResourceFiles(RuntimeFieldsPainlessExtension.class, "geo_point_whitelist.txt"));
    }

    @SuppressWarnings("unused")
    public static final String[] PARAMETERS = {};

    public interface Factory extends ScriptFactory {
        LeafFactory newFactory(String fieldName, Map<String, Object> params, SearchLookup searchLookup);
    }

    public interface LeafFactory {
        GeoPointFieldScript newInstance(LeafReaderContext ctx);
    }

    public static final Factory PARSE_FROM_SOURCE = (field, params, lookup) -> (LeafFactory) ctx -> new GeoPointFieldScript(
        field,
        params,
        lookup,
        ctx
    ) {
        private final GeoPoint scratch = new GeoPoint();

        @Override
        public void execute() {
<<<<<<< HEAD
            Object v = XContentMapValues.extractValue(field, leafSearchLookup.source());
            if (v instanceof Map == false) {
                return;
            }
            @SuppressWarnings("unchecked")
            Map<String, ?> vs = (Map<String, ?>) v;
            Object lat = vs.get("lat");
            Object lon = vs.get("lon");
            if (lat instanceof Number == false || lon instanceof Number == false) {
                return;
=======
            try {
                Object v = XContentMapValues.extractValue(field, leafSearchLookup.source().loadSourceIfNeeded());
                GeoUtils.parseGeoPoint(v, scratch, true);
                emit(scratch.lat(), scratch.lon());
            } catch (Exception e) {
                // ignore
>>>>>>> 2aea9b47
            }
        }
    };

    public GeoPointFieldScript(String fieldName, Map<String, Object> params, SearchLookup searchLookup, LeafReaderContext ctx) {
        super(fieldName, params, searchLookup, ctx);
    }

    protected void emit(double lat, double lon) {
        int latitudeEncoded = encodeLatitude(lat);
        int longitudeEncoded = encodeLongitude(lon);
        emit(Long.valueOf((((long) latitudeEncoded) << 32) | (longitudeEncoded & 0xFFFFFFFFL)));
    }

    public static class Emit {
        private final GeoPointFieldScript script;

        public Emit(GeoPointFieldScript script) {
            this.script = script;
        }

        public void emit(double lat, double lon) {
            script.emit(lat, lon);
        }
    }
}<|MERGE_RESOLUTION|>--- conflicted
+++ resolved
@@ -55,25 +55,12 @@
 
         @Override
         public void execute() {
-<<<<<<< HEAD
-            Object v = XContentMapValues.extractValue(field, leafSearchLookup.source());
-            if (v instanceof Map == false) {
-                return;
-            }
-            @SuppressWarnings("unchecked")
-            Map<String, ?> vs = (Map<String, ?>) v;
-            Object lat = vs.get("lat");
-            Object lon = vs.get("lon");
-            if (lat instanceof Number == false || lon instanceof Number == false) {
-                return;
-=======
             try {
-                Object v = XContentMapValues.extractValue(field, leafSearchLookup.source().loadSourceIfNeeded());
+                Object v = XContentMapValues.extractValue(field, leafSearchLookup.source());
                 GeoUtils.parseGeoPoint(v, scratch, true);
                 emit(scratch.lat(), scratch.lon());
             } catch (Exception e) {
                 // ignore
->>>>>>> 2aea9b47
             }
         }
     };
