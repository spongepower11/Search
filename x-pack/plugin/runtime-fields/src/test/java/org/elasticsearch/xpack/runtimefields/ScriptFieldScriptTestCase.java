--- conflicted
+++ resolved
@@ -35,13 +35,8 @@
 import org.elasticsearch.script.ScriptContext;
 import org.elasticsearch.script.ScriptModule;
 import org.elasticsearch.script.ScriptService;
-<<<<<<< HEAD
 import org.elasticsearch.script.ScriptType;
-import org.elasticsearch.search.lookup.DocLookup;
-import org.elasticsearch.search.lookup.SourceLookup;
-=======
 import org.elasticsearch.search.lookup.SearchLookup;
->>>>>>> e833e8e0
 import org.elasticsearch.test.ESTestCase;
 import org.junit.After;
 
@@ -59,22 +54,10 @@
 import static org.mockito.Mockito.mock;
 import static org.mockito.Mockito.when;
 
-<<<<<<< HEAD
 public abstract class ScriptFieldScriptTestCase<F, V, DV, R> extends ESTestCase {
     private final Set<Integer> visited = new LinkedHashSet<>();
     private final List<Closeable> lazyClose = new ArrayList<>();
     private final ScriptService scriptService;
-=======
-public abstract class ScriptFieldScriptTestCase<S extends AbstractScriptFieldScript, F, LF, R> extends ESTestCase {
-    protected abstract ScriptContext<F> scriptContext();
-
-    protected abstract LF newLeafFactory(F factory, Map<String, Object> params, SearchLookup searchLookup);
-
-    protected abstract S newInstance(LF leafFactory, LeafReaderContext context, List<R> results) throws IOException;
-
-    protected final List<R> execute(CheckedConsumer<RandomIndexWriter, IOException> indexBuilder, String script, MappedFieldType... types)
-        throws IOException {
->>>>>>> e833e8e0
 
     public ScriptFieldScriptTestCase() {
         PainlessPlugin painlessPlugin = new PainlessPlugin();
@@ -85,7 +68,6 @@
                 return (List<T>) List.of(new RuntimeFieldsPainlessExtension());
             }
         });
-<<<<<<< HEAD
         List<ScriptPlugin> scriptPlugins = new ArrayList<>();
         scriptPlugins.add(painlessPlugin); // TODO move painless to integration tests
         scriptPlugins.add(new RuntimeFields());
@@ -102,7 +84,7 @@
 
     protected abstract ScriptContext<F> scriptContext();
 
-    protected abstract V newValues(F factory, Map<String, Object> params, SourceLookup source, DocLookup fieldData) throws IOException;
+    protected abstract V newValues(F factory, Map<String, Object> params, SearchLookup searchLookup) throws IOException;
 
     protected abstract CheckedFunction<LeafReaderContext, DV, IOException> docValuesBuilder(V values);
 
@@ -113,9 +95,8 @@
     }
 
     protected class TestCase {
-        private final SourceLookup sourceLookup = new SourceLookup();
         private final MapperService mapperService = mock(MapperService.class);
-        private final DocLookup fieldData;
+        private final SearchLookup searchLookup;
         private final IndexSearcher searcher;
 
         private TestCase(CheckedConsumer<RandomIndexWriter, IOException> indexBuilder) throws IOException {
@@ -124,7 +105,7 @@
             }
             Function<MappedFieldType, IndexFieldData<?>> fieldDataLookup = ft -> ft.fielddataBuilder("test")
                 .build(indexSettings(), ft, null, new NoneCircuitBreakerService(), mapperService);
-            fieldData = new DocLookup(mapperService, fieldDataLookup);
+            searchLookup = new SearchLookup(mapperService, fieldDataLookup);
             Directory directory = newDirectory();
             lazyClose.add(directory);
             try (RandomIndexWriter indexWriter = new RandomIndexWriter(random(), directory)) {
@@ -144,7 +125,7 @@
         }
 
         private V script(Script script) throws IOException {
-            return newValues(scriptService.compile(script, scriptContext()), Map.of(), sourceLookup, fieldData);
+            return newValues(scriptService.compile(script, scriptContext()), Map.of(), searchLookup);
         }
 
         protected List<R> collect(String script) throws IOException {
@@ -169,50 +150,12 @@
                 public LeafCollector getLeafCollector(LeafReaderContext ctx) throws IOException {
                     DV docValues = docValuesBuilder.apply(ctx);
                     return new LeafCollector() {
-=======
-        ScriptModule scriptModule = new ScriptModule(Settings.EMPTY, List.of(painlessPlugin, new RuntimeFields()));
-        Map<String, Object> params = new HashMap<>();
-        MapperService mapperService = mock(MapperService.class);
-        for (MappedFieldType type : types) {
-            when(mapperService.fieldType(type.name())).thenReturn(type);
-        }
-        Function<MappedFieldType, IndexFieldData<?>> fieldDataLookup = ft -> ft.fielddataBuilder("test")
-            .build(indexSettings(), ft, null, new NoneCircuitBreakerService(), mapperService);
-        SearchLookup searchLookup = new SearchLookup(mapperService, fieldDataLookup);
-        try (ScriptService scriptService = new ScriptService(Settings.EMPTY, scriptModule.engines, scriptModule.contexts)) {
-            F factory = AccessController.doPrivileged(
-                (PrivilegedAction<F>) () -> scriptService.compile(new Script(script), scriptContext())
-            );
-
-            try (Directory directory = newDirectory(); RandomIndexWriter indexWriter = new RandomIndexWriter(random(), directory)) {
-                indexBuilder.accept(indexWriter);
-                try (DirectoryReader reader = indexWriter.getReader()) {
-                    IndexSearcher searcher = newSearcher(reader);
-                    LF leafFactory = newLeafFactory(factory, params, searchLookup);
-                    List<R> result = new ArrayList<>();
-                    searcher.search(new MatchAllDocsQuery(), new Collector() {
->>>>>>> e833e8e0
                         @Override
                         public void setScorer(Scorable scorer) throws IOException {}
 
                         @Override
-<<<<<<< HEAD
                         public void collect(int docId) throws IOException {
                             readAllDocValues(docValues, docId, result::add);
-=======
-                        public LeafCollector getLeafCollector(LeafReaderContext context) throws IOException {
-                            S compiled = newInstance(leafFactory, context, result);
-                            return new LeafCollector() {
-                                @Override
-                                public void setScorer(Scorable scorer) {}
-
-                                @Override
-                                public void collect(int doc) {
-                                    compiled.setDocument(doc);
-                                    compiled.execute();
-                                }
-                            };
->>>>>>> e833e8e0
                         }
                     };
                 }
