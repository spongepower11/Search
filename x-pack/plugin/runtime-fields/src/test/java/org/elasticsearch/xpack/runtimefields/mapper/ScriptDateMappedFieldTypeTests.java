/*
 * Copyright Elasticsearch B.V. and/or licensed to Elasticsearch B.V. under one
 * or more contributor license agreements. Licensed under the Elastic License;
 * you may not use this file except in compliance with the Elastic License.
 */

package org.elasticsearch.xpack.runtimefields.mapper;

import org.apache.lucene.document.StoredField;
import org.apache.lucene.index.DirectoryReader;
import org.apache.lucene.index.LeafReaderContext;
import org.apache.lucene.index.RandomIndexWriter;
import org.apache.lucene.index.SortedNumericDocValues;
import org.apache.lucene.search.Collector;
import org.apache.lucene.search.Explanation;
import org.apache.lucene.search.IndexSearcher;
import org.apache.lucene.search.LeafCollector;
import org.apache.lucene.search.MatchAllDocsQuery;
import org.apache.lucene.search.Query;
import org.apache.lucene.search.Scorable;
import org.apache.lucene.search.ScoreMode;
import org.apache.lucene.search.Sort;
import org.apache.lucene.search.SortField;
import org.apache.lucene.search.TopDocs;
import org.apache.lucene.search.TopFieldDocs;
import org.apache.lucene.store.Directory;
import org.apache.lucene.util.BytesRef;
import org.elasticsearch.ElasticsearchException;
import org.elasticsearch.ElasticsearchParseException;
import org.elasticsearch.Version;
import org.elasticsearch.common.lucene.search.function.ScriptScoreQuery;
import org.elasticsearch.common.settings.Settings;
import org.elasticsearch.common.time.DateFormatter;
import org.elasticsearch.common.time.FormatNames;
import org.elasticsearch.index.fielddata.ScriptDocValues;
import org.elasticsearch.index.mapper.DateFieldMapper;
import org.elasticsearch.index.mapper.MappedFieldType;
import org.elasticsearch.index.query.QueryShardContext;
import org.elasticsearch.plugins.ScriptPlugin;
import org.elasticsearch.script.ScoreScript;
import org.elasticsearch.script.Script;
import org.elasticsearch.script.ScriptContext;
import org.elasticsearch.script.ScriptEngine;
import org.elasticsearch.script.ScriptModule;
import org.elasticsearch.script.ScriptService;
import org.elasticsearch.script.ScriptType;
import org.elasticsearch.search.MultiValueMode;
import org.elasticsearch.xpack.runtimefields.DateScriptFieldScript;
import org.elasticsearch.xpack.runtimefields.RuntimeFields;
import org.elasticsearch.xpack.runtimefields.fielddata.ScriptDateFieldData;

import java.io.IOException;
import java.time.Instant;
import java.time.ZoneId;
import java.time.ZonedDateTime;
import java.time.temporal.ChronoUnit;
import java.util.ArrayList;
import java.util.Collection;
import java.util.List;
import java.util.Map;
import java.util.Set;
import java.util.function.BiConsumer;

import static java.util.Collections.emptyMap;
import static org.hamcrest.Matchers.arrayWithSize;
import static org.hamcrest.Matchers.closeTo;
import static org.hamcrest.Matchers.containsString;
import static org.hamcrest.Matchers.equalTo;

public class ScriptDateMappedFieldTypeTests extends AbstractNonTextScriptMappedFieldTypeTestCase {
    public void testFormat() throws IOException {
        assertThat(simpleMappedFieldType().docValueFormat("date", null).format(1595432181354L), equalTo("2020-07-22"));
        assertThat(
            simpleMappedFieldType().docValueFormat("strict_date_optional_time", null).format(1595432181354L),
            equalTo("2020-07-22T15:36:21.354Z")
        );
        assertThat(
            simpleMappedFieldType().docValueFormat("strict_date_optional_time", ZoneId.of("America/New_York")).format(1595432181354L),
            equalTo("2020-07-22T11:36:21.354-04:00")
        );
        assertThat(
            simpleMappedFieldType().docValueFormat(null, ZoneId.of("America/New_York")).format(1595432181354L),
            equalTo("2020-07-22T11:36:21.354-04:00")
        );
        assertThat(coolFormattedFieldType().docValueFormat(null, null).format(1595432181354L), equalTo("2020-07-22(-■_■)15:36:21.354Z"));
    }

    public void testFormatDuel() throws IOException {
        DateFormatter formatter = DateFormatter.forPattern(randomFrom(FormatNames.values()).getSnakeCaseName())
            .withLocale(randomLocale(random()));
        ScriptDateMappedFieldType scripted = build(new Script(ScriptType.INLINE, "test", "read_timestamp", Map.of()), formatter);
        DateFieldMapper.DateFieldType indexed = new DateFieldMapper.DateFieldType("test", formatter);
        for (int i = 0; i < 100; i++) {
            long date = randomLongBetween(0, 3000000000000L); // Maxes out in the year 2065
            assertThat(indexed.docValueFormat(null, null).format(date), equalTo(scripted.docValueFormat(null, null).format(date)));
            String format = randomFrom(FormatNames.values()).getSnakeCaseName();
            assertThat(indexed.docValueFormat(format, null).format(date), equalTo(scripted.docValueFormat(format, null).format(date)));
            ZoneId zone = randomZone();
            assertThat(indexed.docValueFormat(null, zone).format(date), equalTo(scripted.docValueFormat(null, zone).format(date)));
            assertThat(indexed.docValueFormat(format, zone).format(date), equalTo(scripted.docValueFormat(format, zone).format(date)));
        }
    }

    @Override
    public void testDocValues() throws IOException {
        try (Directory directory = newDirectory(); RandomIndexWriter iw = new RandomIndexWriter(random(), directory)) {
            iw.addDocument(List.of(new StoredField("_source", new BytesRef("{\"timestamp\": [1595432181354]}"))));
            iw.addDocument(List.of(new StoredField("_source", new BytesRef("{\"timestamp\": [1595432181356, 1595432181351]}"))));
            List<Long> results = new ArrayList<>();
            try (DirectoryReader reader = iw.getReader()) {
                IndexSearcher searcher = newSearcher(reader);
                ScriptDateMappedFieldType ft = build("add_days", Map.of("days", 1));
                ScriptDateFieldData ifd = ft.fielddataBuilder("test", mockContext()::lookup).build(null, null, null);
                searcher.search(new MatchAllDocsQuery(), new Collector() {
                    @Override
                    public ScoreMode scoreMode() {
                        return ScoreMode.COMPLETE_NO_SCORES;
                    }

                    @Override
                    public LeafCollector getLeafCollector(LeafReaderContext context) throws IOException {
                        SortedNumericDocValues dv = ifd.load(context).getLongValues();
                        return new LeafCollector() {
                            @Override
                            public void setScorer(Scorable scorer) throws IOException {}

                            @Override
                            public void collect(int doc) throws IOException {
                                if (dv.advanceExact(doc)) {
                                    for (int i = 0; i < dv.docValueCount(); i++) {
                                        results.add(dv.nextValue());
                                    }
                                }
                            }
                        };
                    }
                });
                assertThat(results, equalTo(List.of(1595518581354L, 1595518581351L, 1595518581356L)));
            }
        }
    }

    @Override
    public void testSort() throws IOException {
        try (Directory directory = newDirectory(); RandomIndexWriter iw = new RandomIndexWriter(random(), directory)) {
            iw.addDocument(List.of(new StoredField("_source", new BytesRef("{\"timestamp\": [1595432181354]}"))));
            iw.addDocument(List.of(new StoredField("_source", new BytesRef("{\"timestamp\": [1595432181351]}"))));
            iw.addDocument(List.of(new StoredField("_source", new BytesRef("{\"timestamp\": [1595432181356]}"))));
            try (DirectoryReader reader = iw.getReader()) {
                IndexSearcher searcher = newSearcher(reader);
                ScriptDateFieldData ifd = simpleMappedFieldType().fielddataBuilder("test", mockContext()::lookup).build(null, null, null);
                SortField sf = ifd.sortField(null, MultiValueMode.MIN, null, false);
                TopFieldDocs docs = searcher.search(new MatchAllDocsQuery(), 3, new Sort(sf));
                assertThat(readSource(reader, docs.scoreDocs[0].doc), equalTo("{\"timestamp\": [1595432181351]}"));
                assertThat(readSource(reader, docs.scoreDocs[1].doc), equalTo("{\"timestamp\": [1595432181354]}"));
                assertThat(readSource(reader, docs.scoreDocs[2].doc), equalTo("{\"timestamp\": [1595432181356]}"));
            }
        }
    }

    @Override
    public void testUsedInScript() throws IOException {
        try (Directory directory = newDirectory(); RandomIndexWriter iw = new RandomIndexWriter(random(), directory)) {
            iw.addDocument(List.of(new StoredField("_source", new BytesRef("{\"timestamp\": [1595432181354]}"))));
            iw.addDocument(List.of(new StoredField("_source", new BytesRef("{\"timestamp\": [1595432181351]}"))));
            iw.addDocument(List.of(new StoredField("_source", new BytesRef("{\"timestamp\": [1595432181356]}"))));
            try (DirectoryReader reader = iw.getReader()) {
                IndexSearcher searcher = newSearcher(reader);
                QueryShardContext qsc = mockContext(true, simpleMappedFieldType());
                assertThat(searcher.count(new ScriptScoreQuery(new MatchAllDocsQuery(), new Script("test"), new ScoreScript.LeafFactory() {
                    @Override
                    public boolean needs_score() {
                        return false;
                    }

                    @Override
                    public ScoreScript newInstance(LeafReaderContext ctx) throws IOException {
                        return new ScoreScript(Map.of(), qsc.lookup(), ctx) {
                            @Override
                            public double execute(ExplanationHolder explanation) {
                                ScriptDocValues.Dates dates = (ScriptDocValues.Dates) getDoc().get("test");
                                return dates.get(0).toInstant().toEpochMilli() % 1000;
                            }
                        };
                    }
                }, 354.5f, "test", 0, Version.CURRENT)), equalTo(1));
            }
        }
    }

    public void testDistanceFeatureQuery() throws IOException {
        try (Directory directory = newDirectory(); RandomIndexWriter iw = new RandomIndexWriter(random(), directory)) {
            iw.addDocuments(
                List.of(
                    List.of(new StoredField("_source", new BytesRef("{\"timestamp\": [1595432181354]}"))),
                    List.of(new StoredField("_source", new BytesRef("{\"timestamp\": [1595432181351]}"))),
                    List.of(new StoredField("_source", new BytesRef("{\"timestamp\": [1595432181356, 1]}"))),
                    List.of(new StoredField("_source", new BytesRef("{\"timestamp\": []}")))
                )
            );
            try (DirectoryReader reader = iw.getReader()) {
                IndexSearcher searcher = newSearcher(reader);
                Query query = simpleMappedFieldType().distanceFeatureQuery(1595432181354L, "1ms", 1, mockContext());
                TopDocs docs = searcher.search(query, 4);
                assertThat(docs.scoreDocs, arrayWithSize(3));
                assertThat(readSource(reader, docs.scoreDocs[0].doc), equalTo("{\"timestamp\": [1595432181354]}"));
                assertThat(docs.scoreDocs[0].score, equalTo(1.0F));
                assertThat(readSource(reader, docs.scoreDocs[1].doc), equalTo("{\"timestamp\": [1595432181356, 1]}"));
                assertThat((double) docs.scoreDocs[1].score, closeTo(.333, .001));
                assertThat(readSource(reader, docs.scoreDocs[2].doc), equalTo("{\"timestamp\": [1595432181351]}"));
                assertThat((double) docs.scoreDocs[2].score, closeTo(.250, .001));
                Explanation explanation = query.createWeight(searcher, ScoreMode.TOP_SCORES, 1.0F)
                    .explain(reader.leaves().get(0), docs.scoreDocs[0].doc);
                assertThat(explanation.toString(), containsString("1.0 = Distance score, computed as weight * pivot / (pivot"));
                assertThat(explanation.toString(), containsString("1.0 = weight"));
                assertThat(explanation.toString(), containsString("1 = pivot"));
                assertThat(explanation.toString(), containsString("1595432181354 = origin"));
                assertThat(explanation.toString(), containsString("1595432181354 = current value"));
            }
        }
    }

    public void testDistanceFeatureQueryIsExpensive() throws IOException {
        checkExpensiveQuery((ft, ctx) -> ft.distanceFeatureQuery(randomLong(), randomAlphaOfLength(5), randomFloat(), ctx));
    }

    @Override
    public void testExistsQuery() throws IOException {
        try (Directory directory = newDirectory(); RandomIndexWriter iw = new RandomIndexWriter(random(), directory)) {
            iw.addDocument(List.of(new StoredField("_source", new BytesRef("{\"timestamp\": [1595432181356]}"))));
            iw.addDocument(List.of(new StoredField("_source", new BytesRef("{\"timestamp\": []}"))));
            try (DirectoryReader reader = iw.getReader()) {
                IndexSearcher searcher = newSearcher(reader);
                assertThat(searcher.count(simpleMappedFieldType().existsQuery(mockContext())), equalTo(1));
            }
        }
    }

    @Override
    public void testExistsQueryIsExpensive() throws IOException {
        checkExpensiveQuery(ScriptDateMappedFieldType::existsQuery);
    }

    @Override
    public void testRangeQuery() throws IOException {
        try (Directory directory = newDirectory(); RandomIndexWriter iw = new RandomIndexWriter(random(), directory)) {
            iw.addDocument(List.of(new StoredField("_source", new BytesRef("{\"timestamp\": [1595432181354]}"))));
            iw.addDocument(List.of(new StoredField("_source", new BytesRef("{\"timestamp\": [1595432181351]}"))));
            iw.addDocument(List.of(new StoredField("_source", new BytesRef("{\"timestamp\": [1595432181356]}"))));
            try (DirectoryReader reader = iw.getReader()) {
                IndexSearcher searcher = newSearcher(reader);
                MappedFieldType ft = simpleMappedFieldType();
                assertThat(
                    searcher.count(
                        ft.rangeQuery("2020-07-22T15:36:21.356Z", "2020-07-23T00:00:00.000Z", true, true, null, null, null, mockContext())
                    ),
                    equalTo(1)
                );
                assertThat(
                    searcher.count(
                        ft.rangeQuery("2020-07-22T00:00:00.00Z", "2020-07-22T15:36:21.354Z", true, true, null, null, null, mockContext())
                    ),
                    equalTo(2)
                );
                assertThat(
                    searcher.count(ft.rangeQuery(1595432181351L, 1595432181356L, true, true, null, null, null, mockContext())),
                    equalTo(3)
                );
                assertThat(
                    searcher.count(
                        ft.rangeQuery("2020-07-22T15:36:21.356Z", "2020-07-23T00:00:00.000Z", true, false, null, null, null, mockContext())
                    ),
                    equalTo(1)
                );
                assertThat(
                    searcher.count(
                        ft.rangeQuery("2020-07-22T15:36:21.356Z", "2020-07-23T00:00:00.000Z", false, false, null, null, null, mockContext())
                    ),
                    equalTo(0)
                );
                checkBadDate(
                    () -> searcher.count(
                        ft.rangeQuery(
                            "2020-07-22(-■_■)00:00:00.000Z",
                            "2020-07-23(-■_■)00:00:00.000Z",
                            false,
                            false,
                            null,
                            null,
                            null,
                            mockContext()
                        )
                    )
                );
                assertThat(
                    searcher.count(
                        coolFormattedFieldType().rangeQuery(
                            "2020-07-22(-■_■)00:00:00.000Z",
                            "2020-07-23(-■_■)00:00:00.000Z",
                            false,
                            false,
                            null,
                            null,
                            null,
                            mockContext()
                        )
                    ),
                    equalTo(3)
                );
            }
        }
    }

    @Override
    public void testRangeQueryIsExpensive() throws IOException {
        checkExpensiveQuery(
            (ft, ctx) -> ft.rangeQuery(randomLong(), randomLong(), randomBoolean(), randomBoolean(), null, null, null, ctx)
        );
    }

    @Override
    public void testTermQuery() throws IOException {
        try (Directory directory = newDirectory(); RandomIndexWriter iw = new RandomIndexWriter(random(), directory)) {
            iw.addDocument(List.of(new StoredField("_source", new BytesRef("{\"timestamp\": [1595432181354]}"))));
            iw.addDocument(List.of(new StoredField("_source", new BytesRef("{\"timestamp\": [1595432181355]}"))));
            try (DirectoryReader reader = iw.getReader()) {
                IndexSearcher searcher = newSearcher(reader);
                assertThat(searcher.count(simpleMappedFieldType().termQuery("2020-07-22T15:36:21.354Z", mockContext())), equalTo(1));
                assertThat(searcher.count(simpleMappedFieldType().termQuery("1595432181355", mockContext())), equalTo(1));
                assertThat(searcher.count(simpleMappedFieldType().termQuery(1595432181354L, mockContext())), equalTo(1));
                assertThat(searcher.count(simpleMappedFieldType().termQuery(2595432181354L, mockContext())), equalTo(0));
                assertThat(
                    searcher.count(build("add_days", Map.of("days", 1)).termQuery("2020-07-23T15:36:21.354Z", mockContext())),
                    equalTo(1)
                );
                checkBadDate(() -> searcher.count(simpleMappedFieldType().termQuery("2020-07-22(-■_■)15:36:21.354Z", mockContext())));
                assertThat(searcher.count(coolFormattedFieldType().termQuery("2020-07-22(-■_■)15:36:21.354Z", mockContext())), equalTo(1));
            }
        }
    }

    @Override
    public void testTermQueryIsExpensive() throws IOException {
        checkExpensiveQuery((ft, ctx) -> ft.termQuery(0, ctx));
    }

    @Override
    public void testTermsQuery() throws IOException {
        try (Directory directory = newDirectory(); RandomIndexWriter iw = new RandomIndexWriter(random(), directory)) {
            iw.addDocument(List.of(new StoredField("_source", new BytesRef("{\"timestamp\": [1595432181354]}"))));
            iw.addDocument(List.of(new StoredField("_source", new BytesRef("{\"timestamp\": [1595432181355]}"))));
            try (DirectoryReader reader = iw.getReader()) {
                MappedFieldType ft = simpleMappedFieldType();
                IndexSearcher searcher = newSearcher(reader);
                assertThat(searcher.count(ft.termsQuery(List.of("2020-07-22T15:36:21.354Z"), mockContext())), equalTo(1));
                assertThat(searcher.count(ft.termsQuery(List.of("1595432181354"), mockContext())), equalTo(1));
                assertThat(searcher.count(ft.termsQuery(List.of(1595432181354L), mockContext())), equalTo(1));
                assertThat(searcher.count(ft.termsQuery(List.of(2595432181354L), mockContext())), equalTo(0));
                assertThat(searcher.count(ft.termsQuery(List.of(1595432181354L, 2595432181354L), mockContext())), equalTo(1));
                assertThat(searcher.count(ft.termsQuery(List.of(2595432181354L, 1595432181354L), mockContext())), equalTo(1));
                assertThat(searcher.count(ft.termsQuery(List.of(1595432181355L, 1595432181354L), mockContext())), equalTo(2));
                checkBadDate(
                    () -> searcher.count(
                        simpleMappedFieldType().termsQuery(
                            List.of("2020-07-22T15:36:21.354Z", "2020-07-22(-■_■)15:36:21.354Z"),
                            mockContext()
                        )
                    )
                );
                assertThat(
                    searcher.count(
                        coolFormattedFieldType().termsQuery(
                            List.of("2020-07-22(-■_■)15:36:21.354Z", "2020-07-22(-■_■)15:36:21.355Z"),
                            mockContext()
                        )
                    ),
                    equalTo(2)
                );
            }
        }
    }

    @Override
    public void testTermsQueryIsExpensive() throws IOException {
        checkExpensiveQuery((ft, ctx) -> ft.termsQuery(List.of(0), ctx));
    }

    @Override
    protected ScriptDateMappedFieldType simpleMappedFieldType() throws IOException {
        return build("read_timestamp");
    }

    private ScriptDateMappedFieldType coolFormattedFieldType() throws IOException {
        return build(simpleMappedFieldType().script, DateFormatter.forPattern("yyyy-MM-dd(-■_■)HH:mm:ss.SSSz||epoch_millis"));
    }

    @Override
    protected String runtimeType() {
        return "date";
    }

    private static ScriptDateMappedFieldType build(String code) throws IOException {
        return build(code, Map.of());
    }

    private static ScriptDateMappedFieldType build(String code, Map<String, Object> params) throws IOException {
        return build(new Script(ScriptType.INLINE, "test", code, params), DateFieldMapper.DEFAULT_DATE_TIME_FORMATTER);
    }

    private static ScriptDateMappedFieldType build(Script script, DateFormatter dateTimeFormatter) throws IOException {
        ScriptPlugin scriptPlugin = new ScriptPlugin() {
            @Override
            public ScriptEngine getScriptEngine(Settings settings, Collection<ScriptContext<?>> contexts) {
                return new ScriptEngine() {
                    @Override
                    public String getType() {
                        return "test";
                    }

                    @Override
                    public Set<ScriptContext<?>> getSupportedContexts() {
                        return Set.of(DateScriptFieldScript.CONTEXT);
                    }

                    @Override
                    public <FactoryType> FactoryType compile(
                        String name,
                        String code,
                        ScriptContext<FactoryType> context,
                        Map<String, String> params
                    ) {
                        @SuppressWarnings("unchecked")
                        FactoryType factory = (FactoryType) factory(code);
                        return factory;
                    }

                    private DateScriptFieldScript.Factory factory(String code) {
                        switch (code) {
                            case "read_timestamp":
                                return (params, lookup, formatter) -> ctx -> new DateScriptFieldScript(params, lookup, formatter, ctx) {
                                    @Override
                                    public void execute() {
                                        for (Object timestamp : (List<?>) getSource().get("timestamp")) {
<<<<<<< HEAD
                                            DateScriptFieldScript.Parse parse = new DateScriptFieldScript.Parse(this);
                                            new DateScriptFieldScript.Millis(this).millis(parse.parse(timestamp));
=======
                                            new DateScriptFieldScript.Millis(this).millis(((Number) timestamp).longValue());
>>>>>>> 1e631260
                                        }
                                    }
                                };
                            case "add_days":
                                return (params, lookup, formatter) -> ctx -> new DateScriptFieldScript(params, lookup, formatter, ctx) {
                                    @Override
                                    public void execute() {
                                        for (Object timestamp : (List<?>) getSource().get("timestamp")) {
                                            long epoch = (Long) timestamp;
                                            ZonedDateTime dt = ZonedDateTime.ofInstant(Instant.ofEpochMilli(epoch), ZoneId.of("UTC"));
                                            dt = dt.plus(((Number) params.get("days")).longValue(), ChronoUnit.DAYS);
                                            new DateScriptFieldScript.Date(this).date(dt);
                                        }
                                    }
                                };
                            default:
                                throw new IllegalArgumentException("unsupported script [" + code + "]");
                        }
                    }
                };
            }
        };
        ScriptModule scriptModule = new ScriptModule(Settings.EMPTY, List.of(scriptPlugin, new RuntimeFields()));
        try (ScriptService scriptService = new ScriptService(Settings.EMPTY, scriptModule.engines, scriptModule.contexts)) {
            DateScriptFieldScript.Factory factory = scriptService.compile(script, DateScriptFieldScript.CONTEXT);
            return new ScriptDateMappedFieldType("test", script, factory, dateTimeFormatter, emptyMap());
        }
    }

    private void checkExpensiveQuery(BiConsumer<ScriptDateMappedFieldType, QueryShardContext> queryBuilder) throws IOException {
        ScriptDateMappedFieldType ft = simpleMappedFieldType();
        Exception e = expectThrows(ElasticsearchException.class, () -> queryBuilder.accept(ft, mockContext(false)));
        assertThat(
            e.getMessage(),
            equalTo("queries cannot be executed against [runtime_script] fields while [search.allow_expensive_queries] is set to [false].")
        );
    }

    private void checkBadDate(ThrowingRunnable queryBuilder) {
        Exception e = expectThrows(ElasticsearchParseException.class, queryBuilder);
        assertThat(e.getMessage(), containsString("failed to parse date field"));
    }
}<|MERGE_RESOLUTION|>--- conflicted
+++ resolved
@@ -441,12 +441,8 @@
                                     @Override
                                     public void execute() {
                                         for (Object timestamp : (List<?>) getSource().get("timestamp")) {
-<<<<<<< HEAD
                                             DateScriptFieldScript.Parse parse = new DateScriptFieldScript.Parse(this);
                                             new DateScriptFieldScript.Millis(this).millis(parse.parse(timestamp));
-=======
-                                            new DateScriptFieldScript.Millis(this).millis(((Number) timestamp).longValue());
->>>>>>> 1e631260
                                         }
                                     }
                                 };
