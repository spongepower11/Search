--- conflicted
+++ resolved
@@ -13,7 +13,6 @@
 import org.elasticsearch.common.xcontent.XContentBuilder;
 import org.elasticsearch.common.xcontent.XContentFactory;
 import org.elasticsearch.index.mapper.FieldMapper;
-import org.elasticsearch.index.mapper.KeywordFieldMapper;
 import org.elasticsearch.index.mapper.MapperParsingException;
 import org.elasticsearch.index.mapper.MapperService;
 import org.elasticsearch.plugins.Plugin;
@@ -26,11 +25,8 @@
 import org.elasticsearch.xpack.runtimefields.RuntimeFields;
 import org.elasticsearch.xpack.runtimefields.StringScriptFieldScript;
 
-<<<<<<< HEAD
 import java.io.IOException;
-=======
 import java.util.Arrays;
->>>>>>> 45d0dc54
 import java.util.Collection;
 import java.util.Map;
 import java.util.Set;
@@ -110,55 +106,33 @@
         );
     }
 
-<<<<<<< HEAD
+    public void testUnsupportedRuntimeType() throws Exception {
+        MapperParsingException exc = expectThrows(
+            MapperParsingException.class,
+            () -> createIndex("test", Settings.EMPTY, mapping("unsupported"))
+        );
+        assertEquals("Failed to parse mapping: runtime_type [unsupported] not supported", exc.getMessage());
+    }
+
     public void testKeyword() throws IOException {
         MapperService mapperService = createIndex("test", Settings.EMPTY, mapping("keyword")).mapperService();
         FieldMapper mapper = (FieldMapper) mapperService.documentMapper().mappers().getMapper("field");
         assertThat(mapper, instanceOf(ScriptFieldMapper.class));
         assertEquals(Strings.toString(mapping("keyword")), Strings.toString(mapperService.documentMapper()));
     }
-=======
-    public void testUnsupportedRuntimeType() throws Exception {
-        XContentBuilder mapping = XContentFactory.jsonBuilder()
-            .startObject()
-            .startObject("_doc")
-            .startObject("properties")
-            .startObject("field")
-            .field("type", "script")
-            .field("runtime_type", "unsupported")
-            .startObject("script")
-            .field("source", "keyword('test')")
-            .field("lang", "test")
-            .endObject()
-            .endObject()
-            .endObject()
-            .endObject()
-            .endObject();
-
-        MapperParsingException exc = expectThrows(MapperParsingException.class, () -> createIndex("test", Settings.EMPTY, mapping));
-        assertEquals("Failed to parse mapping: runtime_type [unsupported] not supported", exc.getMessage());
+
+    public void testLong() throws IOException {
+        MapperService mapperService = createIndex("test", Settings.EMPTY, mapping("long")).mapperService();
+        FieldMapper mapper = (FieldMapper) mapperService.documentMapper().mappers().getMapper("field");
+        assertThat(mapper, instanceOf(ScriptFieldMapper.class));
+        assertEquals(Strings.toString(mapping("long")), Strings.toString(mapperService.documentMapper()));
     }
 
     public void testFieldCaps() throws Exception {
         for (String runtimeType : runtimeTypes) {
-            {
-                XContentBuilder mapping = XContentFactory.jsonBuilder()
-                    .startObject()
-                    .startObject("_doc")
-                    .startObject("properties")
-                    .startObject("field")
-                    .field("type", "script")
-                    .field("runtime_type", runtimeType)
-                    .startObject("script")
-                    .field("source", runtimeType + "('test')")
-                    .field("lang", "test")
-                    .endObject()
-                    .endObject()
-                    .endObject()
-                    .endObject()
-                    .endObject();
-                createIndex("test_script", Settings.EMPTY, mapping);
-            }
+            String scriptIndex = "test_" + runtimeType + "_script";
+            String concreteIndex = "test_" + runtimeType + "_concrete";
+            createIndex(scriptIndex, Settings.EMPTY, mapping(runtimeType));
             {
                 XContentBuilder mapping = XContentFactory.jsonBuilder()
                     .startObject()
@@ -170,13 +144,13 @@
                     .endObject()
                     .endObject()
                     .endObject();
-                createIndex("test_concrete", Settings.EMPTY, mapping);
+                createIndex(concreteIndex, Settings.EMPTY, mapping);
             }
-            FieldCapabilitiesResponse response = client().prepareFieldCaps("test_*").setFields("field").get();
-            assertThat(response.getIndices(), arrayContainingInAnyOrder("test_script", "test_concrete"));
+            FieldCapabilitiesResponse response = client().prepareFieldCaps("test_" + runtimeType + "_*").setFields("field").get();
+            assertThat(response.getIndices(), arrayContainingInAnyOrder(scriptIndex, concreteIndex));
             Map<String, FieldCapabilities> field = response.getField("field");
             assertEquals(1, field.size());
-            FieldCapabilities fieldCapabilities = field.get(KeywordFieldMapper.CONTENT_TYPE);
+            FieldCapabilities fieldCapabilities = field.get(runtimeType);
             assertTrue(fieldCapabilities.isSearchable());
             assertTrue(fieldCapabilities.isAggregatable());
             assertEquals(runtimeType, fieldCapabilities.getType());
@@ -184,31 +158,6 @@
             assertNull(fieldCapabilities.nonSearchableIndices());
             assertEquals("field", fieldCapabilities.getName());
         }
-    }
-
-    public void testDefaultMapping() throws Exception {
-        XContentBuilder mapping = XContentFactory.jsonBuilder()
-            .startObject()
-            .startObject("_doc")
-            .startObject("properties")
-            .startObject("field")
-            .field("type", "script")
-            .field("runtime_type", randomFrom(runtimeTypes))
-            .startObject("script")
-            .field("source", "keyword('test')")
-            .field("lang", "test")
-            .endObject()
-            .endObject()
-            .endObject()
-            .endObject()
-            .endObject();
->>>>>>> 45d0dc54
-
-    public void testLong() throws IOException {
-        MapperService mapperService = createIndex("test", Settings.EMPTY, mapping("long")).mapperService();
-        FieldMapper mapper = (FieldMapper) mapperService.documentMapper().mappers().getMapper("field");
-        assertThat(mapper, instanceOf(ScriptFieldMapper.class));
-        assertEquals(Strings.toString(mapping("long")), Strings.toString(mapperService.documentMapper()));
     }
 
     private XContentBuilder mapping(String type) throws IOException {
@@ -252,7 +201,6 @@
                     ScriptContext<FactoryType> context,
                     Map<String, String> paramsMap
                 ) {
-<<<<<<< HEAD
                     if ("dummy_source".equals(code)) {
                         @SuppressWarnings("unchecked")
                         FactoryType castFactory = (FactoryType) dummyScriptFactory(context);
@@ -264,10 +212,6 @@
                 private Object dummyScriptFactory(ScriptContext<?> context) {
                     if (context == StringScriptFieldScript.CONTEXT) {
                         return (StringScriptFieldScript.Factory) (params, lookup) -> ctx -> new StringScriptFieldScript(
-=======
-                    if ("keyword('test')".equals(code)) {
-                        StringScriptFieldScript.Factory factory = (params, lookup) -> ctx -> new StringScriptFieldScript(
->>>>>>> 45d0dc54
                             params,
                             lookup,
                             ctx
