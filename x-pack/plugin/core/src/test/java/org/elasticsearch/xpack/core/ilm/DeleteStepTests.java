/*
 * Copyright Elasticsearch B.V. and/or licensed to Elasticsearch B.V. under one
 * or more contributor license agreements. Licensed under the Elastic License
 * 2.0; you may not use this file except in compliance with the Elastic License
 * 2.0.
 */
package org.elasticsearch.xpack.core.ilm;

import org.elasticsearch.Version;
import org.elasticsearch.action.ActionListener;
import org.elasticsearch.action.admin.indices.delete.DeleteIndexRequest;
import org.elasticsearch.action.support.PlainActionFuture;
import org.elasticsearch.action.support.master.AcknowledgedResponse;
import org.elasticsearch.cluster.ClusterState;
import org.elasticsearch.cluster.metadata.DataStream;
import org.elasticsearch.cluster.metadata.IndexMetadata;
import org.elasticsearch.cluster.metadata.Metadata;
import org.elasticsearch.xpack.core.ilm.Step.StepKey;
import org.mockito.Mockito;

import java.util.List;

import static org.elasticsearch.cluster.metadata.DataStreamTestHelper.createTimestampField;
import static org.hamcrest.Matchers.is;

public class DeleteStepTests extends AbstractStepTestCase<DeleteStep> {

    @Override
    public DeleteStep createRandomInstance() {
        StepKey stepKey = randomStepKey();
        StepKey nextStepKey = randomStepKey();

        return new DeleteStep(stepKey, nextStepKey, client);
    }

    @Override
    public DeleteStep mutateInstance(DeleteStep instance) {
        StepKey key = instance.getKey();
        StepKey nextKey = instance.getNextStepKey();

        switch (between(0, 1)) {
            case 0:
                key = new StepKey(key.getPhase(), key.getAction(), key.getName() + randomAlphaOfLength(5));
                break;
            case 1:
                nextKey = new StepKey(key.getPhase(), key.getAction(), key.getName() + randomAlphaOfLength(5));
                break;
            default:
                throw new AssertionError("Illegal randomisation branch");
        }

        return new DeleteStep(key, nextKey, instance.getClient());
    }

    @Override
    public DeleteStep copyInstance(DeleteStep instance) {
        return new DeleteStep(instance.getKey(), instance.getNextStepKey(), instance.getClient());
    }

    private static IndexMetadata getIndexMetadata() {
        return IndexMetadata.builder(randomAlphaOfLength(10))
            .settings(settings(Version.CURRENT))
            .numberOfShards(randomIntBetween(1, 5))
            .numberOfReplicas(randomIntBetween(0, 5))
            .build();
    }

    public void testIndexSurvives() {
        assertFalse(createRandomInstance().indexSurvives());
    }

    public void testDeleted() throws Exception {
        IndexMetadata indexMetadata = getIndexMetadata();

        Mockito.doAnswer(invocation -> {
            DeleteIndexRequest request = (DeleteIndexRequest) invocation.getArguments()[0];
            @SuppressWarnings("unchecked")
            ActionListener<AcknowledgedResponse> listener = (ActionListener<AcknowledgedResponse>) invocation.getArguments()[1];
            assertNotNull(request);
            assertEquals(1, request.indices().length);
            assertEquals(indexMetadata.getIndex().getName(), request.indices()[0]);
            listener.onResponse(null);
            return null;
        }).when(indicesClient).delete(Mockito.any(), Mockito.any());

        DeleteStep step = createRandomInstance();
        ClusterState clusterState = ClusterState.builder(emptyClusterState())
            .metadata(Metadata.builder().put(indexMetadata, true).build())
            .build();
        PlainActionFuture.<Void, Exception>get(f -> step.performAction(indexMetadata, clusterState, null, f));

        Mockito.verify(client, Mockito.only()).admin();
        Mockito.verify(adminClient, Mockito.only()).indices();
        Mockito.verify(indicesClient, Mockito.only()).delete(Mockito.any(), Mockito.any());
    }

    public void testExceptionThrown() {
        IndexMetadata indexMetadata = getIndexMetadata();
        Exception exception = new RuntimeException();

        Mockito.doAnswer(invocation -> {
            DeleteIndexRequest request = (DeleteIndexRequest) invocation.getArguments()[0];
            @SuppressWarnings("unchecked")
            ActionListener<AcknowledgedResponse> listener = (ActionListener<AcknowledgedResponse>) invocation.getArguments()[1];
            assertNotNull(request);
            assertEquals(1, request.indices().length);
            assertEquals(indexMetadata.getIndex().getName(), request.indices()[0]);
            listener.onFailure(exception);
            return null;
        }).when(indicesClient).delete(Mockito.any(), Mockito.any());

        DeleteStep step = createRandomInstance();
        ClusterState clusterState = ClusterState.builder(emptyClusterState())
            .metadata(Metadata.builder().put(indexMetadata, true).build())
            .build();
        assertSame(
            exception,
            expectThrows(
                Exception.class,
                () -> PlainActionFuture.<Void, Exception>get(f -> step.performAction(indexMetadata, clusterState, null, f))
            )
        );
    }

    public void testPerformActionThrowsExceptionIfIndexIsTheDataStreamWriteIndex() {
        String policyName = "test-ilm-policy";
<<<<<<< HEAD
        IndexMetadata sourceIndexMetadata = IndexMetadata.builder(indexName)
            .settings(settings(Version.CURRENT).put(LifecycleSettings.LIFECYCLE_NAME, policyName))
            .numberOfShards(randomIntBetween(1, 5))
            .numberOfReplicas(randomIntBetween(0, 5))
            .build();

        DataStream dataStream = new DataStream(dataStreamName, createTimestampField("@timestamp"), List.of(sourceIndexMetadata.getIndex()));
        ClusterState clusterState = ClusterState.builder(emptyClusterState())
            .metadata(Metadata.builder().put(sourceIndexMetadata, true).put(dataStream).build())
=======
        String dataStreamName = randomAlphaOfLength(10);

        IndexMetadata index1;
        {
            String indexName = DataStream.getDefaultBackingIndexName(dataStreamName, 1);
            index1 = IndexMetadata.builder(indexName)
                .settings(settings(Version.CURRENT).put(LifecycleSettings.LIFECYCLE_NAME, policyName))
                .numberOfShards(randomIntBetween(1, 5))
                .numberOfReplicas(randomIntBetween(0, 5))
                .build();
        }
        IndexMetadata sourceIndexMetadata;
        {

            String indexName = DataStream.getDefaultBackingIndexName(dataStreamName, 2);
            sourceIndexMetadata = IndexMetadata.builder(indexName)
                .settings(settings(Version.CURRENT).put(LifecycleSettings.LIFECYCLE_NAME, policyName))
                .numberOfShards(randomIntBetween(1, 5))
                .numberOfReplicas(randomIntBetween(0, 5))
                .build();
        }

        DataStream dataStream = new DataStream(
            dataStreamName,
            createTimestampField("@timestamp"),
            List.of(index1.getIndex(), sourceIndexMetadata.getIndex())
        );
        ClusterState clusterState = ClusterState.builder(emptyClusterState())
            .metadata(Metadata.builder().put(index1, false).put(sourceIndexMetadata, false).put(dataStream).build())
>>>>>>> d90fa4eb
            .build();

        IllegalStateException illegalStateException = expectThrows(
            IllegalStateException.class,
            () -> createRandomInstance().performDuringNoSnapshot(sourceIndexMetadata, clusterState, new ActionListener<>() {
                @Override
                public void onResponse(Void complete) {
                    fail("unexpected listener callback");
                }

                @Override
                public void onFailure(Exception e) {
                    fail("unexpected listener callback");
                }
            })
        );
        assertThat(
            illegalStateException.getMessage(),
            is(
                "index ["
                    + sourceIndexMetadata.getIndex().getName()
                    + "] is the write index for data stream ["
                    + dataStreamName
                    + "]. stopping execution of lifecycle [test-ilm-policy] as a data stream's write index cannot be deleted. "
                    + "manually rolling over the index will resume the execution of the policy as the index will not be the "
                    + "data stream's write index anymore"
            )
        );
    }
}<|MERGE_RESOLUTION|>--- conflicted
+++ resolved
@@ -124,17 +124,6 @@
 
     public void testPerformActionThrowsExceptionIfIndexIsTheDataStreamWriteIndex() {
         String policyName = "test-ilm-policy";
-<<<<<<< HEAD
-        IndexMetadata sourceIndexMetadata = IndexMetadata.builder(indexName)
-            .settings(settings(Version.CURRENT).put(LifecycleSettings.LIFECYCLE_NAME, policyName))
-            .numberOfShards(randomIntBetween(1, 5))
-            .numberOfReplicas(randomIntBetween(0, 5))
-            .build();
-
-        DataStream dataStream = new DataStream(dataStreamName, createTimestampField("@timestamp"), List.of(sourceIndexMetadata.getIndex()));
-        ClusterState clusterState = ClusterState.builder(emptyClusterState())
-            .metadata(Metadata.builder().put(sourceIndexMetadata, true).put(dataStream).build())
-=======
         String dataStreamName = randomAlphaOfLength(10);
 
         IndexMetadata index1;
@@ -164,7 +153,6 @@
         );
         ClusterState clusterState = ClusterState.builder(emptyClusterState())
             .metadata(Metadata.builder().put(index1, false).put(sourceIndexMetadata, false).put(dataStream).build())
->>>>>>> d90fa4eb
             .build();
 
         IllegalStateException illegalStateException = expectThrows(
