--- conflicted
+++ resolved
@@ -89,51 +89,6 @@
         assertThat(e.getMessage(), equalTo("Datafeed aggregations are not parsable"));
     }
 
-<<<<<<< HEAD
-    public void testSerializationBetweenEagerVersion() throws IOException {
-        AggProvider validAggProvider = createRandomValidAggProvider();
-
-        try (BytesStreamOutput output = new BytesStreamOutput()) {
-            output.setVersion(Version.V_6_0_0);
-            validAggProvider.writeTo(output);
-            try (StreamInput in = new NamedWriteableAwareStreamInput(output.bytes().streamInput(), writableRegistry())) {
-                in.setVersion(Version.V_6_0_0);
-                AggProvider streamedAggProvider = AggProvider.fromStream(in);
-                assertThat(streamedAggProvider.getAggs(), equalTo(validAggProvider.getAggs()));
-                assertThat(streamedAggProvider.getParsingException(), is(nullValue()));
-                assertThat(streamedAggProvider.getParsedAggs(), equalTo(validAggProvider.getParsedAggs()));
-            }
-        }
-
-        try (BytesStreamOutput output = new BytesStreamOutput()) {
-            AggProvider aggProviderWithEx = new AggProvider(validAggProvider.getAggs(),
-                validAggProvider.getParsedAggs(),
-                new IOException("bad parsing"));
-            output.setVersion(Version.V_6_0_0);
-            IOException ex = expectThrows(IOException.class, () -> aggProviderWithEx.writeTo(output));
-            assertThat(ex.getMessage(), equalTo("bad parsing"));
-        }
-
-        try (BytesStreamOutput output = new BytesStreamOutput()) {
-            AggProvider aggProviderWithEx = new AggProvider(validAggProvider.getAggs(),
-                validAggProvider.getParsedAggs(),
-                new ElasticsearchException("bad parsing"));
-            output.setVersion(Version.V_6_0_0);
-            ElasticsearchException ex = expectThrows(ElasticsearchException.class, () -> aggProviderWithEx.writeTo(output));
-            assertNotNull(ex.getCause());
-            assertThat(ex.getCause().getMessage(), equalTo("bad parsing"));
-        }
-
-        try (BytesStreamOutput output = new BytesStreamOutput()) {
-            AggProvider aggProviderWithOutParsed = new AggProvider(validAggProvider.getAggs(), null, null);
-            output.setVersion(Version.V_6_0_0);
-            ElasticsearchException ex = expectThrows(ElasticsearchException.class, () -> aggProviderWithOutParsed.writeTo(output));
-            assertThat(ex.getMessage(), equalTo("Unsupported operation: parsed aggregations are null"));
-        }
-    }
-
-=======
->>>>>>> 4a08b3d1
     @Override
     protected AggProvider mutateInstance(AggProvider instance) throws IOException {
         Exception parsingException = instance.getParsingException();
