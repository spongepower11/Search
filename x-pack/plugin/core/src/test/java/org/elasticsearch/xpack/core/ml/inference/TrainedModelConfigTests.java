--- conflicted
+++ resolved
@@ -387,11 +387,7 @@
     protected TrainedModelConfig mutateInstanceForVersion(TrainedModelConfig instance, Version version) {
         TrainedModelConfig.Builder builder = new TrainedModelConfig.Builder(instance);
         if (version.before(TrainedModelConfig.VERSION_3RD_PARTY_CONFIG_ADDED)) {
-<<<<<<< HEAD
-            builder.setModelType((TrainedModelType) null);
-=======
             builder.setModelType(null);
->>>>>>> 30e15ba8
             builder.setLocation(null);
         }
         return builder.build();
