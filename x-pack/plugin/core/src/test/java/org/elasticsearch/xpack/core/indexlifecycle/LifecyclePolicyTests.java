--- conflicted
+++ resolved
@@ -54,11 +54,8 @@
                 new NamedWriteableRegistry.Entry(LifecycleAction.class, RolloverAction.NAME, RolloverAction::new),
                 new NamedWriteableRegistry.Entry(LifecycleAction.class, ShrinkAction.NAME, ShrinkAction::new),
                 new NamedWriteableRegistry.Entry(LifecycleAction.class, FreezeAction.NAME, FreezeAction::new),
-<<<<<<< HEAD
+                new NamedWriteableRegistry.Entry(LifecycleAction.class, SetPriorityAction.NAME, SetPriorityAction::new),
                 new NamedWriteableRegistry.Entry(LifecycleAction.class, UnfollowAction.NAME, UnfollowAction::new)
-=======
-                new NamedWriteableRegistry.Entry(LifecycleAction.class, SetPriorityAction.NAME, SetPriorityAction::new)
->>>>>>> 6d64a2a9
             ));
     }
 
@@ -75,11 +72,8 @@
             new NamedXContentRegistry.Entry(LifecycleAction.class, new ParseField(RolloverAction.NAME), RolloverAction::parse),
             new NamedXContentRegistry.Entry(LifecycleAction.class, new ParseField(ShrinkAction.NAME), ShrinkAction::parse),
             new NamedXContentRegistry.Entry(LifecycleAction.class, new ParseField(FreezeAction.NAME), FreezeAction::parse),
-<<<<<<< HEAD
+            new NamedXContentRegistry.Entry(LifecycleAction.class, new ParseField(SetPriorityAction.NAME), SetPriorityAction::parse),
             new NamedXContentRegistry.Entry(LifecycleAction.class, new ParseField(UnfollowAction.NAME), UnfollowAction::parse)
-=======
-            new NamedXContentRegistry.Entry(LifecycleAction.class, new ParseField(SetPriorityAction.NAME), SetPriorityAction::parse)
->>>>>>> 6d64a2a9
         ));
         return new NamedXContentRegistry(entries);
     }
@@ -126,13 +120,10 @@
                     return ShrinkActionTests.randomInstance();
                 case FreezeAction.NAME:
                     return new FreezeAction();
-<<<<<<< HEAD
+                case SetPriorityAction.NAME:
+                    return SetPriorityActionTests.randomInstance();
                 case UnfollowAction.NAME:
                     return new UnfollowAction();
-=======
-                case SetPriorityAction.NAME:
-                    return SetPriorityActionTests.randomInstance();
->>>>>>> 6d64a2a9
                 default:
                     throw new IllegalArgumentException("invalid action [" + action + "]");
             }};
@@ -181,13 +172,10 @@
                     return ShrinkActionTests.randomInstance();
                 case FreezeAction.NAME:
                     return new FreezeAction();
-<<<<<<< HEAD
+                case SetPriorityAction.NAME:
+                    return SetPriorityActionTests.randomInstance();
                 case UnfollowAction.NAME:
                     return new UnfollowAction();
-=======
-                case SetPriorityAction.NAME:
-                    return SetPriorityActionTests.randomInstance();
->>>>>>> 6d64a2a9
                 default:
                     throw new IllegalArgumentException("invalid action [" + action + "]");
             }};
