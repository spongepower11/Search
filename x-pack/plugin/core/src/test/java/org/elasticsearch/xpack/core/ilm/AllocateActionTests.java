--- conflicted
+++ resolved
@@ -76,13 +76,8 @@
         Map<String, String> require = instance.getRequire();
         Integer numberOfReplicas = instance.getNumberOfReplicas();
         Integer totalShardsPerNode = instance.getTotalShardsPerNode();
-<<<<<<< HEAD
         switch (randomIntBetween(0, 3)) {
             case 0 -> {
-=======
-        switch (randomIntBetween(0, 4)) {
-            case 0:
->>>>>>> 8ab0d40c
                 include = new HashMap<>(include);
                 include.put(randomAlphaOfLengthBetween(11, 15), randomAlphaOfLengthBetween(1, 20));
             }
@@ -93,21 +88,10 @@
             case 2 -> {
                 require = new HashMap<>(require);
                 require.put(randomAlphaOfLengthBetween(11, 15), randomAlphaOfLengthBetween(1, 20));
-<<<<<<< HEAD
             }
             case 3 -> numberOfReplicas = randomIntBetween(11, 20);
+            case 4 -> totalShardsPerNode = randomIntBetween(11, 20);
             default -> throw new AssertionError("Illegal randomisation branch");
-=======
-                break;
-            case 3:
-                numberOfReplicas = randomIntBetween(11, 20);
-                break;
-            case 4:
-                totalShardsPerNode = randomIntBetween(11, 20);
-                break;
-            default:
-                throw new AssertionError("Illegal randomisation branch");
->>>>>>> 8ab0d40c
         }
         return new AllocateAction(numberOfReplicas, totalShardsPerNode, include, exclude, require);
     }
