--- conflicted
+++ resolved
@@ -69,15 +69,11 @@
         return new IngestStats.Stats(randomNonNegativeLong(), randomNonNegativeLong(), randomNonNegativeLong(), randomNonNegativeLong());
     }
 
-<<<<<<< HEAD
+    private static IngestStats.ByteStats randomByteStats() {
+        return new IngestStats.ByteStats(randomNonNegativeLong(), randomNonNegativeLong());
+    }
+
     private static List<IngestStats.ProcessorStat> randomProcessorStats() {
-=======
-    private IngestStats.ByteStats randomByteStats() {
-        return new IngestStats.ByteStats(randomNonNegativeLong(), randomNonNegativeLong());
-    }
-
-    private List<IngestStats.ProcessorStat> randomProcessorStats() {
->>>>>>> d880c76f
         return Stream.generate(() -> randomAlphaOfLength(10))
             .limit(randomIntBetween(0, 10))
             .map(name -> new IngestStats.ProcessorStat(name, "inference", randomStats()))
