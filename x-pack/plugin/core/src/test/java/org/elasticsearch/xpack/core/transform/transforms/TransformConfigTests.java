/*
 * Copyright Elasticsearch B.V. and/or licensed to Elasticsearch B.V. under one
 * or more contributor license agreements. Licensed under the Elastic License
 * 2.0; you may not use this file except in compliance with the Elastic License
 * 2.0.
 */

package org.elasticsearch.xpack.core.transform.transforms;

import org.elasticsearch.Version;
import org.elasticsearch.common.Strings;
import org.elasticsearch.common.bytes.BytesReference;
import org.elasticsearch.common.io.stream.BytesStreamOutput;
import org.elasticsearch.common.io.stream.NamedWriteableAwareStreamInput;
import org.elasticsearch.common.io.stream.StreamInput;
import org.elasticsearch.common.io.stream.Writeable.Reader;
import org.elasticsearch.common.xcontent.XContentHelper;
import org.elasticsearch.core.TimeValue;
import org.elasticsearch.core.Tuple;
import org.elasticsearch.xcontent.DeprecationHandler;
import org.elasticsearch.xcontent.ToXContent;
import org.elasticsearch.xcontent.XContentBuilder;
import org.elasticsearch.xcontent.XContentFactory;
import org.elasticsearch.xcontent.XContentParser;
import org.elasticsearch.xcontent.XContentType;
import org.elasticsearch.xpack.core.common.validation.SourceDestValidator.RemoteClusterMinimumVersionValidation;
import org.elasticsearch.xpack.core.common.validation.SourceDestValidator.SourceDestValidation;
import org.elasticsearch.xpack.core.deprecation.DeprecationIssue;
import org.elasticsearch.xpack.core.deprecation.DeprecationIssue.Level;
import org.elasticsearch.xpack.core.transform.AbstractSerializingTransformTestCase;
import org.elasticsearch.xpack.core.transform.TransformDeprecations;
import org.elasticsearch.xpack.core.transform.transforms.latest.LatestConfig;
import org.elasticsearch.xpack.core.transform.transforms.latest.LatestConfigTests;
import org.elasticsearch.xpack.core.transform.transforms.pivot.PivotConfig;
import org.elasticsearch.xpack.core.transform.transforms.pivot.PivotConfigTests;
import org.junit.Before;

import java.io.IOException;
import java.time.Instant;
import java.util.ArrayList;
import java.util.Collections;
import java.util.HashMap;
import java.util.List;
import java.util.Map;

import static org.elasticsearch.test.TestMatchers.matchesPattern;
import static org.elasticsearch.xpack.core.transform.transforms.DestConfigTests.randomDestConfig;
import static org.elasticsearch.xpack.core.transform.transforms.SourceConfigTests.randomInvalidSourceConfig;
import static org.elasticsearch.xpack.core.transform.transforms.SourceConfigTests.randomSourceConfig;
import static org.hamcrest.Matchers.contains;
import static org.hamcrest.Matchers.empty;
import static org.hamcrest.Matchers.equalTo;
import static org.hamcrest.Matchers.hasSize;
import static org.hamcrest.Matchers.instanceOf;
import static org.hamcrest.Matchers.is;

public class TransformConfigTests extends AbstractSerializingTransformTestCase<TransformConfig> {

    private String transformId;
    private boolean runWithHeaders;

    public static TransformConfig randomTransformConfigWithoutHeaders() {
        return randomTransformConfigWithoutHeaders(randomAlphaOfLengthBetween(1, 10));
    }

    public static TransformConfig randomTransformConfigWithoutHeaders(String id) {
        PivotConfig pivotConfig;
        LatestConfig latestConfig;
        if (randomBoolean()) {
            pivotConfig = PivotConfigTests.randomPivotConfig();
            latestConfig = null;
        } else {
            pivotConfig = null;
            latestConfig = LatestConfigTests.randomLatestConfig();
        }

        return randomTransformConfigWithoutHeaders(id, pivotConfig, latestConfig);
    }

    public static TransformConfig randomTransformConfigWithoutHeaders(String id, PivotConfig pivotConfig, LatestConfig latestConfig) {
        return new TransformConfig(
            id,
            randomSourceConfig(),
            randomDestConfig(),
            randomBoolean() ? null : TimeValue.timeValueMillis(randomIntBetween(1_000, 3_600_000)),
            randomBoolean() ? null : randomSyncConfig(),
            null,
            pivotConfig,
            latestConfig,
            randomBoolean() ? null : randomAlphaOfLengthBetween(1, 1000),
            SettingsConfigTests.randomSettingsConfig(),
            randomBoolean() ? null : randomMetadata(),
            randomBoolean() ? null : randomRetentionPolicyConfig(),
            null,
            null
        );
    }

    public static TransformConfig randomTransformConfig() {
        return randomTransformConfig(randomAlphaOfLengthBetween(1, 10));
    }

    public static TransformConfig randomTransformConfigWithDeprecatedFields(String id, Version version) {
        return randomTransformConfig(id, version, PivotConfigTests.randomPivotConfigWithDeprecatedFields(), null);
    }

    public static TransformConfig randomTransformConfig(String id) {
        return randomTransformConfig(id, randomBoolean() ? null : Version.CURRENT);
    }

    public static TransformConfig randomTransformConfig(String id, Version version) {
        PivotConfig pivotConfig;
        LatestConfig latestConfig;
        if (randomBoolean()) {
            pivotConfig = PivotConfigTests.randomPivotConfig();
            latestConfig = null;
        } else {
            pivotConfig = null;
            latestConfig = LatestConfigTests.randomLatestConfig();
        }

        return randomTransformConfig(id, version, pivotConfig, latestConfig);
    }

    public static TransformConfig randomTransformConfig(String id, Version version, PivotConfig pivotConfig, LatestConfig latestConfig) {
        return new TransformConfig(
            id,
            randomSourceConfig(),
            randomDestConfig(),
            randomBoolean() ? null : TimeValue.timeValueMillis(randomIntBetween(1_000, 3_600_000)),
            randomBoolean() ? null : randomSyncConfig(),
            randomHeaders(),
            pivotConfig,
            latestConfig,
            randomBoolean() ? null : randomAlphaOfLengthBetween(1, 1000),
            randomBoolean() ? null : SettingsConfigTests.randomSettingsConfig(),
            randomBoolean() ? null : randomMetadata(),
            randomBoolean() ? null : randomRetentionPolicyConfig(),
            randomBoolean() ? null : Instant.now(),
            version == null ? null : version.toString()
        );
    }

    public static TransformConfig randomInvalidTransformConfig() {
        if (randomBoolean()) {
            PivotConfig pivotConfig;
            LatestConfig latestConfig;
            if (randomBoolean()) {
                pivotConfig = PivotConfigTests.randomPivotConfig();
                latestConfig = null;
            } else {
                pivotConfig = null;
                latestConfig = LatestConfigTests.randomLatestConfig();
            }

            return new TransformConfig(
                randomAlphaOfLengthBetween(1, 10),
                randomInvalidSourceConfig(),
                randomDestConfig(),
                null,
                randomBoolean() ? randomSyncConfig() : null,
                randomHeaders(),
                pivotConfig,
                latestConfig,
                randomBoolean() ? null : randomAlphaOfLengthBetween(1, 1000),
                null,
                randomBoolean() ? null : randomMetadata(),
                randomBoolean() ? null : randomRetentionPolicyConfig(),
                null,
                null
            );
        } // else
        return new TransformConfig(
            randomAlphaOfLengthBetween(1, 10),
            randomSourceConfig(),
            randomDestConfig(),
            null,
            randomBoolean() ? randomSyncConfig() : null,
            randomHeaders(),
            PivotConfigTests.randomInvalidPivotConfig(),
            null,
            randomBoolean() ? null : randomAlphaOfLengthBetween(1, 1000),
            null,
            randomBoolean() ? null : randomMetadata(),
            randomBoolean() ? null : randomRetentionPolicyConfig(),
            null,
            null
        );
    }

    public static SyncConfig randomSyncConfig() {
        return TimeSyncConfigTests.randomTimeSyncConfig();
    }

    public static RetentionPolicyConfig randomRetentionPolicyConfig() {
        return TimeRetentionPolicyConfigTests.randomTimeRetentionPolicyConfig();
    }

    public static Map<String, Object> randomMetadata() {
        return randomMap(0, 10, () -> {
            String key = randomAlphaOfLengthBetween(1, 10);
            Object value;
            switch (randomIntBetween(0, 3)) {
                case 0:
                    value = null;
                    break;
                case 1:
                    value = randomLong();
                    break;
                case 2:
                    value = randomAlphaOfLengthBetween(1, 10);
                    break;
                case 3:
                    value = randomMap(0, 10, () -> Tuple.tuple(randomAlphaOfLengthBetween(1, 10), randomAlphaOfLengthBetween(1, 10)));
                    break;
                default:
                    throw new AssertionError();
            }
            return Tuple.tuple(key, value);
        });
    }

    @Before
    public void setUpOptionalId() {
        transformId = randomAlphaOfLengthBetween(1, 10);
        runWithHeaders = randomBoolean();
    }

    @Override
    protected TransformConfig doParseInstance(XContentParser parser) throws IOException {
        if (randomBoolean()) {
            return TransformConfig.fromXContent(parser, transformId, runWithHeaders);
        } else {
            return TransformConfig.fromXContent(parser, null, runWithHeaders);
        }
    }

    @Override
    protected TransformConfig createTestInstance() {
        return runWithHeaders ? randomTransformConfig(transformId) : randomTransformConfigWithoutHeaders(transformId);
    }

    @Override
    protected Reader<TransformConfig> instanceReader() {
        return TransformConfig::new;
    }

    @Override
    protected ToXContent.Params getToXContentParams() {
        return TO_XCONTENT_PARAMS;
    }

    private static Map<String, String> randomHeaders() {
        Map<String, String> headers = new HashMap<>(1);
        headers.put("key", "value");

        return headers;
    }

    public void testDefaultMatchAll() throws IOException {
        String pivotTransform = "{"
            + " \"source\" : {\"index\":\"src\"},"
            + " \"dest\" : {\"index\": \"dest\"},"
            + " \"pivot\" : {"
            + " \"group_by\": {"
            + "   \"id\": {"
            + "     \"terms\": {"
            + "       \"field\": \"id\""
            + "} } },"
            + " \"aggs\": {"
            + "   \"avg\": {"
            + "     \"avg\": {"
            + "       \"field\": \"points\""
            + "} } } } }";

        TransformConfig transformConfig = createTransformConfigFromString(pivotTransform, "test_match_all");
        assertNotNull(transformConfig.getSource().getQueryConfig());
        assertNotNull(transformConfig.getSource().getQueryConfig().getQuery());

        try (XContentBuilder xContentBuilder = XContentFactory.jsonBuilder()) {
            XContentBuilder content = transformConfig.toXContent(xContentBuilder, ToXContent.EMPTY_PARAMS);
            String pivotTransformWithIdAndDefaults = Strings.toString(content);

            assertThat(pivotTransformWithIdAndDefaults, matchesPattern(".*\"match_all\"\\s*:\\s*\\{\\}.*"));
        }
    }

    public void testConstructor_NoFunctionProvided() throws IOException {
        // tag::NO_CODE_FORMAT
        String json = "{"
                + " \"source\": {"
                + "   \"index\": \"src\""
                + " },"
                + " \"dest\": {"
                + "   \"index\": \"dest\""
                + "} }";
        // end::NO_CODE_FORMAT
        // Should parse with lenient parser
        createTransformConfigFromString(json, "dummy", true);
        // Should throw with strict parser
        expectThrows(IllegalArgumentException.class, () -> createTransformConfigFromString(json, "dummy", false));
    }

    public void testConstructor_TwoFunctionsProvided() throws IOException {
        String json = "{"
            + " \"source\" : {\"index\": \"src\"},"
            + " \"dest\" : {\"index\": \"dest\"},"
            + " \"latest\": {"
            + "   \"unique_key\": [ \"event1\", \"event2\", \"event3\" ],"
            + "   \"sort\": \"timestamp\""
            + " },"
            + " \"pivot\" : {"
            + " \"group_by\": {"
            + "   \"id\": {"
            + "     \"terms\": {"
            + "       \"field\": \"id\""
            + "} } },"
            + " \"aggs\": {"
            + "   \"avg\": {"
            + "     \"avg\": {"
            + "       \"field\": \"points\""
            + "} } } } }";

        // Should parse with lenient parser
        createTransformConfigFromString(json, "dummy", true);
        // Should throw with strict parser
        expectThrows(IllegalArgumentException.class, () -> createTransformConfigFromString(json, "dummy", false));
    }

    public void testPreventHeaderInjection() {
        String pivotTransform = "{"
            + " \"headers\" : {\"key\" : \"value\" },"
            + " \"source\" : {\"index\":\"src\"},"
            + " \"dest\" : {\"index\": \"dest\"},"
            + " \"pivot\" : {"
            + " \"group_by\": {"
            + "   \"id\": {"
            + "     \"terms\": {"
            + "       \"field\": \"id\""
            + "} } },"
            + " \"aggs\": {"
            + "   \"avg\": {"
            + "     \"avg\": {"
            + "       \"field\": \"points\""
            + "} } } } }";

        expectThrows(IllegalArgumentException.class, () -> createTransformConfigFromString(pivotTransform, "test_header_injection"));
    }

    public void testPreventCreateTimeInjection() {
        String pivotTransform = "{"
            + " \"create_time\" : "
            + Instant.now().toEpochMilli()
            + " },"
            + " \"source\" : {\"index\":\"src\"},"
            + " \"dest\" : {\"index\": \"dest\"},"
            + " \"pivot\" : {"
            + " \"group_by\": {"
            + "   \"id\": {"
            + "     \"terms\": {"
            + "       \"field\": \"id\""
            + "} } },"
            + " \"aggs\": {"
            + "   \"avg\": {"
            + "     \"avg\": {"
            + "       \"field\": \"points\""
            + "} } } } }";

        expectThrows(IllegalArgumentException.class, () -> createTransformConfigFromString(pivotTransform, "test_createTime_injection"));
    }

    public void testPreventVersionInjection() {
        String pivotTransform = "{"
            + " \"version\" : \"7.3.0\","
            + " \"source\" : {\"index\":\"src\"},"
            + " \"dest\" : {\"index\": \"dest\"},"
            + " \"pivot\" : {"
            + " \"group_by\": {"
            + "   \"id\": {"
            + "     \"terms\": {"
            + "       \"field\": \"id\""
            + "} } },"
            + " \"aggs\": {"
            + "   \"avg\": {"
            + "     \"avg\": {"
            + "       \"field\": \"points\""
            + "} } } } }";

        expectThrows(IllegalArgumentException.class, () -> createTransformConfigFromString(pivotTransform, "test_createTime_injection"));
    }

    public void testXContentForInternalStorage() throws IOException {
        TransformConfig transformConfig = randomTransformConfig();

        try (XContentBuilder xContentBuilder = XContentFactory.jsonBuilder()) {
            XContentBuilder content = transformConfig.toXContent(xContentBuilder, getToXContentParams());
            String doc = Strings.toString(content);

            assertThat(doc, matchesPattern(".*\"doc_type\"\\s*:\\s*\"data_frame_transform_config\".*"));
        }

        try (XContentBuilder xContentBuilder = XContentFactory.jsonBuilder()) {
            XContentBuilder content = transformConfig.toXContent(xContentBuilder, ToXContent.EMPTY_PARAMS);
            String doc = Strings.toString(content);

            assertFalse(doc.contains("doc_type"));
        }
    }

    public void testMaxLengthDescription() {
        IllegalArgumentException exception = expectThrows(
            IllegalArgumentException.class,
            () -> new TransformConfig(
                "id",
                randomSourceConfig(),
                randomDestConfig(),
                null,
                null,
                null,
                PivotConfigTests.randomPivotConfig(),
                null,
                randomAlphaOfLength(1001),
                null,
                null,
                null,
                null,
                null
            )
        );
        assertThat(exception.getMessage(), equalTo("[description] must be less than 1000 characters in length."));
        String description = randomAlphaOfLength(1000);
        TransformConfig config = new TransformConfig(
            "id",
            randomSourceConfig(),
            randomDestConfig(),
            null,
            null,
            null,
            PivotConfigTests.randomPivotConfig(),
            null,
            description,
            null,
            null,
            null,
            null,
            null
        );
        assertThat(description, equalTo(config.getDescription()));
    }

    public void testSetIdInBody() throws IOException {
        String pivotTransform = "{"
            + " \"id\" : \"body_id\","
            + " \"source\" : {\"index\":\"src\"},"
            + " \"dest\" : {\"index\": \"dest\"},"
            + " \"pivot\" : {"
            + " \"group_by\": {"
            + "   \"id\": {"
            + "     \"terms\": {"
            + "       \"field\": \"id\""
            + "} } },"
            + " \"aggs\": {"
            + "   \"avg\": {"
            + "     \"avg\": {"
            + "       \"field\": \"points\""
            + "} } } } }";

        TransformConfig transformConfig = createTransformConfigFromString(pivotTransform, "body_id");
        assertEquals("body_id", transformConfig.getId());

        IllegalArgumentException ex = expectThrows(
            IllegalArgumentException.class,
            () -> createTransformConfigFromString(pivotTransform, "other_id")
        );

        assertEquals(
            "Inconsistent id; 'body_id' specified in the body differs from 'other_id' specified as a URL argument",
            ex.getCause().getMessage()
        );
    }

    public void testRewriteForUpdate() throws IOException {
        String pivotTransform = "{"
            + " \"id\" : \"body_id\","
            + " \"source\" : {\"index\":\"src\"},"
            + " \"dest\" : {\"index\": \"dest\"},"
            + " \"pivot\" : {"
            + " \"group_by\": {"
            + "   \"id\": {"
            + "     \"terms\": {"
            + "       \"field\": \"id\""
            + "} } },"
            + " \"aggs\": {"
            + "   \"avg\": {"
            + "     \"avg\": {"
            + "       \"field\": \"points\""
            + "} } },"
            + " \"max_page_search_size\" : 111"
            + "},"
            + " \"version\" : \""
            + Version.V_7_6_0.toString()
            + "\""
            + "}";

        TransformConfig transformConfig = createTransformConfigFromString(pivotTransform, "body_id", true);
        TransformConfig transformConfigRewritten = TransformConfig.rewriteForUpdate(transformConfig);

        assertNull(transformConfigRewritten.getPivotConfig().getMaxPageSearchSize());
        assertNotNull(transformConfigRewritten.getSettings().getMaxPageSearchSize());
        assertEquals(111L, transformConfigRewritten.getSettings().getMaxPageSearchSize().longValue());
        assertTrue(transformConfigRewritten.getSettings().getDatesAsEpochMillis());
        assertFalse(transformConfigRewritten.getSettings().getAlignCheckpoints());

        assertWarnings(TransformDeprecations.ACTION_MAX_PAGE_SEARCH_SIZE_IS_DEPRECATED);
        assertEquals(Version.CURRENT, transformConfigRewritten.getVersion());
    }

    public void testRewriteForUpdateAlignCheckpoints() throws IOException {
        String pivotTransform = "{"
            + " \"id\" : \"body_id\","
            + " \"source\" : {\"index\":\"src\"},"
            + " \"dest\" : {\"index\": \"dest\"},"
            + " \"pivot\" : {"
            + " \"group_by\": {"
            + "   \"id\": {"
            + "     \"terms\": {"
            + "       \"field\": \"id\""
            + "} } },"
            + " \"aggs\": {"
            + "   \"avg\": {"
            + "     \"avg\": {"
            + "       \"field\": \"points\""
            + "} } }"
            + "},"
            + " \"version\" : \""
            + Version.V_7_12_0.toString()
            + "\""
            + "}";

        TransformConfig transformConfig = createTransformConfigFromString(pivotTransform, "body_id", true);
        TransformConfig transformConfigRewritten = TransformConfig.rewriteForUpdate(transformConfig);
        assertEquals(Version.CURRENT, transformConfigRewritten.getVersion());
        assertFalse(transformConfigRewritten.getSettings().getAlignCheckpoints());

        TransformConfig explicitFalseAfter715 = new TransformConfig.Builder(transformConfig).setSettings(
            new SettingsConfig.Builder(transformConfigRewritten.getSettings()).setAlignCheckpoints(false).build()
        ).setVersion(Version.V_7_15_0).build();
        transformConfigRewritten = TransformConfig.rewriteForUpdate(explicitFalseAfter715);

        assertFalse(transformConfigRewritten.getSettings().getAlignCheckpoints());
        // The config is not rewritten.
        assertEquals(Version.V_7_15_0, transformConfigRewritten.getVersion());
    }

    public void testRewriteForUpdateMaxPageSizeSearchConflicting() throws IOException {
        String pivotTransform = "{"
            + " \"id\" : \"body_id\","
            + " \"source\" : {\"index\":\"src\"},"
            + " \"dest\" : {\"index\": \"dest\"},"
            + " \"pivot\" : {"
            + " \"group_by\": {"
            + "   \"id\": {"
            + "     \"terms\": {"
            + "       \"field\": \"id\""
            + "} } },"
            + " \"aggs\": {"
            + "   \"avg\": {"
            + "     \"avg\": {"
            + "       \"field\": \"points\""
            + "} } },"
            + " \"max_page_search_size\": 111"
            + "},"
            + " \"settings\" : { \"max_page_search_size\": 555"
            + "},"
            + " \"version\" : \""
            + Version.V_7_5_0.toString()
            + "\""
            + "}";

        TransformConfig transformConfig = createTransformConfigFromString(pivotTransform, "body_id", true);
        TransformConfig transformConfigRewritten = TransformConfig.rewriteForUpdate(transformConfig);

        assertNull(transformConfigRewritten.getPivotConfig().getMaxPageSearchSize());
        assertNotNull(transformConfigRewritten.getSettings().getMaxPageSearchSize());
        assertEquals(555L, transformConfigRewritten.getSettings().getMaxPageSearchSize().longValue());
        assertEquals(Version.CURRENT, transformConfigRewritten.getVersion());
        assertWarnings(TransformDeprecations.ACTION_MAX_PAGE_SEARCH_SIZE_IS_DEPRECATED);
    }

    public void testRewriteForBWCOfDateNormalization() throws IOException {
        String pivotTransform = "{"
            + " \"id\" : \"body_id\","
            + " \"source\" : {\"index\":\"src\"},"
            + " \"dest\" : {\"index\": \"dest\"},"
            + " \"pivot\" : {"
            + " \"group_by\": {"
            + "   \"id\": {"
            + "     \"terms\": {"
            + "       \"field\": \"id\""
            + "} } },"
            + " \"aggs\": {"
            + "   \"avg\": {"
            + "     \"avg\": {"
            + "       \"field\": \"points\""
            + "} } }"
            + "},"
            + " \"version\" : \""
            + Version.V_7_6_0.toString()
            + "\""
            + "}";

        TransformConfig transformConfig = createTransformConfigFromString(pivotTransform, "body_id", true);
        TransformConfig transformConfigRewritten = TransformConfig.rewriteForUpdate(transformConfig);

        assertTrue(transformConfigRewritten.getSettings().getDatesAsEpochMillis());
        assertEquals(Version.CURRENT, transformConfigRewritten.getVersion());

        TransformConfig explicitTrueAfter711 = new TransformConfig.Builder(transformConfig).setSettings(
            new SettingsConfig.Builder(transformConfigRewritten.getSettings()).setDatesAsEpochMillis(true).build()
        ).setVersion(Version.V_7_11_0).build();
        transformConfigRewritten = TransformConfig.rewriteForUpdate(explicitTrueAfter711);

        assertTrue(transformConfigRewritten.getSettings().getDatesAsEpochMillis());
        // The config is still being rewritten due to "settings.align_checkpoints".
        assertEquals(Version.CURRENT, transformConfigRewritten.getVersion());

        TransformConfig explicitTrueAfter715 = new TransformConfig.Builder(transformConfig).setSettings(
            new SettingsConfig.Builder(transformConfigRewritten.getSettings()).setDatesAsEpochMillis(true).build()
        ).setVersion(Version.V_7_15_0).build();
        transformConfigRewritten = TransformConfig.rewriteForUpdate(explicitTrueAfter715);

        assertTrue(transformConfigRewritten.getSettings().getDatesAsEpochMillis());
        // The config is not rewritten.
        assertEquals(Version.V_7_15_0, transformConfigRewritten.getVersion());
    }

    public void testGetAdditionalSourceDestValidations_WithNoRuntimeMappings() throws IOException {
        String transformWithRuntimeMappings = "{"
            + " \"id\" : \"body_id\","
            + " \"source\" : {\"index\":\"src\"},"
            + " \"dest\" : {\"index\": \"dest\"},"
            + " \"pivot\" : {"
            + " \"group_by\": {"
            + "   \"id\": {"
            + "     \"terms\": {"
            + "       \"field\": \"id\""
            + "} } },"
            + " \"aggs\": {"
            + "   \"avg\": {"
            + "     \"avg\": {"
            + "       \"field\": \"points\""
            + "} } } } }";

        TransformConfig transformConfig = createTransformConfigFromString(transformWithRuntimeMappings, "body_id", true);
        assertThat(transformConfig.getAdditionalSourceDestValidations(), is(empty()));
    }

    public void testGetAdditionalSourceDestValidations_WithRuntimeMappings() throws IOException {
        String json = "{"
            + " \"id\" : \"body_id\","
            + " \"source\" : {"
            + "   \"index\":\"src\","
            + "   \"runtime_mappings\":{ \"some-field\": \"some-value\" }"
            + "},"
            + " \"dest\" : {\"index\": \"dest\"},"
            + " \"pivot\" : {"
            + " \"group_by\": {"
            + "   \"id\": {"
            + "     \"terms\": {"
            + "       \"field\": \"id\""
            + "} } },"
            + " \"aggs\": {"
            + "   \"avg\": {"
            + "     \"avg\": {"
            + "       \"field\": \"points\""
            + "} } } } }";

        TransformConfig transformConfig = createTransformConfigFromString(json, "body_id", true);
        List<SourceDestValidation> additiionalValidations = transformConfig.getAdditionalSourceDestValidations();
        assertThat(additiionalValidations, hasSize(1));
        assertThat(additiionalValidations.get(0), is(instanceOf(RemoteClusterMinimumVersionValidation.class)));
        RemoteClusterMinimumVersionValidation remoteClusterMinimumVersionValidation =
            (RemoteClusterMinimumVersionValidation) additiionalValidations.get(0);
        assertThat(remoteClusterMinimumVersionValidation.getMinExpectedVersion(), is(equalTo(Version.V_7_12_0)));
        assertThat(remoteClusterMinimumVersionValidation.getReason(), is(equalTo("source.runtime_mappings field was set")));
    }

    public void testGroupByStayInOrder() throws IOException {
        String json = "{"
            + " \"id\" : \""
            + transformId
            + "\","
            + " \"source\" : {"
            + "   \"index\":\"src\""
            + "},"
            + " \"dest\" : {\"index\": \"dest\"},"
            + " \"pivot\" : {"
            + " \"group_by\": {"
            + "   \"time\": {"
            + "     \"date_histogram\": {"
            + "       \"field\": \"timestamp\","
            + "       \"fixed_interval\": \"1d\""
            + "} },"
            + "   \"alert\": {"
            + "     \"terms\": {"
            + "       \"field\": \"alert\""
            + "} },"
            + "   \"id\": {"
            + "     \"terms\": {"
            + "       \"field\": \"id\""
            + "} } },"
            + " \"aggs\": {"
            + "   \"avg\": {"
            + "     \"avg\": {"
            + "       \"field\": \"points\""
            + "} } } } }";
        TransformConfig transformConfig = createTransformConfigFromString(json, transformId, true);
        List<String> originalGroups = new ArrayList<>(transformConfig.getPivotConfig().getGroupConfig().getGroups().keySet());
        assertThat(originalGroups, contains("time", "alert", "id"));
        for (int runs = 0; runs < NUMBER_OF_TEST_RUNS; runs++) {
            // Wire serialization order guarantees
            TransformConfig serialized = this.copyInstance(transformConfig);
            List<String> serializedGroups = new ArrayList<>(serialized.getPivotConfig().getGroupConfig().getGroups().keySet());
            assertThat(serializedGroups, equalTo(originalGroups));

            // Now test xcontent serialization and parsing on wire serialized object
            XContentType xContentType = randomFrom(XContentType.values());
            BytesReference ref = XContentHelper.toXContent(serialized, xContentType, getToXContentParams(), false);
            XContentParser parser = this.createParser(XContentFactory.xContent(xContentType), ref);
            TransformConfig parsed = doParseInstance(parser);
            List<String> parsedGroups = new ArrayList<>(parsed.getPivotConfig().getGroupConfig().getGroups().keySet());
            assertThat(parsedGroups, equalTo(originalGroups));
        }
    }

    public void testCheckForDeprecations() {
        String id = randomAlphaOfLengthBetween(1, 10);
        assertThat(randomTransformConfig(id, Version.CURRENT).checkForDeprecations(xContentRegistry()), is(empty()));

        TransformConfig deprecatedConfig = randomTransformConfigWithDeprecatedFields(id, Version.CURRENT);

        // check _and_ clear warnings
        assertWarnings(TransformDeprecations.ACTION_MAX_PAGE_SEARCH_SIZE_IS_DEPRECATED);

        // important: checkForDeprecations does _not_ create new deprecation warnings
        assertThat(
            deprecatedConfig.checkForDeprecations(xContentRegistry()),
            equalTo(
                Collections.singletonList(
                    new DeprecationIssue(
                        Level.WARNING,
<<<<<<< HEAD
                        "Setting \"max_page_search_size\" in a pivot is deprecated",
                        "https://ela.st/es-deprecation-7-transform-max-page-search-size",
                        "Remove \"max_page_search_size\" from the pivot in \"" + id + "\". Configure \"max_page_search_size\" in the " +
                        "transform settings.",
=======
                        "Transform [" + id + "] uses deprecated max_page_search_size",
                        TransformDeprecations.BREAKING_CHANGES_BASE_URL,
                        TransformDeprecations.ACTION_MAX_PAGE_SEARCH_SIZE_IS_DEPRECATED,
>>>>>>> 701a0464
                        false,
                        null
                    )
                )
            )
        );

        deprecatedConfig = randomTransformConfigWithDeprecatedFields(id, Version.V_7_10_0);

        // check _and_ clear warnings
        assertWarnings(TransformDeprecations.ACTION_MAX_PAGE_SEARCH_SIZE_IS_DEPRECATED);

        // important: checkForDeprecations does _not_ create new deprecation warnings
        assertThat(
            deprecatedConfig.checkForDeprecations(xContentRegistry()),
            equalTo(
                org.elasticsearch.core.List.of(
                    new DeprecationIssue(
                        Level.WARNING,
<<<<<<< HEAD
                        "Setting \"max_page_search_size\" in a pivot is deprecated",
                        "https://ela.st/es-deprecation-7-transform-max-page-search-size",
                        "Remove \"max_page_search_size\" from the pivot in \"" + id + "\". Configure \"max_page_search_size\" in the " +
                        "transform settings.",
=======
                        "Transform [" + id + "] uses deprecated max_page_search_size",
                        TransformDeprecations.BREAKING_CHANGES_BASE_URL,
                        TransformDeprecations.ACTION_MAX_PAGE_SEARCH_SIZE_IS_DEPRECATED,
>>>>>>> 701a0464
                        false,
                        null
                    )
                )
            )
        );

        deprecatedConfig = randomTransformConfigWithDeprecatedFields(id, Version.V_7_4_0);

        // check _and_ clear warnings
        assertWarnings(TransformDeprecations.ACTION_MAX_PAGE_SEARCH_SIZE_IS_DEPRECATED);

        // important: checkForDeprecations does _not_ create new deprecation warnings
        assertThat(
            deprecatedConfig.checkForDeprecations(xContentRegistry()),
            equalTo(
                org.elasticsearch.core.List.of(
                    new DeprecationIssue(
                        Level.CRITICAL,
<<<<<<< HEAD
                        "Transform \"" + id + "\" uses an obsolete configuration format",
                        "https://ela.st/es-deprecation-7-transform-obsolete-config",
                        "Use  \"_update\" or \"_upgrade\" to update the configuration of \"" + id + "\". ",
=======
                        "Transform [" + id + "] is too old",
                        TransformDeprecations.UPGRADE_TRANSFORM_URL,
                        TransformDeprecations.ACTION_UPGRADE_TRANSFORMS_API,
>>>>>>> 701a0464
                        false,
                        null
                    ),
                    new DeprecationIssue(
                        Level.WARNING,
<<<<<<< HEAD
                        "Setting \"max_page_search_size\" in a pivot is deprecated",
                        "https://ela.st/es-deprecation-7-transform-max-page-search-size",
                        "Remove \"max_page_search_size\" from the pivot in \"" + id + "\". Configure \"max_page_search_size\" in the " +
                            "transform settings.",
=======
                        "Transform [" + id + "] uses deprecated max_page_search_size",
                        TransformDeprecations.BREAKING_CHANGES_BASE_URL,
                        TransformDeprecations.ACTION_MAX_PAGE_SEARCH_SIZE_IS_DEPRECATED,
>>>>>>> 701a0464
                        false,
                        null
                    )
                )
            )
        );
    }

    public void testSerializingMetadataPreservesOrder() throws IOException {
        String json = "{"
            + " \"id\" : \""
            + transformId
            + "\","
            + " \"_meta\": {"
            + "   \"d\": 4,"
            + "   \"a\": 1,"
            + "   \"c\": 3,"
            + "   \"e\": 5,"
            + "   \"b\": 2"
            + "},"
            + " \"source\" : {\"index\":\"src\"},"
            + " \"dest\" : {\"index\": \"dest\"},"
            + " \"pivot\" : {"
            + " \"group_by\": {"
            + "   \"time\": {"
            + "     \"date_histogram\": {"
            + "       \"field\": \"timestamp\","
            + "       \"fixed_interval\": \"1d\""
            + "} } },"
            + " \"aggs\": {"
            + "   \"avg\": {"
            + "     \"avg\": {"
            + "       \"field\": \"points\""
            + "} } } } }";

        // Read TransformConfig from JSON and verify that metadata keys are in the same order as in JSON
        TransformConfig transformConfig = createTransformConfigFromString(json, transformId, true);
        assertThat(
            new ArrayList<>(transformConfig.getMetadata().keySet()), is(equalTo(org.elasticsearch.core.List.of("d", "a", "c", "e", "b"))));

        // Write TransformConfig to JSON, read it again and verify that metadata keys are still in the same order
        json = XContentHelper.toXContent(transformConfig, XContentType.JSON, TO_XCONTENT_PARAMS, false).utf8ToString();
        transformConfig = createTransformConfigFromString(json, transformId, true);
        assertThat(
            new ArrayList<>(transformConfig.getMetadata().keySet()), is(equalTo(org.elasticsearch.core.List.of("d", "a", "c", "e", "b"))));

        // Write TransformConfig to wire, read it again and verify that metadata keys are still in the same order
        try (BytesStreamOutput output = new BytesStreamOutput()) {
            transformConfig.writeTo(output);
            try (StreamInput in = new NamedWriteableAwareStreamInput(output.bytes().streamInput(), getNamedWriteableRegistry())) {
                transformConfig = new TransformConfig(in);
            }
        }
        assertThat(
            new ArrayList<>(transformConfig.getMetadata().keySet()), is(equalTo(org.elasticsearch.core.List.of("d", "a", "c", "e", "b"))));
    }

    private TransformConfig createTransformConfigFromString(String json, String id) throws IOException {
        return createTransformConfigFromString(json, id, false);
    }

    private TransformConfig createTransformConfigFromString(String json, String id, boolean lenient) throws IOException {
        final XContentParser parser = XContentType.JSON.xContent()
            .createParser(xContentRegistry(), DeprecationHandler.THROW_UNSUPPORTED_OPERATION, json);
        return TransformConfig.fromXContent(parser, id, lenient);
    }
}<|MERGE_RESOLUTION|>--- conflicted
+++ resolved
@@ -749,16 +749,10 @@
                 Collections.singletonList(
                     new DeprecationIssue(
                         Level.WARNING,
-<<<<<<< HEAD
                         "Setting \"max_page_search_size\" in a pivot is deprecated",
                         "https://ela.st/es-deprecation-7-transform-max-page-search-size",
                         "Remove \"max_page_search_size\" from the pivot in \"" + id + "\". Configure \"max_page_search_size\" in the " +
                         "transform settings.",
-=======
-                        "Transform [" + id + "] uses deprecated max_page_search_size",
-                        TransformDeprecations.BREAKING_CHANGES_BASE_URL,
-                        TransformDeprecations.ACTION_MAX_PAGE_SEARCH_SIZE_IS_DEPRECATED,
->>>>>>> 701a0464
                         false,
                         null
                     )
@@ -778,16 +772,10 @@
                 org.elasticsearch.core.List.of(
                     new DeprecationIssue(
                         Level.WARNING,
-<<<<<<< HEAD
                         "Setting \"max_page_search_size\" in a pivot is deprecated",
                         "https://ela.st/es-deprecation-7-transform-max-page-search-size",
                         "Remove \"max_page_search_size\" from the pivot in \"" + id + "\". Configure \"max_page_search_size\" in the " +
                         "transform settings.",
-=======
-                        "Transform [" + id + "] uses deprecated max_page_search_size",
-                        TransformDeprecations.BREAKING_CHANGES_BASE_URL,
-                        TransformDeprecations.ACTION_MAX_PAGE_SEARCH_SIZE_IS_DEPRECATED,
->>>>>>> 701a0464
                         false,
                         null
                     )
@@ -807,30 +795,18 @@
                 org.elasticsearch.core.List.of(
                     new DeprecationIssue(
                         Level.CRITICAL,
-<<<<<<< HEAD
                         "Transform \"" + id + "\" uses an obsolete configuration format",
-                        "https://ela.st/es-deprecation-7-transform-obsolete-config",
-                        "Use  \"_update\" or \"_upgrade\" to update the configuration of \"" + id + "\". ",
-=======
-                        "Transform [" + id + "] is too old",
                         TransformDeprecations.UPGRADE_TRANSFORM_URL,
-                        TransformDeprecations.ACTION_UPGRADE_TRANSFORMS_API,
->>>>>>> 701a0464
+                        "Use  \"_update\" or \"_upgrade\" to update the configuration of \"" + id + "\".",
                         false,
                         null
                     ),
                     new DeprecationIssue(
                         Level.WARNING,
-<<<<<<< HEAD
                         "Setting \"max_page_search_size\" in a pivot is deprecated",
                         "https://ela.st/es-deprecation-7-transform-max-page-search-size",
                         "Remove \"max_page_search_size\" from the pivot in \"" + id + "\". Configure \"max_page_search_size\" in the " +
                             "transform settings.",
-=======
-                        "Transform [" + id + "] uses deprecated max_page_search_size",
-                        TransformDeprecations.BREAKING_CHANGES_BASE_URL,
-                        TransformDeprecations.ACTION_MAX_PAGE_SEARCH_SIZE_IS_DEPRECATED,
->>>>>>> 701a0464
                         false,
                         null
                     )
