--- conflicted
+++ resolved
@@ -273,13 +273,8 @@
         SearchExecutionContext searchExecutionContext = spy(realSearchExecutionContext);
         DocumentSubsetBitsetCache bitsetCache = new DocumentSubsetBitsetCache(Settings.EMPTY, Executors.newSingleThreadExecutor());
 
-<<<<<<< HEAD
-        XPackLicenseState licenseState = mock(XPackLicenseState.class);
-        when(licenseState.checkFeature(Feature.SECURITY_DLS_FLS)).thenReturn(true);
-=======
         final MockLicenseState licenseState = mock(MockLicenseState.class);
         when(licenseState.isAllowed(DOCUMENT_LEVEL_SECURITY_FEATURE)).thenReturn(true);
->>>>>>> d90fa4eb
         SecurityIndexReaderWrapper wrapper = new SecurityIndexReaderWrapper(
             s -> searchExecutionContext,
             bitsetCache,
