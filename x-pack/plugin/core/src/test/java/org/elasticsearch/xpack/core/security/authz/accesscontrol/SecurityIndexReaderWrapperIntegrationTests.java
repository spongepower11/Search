--- conflicted
+++ resolved
@@ -81,13 +81,8 @@
         Client client = mock(Client.class);
         when(client.settings()).thenReturn(Settings.EMPTY);
         final long nowInMillis = randomNonNegativeLong();
-<<<<<<< HEAD
-        QueryShardContext realQueryShardContext = new QueryShardContext(shardId.id(), indexSettings, BigArrays.NON_RECYCLING_INSTANCE,
+        QueryShardContext realQueryShardContext = new QueryShardContext(shardId.id(), 0, indexSettings, BigArrays.NON_RECYCLING_INSTANCE,
                 null, null, null, mappingLookup, null, null, xContentRegistry(), writableRegistry(),
-=======
-        QueryShardContext realQueryShardContext = new QueryShardContext(shardId.id(), 0, indexSettings, BigArrays.NON_RECYCLING_INSTANCE,
-                null, null, mapperService, null, null, xContentRegistry(), writableRegistry(),
->>>>>>> 106719f6
                 client, null, () -> nowInMillis, null, null, () -> true, null, emptyMap());
         QueryShardContext queryShardContext = spy(realQueryShardContext);
         DocumentSubsetBitsetCache bitsetCache = new DocumentSubsetBitsetCache(Settings.EMPTY, Executors.newSingleThreadExecutor());
@@ -215,13 +210,8 @@
         Client client = mock(Client.class);
         when(client.settings()).thenReturn(Settings.EMPTY);
         final long nowInMillis = randomNonNegativeLong();
-<<<<<<< HEAD
-        QueryShardContext realQueryShardContext = new QueryShardContext(shardId.id(), indexSettings, BigArrays.NON_RECYCLING_INSTANCE,
+        QueryShardContext realQueryShardContext = new QueryShardContext(shardId.id(), 0, indexSettings, BigArrays.NON_RECYCLING_INSTANCE,
                 null, null, null, mappingLookup, null, null, xContentRegistry(), writableRegistry(),
-=======
-        QueryShardContext realQueryShardContext = new QueryShardContext(shardId.id(), 0, indexSettings, BigArrays.NON_RECYCLING_INSTANCE,
-                null, null, mapperService, null, null, xContentRegistry(), writableRegistry(),
->>>>>>> 106719f6
                 client, null, () -> nowInMillis, null, null, () -> true, null, emptyMap());
         QueryShardContext queryShardContext = spy(realQueryShardContext);
         DocumentSubsetBitsetCache bitsetCache = new DocumentSubsetBitsetCache(Settings.EMPTY, Executors.newSingleThreadExecutor());
