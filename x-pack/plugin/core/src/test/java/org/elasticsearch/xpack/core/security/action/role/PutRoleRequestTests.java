/*
 * Copyright Elasticsearch B.V. and/or licensed to Elasticsearch B.V. under one
 * or more contributor license agreements. Licensed under the Elastic License
 * 2.0; you may not use this file except in compliance with the Elastic License
 * 2.0.
 */
package org.elasticsearch.xpack.core.security.action.role;

import org.elasticsearch.Version;
import org.elasticsearch.action.ActionRequestValidationException;
import org.elasticsearch.action.support.WriteRequest;
import org.elasticsearch.common.Strings;
import org.elasticsearch.common.bytes.BytesReference;
import org.elasticsearch.common.io.stream.ByteBufferStreamInput;
import org.elasticsearch.common.io.stream.BytesStreamOutput;
import org.elasticsearch.common.io.stream.NamedWriteableAwareStreamInput;
import org.elasticsearch.common.io.stream.NamedWriteableRegistry;
import org.elasticsearch.common.io.stream.StreamInput;
import org.elasticsearch.common.util.set.Sets;
import org.elasticsearch.test.ESTestCase;
import org.elasticsearch.test.VersionUtils;
import org.elasticsearch.xpack.core.XPackClientPlugin;
import org.elasticsearch.xpack.core.security.authz.RoleDescriptor;
import org.elasticsearch.xpack.core.security.authz.RoleDescriptor.ApplicationResourcePrivileges;
import org.elasticsearch.xpack.core.security.authz.RoleDescriptorTests;
import org.elasticsearch.xpack.core.security.authz.privilege.ConfigurableClusterPrivilege;
import org.elasticsearch.xpack.core.security.authz.privilege.ConfigurableClusterPrivileges;
import org.elasticsearch.xpack.core.security.support.NativeRealmValidationUtil;

import java.io.IOException;
import java.util.Arrays;
import java.util.HashMap;
import java.util.Locale;
import java.util.Map;
import java.util.function.Supplier;

import static org.hamcrest.Matchers.containsString;
import static org.hamcrest.Matchers.equalTo;
import static org.hamcrest.Matchers.hasItem;
import static org.hamcrest.Matchers.notNullValue;
import static org.hamcrest.Matchers.nullValue;

public class PutRoleRequestTests extends ESTestCase {

    public void testValidationErrorWithUnknownClusterPrivilegeName() {
        final PutRoleRequest request = new PutRoleRequest();
        request.name(randomAlphaOfLengthBetween(4, 9));
        String unknownClusterPrivilegeName = "unknown_" + randomAlphaOfLengthBetween(3, 9);
        request.cluster("manage_security", unknownClusterPrivilegeName);

        // Fail
        assertValidationError("unknown cluster privilege [" + unknownClusterPrivilegeName.toLowerCase(Locale.ROOT) + "]", request);
    }

    public void testValidationErrorWithTooLongRoleName() {
        final PutRoleRequest request = new PutRoleRequest();
        request.name(
            randomAlphaOfLengthBetween(NativeRealmValidationUtil.MAX_NAME_LENGTH + 1, NativeRealmValidationUtil.MAX_NAME_LENGTH * 2)
        );
        request.cluster("manage_security");

        // Fail
        assertValidationError("Role names must be at least 1 and no more than " + NativeRealmValidationUtil.MAX_NAME_LENGTH, request);
    }

    public void testValidationSuccessWithCorrectClusterPrivilegeName() {
        final PutRoleRequest request = new PutRoleRequest();
        request.name(randomAlphaOfLengthBetween(4, 9));
        request.cluster("manage_security", "manage", "cluster:admin/xpack/security/*");
        assertSuccessfulValidation(request);
    }

    public void testValidationErrorWithUnknownIndexPrivilegeName() {
        final PutRoleRequest request = new PutRoleRequest();
        request.name(randomAlphaOfLengthBetween(4, 9));
        String unknownIndexPrivilegeName = "unknown_" + randomAlphaOfLengthBetween(3, 9);
        request.addIndex(
            new String[] { randomAlphaOfLength(5) },
            new String[] { "index", unknownIndexPrivilegeName },
            null,
            null,
            null,
            randomBoolean()
        );

        // Fail
        assertValidationError("unknown index privilege [" + unknownIndexPrivilegeName.toLowerCase(Locale.ROOT) + "]", request);
    }

    public void testValidationErrorWithEmptyClustersInRemoteIndices() {
        final PutRoleRequest request = new PutRoleRequest();
        request.name(randomAlphaOfLengthBetween(4, 9));
        request.addRemoteIndex(
            new String[] { randomAlphaOfLength(5), "" },
            new String[] { randomAlphaOfLength(5) },
            new String[] { "index", "write", "indices:data/read" },
            null,
            null,
            null,
            randomBoolean()
        );
        assertValidationError("remote index cluster alias cannot be an empty string", request);
    }

    public void testValidationSuccessWithCorrectRemoteIndexPrivilegeClusters() {
        final PutRoleRequest request = new PutRoleRequest();
        request.name(randomAlphaOfLengthBetween(4, 9));
        if (randomBoolean()) {
            request.addRemoteIndex(
                new String[] { randomAlphaOfLength(5), "*", "* " },
                new String[] { randomAlphaOfLength(5) },
                new String[] { "index", "write", "indices:data/read" },
                null,
                null,
                null,
                randomBoolean()
            );
        } else {
            // Empty remote index section is valid
            request.addRemoteIndex();
        }
        assertSuccessfulValidation(request);
    }

    public void testValidationSuccessWithCorrectIndexPrivilegeName() {
        final PutRoleRequest request = new PutRoleRequest();
        request.name(randomAlphaOfLengthBetween(4, 9));
        request.addIndex(
            new String[] { randomAlphaOfLength(5) },
            new String[] { "index", "write", "indices:data/read" },
            null,
            null,
            null,
            randomBoolean()
        );
        assertSuccessfulValidation(request);
    }

    public void testValidationOfApplicationPrivileges() {
        assertSuccessfulValidation(buildRequestWithApplicationPrivilege("app", new String[] { "read" }, new String[] { "*" }));
        assertSuccessfulValidation(buildRequestWithApplicationPrivilege("app", new String[] { "action:login" }, new String[] { "/" }));
        assertSuccessfulValidation(
            buildRequestWithApplicationPrivilege("*", new String[] { "data/read:user" }, new String[] { "user/123" })
        );

        // Fail
        assertValidationError(
            "privilege names and actions must match the pattern",
            buildRequestWithApplicationPrivilege("app", new String[] { "in valid" }, new String[] { "*" })
        );
        assertValidationError(
            "An application name prefix must match the pattern",
            buildRequestWithApplicationPrivilege("000", new String[] { "all" }, new String[] { "*" })
        );
        assertValidationError(
            "An application name prefix must match the pattern",
            buildRequestWithApplicationPrivilege("%*", new String[] { "all" }, new String[] { "*" })
        );
    }

    public void testSerialization() throws IOException {
        final BytesStreamOutput out = new BytesStreamOutput();
        if (randomBoolean()) {
            final Version version = VersionUtils.randomCompatibleVersion(random(), Version.CURRENT);
            logger.info("Serializing with version {}", version);
            out.setVersion(version);
        }
        final boolean mayIncludeRemoteIndices = out.getVersion().onOrAfter(Version.V_8_6_0);
        final PutRoleRequest original = buildRandomRequest(mayIncludeRemoteIndices);
        original.writeTo(out);

        final NamedWriteableRegistry registry = new NamedWriteableRegistry(new XPackClientPlugin().getNamedWriteables());
        StreamInput in = new NamedWriteableAwareStreamInput(ByteBufferStreamInput.wrap(BytesReference.toBytes(out.bytes())), registry);
        in.setVersion(out.getVersion());
        final PutRoleRequest copy = new PutRoleRequest(in);

        final RoleDescriptor actual = copy.roleDescriptor();
        final RoleDescriptor expected = original.roleDescriptor();
<<<<<<< HEAD
        if (mayIncludeRemoteIndices) {
            assertThat(actual, equalTo(expected));
        } else {
            RoleDescriptorTests.assertRoleDescriptorsEqualExcludingRemoteIndices(actual, expected);
            assertThat(actual.getRemoteIndicesPrivileges(), nullValue());
=======
        assertThat(actual, equalTo(expected));
    }

    public void testSerializationWithRemoteIndicesThrowsOnUnsupportedVersions() throws IOException {
        final BytesStreamOutput out = new BytesStreamOutput();
        final Version versionBeforeRemoteIndices = VersionUtils.getPreviousVersion(Version.V_8_6_0);
        final Version version = VersionUtils.randomVersionBetween(
            random(),
            versionBeforeRemoteIndices.minimumCompatibilityVersion(),
            versionBeforeRemoteIndices
        );
        out.setVersion(version);

        final PutRoleRequest original = buildRandomRequest(randomBoolean());
        if (original.hasRemoteIndicesPrivileges()) {
            final var ex = expectThrows(IllegalArgumentException.class, () -> original.writeTo(out));
            assertThat(
                ex.getMessage(),
                containsString(
                    "versions of Elasticsearch before [8.6.0] can't handle remote indices privileges and attempted to send to ["
                        + version
                        + "]"
                )
            );
        } else {
            original.writeTo(out);
            final NamedWriteableRegistry registry = new NamedWriteableRegistry(new XPackClientPlugin().getNamedWriteables());
            StreamInput in = new NamedWriteableAwareStreamInput(ByteBufferStreamInput.wrap(BytesReference.toBytes(out.bytes())), registry);
            in.setVersion(out.getVersion());
            final PutRoleRequest copy = new PutRoleRequest(in);
            assertThat(copy.roleDescriptor(), equalTo(original.roleDescriptor()));
>>>>>>> ecae2229
        }
    }

    private void assertSuccessfulValidation(PutRoleRequest request) {
        final ActionRequestValidationException exception = request.validate();
        assertThat(exception, nullValue());
    }

    private void assertValidationError(String message, PutRoleRequest request) {
        final ActionRequestValidationException exception = request.validate();
        assertThat(exception, notNullValue());
        assertThat(exception.validationErrors(), hasItem(containsString(message)));
    }

    private PutRoleRequest buildRequestWithApplicationPrivilege(String appName, String[] privileges, String[] resources) {
        final PutRoleRequest request = new PutRoleRequest();
        request.name("test");
        final ApplicationResourcePrivileges privilege = ApplicationResourcePrivileges.builder()
            .application(appName)
            .privileges(privileges)
            .resources(resources)
            .build();
        request.addApplicationPrivileges(new ApplicationResourcePrivileges[] { privilege });
        return request;
    }

    private PutRoleRequest buildRandomRequest() {
        return buildRandomRequest(true);
    }

    private PutRoleRequest buildRandomRequest(boolean allowRemoteIndices) {
        final PutRoleRequest request = new PutRoleRequest();
        request.name(randomAlphaOfLengthBetween(4, 9));

        request.cluster(
            randomSubsetOf(Arrays.asList("monitor", "manage", "all", "manage_security", "manage_ml", "monitor_watcher")).toArray(
                Strings.EMPTY_ARRAY
            )
        );

        for (int i = randomIntBetween(0, 4); i > 0; i--) {
            request.addIndex(
                generateRandomStringArray(randomIntBetween(1, 3), randomIntBetween(3, 8), false, false),
                randomSubsetOf(randomIntBetween(1, 2), "read", "write", "index", "all").toArray(Strings.EMPTY_ARRAY),
                generateRandomStringArray(randomIntBetween(1, 3), randomIntBetween(3, 8), true),
                generateRandomStringArray(randomIntBetween(1, 3), randomIntBetween(3, 8), true),
                null,
                randomBoolean()
            );
        }

        if (allowRemoteIndices) {
            for (int i = randomIntBetween(0, 4); i > 0; i--) {
                request.addRemoteIndex(
                    generateRandomStringArray(randomIntBetween(1, 3), randomIntBetween(3, 8), false, false),
                    generateRandomStringArray(randomIntBetween(1, 3), randomIntBetween(3, 8), false, false),
                    randomSubsetOf(randomIntBetween(1, 2), "read", "write", "index", "all").toArray(Strings.EMPTY_ARRAY),
                    generateRandomStringArray(randomIntBetween(1, 3), randomIntBetween(3, 8), true),
                    generateRandomStringArray(randomIntBetween(1, 3), randomIntBetween(3, 8), true),
                    null,
                    randomBoolean()
                );
            }
        }

        final Supplier<String> stringWithInitialLowercase = () -> randomAlphaOfLength(1).toLowerCase(Locale.ROOT)
            + randomAlphaOfLengthBetween(3, 12);
        final ApplicationResourcePrivileges[] applicationPrivileges = new ApplicationResourcePrivileges[randomIntBetween(0, 5)];
        for (int i = 0; i < applicationPrivileges.length; i++) {
            applicationPrivileges[i] = ApplicationResourcePrivileges.builder()
                .application(stringWithInitialLowercase.get())
                .privileges(randomArray(1, 3, String[]::new, stringWithInitialLowercase))
                .resources(generateRandomStringArray(5, randomIntBetween(3, 8), false, false))
                .build();
        }
        request.addApplicationPrivileges(applicationPrivileges);
        switch (randomIntBetween(0, 3)) {
            case 0:
                request.conditionalCluster(new ConfigurableClusterPrivilege[0]);
                break;
            case 1:
                request.conditionalCluster(
                    new ConfigurableClusterPrivileges.ManageApplicationPrivileges(
                        Sets.newHashSet(randomArray(0, 3, String[]::new, stringWithInitialLowercase))
                    )
                );
                break;
            case 2:
                request.conditionalCluster(
                    new ConfigurableClusterPrivileges.WriteProfileDataPrivileges(
                        Sets.newHashSet(randomArray(0, 3, String[]::new, stringWithInitialLowercase))
                    )
                );
                break;
            case 3:
                request.conditionalCluster(
                    new ConfigurableClusterPrivileges.WriteProfileDataPrivileges(
                        Sets.newHashSet(randomArray(0, 3, String[]::new, stringWithInitialLowercase))
                    ),
                    new ConfigurableClusterPrivileges.ManageApplicationPrivileges(
                        Sets.newHashSet(randomArray(0, 3, String[]::new, stringWithInitialLowercase))
                    )
                );
                break;
        }

        request.runAs(generateRandomStringArray(4, 3, false, true));

        final Map<String, Object> metadata = new HashMap<>();
        for (String key : generateRandomStringArray(3, 5, false, true)) {
            metadata.put(key, randomFrom(Boolean.TRUE, Boolean.FALSE, 1, 2, randomAlphaOfLengthBetween(2, 9)));
        }
        request.metadata(metadata);

        request.setRefreshPolicy(randomFrom(WriteRequest.RefreshPolicy.values()));
        return request;
    }
}<|MERGE_RESOLUTION|>--- conflicted
+++ resolved
@@ -176,13 +176,6 @@
 
         final RoleDescriptor actual = copy.roleDescriptor();
         final RoleDescriptor expected = original.roleDescriptor();
-<<<<<<< HEAD
-        if (mayIncludeRemoteIndices) {
-            assertThat(actual, equalTo(expected));
-        } else {
-            RoleDescriptorTests.assertRoleDescriptorsEqualExcludingRemoteIndices(actual, expected);
-            assertThat(actual.getRemoteIndicesPrivileges(), nullValue());
-=======
         assertThat(actual, equalTo(expected));
     }
 
@@ -214,7 +207,6 @@
             in.setVersion(out.getVersion());
             final PutRoleRequest copy = new PutRoleRequest(in);
             assertThat(copy.roleDescriptor(), equalTo(original.roleDescriptor()));
->>>>>>> ecae2229
         }
     }
 
