/*
 * Copyright Elasticsearch B.V. and/or licensed to Elasticsearch B.V. under one
 * or more contributor license agreements. Licensed under the Elastic License
 * 2.0; you may not use this file except in compliance with the Elastic License
 * 2.0.
 */
package org.elasticsearch.xpack.core.security.action.role;

import org.elasticsearch.Version;
import org.elasticsearch.action.ActionRequestValidationException;
import org.elasticsearch.action.support.WriteRequest;
import org.elasticsearch.common.Strings;
import org.elasticsearch.common.bytes.BytesReference;
import org.elasticsearch.common.io.stream.ByteBufferStreamInput;
import org.elasticsearch.common.io.stream.BytesStreamOutput;
import org.elasticsearch.common.io.stream.NamedWriteableAwareStreamInput;
import org.elasticsearch.common.io.stream.NamedWriteableRegistry;
import org.elasticsearch.common.io.stream.StreamInput;
import org.elasticsearch.common.util.set.Sets;
import org.elasticsearch.test.ESTestCase;
import org.elasticsearch.test.VersionUtils;
import org.elasticsearch.xpack.core.XPackClientPlugin;
import org.elasticsearch.xpack.core.security.authz.RoleDescriptor;
import org.elasticsearch.xpack.core.security.authz.RoleDescriptor.ApplicationResourcePrivileges;
import org.elasticsearch.xpack.core.security.authz.RoleDescriptorTests;
import org.elasticsearch.xpack.core.security.authz.privilege.ConfigurableClusterPrivilege;
import org.elasticsearch.xpack.core.security.authz.privilege.ConfigurableClusterPrivileges;
import org.elasticsearch.xpack.core.security.support.NativeRealmValidationUtil;

import java.io.IOException;
import java.util.Arrays;
import java.util.HashMap;
import java.util.Locale;
import java.util.Map;
import java.util.function.Supplier;

import static org.hamcrest.Matchers.containsString;
import static org.hamcrest.Matchers.emptyArray;
import static org.hamcrest.Matchers.equalTo;
import static org.hamcrest.Matchers.hasItem;
import static org.hamcrest.Matchers.notNullValue;
import static org.hamcrest.Matchers.nullValue;

public class PutRoleRequestTests extends ESTestCase {

    public void testValidationErrorWithUnknownClusterPrivilegeName() {
        final PutRoleRequest request = new PutRoleRequest();
        request.name(randomAlphaOfLengthBetween(4, 9));
        String unknownClusterPrivilegeName = "unknown_" + randomAlphaOfLengthBetween(3, 9);
        request.cluster("manage_security", unknownClusterPrivilegeName);

        // Fail
        assertValidationError("unknown cluster privilege [" + unknownClusterPrivilegeName.toLowerCase(Locale.ROOT) + "]", request);
    }

    public void testValidationErrorWithTooLongRoleName() {
        final PutRoleRequest request = new PutRoleRequest();
        request.name(
            randomAlphaOfLengthBetween(NativeRealmValidationUtil.MAX_NAME_LENGTH + 1, NativeRealmValidationUtil.MAX_NAME_LENGTH * 2)
        );
        request.cluster("manage_security");

        // Fail
        assertValidationError("Role names must be at least 1 and no more than " + NativeRealmValidationUtil.MAX_NAME_LENGTH, request);
    }

    public void testValidationSuccessWithCorrectClusterPrivilegeName() {
        final PutRoleRequest request = new PutRoleRequest();
        request.name(randomAlphaOfLengthBetween(4, 9));
        request.cluster("manage_security", "manage", "cluster:admin/xpack/security/*");
        assertSuccessfulValidation(request);
    }

    public void testValidationErrorWithUnknownIndexPrivilegeName() {
        final PutRoleRequest request = new PutRoleRequest();
        request.name(randomAlphaOfLengthBetween(4, 9));
        String unknownIndexPrivilegeName = "unknown_" + randomAlphaOfLengthBetween(3, 9);
        request.addIndex(
            new String[] { randomAlphaOfLength(5) },
            new String[] { "index", unknownIndexPrivilegeName },
            null,
            null,
            null,
            randomBoolean()
        );

        // Fail
        assertValidationError("unknown index privilege [" + unknownIndexPrivilegeName.toLowerCase(Locale.ROOT) + "]", request);
    }

    public void testValidationErrorWithEmptyClustersInRemoteIndices() {
        final PutRoleRequest request = new PutRoleRequest();
        request.name(randomAlphaOfLengthBetween(4, 9));
        request.addRemoteIndex(
            new String[] { randomAlphaOfLength(5), "" },
            new String[] { randomAlphaOfLength(5) },
            new String[] { "index", "write", "indices:data/read" },
            null,
            null,
            null,
            randomBoolean()
        );
        assertValidationError("remote index cluster alias cannot be an empty string", request);
    }

    public void testValidationSuccessWithCorrectRemoteIndexPrivilegeClusters() {
        final PutRoleRequest request = new PutRoleRequest();
        request.name(randomAlphaOfLengthBetween(4, 9));
        if (randomBoolean()) {
            request.addRemoteIndex(
                new String[] { randomAlphaOfLength(5), "*", "* " },
                new String[] { randomAlphaOfLength(5) },
                new String[] { "index", "write", "indices:data/read" },
                null,
                null,
                null,
                randomBoolean()
            );
        } else {
            // Empty remote index section is valid
            request.addRemoteIndex();
        }
        assertSuccessfulValidation(request);
    }

    public void testValidationSuccessWithCorrectIndexPrivilegeName() {
        final PutRoleRequest request = new PutRoleRequest();
        request.name(randomAlphaOfLengthBetween(4, 9));
        request.addIndex(
            new String[] { randomAlphaOfLength(5) },
            new String[] { "index", "write", "indices:data/read" },
            null,
            null,
            null,
            randomBoolean()
        );
        assertSuccessfulValidation(request);
    }

    public void testValidationOfApplicationPrivileges() {
        assertSuccessfulValidation(buildRequestWithApplicationPrivilege("app", new String[] { "read" }, new String[] { "*" }));
        assertSuccessfulValidation(buildRequestWithApplicationPrivilege("app", new String[] { "action:login" }, new String[] { "/" }));
        assertSuccessfulValidation(
            buildRequestWithApplicationPrivilege("*", new String[] { "data/read:user" }, new String[] { "user/123" })
        );

        // Fail
        assertValidationError(
            "privilege names and actions must match the pattern",
            buildRequestWithApplicationPrivilege("app", new String[] { "in valid" }, new String[] { "*" })
        );
        assertValidationError(
            "An application name prefix must match the pattern",
            buildRequestWithApplicationPrivilege("000", new String[] { "all" }, new String[] { "*" })
        );
        assertValidationError(
            "An application name prefix must match the pattern",
            buildRequestWithApplicationPrivilege("%*", new String[] { "all" }, new String[] { "*" })
        );
    }

    public void testSerialization() throws IOException {
        final BytesStreamOutput out = new BytesStreamOutput();
        if (randomBoolean()) {
            final Version version = VersionUtils.randomCompatibleVersion(random(), Version.CURRENT);
            logger.info("Serializing with version {}", version);
            out.setVersion(version);
        }
        final boolean mayIncludeRemoteIndices = out.getVersion().onOrAfter(Version.V_8_6_0);
        final PutRoleRequest original = buildRandomRequest(mayIncludeRemoteIndices);
        original.writeTo(out);

        final NamedWriteableRegistry registry = new NamedWriteableRegistry(new XPackClientPlugin().getNamedWriteables());
        StreamInput in = new NamedWriteableAwareStreamInput(ByteBufferStreamInput.wrap(BytesReference.toBytes(out.bytes())), registry);
        in.setVersion(out.getVersion());
        final PutRoleRequest copy = new PutRoleRequest(in);

        final RoleDescriptor actual = copy.roleDescriptor();
        final RoleDescriptor expected = original.roleDescriptor();
<<<<<<< HEAD
        if (mayIncludeRemoteIndices) {
            assertThat(actual, equalTo(expected));
        } else {
            RoleDescriptorTests.assertRoleDescriptorsEqualExcludingRemoteIndices(actual, expected);
            assertThat(actual.getRemoteIndicesPrivileges(), emptyArray());
        }
=======
        assertThat(actual, equalTo(expected));
>>>>>>> d5fb6046
    }

    public void testSerializationWithRemoteIndicesThrowsOnUnsupportedVersions() throws IOException {
        final BytesStreamOutput out = new BytesStreamOutput();
        final Version versionBeforeRemoteIndices = VersionUtils.getPreviousVersion(Version.V_8_6_0);
        final Version version = VersionUtils.randomVersionBetween(
            random(),
            versionBeforeRemoteIndices.minimumCompatibilityVersion(),
            versionBeforeRemoteIndices
        );
        out.setVersion(version);

        final PutRoleRequest original = buildRandomRequest(randomBoolean());
        if (original.hasRemoteIndicesPrivileges()) {
            final var ex = expectThrows(IllegalArgumentException.class, () -> original.writeTo(out));
            assertThat(
                ex.getMessage(),
                containsString(
                    "versions of Elasticsearch before [8.6.0] can't handle remote indices privileges and attempted to send to ["
                        + version
                        + "]"
                )
            );
        } else {
            original.writeTo(out);
            final NamedWriteableRegistry registry = new NamedWriteableRegistry(new XPackClientPlugin().getNamedWriteables());
            StreamInput in = new NamedWriteableAwareStreamInput(ByteBufferStreamInput.wrap(BytesReference.toBytes(out.bytes())), registry);
            in.setVersion(out.getVersion());
            final PutRoleRequest copy = new PutRoleRequest(in);
<<<<<<< HEAD
            RoleDescriptorTests.assertRoleDescriptorsEqualExcludingRemoteIndices(copy.roleDescriptor(), original.roleDescriptor());
            assertThat(copy.remoteIndices(), emptyArray());
=======
            assertThat(copy.roleDescriptor(), equalTo(original.roleDescriptor()));
>>>>>>> d5fb6046
        }
    }

    private void assertSuccessfulValidation(PutRoleRequest request) {
        final ActionRequestValidationException exception = request.validate();
        assertThat(exception, nullValue());
    }

    private void assertValidationError(String message, PutRoleRequest request) {
        final ActionRequestValidationException exception = request.validate();
        assertThat(exception, notNullValue());
        assertThat(exception.validationErrors(), hasItem(containsString(message)));
    }

    private PutRoleRequest buildRequestWithApplicationPrivilege(String appName, String[] privileges, String[] resources) {
        final PutRoleRequest request = new PutRoleRequest();
        request.name("test");
        final ApplicationResourcePrivileges privilege = ApplicationResourcePrivileges.builder()
            .application(appName)
            .privileges(privileges)
            .resources(resources)
            .build();
        request.addApplicationPrivileges(new ApplicationResourcePrivileges[] { privilege });
        return request;
    }

    private PutRoleRequest buildRandomRequest() {
        return buildRandomRequest(true);
    }

    private PutRoleRequest buildRandomRequest(boolean allowRemoteIndices) {
        final PutRoleRequest request = new PutRoleRequest();
        request.name(randomAlphaOfLengthBetween(4, 9));

        request.cluster(
            randomSubsetOf(Arrays.asList("monitor", "manage", "all", "manage_security", "manage_ml", "monitor_watcher")).toArray(
                Strings.EMPTY_ARRAY
            )
        );

        for (int i = randomIntBetween(0, 4); i > 0; i--) {
            request.addIndex(
                generateRandomStringArray(randomIntBetween(1, 3), randomIntBetween(3, 8), false, false),
                randomSubsetOf(randomIntBetween(1, 2), "read", "write", "index", "all").toArray(Strings.EMPTY_ARRAY),
                generateRandomStringArray(randomIntBetween(1, 3), randomIntBetween(3, 8), true),
                generateRandomStringArray(randomIntBetween(1, 3), randomIntBetween(3, 8), true),
                null,
                randomBoolean()
            );
        }

        if (allowRemoteIndices) {
            for (int i = randomIntBetween(0, 4); i > 0; i--) {
                request.addRemoteIndex(
                    generateRandomStringArray(randomIntBetween(1, 3), randomIntBetween(3, 8), false, false),
                    generateRandomStringArray(randomIntBetween(1, 3), randomIntBetween(3, 8), false, false),
                    randomSubsetOf(randomIntBetween(1, 2), "read", "write", "index", "all").toArray(Strings.EMPTY_ARRAY),
                    generateRandomStringArray(randomIntBetween(1, 3), randomIntBetween(3, 8), true),
                    generateRandomStringArray(randomIntBetween(1, 3), randomIntBetween(3, 8), true),
                    null,
                    randomBoolean()
                );
            }
        }

        final Supplier<String> stringWithInitialLowercase = () -> randomAlphaOfLength(1).toLowerCase(Locale.ROOT)
            + randomAlphaOfLengthBetween(3, 12);
        final ApplicationResourcePrivileges[] applicationPrivileges = new ApplicationResourcePrivileges[randomIntBetween(0, 5)];
        for (int i = 0; i < applicationPrivileges.length; i++) {
            applicationPrivileges[i] = ApplicationResourcePrivileges.builder()
                .application(stringWithInitialLowercase.get())
                .privileges(randomArray(1, 3, String[]::new, stringWithInitialLowercase))
                .resources(generateRandomStringArray(5, randomIntBetween(3, 8), false, false))
                .build();
        }
        request.addApplicationPrivileges(applicationPrivileges);
        switch (randomIntBetween(0, 3)) {
            case 0:
                request.conditionalCluster(new ConfigurableClusterPrivilege[0]);
                break;
            case 1:
                request.conditionalCluster(
                    new ConfigurableClusterPrivileges.ManageApplicationPrivileges(
                        Sets.newHashSet(randomArray(0, 3, String[]::new, stringWithInitialLowercase))
                    )
                );
                break;
            case 2:
                request.conditionalCluster(
                    new ConfigurableClusterPrivileges.WriteProfileDataPrivileges(
                        Sets.newHashSet(randomArray(0, 3, String[]::new, stringWithInitialLowercase))
                    )
                );
                break;
            case 3:
                request.conditionalCluster(
                    new ConfigurableClusterPrivileges.WriteProfileDataPrivileges(
                        Sets.newHashSet(randomArray(0, 3, String[]::new, stringWithInitialLowercase))
                    ),
                    new ConfigurableClusterPrivileges.ManageApplicationPrivileges(
                        Sets.newHashSet(randomArray(0, 3, String[]::new, stringWithInitialLowercase))
                    )
                );
                break;
        }

        request.runAs(generateRandomStringArray(4, 3, false, true));

        final Map<String, Object> metadata = new HashMap<>();
        for (String key : generateRandomStringArray(3, 5, false, true)) {
            metadata.put(key, randomFrom(Boolean.TRUE, Boolean.FALSE, 1, 2, randomAlphaOfLengthBetween(2, 9)));
        }
        request.metadata(metadata);

        request.setRefreshPolicy(randomFrom(WriteRequest.RefreshPolicy.values()));
        return request;
    }
}<|MERGE_RESOLUTION|>--- conflicted
+++ resolved
@@ -177,16 +177,7 @@
 
         final RoleDescriptor actual = copy.roleDescriptor();
         final RoleDescriptor expected = original.roleDescriptor();
-<<<<<<< HEAD
-        if (mayIncludeRemoteIndices) {
-            assertThat(actual, equalTo(expected));
-        } else {
-            RoleDescriptorTests.assertRoleDescriptorsEqualExcludingRemoteIndices(actual, expected);
-            assertThat(actual.getRemoteIndicesPrivileges(), emptyArray());
-        }
-=======
         assertThat(actual, equalTo(expected));
->>>>>>> d5fb6046
     }
 
     public void testSerializationWithRemoteIndicesThrowsOnUnsupportedVersions() throws IOException {
@@ -216,12 +207,7 @@
             StreamInput in = new NamedWriteableAwareStreamInput(ByteBufferStreamInput.wrap(BytesReference.toBytes(out.bytes())), registry);
             in.setVersion(out.getVersion());
             final PutRoleRequest copy = new PutRoleRequest(in);
-<<<<<<< HEAD
-            RoleDescriptorTests.assertRoleDescriptorsEqualExcludingRemoteIndices(copy.roleDescriptor(), original.roleDescriptor());
-            assertThat(copy.remoteIndices(), emptyArray());
-=======
             assertThat(copy.roleDescriptor(), equalTo(original.roleDescriptor()));
->>>>>>> d5fb6046
         }
     }
 
