/*
 * Copyright Elasticsearch B.V. and/or licensed to Elasticsearch B.V. under one
 * or more contributor license agreements. Licensed under the Elastic License
 * 2.0; you may not use this file except in compliance with the Elastic License
 * 2.0.
 */

package org.elasticsearch.xpack.core.security.authc;

import org.elasticsearch.TransportVersion;
import org.elasticsearch.common.Strings;
import org.elasticsearch.common.bytes.BytesArray;
import org.elasticsearch.common.bytes.BytesReference;
import org.elasticsearch.common.settings.Settings;
import org.elasticsearch.common.util.ArrayUtils;
import org.elasticsearch.test.ESTestCase;
import org.elasticsearch.test.TransportVersionUtils;
import org.elasticsearch.xpack.core.security.action.apikey.ApiKey;
import org.elasticsearch.xpack.core.security.authc.service.ServiceAccountSettings;
import org.elasticsearch.xpack.core.security.authz.RoleDescriptorsIntersection;
import org.elasticsearch.xpack.core.security.authz.store.RoleKey;
import org.elasticsearch.xpack.core.security.authz.store.RoleReference;
import org.elasticsearch.xpack.core.security.authz.store.RoleReference.ApiKeyRoleReference;
import org.elasticsearch.xpack.core.security.authz.store.RoleReference.BwcApiKeyRoleReference;
import org.elasticsearch.xpack.core.security.authz.store.RoleReference.FixedRoleReference;
import org.elasticsearch.xpack.core.security.authz.store.RoleReference.NamedRoleReference;
import org.elasticsearch.xpack.core.security.authz.store.RoleReference.ServiceAccountRoleReference;
import org.elasticsearch.xpack.core.security.authz.store.RoleReferenceIntersection;
import org.elasticsearch.xpack.core.security.user.AnonymousUser;
import org.elasticsearch.xpack.core.security.user.InternalUsers;
import org.elasticsearch.xpack.core.security.user.User;

import java.util.Arrays;
import java.util.Collections;
import java.util.HashMap;
import java.util.List;
import java.util.Map;
import java.util.Set;

import static org.elasticsearch.xpack.core.security.authc.AuthenticationField.API_KEY_LIMITED_ROLE_DESCRIPTORS_KEY;
import static org.elasticsearch.xpack.core.security.authc.AuthenticationField.API_KEY_REALM_NAME;
import static org.elasticsearch.xpack.core.security.authc.AuthenticationField.API_KEY_REALM_TYPE;
import static org.elasticsearch.xpack.core.security.authc.AuthenticationField.API_KEY_ROLE_DESCRIPTORS_KEY;
import static org.elasticsearch.xpack.core.security.authc.AuthenticationField.CROSS_CLUSTER_ACCESS_REALM_NAME;
import static org.elasticsearch.xpack.core.security.authc.AuthenticationField.CROSS_CLUSTER_ACCESS_REALM_TYPE;
import static org.elasticsearch.xpack.core.security.authc.Subject.FLEET_SERVER_ROLE_DESCRIPTOR_BYTES_V_7_14;
import static org.elasticsearch.xpack.core.security.authz.store.RoleReference.CrossClusterAccessRoleReference;
import static org.hamcrest.Matchers.anyOf;
import static org.hamcrest.Matchers.arrayContaining;
import static org.hamcrest.Matchers.contains;
import static org.hamcrest.Matchers.equalTo;
import static org.hamcrest.Matchers.hasSize;
import static org.hamcrest.Matchers.instanceOf;
import static org.hamcrest.Matchers.isA;

public class SubjectTests extends ESTestCase {

    public void testGetRoleReferencesForRegularUser() {
        final User user = new User("joe", "role_a", "role_b");
        final Subject subject = new Subject(
            user,
            new Authentication.RealmRef(randomAlphaOfLength(5), randomAlphaOfLength(5), "node"),
            TransportVersion.CURRENT,
            Map.of()
        );

        final AnonymousUser anonymousUser = randomFrom(getAnonymousUser(), null);

        final RoleReferenceIntersection roleReferenceIntersection = subject.getRoleReferenceIntersection(anonymousUser);
        final List<RoleReference> roleReferences = roleReferenceIntersection.getRoleReferences();
        assertThat(roleReferences, hasSize(1));
        assertThat(roleReferences.get(0), instanceOf(NamedRoleReference.class));
        final NamedRoleReference namedRoleReference = (NamedRoleReference) roleReferences.get(0);
        assertThat(
            namedRoleReference.getRoleNames(),
            arrayContaining(ArrayUtils.concat(user.roles(), anonymousUser == null ? Strings.EMPTY_ARRAY : anonymousUser.roles()))
        );
    }

    public void testGetRoleReferencesForAnonymousUser() {
        final AnonymousUser anonymousUser = getAnonymousUser();

        final Subject subject = new Subject(
            anonymousUser,
            new Authentication.RealmRef(randomAlphaOfLength(5), randomAlphaOfLength(5), "node"),
            TransportVersion.CURRENT,
            Map.of()
        );

        final RoleReferenceIntersection roleReferenceIntersection = subject.getRoleReferenceIntersection(anonymousUser);
        final List<RoleReference> roleReferences = roleReferenceIntersection.getRoleReferences();
        assertThat(roleReferences, hasSize(1));
        assertThat(roleReferences.get(0), instanceOf(NamedRoleReference.class));
        final NamedRoleReference namedRoleReference = (NamedRoleReference) roleReferences.get(0);
        // Anonymous roles do not get applied again
        assertThat(namedRoleReference.getRoleNames(), equalTo(anonymousUser.roles()));
    }

    public void testGetRoleReferencesForServiceAccount() {
        final User serviceUser = new User(randomAlphaOfLength(5) + "/" + randomAlphaOfLength(5));
        final Subject subject = new Subject(
            serviceUser,
            new Authentication.RealmRef(ServiceAccountSettings.REALM_NAME, ServiceAccountSettings.REALM_TYPE, "node"),
            TransportVersion.CURRENT,
            Map.of()
        );

        final RoleReferenceIntersection roleReferenceIntersection = subject.getRoleReferenceIntersection(getAnonymousUser());
        final List<RoleReference> roleReferences = roleReferenceIntersection.getRoleReferences();
        assertThat(roleReferences, hasSize(1));
        assertThat(roleReferences.get(0), instanceOf(ServiceAccountRoleReference.class));
        final ServiceAccountRoleReference serviceAccountRoleReference = (ServiceAccountRoleReference) roleReferences.get(0);
        assertThat(serviceAccountRoleReference.getPrincipal(), equalTo(serviceUser.principal()));
    }

    public void testGetRoleReferencesForRestApiKey() {
        Map<String, Object> authMetadata = new HashMap<>();
        final String apiKeyId = randomAlphaOfLength(12);
        authMetadata.put(AuthenticationField.API_KEY_ID_KEY, apiKeyId);
        authMetadata.put(AuthenticationField.API_KEY_NAME_KEY, randomBoolean() ? null : randomAlphaOfLength(12));
        authMetadata.put(AuthenticationField.API_KEY_TYPE_KEY, ApiKey.Type.REST.value());
        final BytesReference roleBytes = new BytesArray("{\"a role\": {\"cluster\": [\"all\"]}}");
        final BytesReference limitedByRoleBytes = new BytesArray("{\"limitedBy role\": {\"cluster\": [\"all\"]}}");

        final boolean emptyRoleBytes = randomBoolean();

        authMetadata.put(
            AuthenticationField.API_KEY_ROLE_DESCRIPTORS_KEY,
            emptyRoleBytes ? randomFrom(Arrays.asList(null, new BytesArray("{}"))) : roleBytes
        );
        authMetadata.put(AuthenticationField.API_KEY_LIMITED_ROLE_DESCRIPTORS_KEY, limitedByRoleBytes);

        final Subject subject = new Subject(
            new User("joe"),
            new Authentication.RealmRef(API_KEY_REALM_NAME, API_KEY_REALM_TYPE, "node"),
            TransportVersion.CURRENT,
            authMetadata
        );

        final RoleReferenceIntersection roleReferenceIntersection = subject.getRoleReferenceIntersection(getAnonymousUser());
        final List<RoleReference> roleReferences = roleReferenceIntersection.getRoleReferences();
        if (emptyRoleBytes) {
            assertThat(roleReferences, contains(isA(ApiKeyRoleReference.class)));
            final ApiKeyRoleReference roleReference = (ApiKeyRoleReference) roleReferences.get(0);
            assertThat(roleReference.getApiKeyId(), equalTo(apiKeyId));
            assertThat(roleReference.getRoleDescriptorsBytes(), equalTo(authMetadata.get(API_KEY_LIMITED_ROLE_DESCRIPTORS_KEY)));
        } else {
            assertThat(roleReferences, contains(isA(ApiKeyRoleReference.class), isA(ApiKeyRoleReference.class)));
            final ApiKeyRoleReference roleReference = (ApiKeyRoleReference) roleReferences.get(0);
            assertThat(roleReference.getApiKeyId(), equalTo(apiKeyId));
            assertThat(roleReference.getRoleDescriptorsBytes(), equalTo(authMetadata.get(API_KEY_ROLE_DESCRIPTORS_KEY)));

            final ApiKeyRoleReference limitedByRoleReference = (ApiKeyRoleReference) roleReferences.get(1);
            assertThat(limitedByRoleReference.getApiKeyId(), equalTo(apiKeyId));
            assertThat(limitedByRoleReference.getRoleDescriptorsBytes(), equalTo(authMetadata.get(API_KEY_LIMITED_ROLE_DESCRIPTORS_KEY)));
        }
    }

    public void testBuildRoleReferenceForCrossClusterApiKey() {
        Map<String, Object> authMetadata = new HashMap<>();
        final String apiKeyId = randomAlphaOfLength(12);
        authMetadata.put(AuthenticationField.API_KEY_ID_KEY, apiKeyId);
        authMetadata.put(AuthenticationField.API_KEY_NAME_KEY, randomBoolean() ? null : randomAlphaOfLength(12));
        authMetadata.put(AuthenticationField.API_KEY_TYPE_KEY, ApiKey.Type.CROSS_CLUSTER.value());
        final BytesReference roleBytes = new BytesArray("""
            {
              "cross_cluster": {
                "cluster": ["cross_cluster_search"],
                "indices": [
                  { "names":["index"], "privileges":["read","read_cross_cluster","view_index_metadata"] }
                ]
              }
            }""");
        authMetadata.put(AuthenticationField.API_KEY_ROLE_DESCRIPTORS_KEY, roleBytes);
        authMetadata.put(AuthenticationField.API_KEY_LIMITED_ROLE_DESCRIPTORS_KEY, new BytesArray("{}"));

        final Subject subject = new Subject(
            new User("joe"),
            new Authentication.RealmRef(API_KEY_REALM_NAME, API_KEY_REALM_TYPE, "node"),
            TransportVersion.CURRENT,
            authMetadata
        );

        final ApiKeyRoleReference roleReference = subject.buildRoleReferenceForCrossClusterApiKey();
        assertThat(roleReference.getApiKeyId(), equalTo(apiKeyId));
        assertThat(roleReference.getRoleDescriptorsBytes(), equalTo(authMetadata.get(API_KEY_ROLE_DESCRIPTORS_KEY)));
    }

    public void testGetRoleReferencesForCrossClusterAccess() {
        Map<String, Object> authMetadata = new HashMap<>();
        final String apiKeyId = randomAlphaOfLength(12);
        authMetadata.put(AuthenticationField.API_KEY_ID_KEY, apiKeyId);
        authMetadata.put(AuthenticationField.API_KEY_NAME_KEY, randomBoolean() ? null : randomAlphaOfLength(12));
        authMetadata.put(AuthenticationField.API_KEY_TYPE_KEY, ApiKey.Type.CROSS_CLUSTER.value());
        final BytesReference roleBytes = new BytesArray("""
            {
              "cross_cluster": {
                "cluster": ["cross_cluster_replication"],
                "indices": [
                  { "names":["index*"],"privileges":["cross_cluster_replication","cross_cluster_replication_internal"] }
                ]
              }
            }""");

        authMetadata.put(AuthenticationField.API_KEY_ROLE_DESCRIPTORS_KEY, roleBytes);
        authMetadata.put(AuthenticationField.API_KEY_LIMITED_ROLE_DESCRIPTORS_KEY, new BytesArray("{}"));

        final CrossClusterAccessSubjectInfo crossClusterAccessSubjectInfo = randomBoolean()
            ? AuthenticationTestHelper.randomCrossClusterAccessSubjectInfo(RoleDescriptorsIntersection.EMPTY)
            : AuthenticationTestHelper.randomCrossClusterAccessSubjectInfo();
        authMetadata = crossClusterAccessSubjectInfo.copyWithCrossClusterAccessEntries(authMetadata);

        final Subject subject = new Subject(
            new User("joe"),
            new Authentication.RealmRef(CROSS_CLUSTER_ACCESS_REALM_NAME, CROSS_CLUSTER_ACCESS_REALM_TYPE, "node"),
            TransportVersion.CURRENT,
            authMetadata
        );

        final Authentication authentication = crossClusterAccessSubjectInfo.getAuthentication();
        final boolean isInternalUser = authentication.getEffectiveSubject().getUser() == InternalUsers.CROSS_CLUSTER_ACCESS_USER;
        final RoleReferenceIntersection roleReferenceIntersection = subject.getRoleReferenceIntersection(getAnonymousUser());
        // Number of role references depends on the authentication and its number of roles.
        // Test setup can randomly authentication with 0, 1 or 2 (in case of API key) role descriptors,
        final int numberOfRemoteRoleDescriptors = crossClusterAccessSubjectInfo.getRoleDescriptorsBytesList().size();
        assertThat(numberOfRemoteRoleDescriptors, anyOf(equalTo(0), equalTo(1), equalTo(2)));
        final List<RoleReference> roleReferences = roleReferenceIntersection.getRoleReferences();
        if (numberOfRemoteRoleDescriptors == 2) {
            // Two role references means we can't have a FixedRoleReference
            assertThat(
                roleReferences,
                contains(
                    isA(CrossClusterAccessRoleReference.class),
                    isA(CrossClusterAccessRoleReference.class),
                    isA(ApiKeyRoleReference.class)
                )
            );

            expectCrossClusterAccessReferenceAtIndex(0, roleReferences, crossClusterAccessSubjectInfo);
            expectCrossClusterAccessReferenceAtIndex(1, roleReferences, crossClusterAccessSubjectInfo);

            final ApiKeyRoleReference roleReference = (ApiKeyRoleReference) roleReferences.get(2);
            assertThat(roleReference.getApiKeyId(), equalTo(apiKeyId));
            assertThat(roleReference.getRoleDescriptorsBytes(), equalTo(authMetadata.get(API_KEY_ROLE_DESCRIPTORS_KEY)));
        } else {
            if (isInternalUser) {
                assertThat(roleReferences, contains(isA(FixedRoleReference.class), isA(ApiKeyRoleReference.class)));
                expectFixedReferenceAtIndex(0, roleReferences);
            } else {
                assertThat(roleReferences, contains(isA(CrossClusterAccessRoleReference.class), isA(ApiKeyRoleReference.class)));
                expectCrossClusterAccessReferenceAtIndex(0, roleReferences, crossClusterAccessSubjectInfo);
            }

            final ApiKeyRoleReference roleReference = (ApiKeyRoleReference) roleReferences.get(1);
            assertThat(roleReference.getApiKeyId(), equalTo(apiKeyId));
            assertThat(roleReference.getRoleDescriptorsBytes(), equalTo(authMetadata.get(API_KEY_ROLE_DESCRIPTORS_KEY)));
        }
    }

    private static void expectCrossClusterAccessReferenceAtIndex(
        int index,
        List<RoleReference> roleReferences,
        CrossClusterAccessSubjectInfo crossClusterAccessSubjectInfo
    ) {
        final CrossClusterAccessRoleReference reference = (CrossClusterAccessRoleReference) roleReferences.get(index);
        assertThat(
            reference.getRoleDescriptorsBytes(),
            equalTo(
                crossClusterAccessSubjectInfo.getRoleDescriptorsBytesList().isEmpty()
                    ? CrossClusterAccessSubjectInfo.RoleDescriptorsBytes.EMPTY
                    : crossClusterAccessSubjectInfo.getRoleDescriptorsBytesList().get(index)
            )
        );
    }

    private static void expectFixedReferenceAtIndex(int index, List<RoleReference> roleReferences) {
        final FixedRoleReference fixedRoleReference = (FixedRoleReference) roleReferences.get(index);
<<<<<<< HEAD
        assertThat(
            fixedRoleReference.id(),
            equalTo(new RoleKey(Set.of(CrossClusterAccessUser.REMOTE_ACCESS_ROLE_DESCRIPTOR.getName()), "cross_cluster_access_internal"))
=======
        final RoleKey expectedKey = new RoleKey(
            Set.of(InternalUsers.CROSS_CLUSTER_ACCESS_USER.getRemoteAccessRoleDescriptor().get().getName()),
            "cross_cluster_access_internal"
>>>>>>> be0d5ccb
        );
        assertThat(fixedRoleReference.id(), equalTo(expectedKey));
    }

    public void testGetRoleReferencesForApiKeyBwc() {
        Map<String, Object> authMetadata = new HashMap<>();
        final String apiKeyId = randomAlphaOfLength(12);
        authMetadata.put(AuthenticationField.API_KEY_ID_KEY, apiKeyId);
        authMetadata.put(AuthenticationField.API_KEY_NAME_KEY, randomBoolean() ? null : randomAlphaOfLength(12));
        boolean emptyApiKeyRoleDescriptor = randomBoolean();
        Map<String, Object> roleARDMap = Map.of("cluster", List.of("monitor"));
        authMetadata.put(
            API_KEY_ROLE_DESCRIPTORS_KEY,
            (emptyApiKeyRoleDescriptor)
                ? randomFrom(Arrays.asList(null, Collections.emptyMap()))
                : Collections.singletonMap("a role", roleARDMap)
        );

        Map<String, Object> limitedRdMap = Map.of("cluster", List.of("all"));
        authMetadata.put(API_KEY_LIMITED_ROLE_DESCRIPTORS_KEY, Collections.singletonMap("limited role", limitedRdMap));

        final Subject subject = new Subject(
            new User("joe"),
            new Authentication.RealmRef(API_KEY_REALM_NAME, API_KEY_REALM_TYPE, "node"),
            TransportVersionUtils.randomVersionBetween(random(), TransportVersion.V_7_0_0, TransportVersion.V_7_8_1),
            authMetadata
        );

        final RoleReferenceIntersection roleReferenceIntersection = subject.getRoleReferenceIntersection(getAnonymousUser());
        final List<RoleReference> roleReferences = roleReferenceIntersection.getRoleReferences();

        if (emptyApiKeyRoleDescriptor) {
            assertThat(roleReferences, contains(isA(BwcApiKeyRoleReference.class)));
            final BwcApiKeyRoleReference limitedByRoleReference = (BwcApiKeyRoleReference) roleReferences.get(0);
            assertThat(limitedByRoleReference.getApiKeyId(), equalTo(apiKeyId));
            assertThat(limitedByRoleReference.getRoleDescriptorsMap(), equalTo(authMetadata.get(API_KEY_LIMITED_ROLE_DESCRIPTORS_KEY)));
        } else {
            assertThat(roleReferences, contains(isA(BwcApiKeyRoleReference.class), isA(BwcApiKeyRoleReference.class)));
            final BwcApiKeyRoleReference roleReference = (BwcApiKeyRoleReference) roleReferences.get(0);
            assertThat(roleReference.getApiKeyId(), equalTo(apiKeyId));
            assertThat(roleReference.getRoleDescriptorsMap(), equalTo(authMetadata.get(API_KEY_ROLE_DESCRIPTORS_KEY)));

            final BwcApiKeyRoleReference limitedByRoleReference = (BwcApiKeyRoleReference) roleReferences.get(1);
            assertThat(limitedByRoleReference.getApiKeyId(), equalTo(apiKeyId));
            assertThat(limitedByRoleReference.getRoleDescriptorsMap(), equalTo(authMetadata.get(API_KEY_LIMITED_ROLE_DESCRIPTORS_KEY)));
        }
    }

    public void testGetFleetApiKeyRoleReferenceBwcBugFix() {
        final BytesReference roleBytes = new BytesArray("{\"a role\": {\"cluster\": [\"all\"]}}");
        final BytesReference limitedByRoleBytes = new BytesArray("{}");
        final Subject subject = new Subject(
            new User("elastic/fleet-server"),
            new Authentication.RealmRef(API_KEY_REALM_NAME, API_KEY_REALM_TYPE, "node"),
            TransportVersion.CURRENT,
            Map.of(
                AuthenticationField.API_KEY_CREATOR_REALM_NAME,
                ServiceAccountSettings.REALM_NAME,
                AuthenticationField.API_KEY_ID_KEY,
                randomAlphaOfLength(20),
                AuthenticationField.API_KEY_NAME_KEY,
                randomAlphaOfLength(12),
                AuthenticationField.API_KEY_TYPE_KEY,
                ApiKey.Type.REST.value(),
                AuthenticationField.API_KEY_ROLE_DESCRIPTORS_KEY,
                roleBytes,
                AuthenticationField.API_KEY_LIMITED_ROLE_DESCRIPTORS_KEY,
                limitedByRoleBytes
            )
        );

        final RoleReferenceIntersection roleReferenceIntersection = subject.getRoleReferenceIntersection(getAnonymousUser());
        final List<RoleReference> roleReferences = roleReferenceIntersection.getRoleReferences();
        assertThat(roleReferences, contains(isA(ApiKeyRoleReference.class), isA(ApiKeyRoleReference.class)));
        final ApiKeyRoleReference limitedByRoleReference = (ApiKeyRoleReference) roleReferences.get(1);
        assertThat(limitedByRoleReference.getRoleDescriptorsBytes(), equalTo(FLEET_SERVER_ROLE_DESCRIPTOR_BYTES_V_7_14));
    }

    private AnonymousUser getAnonymousUser() {
        final List<String> anonymousRoles = randomList(0, 2, () -> "role_anonymous_" + randomAlphaOfLength(8));
        return new AnonymousUser(Settings.builder().putList("xpack.security.authc.anonymous.roles", anonymousRoles).build());
    }
}<|MERGE_RESOLUTION|>--- conflicted
+++ resolved
@@ -275,15 +275,9 @@
 
     private static void expectFixedReferenceAtIndex(int index, List<RoleReference> roleReferences) {
         final FixedRoleReference fixedRoleReference = (FixedRoleReference) roleReferences.get(index);
-<<<<<<< HEAD
-        assertThat(
-            fixedRoleReference.id(),
-            equalTo(new RoleKey(Set.of(CrossClusterAccessUser.REMOTE_ACCESS_ROLE_DESCRIPTOR.getName()), "cross_cluster_access_internal"))
-=======
         final RoleKey expectedKey = new RoleKey(
             Set.of(InternalUsers.CROSS_CLUSTER_ACCESS_USER.getRemoteAccessRoleDescriptor().get().getName()),
             "cross_cluster_access_internal"
->>>>>>> be0d5ccb
         );
         assertThat(fixedRoleReference.id(), equalTo(expectedKey));
     }
