--- conflicted
+++ resolved
@@ -15,7 +15,6 @@
 import org.elasticsearch.common.util.ArrayUtils;
 import org.elasticsearch.test.ESTestCase;
 import org.elasticsearch.test.TransportVersionUtils;
-import org.elasticsearch.xpack.core.security.authc.RemoteAccessAuthentication.RoleDescriptorsBytes;
 import org.elasticsearch.xpack.core.security.authc.service.ServiceAccountSettings;
 import org.elasticsearch.xpack.core.security.authz.RoleDescriptorsIntersection;
 import org.elasticsearch.xpack.core.security.authz.store.RoleReference;
@@ -40,12 +39,8 @@
 import static org.elasticsearch.xpack.core.security.authc.AuthenticationField.CROSS_CLUSTER_ACCESS_REALM_NAME;
 import static org.elasticsearch.xpack.core.security.authc.AuthenticationField.CROSS_CLUSTER_ACCESS_REALM_TYPE;
 import static org.elasticsearch.xpack.core.security.authc.Subject.FLEET_SERVER_ROLE_DESCRIPTOR_BYTES_V_7_14;
-<<<<<<< HEAD
-import static org.elasticsearch.xpack.core.security.authz.store.RoleReference.RemoteAccessRoleReference;
+import static org.elasticsearch.xpack.core.security.authz.store.RoleReference.CrossClusterAccessRoleReference;
 import static org.hamcrest.Matchers.anyOf;
-=======
-import static org.elasticsearch.xpack.core.security.authz.store.RoleReference.CrossClusterAccessRoleReference;
->>>>>>> 5c6e4767
 import static org.hamcrest.Matchers.arrayContaining;
 import static org.hamcrest.Matchers.contains;
 import static org.hamcrest.Matchers.equalTo;
@@ -188,35 +183,40 @@
         final RoleReferenceIntersection roleReferenceIntersection = subject.getRoleReferenceIntersection(getAnonymousUser());
         // Number of role references depends on the authentication and its number of roles.
         // Test setup can randomly authentication with 0, 1 or 2 (in case of API key) role descriptors,
-        final int numberOfRemoteRoleDescriptors = remoteAccessAuthentication.getRoleDescriptorsBytesList().size();
+        final int numberOfRemoteRoleDescriptors = crossClusterAccessSubjectInfo.getRoleDescriptorsBytesList().size();
         assertThat(numberOfRemoteRoleDescriptors, anyOf(equalTo(0), equalTo(1), equalTo(2)));
         final List<RoleReference> roleReferences = roleReferenceIntersection.getRoleReferences();
         if (emptyRoleBytes) {
-<<<<<<< HEAD
             if (numberOfRemoteRoleDescriptors == 2) {
 
                 assertThat(
                     roleReferences,
-                    contains(isA(RemoteAccessRoleReference.class), isA(RemoteAccessRoleReference.class), isA(ApiKeyRoleReference.class))
-                );
-
-                final RemoteAccessRoleReference remoteAccessRoleReference1 = (RemoteAccessRoleReference) roleReferences.get(0);
-                assertThat(
-                    remoteAccessRoleReference1.getRoleDescriptorsBytes(),
-                    equalTo(
-                        remoteAccessAuthentication.getRoleDescriptorsBytesList().isEmpty()
-                            ? RoleDescriptorsBytes.EMPTY
-                            : remoteAccessAuthentication.getRoleDescriptorsBytesList().get(0)
-                    )
-                );
-
-                final RemoteAccessRoleReference remoteAccessRoleReference2 = (RemoteAccessRoleReference) roleReferences.get(1);
-                assertThat(
-                    remoteAccessRoleReference2.getRoleDescriptorsBytes(),
-                    equalTo(
-                        remoteAccessAuthentication.getRoleDescriptorsBytesList().isEmpty()
-                            ? RoleDescriptorsBytes.EMPTY
-                            : remoteAccessAuthentication.getRoleDescriptorsBytesList().get(1)
+                    contains(
+                        isA(CrossClusterAccessRoleReference.class),
+                        isA(CrossClusterAccessRoleReference.class),
+                        isA(ApiKeyRoleReference.class)
+                    )
+                );
+
+                final CrossClusterAccessRoleReference crossClusterAccessRoleReference1 = (CrossClusterAccessRoleReference) roleReferences
+                    .get(0);
+                assertThat(
+                    crossClusterAccessRoleReference1.getRoleDescriptorsBytes(),
+                    equalTo(
+                        crossClusterAccessSubjectInfo.getRoleDescriptorsBytesList().isEmpty()
+                            ? CrossClusterAccessSubjectInfo.RoleDescriptorsBytes.EMPTY
+                            : crossClusterAccessSubjectInfo.getRoleDescriptorsBytesList().get(0)
+                    )
+                );
+
+                final CrossClusterAccessRoleReference crossClusterAccessRoleReference2 = (CrossClusterAccessRoleReference) roleReferences
+                    .get(1);
+                assertThat(
+                    crossClusterAccessRoleReference2.getRoleDescriptorsBytes(),
+                    equalTo(
+                        crossClusterAccessSubjectInfo.getRoleDescriptorsBytesList().isEmpty()
+                            ? CrossClusterAccessSubjectInfo.RoleDescriptorsBytes.EMPTY
+                            : crossClusterAccessSubjectInfo.getRoleDescriptorsBytesList().get(1)
                     )
                 );
 
@@ -226,15 +226,16 @@
 
             } else {
 
-                assertThat(roleReferences, contains(isA(RemoteAccessRoleReference.class), isA(ApiKeyRoleReference.class)));
-
-                final RemoteAccessRoleReference remoteAccessRoleReference = (RemoteAccessRoleReference) roleReferences.get(0);
-                assertThat(
-                    remoteAccessRoleReference.getRoleDescriptorsBytes(),
-                    equalTo(
-                        remoteAccessAuthentication.getRoleDescriptorsBytesList().isEmpty()
-                            ? RoleDescriptorsBytes.EMPTY
-                            : remoteAccessAuthentication.getRoleDescriptorsBytesList().get(0)
+                assertThat(roleReferences, contains(isA(CrossClusterAccessRoleReference.class), isA(ApiKeyRoleReference.class)));
+
+                final CrossClusterAccessRoleReference crossClusterAccessRoleReference = (CrossClusterAccessRoleReference) roleReferences
+                    .get(0);
+                assertThat(
+                    crossClusterAccessRoleReference.getRoleDescriptorsBytes(),
+                    equalTo(
+                        crossClusterAccessSubjectInfo.getRoleDescriptorsBytesList().isEmpty()
+                            ? CrossClusterAccessSubjectInfo.RoleDescriptorsBytes.EMPTY
+                            : crossClusterAccessSubjectInfo.getRoleDescriptorsBytesList().get(0)
                     )
                 );
 
@@ -247,30 +248,32 @@
                 assertThat(
                     roleReferences,
                     contains(
-                        isA(RemoteAccessRoleReference.class),
-                        isA(RemoteAccessRoleReference.class),
+                        isA(CrossClusterAccessRoleReference.class),
+                        isA(CrossClusterAccessRoleReference.class),
                         isA(ApiKeyRoleReference.class),
                         isA(ApiKeyRoleReference.class)
                     )
                 );
 
-                final RemoteAccessRoleReference remoteAccessRoleReference1 = (RemoteAccessRoleReference) roleReferences.get(0);
-                assertThat(
-                    remoteAccessRoleReference1.getRoleDescriptorsBytes(),
-                    equalTo(
-                        remoteAccessAuthentication.getRoleDescriptorsBytesList().isEmpty()
-                            ? RoleDescriptorsBytes.EMPTY
-                            : remoteAccessAuthentication.getRoleDescriptorsBytesList().get(0)
-                    )
-                );
-
-                final RemoteAccessRoleReference remoteAccessRoleReference2 = (RemoteAccessRoleReference) roleReferences.get(1);
-                assertThat(
-                    remoteAccessRoleReference2.getRoleDescriptorsBytes(),
-                    equalTo(
-                        remoteAccessAuthentication.getRoleDescriptorsBytesList().isEmpty()
-                            ? RoleDescriptorsBytes.EMPTY
-                            : remoteAccessAuthentication.getRoleDescriptorsBytesList().get(1)
+                final CrossClusterAccessRoleReference crossClusterAccessRoleReference1 = (CrossClusterAccessRoleReference) roleReferences
+                    .get(0);
+                assertThat(
+                    crossClusterAccessRoleReference1.getRoleDescriptorsBytes(),
+                    equalTo(
+                        crossClusterAccessSubjectInfo.getRoleDescriptorsBytesList().isEmpty()
+                            ? CrossClusterAccessSubjectInfo.RoleDescriptorsBytes.EMPTY
+                            : crossClusterAccessSubjectInfo.getRoleDescriptorsBytesList().get(0)
+                    )
+                );
+
+                final CrossClusterAccessRoleReference crossClusterAccessRoleReference2 = (CrossClusterAccessRoleReference) roleReferences
+                    .get(1);
+                assertThat(
+                    crossClusterAccessRoleReference2.getRoleDescriptorsBytes(),
+                    equalTo(
+                        crossClusterAccessSubjectInfo.getRoleDescriptorsBytesList().isEmpty()
+                            ? CrossClusterAccessSubjectInfo.RoleDescriptorsBytes.EMPTY
+                            : crossClusterAccessSubjectInfo.getRoleDescriptorsBytesList().get(1)
                     )
                 );
 
@@ -288,16 +291,17 @@
             } else {
                 assertThat(
                     roleReferences,
-                    contains(isA(RemoteAccessRoleReference.class), isA(ApiKeyRoleReference.class), isA(ApiKeyRoleReference.class))
-                );
-
-                final RemoteAccessRoleReference remoteAccessRoleReference = (RemoteAccessRoleReference) roleReferences.get(0);
-                assertThat(
-                    remoteAccessRoleReference.getRoleDescriptorsBytes(),
-                    equalTo(
-                        remoteAccessAuthentication.getRoleDescriptorsBytesList().isEmpty()
-                            ? RoleDescriptorsBytes.EMPTY
-                            : remoteAccessAuthentication.getRoleDescriptorsBytesList().get(0)
+                    contains(isA(CrossClusterAccessRoleReference.class), isA(ApiKeyRoleReference.class), isA(ApiKeyRoleReference.class))
+                );
+
+                final CrossClusterAccessRoleReference crossClusterAccessRoleReference = (CrossClusterAccessRoleReference) roleReferences
+                    .get(0);
+                assertThat(
+                    crossClusterAccessRoleReference.getRoleDescriptorsBytes(),
+                    equalTo(
+                        crossClusterAccessSubjectInfo.getRoleDescriptorsBytesList().isEmpty()
+                            ? CrossClusterAccessSubjectInfo.RoleDescriptorsBytes.EMPTY
+                            : crossClusterAccessSubjectInfo.getRoleDescriptorsBytesList().get(0)
                     )
                 );
 
@@ -312,47 +316,6 @@
                     equalTo(authMetadata.get(API_KEY_LIMITED_ROLE_DESCRIPTORS_KEY))
                 );
             }
-=======
-            assertThat(roleReferences, contains(isA(CrossClusterAccessRoleReference.class), isA(ApiKeyRoleReference.class)));
-
-            final CrossClusterAccessRoleReference crossClusterAccessRoleReference = (CrossClusterAccessRoleReference) roleReferences.get(0);
-            assertThat(
-                crossClusterAccessRoleReference.getRoleDescriptorsBytes(),
-                equalTo(
-                    crossClusterAccessSubjectInfo.getRoleDescriptorsBytesList().isEmpty()
-                        ? CrossClusterAccessSubjectInfo.RoleDescriptorsBytes.EMPTY
-                        : crossClusterAccessSubjectInfo.getRoleDescriptorsBytesList().get(0)
-                )
-            );
-
-            final ApiKeyRoleReference roleReference = (ApiKeyRoleReference) roleReferences.get(1);
-            assertThat(roleReference.getApiKeyId(), equalTo(apiKeyId));
-            assertThat(roleReference.getRoleDescriptorsBytes(), equalTo(authMetadata.get(API_KEY_LIMITED_ROLE_DESCRIPTORS_KEY)));
-
-        } else {
-            assertThat(
-                roleReferences,
-                contains(isA(CrossClusterAccessRoleReference.class), isA(ApiKeyRoleReference.class), isA(ApiKeyRoleReference.class))
-            );
-
-            final CrossClusterAccessRoleReference crossClusterAccessRoleReference = (CrossClusterAccessRoleReference) roleReferences.get(0);
-            assertThat(
-                crossClusterAccessRoleReference.getRoleDescriptorsBytes(),
-                equalTo(
-                    crossClusterAccessSubjectInfo.getRoleDescriptorsBytesList().isEmpty()
-                        ? CrossClusterAccessSubjectInfo.RoleDescriptorsBytes.EMPTY
-                        : crossClusterAccessSubjectInfo.getRoleDescriptorsBytesList().get(0)
-                )
-            );
-
-            final ApiKeyRoleReference roleReference = (ApiKeyRoleReference) roleReferences.get(1);
-            assertThat(roleReference.getApiKeyId(), equalTo(apiKeyId));
-            assertThat(roleReference.getRoleDescriptorsBytes(), equalTo(authMetadata.get(API_KEY_ROLE_DESCRIPTORS_KEY)));
-
-            final ApiKeyRoleReference limitedByRoleReference = (ApiKeyRoleReference) roleReferences.get(2);
-            assertThat(limitedByRoleReference.getApiKeyId(), equalTo(apiKeyId));
-            assertThat(limitedByRoleReference.getRoleDescriptorsBytes(), equalTo(authMetadata.get(API_KEY_LIMITED_ROLE_DESCRIPTORS_KEY)));
->>>>>>> 5c6e4767
         }
     }
 
