/*
 * Copyright Elasticsearch B.V. and/or licensed to Elasticsearch B.V. under one
 * or more contributor license agreements. Licensed under the Elastic License
 * 2.0; you may not use this file except in compliance with the Elastic License
 * 2.0.
 */

package org.elasticsearch.license;

import org.elasticsearch.ElasticsearchException;
import org.elasticsearch.ResourceNotFoundException;
import org.elasticsearch.action.ActionListener;
import org.elasticsearch.client.Client;
import org.elasticsearch.common.settings.Settings;
import org.elasticsearch.common.util.concurrent.ThreadContext;
import org.elasticsearch.common.util.set.Sets;
import org.elasticsearch.protocol.xpack.XPackInfoResponse;
import org.elasticsearch.protocol.xpack.license.LicenseStatus;
import org.elasticsearch.test.ESTestCase;
import org.elasticsearch.threadpool.TestThreadPool;
import org.elasticsearch.threadpool.ThreadPool;
import org.elasticsearch.xpack.core.action.XPackInfoAction;

import java.util.ArrayList;
import java.util.Arrays;
import java.util.Collections;
import java.util.List;
import java.util.Set;
import java.util.concurrent.atomic.AtomicBoolean;
import java.util.concurrent.atomic.AtomicInteger;
import java.util.concurrent.atomic.AtomicReference;
import java.util.function.Consumer;

import static org.hamcrest.Matchers.contains;
import static org.hamcrest.Matchers.containsInAnyOrder;
import static org.hamcrest.Matchers.containsString;
import static org.hamcrest.Matchers.empty;
import static org.hamcrest.Matchers.equalTo;
import static org.hamcrest.Matchers.hasToString;
import static org.hamcrest.Matchers.instanceOf;
import static org.hamcrest.Matchers.is;
import static org.hamcrest.Matchers.not;
import static org.mockito.ArgumentMatchers.any;
import static org.mockito.ArgumentMatchers.anyString;
import static org.mockito.ArgumentMatchers.argThat;
import static org.mockito.ArgumentMatchers.same;
import static org.mockito.Mockito.doAnswer;
import static org.mockito.Mockito.mock;
import static org.mockito.Mockito.times;
import static org.mockito.Mockito.verify;
import static org.mockito.Mockito.when;

public final class RemoteClusterLicenseCheckerTests extends ESTestCase {

    public void testIsNotRemoteIndex() {
        assertFalse(RemoteClusterLicenseChecker.isRemoteIndex("local-index"));
    }

    public void testIsRemoteIndex() {
        assertTrue(RemoteClusterLicenseChecker.isRemoteIndex("remote-cluster:remote-index"));
    }

    public void testNoRemoteIndex() {
        final List<String> indices = Arrays.asList("local-index1", "local-index2");
        assertFalse(RemoteClusterLicenseChecker.containsRemoteIndex(indices));
    }

    public void testRemoteIndex() {
        final List<String> indices = Arrays.asList("local-index", "remote-cluster:remote-index");
        assertTrue(RemoteClusterLicenseChecker.containsRemoteIndex(indices));
    }

    public void testNoRemoteIndices() {
        final List<String> indices = Collections.singletonList("local-index");
        assertThat(RemoteClusterLicenseChecker.remoteIndices(indices), is(empty()));
    }

    public void testRemoteIndices() {
        final List<String> indices = Arrays.asList("local-index1", "remote-cluster1:index1", "local-index2", "remote-cluster2:index1");
        assertThat(
            RemoteClusterLicenseChecker.remoteIndices(indices),
            containsInAnyOrder("remote-cluster1:index1", "remote-cluster2:index1")
        );
    }

    public void testNoRemoteClusterAliases() {
        final Set<String> remoteClusters = Sets.newHashSet("remote-cluster1", "remote-cluster2");
        final List<String> indices = Arrays.asList("local-index1", "local-index2");
        assertThat(RemoteClusterLicenseChecker.remoteClusterAliases(remoteClusters, indices), empty());
    }

    public void testOneRemoteClusterAlias() {
        final Set<String> remoteClusters = Sets.newHashSet("remote-cluster1", "remote-cluster2");
        final List<String> indices = Arrays.asList("local-index1", "remote-cluster1:remote-index1");
        assertThat(RemoteClusterLicenseChecker.remoteClusterAliases(remoteClusters, indices), contains("remote-cluster1"));
    }

    public void testMoreThanOneRemoteClusterAlias() {
        final Set<String> remoteClusters = Sets.newHashSet("remote-cluster1", "remote-cluster2");
        final List<String> indices = Arrays.asList("remote-cluster1:remote-index1", "local-index1", "remote-cluster2:remote-index1");
        assertThat(
            RemoteClusterLicenseChecker.remoteClusterAliases(remoteClusters, indices),
            containsInAnyOrder("remote-cluster1", "remote-cluster2")
        );
    }

    public void testDuplicateRemoteClusterAlias() {
        final Set<String> remoteClusters = Sets.newHashSet("remote-cluster1", "remote-cluster2");
        final List<String> indices = Arrays.asList(
            "remote-cluster1:remote-index1",
            "local-index1",
            "remote-cluster2:index1",
            "remote-cluster2:remote-index2"
        );
        assertThat(
            RemoteClusterLicenseChecker.remoteClusterAliases(remoteClusters, indices),
            containsInAnyOrder("remote-cluster1", "remote-cluster2")
        );
    }

    public void testSimpleWildcardRemoteClusterAlias() {
        final Set<String> remoteClusters = Sets.newHashSet("remote-cluster1", "remote-cluster2");
        final List<String> indices = Arrays.asList("*:remote-index1", "local-index1");
        assertThat(
            RemoteClusterLicenseChecker.remoteClusterAliases(remoteClusters, indices),
            containsInAnyOrder("remote-cluster1", "remote-cluster2")
        );
    }

    public void testPartialWildcardRemoteClusterAlias() {
        final Set<String> remoteClusters = Sets.newHashSet("remote-cluster1", "remote-cluster2");
        final List<String> indices = Arrays.asList("*2:remote-index1", "local-index1");
        assertThat(RemoteClusterLicenseChecker.remoteClusterAliases(remoteClusters, indices), contains("remote-cluster2"));
    }

    public void testNonMatchingWildcardRemoteClusterAlias() {
        final Set<String> remoteClusters = Sets.newHashSet("remote-cluster1", "remote-cluster2");
        final List<String> indices = Arrays.asList("*3:remote-index1", "local-index1");
        assertThat(RemoteClusterLicenseChecker.remoteClusterAliases(remoteClusters, indices), empty());
    }

    public void testCheckRemoteClusterLicensesGivenCompatibleLicenses() {
        final AtomicInteger index = new AtomicInteger();
        final List<XPackInfoResponse> responses = new ArrayList<>();

        final ThreadPool threadPool = createMockThreadPool();
        final Client client = createMockClient(threadPool);
        doAnswer(invocationMock -> {
            @SuppressWarnings("unchecked")
            ActionListener<XPackInfoResponse> listener = (ActionListener<XPackInfoResponse>) invocationMock.getArguments()[2];
            listener.onResponse(responses.get(index.getAndIncrement()));
            return null;
        }).when(client).execute(same(XPackInfoAction.INSTANCE), any(), any());

        final List<String> remoteClusterAliases = Arrays.asList("valid1", "valid2", "valid3");
        responses.add(new XPackInfoResponse(null, createPlatinumLicenseResponse(), null));
        responses.add(new XPackInfoResponse(null, createPlatinumLicenseResponse(), null));
        responses.add(new XPackInfoResponse(null, createPlatinumLicenseResponse(), null));

<<<<<<< HEAD
        final RemoteClusterLicenseChecker licenseChecker = new RemoteClusterLicenseChecker(
            client,
            operationMode -> XPackLicenseState.isAllowedByOperationMode(operationMode, License.OperationMode.PLATINUM)
        );
=======
        LicensedFeature.Momentary feature = LicensedFeature.momentary(null, "feature", License.OperationMode.PLATINUM);
        final RemoteClusterLicenseChecker licenseChecker = new RemoteClusterLicenseChecker(client, feature);
>>>>>>> 30e15ba8
        final AtomicReference<RemoteClusterLicenseChecker.LicenseCheck> licenseCheck = new AtomicReference<>();

        licenseChecker.checkRemoteClusterLicenses(
            remoteClusterAliases,
            doubleInvocationProtectingListener(new ActionListener<RemoteClusterLicenseChecker.LicenseCheck>() {

                @Override
                public void onResponse(final RemoteClusterLicenseChecker.LicenseCheck response) {
                    licenseCheck.set(response);
                }

                @Override
                public void onFailure(final Exception e) {
                    fail(e.getMessage());
                }

            })
        );

        verify(client, times(3)).execute(same(XPackInfoAction.INSTANCE), any(), any());
        assertNotNull(licenseCheck.get());
        assertTrue(licenseCheck.get().isSuccess());
    }

    public void testCheckRemoteClusterLicensesGivenIncompatibleLicense() {
        final AtomicInteger index = new AtomicInteger();
        final List<String> remoteClusterAliases = Arrays.asList("good", "cluster-with-basic-license", "good2");
        final List<XPackInfoResponse> responses = new ArrayList<>();
        responses.add(new XPackInfoResponse(null, createPlatinumLicenseResponse(), null));
        responses.add(new XPackInfoResponse(null, createBasicLicenseResponse(), null));
        responses.add(new XPackInfoResponse(null, createPlatinumLicenseResponse(), null));

        final ThreadPool threadPool = createMockThreadPool();
        final Client client = createMockClient(threadPool);
        doAnswer(invocationMock -> {
            @SuppressWarnings("unchecked")
            ActionListener<XPackInfoResponse> listener = (ActionListener<XPackInfoResponse>) invocationMock.getArguments()[2];
            listener.onResponse(responses.get(index.getAndIncrement()));
            return null;
        }).when(client).execute(same(XPackInfoAction.INSTANCE), any(), any());

<<<<<<< HEAD
        final RemoteClusterLicenseChecker licenseChecker = new RemoteClusterLicenseChecker(
            client,
            operationMode -> XPackLicenseState.isAllowedByOperationMode(operationMode, License.OperationMode.PLATINUM)
        );
=======
        LicensedFeature.Momentary feature = LicensedFeature.momentary(null, "feature", License.OperationMode.PLATINUM);
        final RemoteClusterLicenseChecker licenseChecker = new RemoteClusterLicenseChecker(client, feature);
>>>>>>> 30e15ba8
        final AtomicReference<RemoteClusterLicenseChecker.LicenseCheck> licenseCheck = new AtomicReference<>();

        licenseChecker.checkRemoteClusterLicenses(
            remoteClusterAliases,
            doubleInvocationProtectingListener(new ActionListener<RemoteClusterLicenseChecker.LicenseCheck>() {

                @Override
                public void onResponse(final RemoteClusterLicenseChecker.LicenseCheck response) {
                    licenseCheck.set(response);
                }

                @Override
                public void onFailure(final Exception e) {
                    fail(e.getMessage());
                }

            })
        );

        verify(client, times(2)).execute(same(XPackInfoAction.INSTANCE), any(), any());
        assertNotNull(licenseCheck.get());
        assertFalse(licenseCheck.get().isSuccess());
        assertThat(licenseCheck.get().remoteClusterLicenseInfo().clusterAlias(), equalTo("cluster-with-basic-license"));
        assertThat(licenseCheck.get().remoteClusterLicenseInfo().licenseInfo().getType(), equalTo("BASIC"));
    }

    public void testCheckRemoteClusterLicencesGivenNonExistentCluster() {
        final AtomicInteger index = new AtomicInteger();
        final List<XPackInfoResponse> responses = new ArrayList<>();

        final List<String> remoteClusterAliases = Arrays.asList("valid1", "valid2", "valid3");
        final String failingClusterAlias = randomFrom(remoteClusterAliases);
        final ThreadPool threadPool = createMockThreadPool();
        final Client client = createMockClientThatThrowsOnGetRemoteClusterClient(threadPool, failingClusterAlias);
        doAnswer(invocationMock -> {
            @SuppressWarnings("unchecked")
            ActionListener<XPackInfoResponse> listener = (ActionListener<XPackInfoResponse>) invocationMock.getArguments()[2];
            listener.onResponse(responses.get(index.getAndIncrement()));
            return null;
        }).when(client).execute(same(XPackInfoAction.INSTANCE), any(), any());

        responses.add(new XPackInfoResponse(null, createPlatinumLicenseResponse(), null));
        responses.add(new XPackInfoResponse(null, createPlatinumLicenseResponse(), null));
        responses.add(new XPackInfoResponse(null, createPlatinumLicenseResponse(), null));

<<<<<<< HEAD
        final RemoteClusterLicenseChecker licenseChecker = new RemoteClusterLicenseChecker(
            client,
            operationMode -> XPackLicenseState.isAllowedByOperationMode(operationMode, License.OperationMode.PLATINUM)
        );
=======
        LicensedFeature.Momentary feature = LicensedFeature.momentary(null, "feature", License.OperationMode.PLATINUM);
        final RemoteClusterLicenseChecker licenseChecker = new RemoteClusterLicenseChecker(client, feature);
>>>>>>> 30e15ba8
        final AtomicReference<Exception> exception = new AtomicReference<>();

        licenseChecker.checkRemoteClusterLicenses(
            remoteClusterAliases,
            doubleInvocationProtectingListener(new ActionListener<RemoteClusterLicenseChecker.LicenseCheck>() {

                @Override
                public void onResponse(final RemoteClusterLicenseChecker.LicenseCheck response) {
                    fail();
                }

                @Override
                public void onFailure(final Exception e) {
                    exception.set(e);
                }

            })
        );

        assertNotNull(exception.get());
        assertThat(exception.get(), instanceOf(ElasticsearchException.class));
        assertThat(exception.get().getMessage(), equalTo("could not determine the license type for cluster [" + failingClusterAlias + "]"));
        assertNotNull(exception.get().getCause());
        assertThat(exception.get().getCause(), instanceOf(IllegalArgumentException.class));
    }

    public void testRemoteClusterLicenseCallUsesSystemContext() throws InterruptedException {
        final ThreadPool threadPool = new TestThreadPool(getTestName());

        try {
            final Client client = createMockClient(threadPool);
            doAnswer(invocationMock -> {
                assertTrue(threadPool.getThreadContext().isSystemContext());
                @SuppressWarnings("unchecked")
                ActionListener<XPackInfoResponse> listener = (ActionListener<XPackInfoResponse>) invocationMock.getArguments()[2];
                listener.onResponse(new XPackInfoResponse(null, createPlatinumLicenseResponse(), null));
                return null;
            }).when(client).execute(same(XPackInfoAction.INSTANCE), any(), any());

<<<<<<< HEAD
            final RemoteClusterLicenseChecker licenseChecker = new RemoteClusterLicenseChecker(
                client,
                operationMode -> XPackLicenseState.isAllowedByOperationMode(operationMode, License.OperationMode.PLATINUM)
            );
=======
            LicensedFeature.Momentary feature = LicensedFeature.momentary(null, "feature", License.OperationMode.PLATINUM);
            final RemoteClusterLicenseChecker licenseChecker = new RemoteClusterLicenseChecker(client, feature);
>>>>>>> 30e15ba8

            final List<String> remoteClusterAliases = Collections.singletonList("valid");
            licenseChecker.checkRemoteClusterLicenses(
                remoteClusterAliases,
                doubleInvocationProtectingListener(ActionListener.wrap(() -> {}))
            );

            verify(client, times(1)).execute(same(XPackInfoAction.INSTANCE), any(), any());
        } finally {
            terminate(threadPool);
        }
    }

    public void testListenerIsExecutedWithCallingContext() throws InterruptedException {
        final AtomicInteger index = new AtomicInteger();
        final List<XPackInfoResponse> responses = new ArrayList<>();

        final ThreadPool threadPool = new TestThreadPool(getTestName());

        try {
            final List<String> remoteClusterAliases = Arrays.asList("valid1", "valid2", "valid3");
            final Client client;
            final boolean failure = randomBoolean();
            if (failure) {
                client = createMockClientThatThrowsOnGetRemoteClusterClient(threadPool, randomFrom(remoteClusterAliases));
            } else {
                client = createMockClient(threadPool);
            }
            doAnswer(invocationMock -> {
                @SuppressWarnings("unchecked")
                ActionListener<XPackInfoResponse> listener = (ActionListener<XPackInfoResponse>) invocationMock.getArguments()[2];
                listener.onResponse(responses.get(index.getAndIncrement()));
                return null;
            }).when(client).execute(same(XPackInfoAction.INSTANCE), any(), any());

            responses.add(new XPackInfoResponse(null, createPlatinumLicenseResponse(), null));
            responses.add(new XPackInfoResponse(null, createPlatinumLicenseResponse(), null));
            responses.add(new XPackInfoResponse(null, createPlatinumLicenseResponse(), null));

<<<<<<< HEAD
            final RemoteClusterLicenseChecker licenseChecker = new RemoteClusterLicenseChecker(
                client,
                operationMode -> XPackLicenseState.isAllowedByOperationMode(operationMode, License.OperationMode.PLATINUM)
            );
=======
            LicensedFeature.Momentary feature = LicensedFeature.momentary(null, "feature", License.OperationMode.PLATINUM);
            final RemoteClusterLicenseChecker licenseChecker = new RemoteClusterLicenseChecker(client, feature);
>>>>>>> 30e15ba8

            final AtomicBoolean listenerInvoked = new AtomicBoolean();
            threadPool.getThreadContext().putHeader("key", "value");
            licenseChecker.checkRemoteClusterLicenses(
                remoteClusterAliases,
                doubleInvocationProtectingListener(new ActionListener<RemoteClusterLicenseChecker.LicenseCheck>() {

                    @Override
                    public void onResponse(final RemoteClusterLicenseChecker.LicenseCheck response) {
                        if (failure) {
                            fail();
                        }
                        assertThat(threadPool.getThreadContext().getHeader("key"), equalTo("value"));
                        assertFalse(threadPool.getThreadContext().isSystemContext());
                        listenerInvoked.set(true);
                    }

                    @Override
                    public void onFailure(final Exception e) {
                        if (failure == false) {
                            fail();
                        }
                        assertThat(threadPool.getThreadContext().getHeader("key"), equalTo("value"));
                        assertFalse(threadPool.getThreadContext().isSystemContext());
                        listenerInvoked.set(true);
                    }

                })
            );

            assertTrue(listenerInvoked.get());
        } finally {
            terminate(threadPool);
        }
    }

    public void testBuildErrorMessageForActiveCompatibleLicense() {
        final XPackInfoResponse.LicenseInfo platinumLicence = createPlatinumLicenseResponse();
        final RemoteClusterLicenseChecker.RemoteClusterLicenseInfo info = new RemoteClusterLicenseChecker.RemoteClusterLicenseInfo(
            "platinum-cluster",
            platinumLicence
        );
<<<<<<< HEAD
        final AssertionError e = expectThrows(
            AssertionError.class,
            () -> RemoteClusterLicenseChecker.buildErrorMessage("", info, RemoteClusterLicenseChecker::isAllowedByLicense)
        );
=======
        LicensedFeature.Momentary feature = LicensedFeature.momentary(null, "foo", License.OperationMode.PLATINUM);
        final AssertionError e = expectThrows(AssertionError.class, () -> RemoteClusterLicenseChecker.buildErrorMessage(feature, info));
>>>>>>> 30e15ba8
        assertThat(e, hasToString(containsString("license must be incompatible to build error message")));
    }

    public void testBuildErrorMessageForIncompatibleLicense() {
        final XPackInfoResponse.LicenseInfo basicLicense = createBasicLicenseResponse();
        final RemoteClusterLicenseChecker.RemoteClusterLicenseInfo info = new RemoteClusterLicenseChecker.RemoteClusterLicenseInfo(
            "basic-cluster",
            basicLicense
        );
<<<<<<< HEAD
        assertThat(
            RemoteClusterLicenseChecker.buildErrorMessage("Feature", info, RemoteClusterLicenseChecker::isAllowedByLicense),
            equalTo("the license mode [BASIC] on cluster [basic-cluster] does not enable [Feature]")
=======
        LicensedFeature.Momentary feature = LicensedFeature.momentary(null, "feature", License.OperationMode.PLATINUM);
        assertThat(
            RemoteClusterLicenseChecker.buildErrorMessage(feature, info),
            equalTo("the license mode [BASIC] on cluster [basic-cluster] does not enable [feature]")
>>>>>>> 30e15ba8
        );
    }

    public void testBuildErrorMessageForInactiveLicense() {
        final XPackInfoResponse.LicenseInfo expiredLicense = createExpiredLicenseResponse();
        final RemoteClusterLicenseChecker.RemoteClusterLicenseInfo info = new RemoteClusterLicenseChecker.RemoteClusterLicenseInfo(
            "expired-cluster",
            expiredLicense
        );
<<<<<<< HEAD
        assertThat(
            RemoteClusterLicenseChecker.buildErrorMessage("Feature", info, RemoteClusterLicenseChecker::isAllowedByLicense),
=======
        LicensedFeature.Momentary feature = LicensedFeature.momentary(null, "foo", License.OperationMode.PLATINUM);
        assertThat(
            RemoteClusterLicenseChecker.buildErrorMessage(feature, info),
>>>>>>> 30e15ba8
            equalTo("the license on cluster [expired-cluster] is not active")
        );
    }

    public void testCheckRemoteClusterLicencesNoLicenseMetadata() {
        final ThreadPool threadPool = createMockThreadPool();
        final Client client = createMockClient(threadPool);
        doAnswer(invocationMock -> {
            @SuppressWarnings("unchecked")
            ActionListener<XPackInfoResponse> listener = (ActionListener<XPackInfoResponse>) invocationMock.getArguments()[2];
            listener.onResponse(new XPackInfoResponse(null, null, null));
            return null;
        }).when(client).execute(same(XPackInfoAction.INSTANCE), any(), any());

<<<<<<< HEAD
        final RemoteClusterLicenseChecker licenseChecker = new RemoteClusterLicenseChecker(
            client,
            operationMode -> XPackLicenseState.isAllowedByOperationMode(operationMode, License.OperationMode.PLATINUM)
        );
=======
        LicensedFeature.Momentary feature = LicensedFeature.momentary(null, "feature", License.OperationMode.PLATINUM);
        final RemoteClusterLicenseChecker licenseChecker = new RemoteClusterLicenseChecker(client, feature);
>>>>>>> 30e15ba8
        final AtomicReference<Exception> exception = new AtomicReference<>();

        licenseChecker.checkRemoteClusterLicenses(
            Collections.singletonList("remote"),
            doubleInvocationProtectingListener(new ActionListener<RemoteClusterLicenseChecker.LicenseCheck>() {

                @Override
                public void onResponse(final RemoteClusterLicenseChecker.LicenseCheck response) {
                    fail();
                }

                @Override
                public void onFailure(final Exception e) {
                    exception.set(e);
                }

            })
        );

        assertNotNull(exception.get());
        assertThat(exception.get(), instanceOf(ResourceNotFoundException.class));
        assertThat(exception.get().getMessage(), equalTo("license info is missing for cluster [remote]"));
    }

    private ActionListener<RemoteClusterLicenseChecker.LicenseCheck> doubleInvocationProtectingListener(
        final ActionListener<RemoteClusterLicenseChecker.LicenseCheck> listener
    ) {
        final AtomicBoolean listenerInvoked = new AtomicBoolean();
        return new ActionListener<RemoteClusterLicenseChecker.LicenseCheck>() {

            @Override
            public void onResponse(final RemoteClusterLicenseChecker.LicenseCheck response) {
                if (listenerInvoked.compareAndSet(false, true) == false) {
                    fail("listener invoked twice");
                }
                listener.onResponse(response);
            }

            @Override
            public void onFailure(final Exception e) {
                if (listenerInvoked.compareAndSet(false, true) == false) {
                    fail("listener invoked twice");
                }
                listener.onFailure(e);
            }

        };
    }

    private ThreadPool createMockThreadPool() {
        final ThreadPool threadPool = mock(ThreadPool.class);
        when(threadPool.getThreadContext()).thenReturn(new ThreadContext(Settings.EMPTY));
        return threadPool;
    }

    private Client createMockClient(final ThreadPool threadPool) {
        return createMockClient(threadPool, client -> when(client.getRemoteClusterClient(anyString())).thenReturn(client));
    }

    private Client createMockClientThatThrowsOnGetRemoteClusterClient(final ThreadPool threadPool, final String clusterAlias) {
        return createMockClient(threadPool, client -> {
            when(client.getRemoteClusterClient(clusterAlias)).thenThrow(new IllegalArgumentException());
<<<<<<< HEAD
            when(client.getRemoteClusterClient(argThat(not(clusterAlias)))).thenReturn(client);
=======
            when(client.getRemoteClusterClient(argThat(a -> not(clusterAlias).matches(a)))).thenReturn(client);
>>>>>>> 30e15ba8
        });
    }

    private Client createMockClient(final ThreadPool threadPool, final Consumer<Client> finish) {
        final Client client = mock(Client.class);
        when(client.threadPool()).thenReturn(threadPool);
        finish.accept(client);
        return client;
    }

    private XPackInfoResponse.LicenseInfo createPlatinumLicenseResponse() {
        return new XPackInfoResponse.LicenseInfo("uid", "PLATINUM", "PLATINUM", LicenseStatus.ACTIVE, randomNonNegativeLong());
    }

    private XPackInfoResponse.LicenseInfo createBasicLicenseResponse() {
        return new XPackInfoResponse.LicenseInfo("uid", "BASIC", "BASIC", LicenseStatus.ACTIVE, randomNonNegativeLong());
    }

    private XPackInfoResponse.LicenseInfo createExpiredLicenseResponse() {
        return new XPackInfoResponse.LicenseInfo("uid", "PLATINUM", "PLATINUM", LicenseStatus.EXPIRED, randomNonNegativeLong());
    }

}<|MERGE_RESOLUTION|>--- conflicted
+++ resolved
@@ -157,15 +157,8 @@
         responses.add(new XPackInfoResponse(null, createPlatinumLicenseResponse(), null));
         responses.add(new XPackInfoResponse(null, createPlatinumLicenseResponse(), null));
 
-<<<<<<< HEAD
-        final RemoteClusterLicenseChecker licenseChecker = new RemoteClusterLicenseChecker(
-            client,
-            operationMode -> XPackLicenseState.isAllowedByOperationMode(operationMode, License.OperationMode.PLATINUM)
-        );
-=======
         LicensedFeature.Momentary feature = LicensedFeature.momentary(null, "feature", License.OperationMode.PLATINUM);
         final RemoteClusterLicenseChecker licenseChecker = new RemoteClusterLicenseChecker(client, feature);
->>>>>>> 30e15ba8
         final AtomicReference<RemoteClusterLicenseChecker.LicenseCheck> licenseCheck = new AtomicReference<>();
 
         licenseChecker.checkRemoteClusterLicenses(
@@ -207,15 +200,8 @@
             return null;
         }).when(client).execute(same(XPackInfoAction.INSTANCE), any(), any());
 
-<<<<<<< HEAD
-        final RemoteClusterLicenseChecker licenseChecker = new RemoteClusterLicenseChecker(
-            client,
-            operationMode -> XPackLicenseState.isAllowedByOperationMode(operationMode, License.OperationMode.PLATINUM)
-        );
-=======
         LicensedFeature.Momentary feature = LicensedFeature.momentary(null, "feature", License.OperationMode.PLATINUM);
         final RemoteClusterLicenseChecker licenseChecker = new RemoteClusterLicenseChecker(client, feature);
->>>>>>> 30e15ba8
         final AtomicReference<RemoteClusterLicenseChecker.LicenseCheck> licenseCheck = new AtomicReference<>();
 
         licenseChecker.checkRemoteClusterLicenses(
@@ -261,15 +247,8 @@
         responses.add(new XPackInfoResponse(null, createPlatinumLicenseResponse(), null));
         responses.add(new XPackInfoResponse(null, createPlatinumLicenseResponse(), null));
 
-<<<<<<< HEAD
-        final RemoteClusterLicenseChecker licenseChecker = new RemoteClusterLicenseChecker(
-            client,
-            operationMode -> XPackLicenseState.isAllowedByOperationMode(operationMode, License.OperationMode.PLATINUM)
-        );
-=======
         LicensedFeature.Momentary feature = LicensedFeature.momentary(null, "feature", License.OperationMode.PLATINUM);
         final RemoteClusterLicenseChecker licenseChecker = new RemoteClusterLicenseChecker(client, feature);
->>>>>>> 30e15ba8
         final AtomicReference<Exception> exception = new AtomicReference<>();
 
         licenseChecker.checkRemoteClusterLicenses(
@@ -309,15 +288,8 @@
                 return null;
             }).when(client).execute(same(XPackInfoAction.INSTANCE), any(), any());
 
-<<<<<<< HEAD
-            final RemoteClusterLicenseChecker licenseChecker = new RemoteClusterLicenseChecker(
-                client,
-                operationMode -> XPackLicenseState.isAllowedByOperationMode(operationMode, License.OperationMode.PLATINUM)
-            );
-=======
             LicensedFeature.Momentary feature = LicensedFeature.momentary(null, "feature", License.OperationMode.PLATINUM);
             final RemoteClusterLicenseChecker licenseChecker = new RemoteClusterLicenseChecker(client, feature);
->>>>>>> 30e15ba8
 
             final List<String> remoteClusterAliases = Collections.singletonList("valid");
             licenseChecker.checkRemoteClusterLicenses(
@@ -357,15 +329,8 @@
             responses.add(new XPackInfoResponse(null, createPlatinumLicenseResponse(), null));
             responses.add(new XPackInfoResponse(null, createPlatinumLicenseResponse(), null));
 
-<<<<<<< HEAD
-            final RemoteClusterLicenseChecker licenseChecker = new RemoteClusterLicenseChecker(
-                client,
-                operationMode -> XPackLicenseState.isAllowedByOperationMode(operationMode, License.OperationMode.PLATINUM)
-            );
-=======
             LicensedFeature.Momentary feature = LicensedFeature.momentary(null, "feature", License.OperationMode.PLATINUM);
             final RemoteClusterLicenseChecker licenseChecker = new RemoteClusterLicenseChecker(client, feature);
->>>>>>> 30e15ba8
 
             final AtomicBoolean listenerInvoked = new AtomicBoolean();
             threadPool.getThreadContext().putHeader("key", "value");
@@ -408,15 +373,8 @@
             "platinum-cluster",
             platinumLicence
         );
-<<<<<<< HEAD
-        final AssertionError e = expectThrows(
-            AssertionError.class,
-            () -> RemoteClusterLicenseChecker.buildErrorMessage("", info, RemoteClusterLicenseChecker::isAllowedByLicense)
-        );
-=======
         LicensedFeature.Momentary feature = LicensedFeature.momentary(null, "foo", License.OperationMode.PLATINUM);
         final AssertionError e = expectThrows(AssertionError.class, () -> RemoteClusterLicenseChecker.buildErrorMessage(feature, info));
->>>>>>> 30e15ba8
         assertThat(e, hasToString(containsString("license must be incompatible to build error message")));
     }
 
@@ -426,16 +384,10 @@
             "basic-cluster",
             basicLicense
         );
-<<<<<<< HEAD
-        assertThat(
-            RemoteClusterLicenseChecker.buildErrorMessage("Feature", info, RemoteClusterLicenseChecker::isAllowedByLicense),
-            equalTo("the license mode [BASIC] on cluster [basic-cluster] does not enable [Feature]")
-=======
         LicensedFeature.Momentary feature = LicensedFeature.momentary(null, "feature", License.OperationMode.PLATINUM);
         assertThat(
             RemoteClusterLicenseChecker.buildErrorMessage(feature, info),
             equalTo("the license mode [BASIC] on cluster [basic-cluster] does not enable [feature]")
->>>>>>> 30e15ba8
         );
     }
 
@@ -445,14 +397,9 @@
             "expired-cluster",
             expiredLicense
         );
-<<<<<<< HEAD
-        assertThat(
-            RemoteClusterLicenseChecker.buildErrorMessage("Feature", info, RemoteClusterLicenseChecker::isAllowedByLicense),
-=======
         LicensedFeature.Momentary feature = LicensedFeature.momentary(null, "foo", License.OperationMode.PLATINUM);
         assertThat(
             RemoteClusterLicenseChecker.buildErrorMessage(feature, info),
->>>>>>> 30e15ba8
             equalTo("the license on cluster [expired-cluster] is not active")
         );
     }
@@ -467,15 +414,8 @@
             return null;
         }).when(client).execute(same(XPackInfoAction.INSTANCE), any(), any());
 
-<<<<<<< HEAD
-        final RemoteClusterLicenseChecker licenseChecker = new RemoteClusterLicenseChecker(
-            client,
-            operationMode -> XPackLicenseState.isAllowedByOperationMode(operationMode, License.OperationMode.PLATINUM)
-        );
-=======
         LicensedFeature.Momentary feature = LicensedFeature.momentary(null, "feature", License.OperationMode.PLATINUM);
         final RemoteClusterLicenseChecker licenseChecker = new RemoteClusterLicenseChecker(client, feature);
->>>>>>> 30e15ba8
         final AtomicReference<Exception> exception = new AtomicReference<>();
 
         licenseChecker.checkRemoteClusterLicenses(
@@ -538,11 +478,7 @@
     private Client createMockClientThatThrowsOnGetRemoteClusterClient(final ThreadPool threadPool, final String clusterAlias) {
         return createMockClient(threadPool, client -> {
             when(client.getRemoteClusterClient(clusterAlias)).thenThrow(new IllegalArgumentException());
-<<<<<<< HEAD
-            when(client.getRemoteClusterClient(argThat(not(clusterAlias)))).thenReturn(client);
-=======
             when(client.getRemoteClusterClient(argThat(a -> not(clusterAlias).matches(a)))).thenReturn(client);
->>>>>>> 30e15ba8
         });
     }
 
