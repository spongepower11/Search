--- conflicted
+++ resolved
@@ -364,11 +364,11 @@
         }
     }
 
-<<<<<<< HEAD
     private void assertCanAccessResources(Authentication authentication0, Authentication authentication1) {
         assertTrue(authentication0.canAccessResourcesOf(authentication1));
         assertTrue(authentication1.canAccessResourcesOf(authentication0));
-=======
+    }
+
     public void testToXContentWithApiKey() throws IOException {
         final String apiKeyId = randomAlphaOfLength(20);
         final Authentication authentication1 = randomApiKeyAuthentication(randomUser(), apiKeyId);
@@ -402,18 +402,6 @@
             authentication.toXContent(builder, ToXContent.EMPTY_PARAMS);
             consumer.accept(XContentHelper.convertToMap(BytesReference.bytes(builder), false, XContentType.JSON).v2());
         }
-    }
-
-    private void checkCanAccessResources(Authentication authentication0, Authentication authentication1) {
-        if (authentication0.getAuthenticationType() == authentication1.getAuthenticationType()
-            || EnumSet.of(AuthenticationType.REALM, AuthenticationType.TOKEN)
-                .equals(EnumSet.of(authentication0.getAuthenticationType(), authentication1.getAuthenticationType()))) {
-            assertTrue(authentication0.canAccessResourcesOf(authentication1));
-            assertTrue(authentication1.canAccessResourcesOf(authentication0));
-        } else {
-            assertCannotAccessResources(authentication0, authentication1);
-        }
->>>>>>> 1da8f15c
     }
 
     private void assertCannotAccessResources(Authentication authentication0, Authentication authentication1) {
