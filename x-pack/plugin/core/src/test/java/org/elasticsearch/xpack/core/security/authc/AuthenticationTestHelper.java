/*
 * Copyright Elasticsearch B.V. and/or licensed to Elasticsearch B.V. under one
 * or more contributor license agreements. Licensed under the Elastic License
 * 2.0; you may not use this file except in compliance with the Elastic License
 * 2.0.
 */

package org.elasticsearch.xpack.core.security.authc;

import org.elasticsearch.TransportVersion;
import org.elasticsearch.common.Strings;
import org.elasticsearch.common.bytes.BytesArray;
import org.elasticsearch.common.bytes.BytesReference;
import org.elasticsearch.common.settings.Settings;
import org.elasticsearch.test.ESTestCase;
import org.elasticsearch.test.XContentTestUtils;
import org.elasticsearch.xcontent.XContentType;
import org.elasticsearch.xpack.core.security.action.service.TokenInfo;
import org.elasticsearch.xpack.core.security.authc.Authentication.AuthenticationType;
import org.elasticsearch.xpack.core.security.authc.esnative.NativeRealmSettings;
import org.elasticsearch.xpack.core.security.authc.file.FileRealmSettings;
import org.elasticsearch.xpack.core.security.authc.jwt.JwtRealmSettings;
import org.elasticsearch.xpack.core.security.authc.kerberos.KerberosRealmSettings;
import org.elasticsearch.xpack.core.security.authc.ldap.LdapRealmSettings;
import org.elasticsearch.xpack.core.security.authc.oidc.OpenIdConnectRealmSettings;
import org.elasticsearch.xpack.core.security.authc.pki.PkiRealmSettings;
import org.elasticsearch.xpack.core.security.authc.saml.SamlRealmSettings;
import org.elasticsearch.xpack.core.security.authc.service.ServiceAccountSettings;
import org.elasticsearch.xpack.core.security.authz.RoleDescriptor;
import org.elasticsearch.xpack.core.security.authz.RoleDescriptorsIntersection;
import org.elasticsearch.xpack.core.security.user.AnonymousUser;
import org.elasticsearch.xpack.core.security.user.AsyncSearchUser;
import org.elasticsearch.xpack.core.security.user.SecurityProfileUser;
import org.elasticsearch.xpack.core.security.user.SystemUser;
import org.elasticsearch.xpack.core.security.user.User;
import org.elasticsearch.xpack.core.security.user.UsernamesField;
import org.elasticsearch.xpack.core.security.user.XPackSecurityUser;
import org.elasticsearch.xpack.core.security.user.XPackUser;

import java.io.IOException;
import java.io.UncheckedIOException;
import java.util.ArrayList;
import java.util.Arrays;
import java.util.EnumSet;
import java.util.HashMap;
import java.util.HashSet;
import java.util.List;
import java.util.Locale;
import java.util.Map;
import java.util.Objects;
import java.util.Set;
import java.util.function.Supplier;
import java.util.stream.Collectors;

/**
 * This class helps to randomize {@link Authentication} related objects. It provides methods
 * to randomize {@link User}, {@link Authentication.RealmRef}, {@link RealmDomain} and a builder
 * to randomize {@link Authentication}. It should be used anytime a randomized Authentication
 * object is needed in tests to ensure the Authentication object is created correctly, i.e. satisfies
 * its internal logic.
 *
 * The Authentication builder class provides configuration methods that should suffice most customisations.
 * There are dedicate methods for creating specific type of Authentication, e.g. {@code builder().apiKey().build()}.
 *
 * The simplest way to get a completely random Authentication that cover most (if not all) possible scenarios is to
 * simply call {@code builder().build()}.
 */
public class AuthenticationTestHelper {

    private static final Set<String> SYNTHETIC_REALM_TYPES = Set.of(
        AuthenticationField.API_KEY_REALM_TYPE,
        AuthenticationField.ANONYMOUS_REALM_TYPE,
        AuthenticationField.ATTACH_REALM_TYPE,
        AuthenticationField.FALLBACK_REALM_TYPE,
        ServiceAccountSettings.REALM_TYPE,
        AuthenticationField.CROSS_CLUSTER_ACCESS_REALM_TYPE
    );

    private static final Set<User> INTERNAL_USERS = Set.of(
        SystemUser.INSTANCE,
        XPackUser.INSTANCE,
        XPackSecurityUser.INSTANCE,
        AsyncSearchUser.INSTANCE,
        SecurityProfileUser.INSTANCE
    );

    public static AuthenticationTestBuilder builder() {
        return new AuthenticationTestBuilder();
    }

    public static User randomUser() {
        return new User(
            ESTestCase.randomAlphaOfLengthBetween(3, 8),
            ESTestCase.randomArray(1, 3, String[]::new, () -> ESTestCase.randomAlphaOfLengthBetween(3, 8))
        );
    }

    public static User randomInternalUser() {
        return ESTestCase.randomFrom(INTERNAL_USERS);
    }

    public static User userWithRandomMetadataAndDetails(final String username, final String... roles) {
        return new User(
            username,
            roles,
            ESTestCase.randomFrom(ESTestCase.randomAlphaOfLengthBetween(1, 10), null),
            // Not a very realistic email address, but we don't validate this nor rely on correct format, so keeping it simple
            ESTestCase.randomFrom(ESTestCase.randomAlphaOfLengthBetween(1, 10), null),
            randomUserMetadata(),
            true
        );
    }

    public static Map<String, Object> randomUserMetadata() {
        return ESTestCase.randomFrom(
            Map.of(
                "employee_id",
                ESTestCase.randomAlphaOfLength(5),
                "number",
                1,
                "numbers",
                List.of(1, 3, 5),
                "extra",
                Map.of("favorite pizza", "hawaii", "age", 42)
            ),
            Map.of(ESTestCase.randomAlphaOfLengthBetween(3, 8), ESTestCase.randomAlphaOfLengthBetween(3, 8)),
            Map.of(),
            null
        );
    }

    public static RealmDomain randomDomain(boolean includeInternal) {
        final Supplier<String> randomRealmTypeSupplier = randomRealmTypeSupplier(includeInternal);
        final Set<RealmConfig.RealmIdentifier> domainRealms = new HashSet<>(
            Arrays.asList(
                ESTestCase.randomArray(
                    1,
                    4,
                    RealmConfig.RealmIdentifier[]::new,
                    () -> new RealmConfig.RealmIdentifier(
                        randomRealmTypeSupplier.get(),
                        ESTestCase.randomAlphaOfLengthBetween(3, 8).toLowerCase(Locale.ROOT)
                    )
                )
            )
        );
        return new RealmDomain(ESTestCase.randomAlphaOfLengthBetween(3, 8), domainRealms);
    }

    public static Authentication.RealmRef randomRealmRef() {
        return randomRealmRef(ESTestCase.randomBoolean());
    }

    public static Authentication.RealmRef randomRealmRef(boolean underDomain) {
        return randomRealmRef(underDomain, true);
    }

    public static Authentication.RealmRef randomRealmRef(boolean underDomain, boolean includeInternal) {
        if (underDomain) {
            RealmDomain domain = randomDomain(includeInternal);
            RealmConfig.RealmIdentifier realmIdentifier = ESTestCase.randomFrom(domain.realms());
            return new Authentication.RealmRef(
                realmIdentifier.getName(),
                realmIdentifier.getType(),
                ESTestCase.randomAlphaOfLengthBetween(3, 8),
                domain
            );
        } else {
            return new Authentication.RealmRef(
                ESTestCase.randomAlphaOfLengthBetween(3, 8),
                randomRealmTypeSupplier(includeInternal).get(),
                ESTestCase.randomAlphaOfLengthBetween(3, 8),
                null
            );
        }
    }

    public static RealmConfig.RealmIdentifier randomRealmIdentifier(boolean includeInternal) {
        return new RealmConfig.RealmIdentifier(randomRealmTypeSupplier(includeInternal).get(), ESTestCase.randomAlphaOfLengthBetween(3, 8));
    }

    private static Supplier<String> randomRealmTypeSupplier(boolean includeInternal) {
        final Supplier<String> randomAllRealmTypeSupplier = () -> ESTestCase.randomFrom(
            "reserved",
            FileRealmSettings.TYPE,
            NativeRealmSettings.TYPE,
            LdapRealmSettings.AD_TYPE,
            LdapRealmSettings.LDAP_TYPE,
            JwtRealmSettings.TYPE,
            OpenIdConnectRealmSettings.TYPE,
            SamlRealmSettings.TYPE,
            KerberosRealmSettings.TYPE,
            PkiRealmSettings.TYPE,
            ESTestCase.randomAlphaOfLengthBetween(3, 8)
        );
        if (includeInternal) {
            return randomAllRealmTypeSupplier;
        } else {
            return () -> ESTestCase.randomValueOtherThanMany(
                value -> value.equals(FileRealmSettings.TYPE) || value.equals(NativeRealmSettings.TYPE) || value.equals("reserved"),
                randomAllRealmTypeSupplier
            );
        }
    }

    private static AnonymousUser randomAnonymousUser() {
        return new AnonymousUser(
            Settings.builder().put(AnonymousUser.ROLES_SETTING.getKey(), ESTestCase.randomAlphaOfLengthBetween(3, 8)).build()
        );
    }

    static User stripRoles(User user) {
        if (user.roles() != null || user.roles().length == 0) {
            return new User(user.principal(), Strings.EMPTY_ARRAY, user.fullName(), user.email(), user.metadata(), user.enabled());
        } else {
            return user;
        }
    }

    public static String randomInternalUsername() {
        return builder().internal().build(false).getEffectiveSubject().getUser().principal();
    }

    /**
     * @return non-empty collection of internal usernames
     */
    public static List<String> randomInternalUsernames() {
        return ESTestCase.randomNonEmptySubsetOf(INTERNAL_USERS.stream().map(User::principal).toList());
    }

    public static String randomInternalRoleName() {
        return ESTestCase.randomFrom(
            UsernamesField.SYSTEM_ROLE,
            UsernamesField.XPACK_ROLE,
            UsernamesField.ASYNC_SEARCH_ROLE,
            UsernamesField.XPACK_SECURITY_ROLE,
            UsernamesField.SECURITY_PROFILE_ROLE
        );
    }

    public static CrossClusterAccessSubjectInfo randomCrossClusterAccessSubjectInfo(
        RoleDescriptorsIntersection roleDescriptorsIntersection
    ) {
        try {
<<<<<<< HEAD
            final Authentication authentication = randomRemoteAccessSupportedAuthenticationSubject();
            return new RemoteAccessAuthentication(authentication, roleDescriptorsIntersection);
=======
            // TODO add apikey() once we have querying-cluster-side API key support
            final Authentication authentication = ESTestCase.randomFrom(
                AuthenticationTestHelper.builder().realm(),
                AuthenticationTestHelper.builder().internal(SystemUser.INSTANCE)
            ).build();
            return new CrossClusterAccessSubjectInfo(authentication, roleDescriptorsIntersection);
>>>>>>> 5c6e4767
        } catch (IOException e) {
            throw new UncheckedIOException(e);
        }
    }

<<<<<<< HEAD
    private static Authentication randomRemoteAccessSupportedAuthenticationSubject() {
        return ESTestCase.randomFrom(
            AuthenticationTestHelper.builder().realm(),
            AuthenticationTestHelper.builder().internal(SystemUser.INSTANCE),
            AuthenticationTestHelper.builder().apiKey()
        ).build();
    }

    public static RemoteAccessAuthentication randomRemoteAccessAuthentication() {
        final Authentication authentication = randomRemoteAccessSupportedAuthenticationSubject();
        final int numberOfRoleDescriptors;
        if (authentication.isApiKey()) {
            // In case of API keys, we can have either 1 (only owner's - aka limited-by) or 2 role descriptors.
            numberOfRoleDescriptors = ESTestCase.randomIntBetween(1, 2);
        } else {
            numberOfRoleDescriptors = 1;
        }
        final List<Set<RoleDescriptor>> roleDescriptors = new ArrayList<>(numberOfRoleDescriptors);
        for (int i = 0; i < numberOfRoleDescriptors; i++) {
            roleDescriptors.add(
                Set.of(
                    new RoleDescriptor(
                        "_remote_user",
                        null,
                        new RoleDescriptor.IndicesPrivileges[] {
                            RoleDescriptor.IndicesPrivileges.builder().indices("index1").privileges("read", "read_cross_cluster").build() },
                        null,
                        null,
                        null,
                        null,
                        null,
                        null
=======
    public static CrossClusterAccessSubjectInfo randomCrossClusterAccessSubjectInfo() {
        return randomCrossClusterAccessSubjectInfo(
            new RoleDescriptorsIntersection(
                List.of(
                    // TODO randomize to add a second set once we have querying-cluster-side API key support
                    Set.of(
                        new RoleDescriptor(
                            "_remote_user",
                            null,
                            new RoleDescriptor.IndicesPrivileges[] {
                                RoleDescriptor.IndicesPrivileges.builder()
                                    .indices("index1")
                                    .privileges("read", "read_cross_cluster")
                                    .build() },
                            null,
                            null,
                            null,
                            null,
                            null,
                            null
                        )
>>>>>>> 5c6e4767
                    )
                )
            );
        }
        try {
            return new RemoteAccessAuthentication(authentication, new RoleDescriptorsIntersection(roleDescriptors));
        } catch (IOException e) {
            throw new UncheckedIOException(e);
        }
    }

    public static class AuthenticationTestBuilder {
        private TransportVersion transportVersion;
        private Authentication authenticatingAuthentication;
        private User user;
        private Authentication.RealmRef realmRef;
        private EnumSet<AuthenticationType> candidateAuthenticationTypes = EnumSet.allOf(AuthenticationType.class);
        private final Map<String, Object> metadata = new HashMap<>();
        private Boolean isServiceAccount;
        private Boolean isRealmUnderDomain;
        private CrossClusterAccessSubjectInfo crossClusterAccessSubjectInfo;

        private AuthenticationTestBuilder() {}

        private AuthenticationTestBuilder(Authentication authentication) {
            assert false == authentication.isRunAs() : "authenticating authentication cannot itself be run-as";
            this.authenticatingAuthentication = authentication;
            this.transportVersion = authentication.getEffectiveSubject().getTransportVersion();
        }

        public AuthenticationTestBuilder realm() {
            return realm(ESTestCase.randomBoolean());
        }

        public AuthenticationTestBuilder realm(boolean underDomain) {
            assert authenticatingAuthentication == null : "shortcut method cannot be used for effective authentication";
            resetShortcutRelatedVariables();
            this.isRealmUnderDomain = underDomain;
            user = null;
            realmRef = null;
            candidateAuthenticationTypes = EnumSet.of(AuthenticationType.REALM);
            return this;
        }

        public AuthenticationTestBuilder serviceAccount() {
            return serviceAccount(
                new User(ESTestCase.randomAlphaOfLengthBetween(3, 8) + "/" + ESTestCase.randomAlphaOfLengthBetween(3, 8))
            );
        }

        public AuthenticationTestBuilder serviceAccount(User user) {
            assert authenticatingAuthentication == null : "shortcut method cannot be used for effective authentication";
            assert user.principal().contains("/") : "invalid service account principal";
            resetShortcutRelatedVariables();
            this.user = user;
            isServiceAccount = true;
            realmRef = null;
            candidateAuthenticationTypes = EnumSet.of(AuthenticationType.TOKEN);
            return this;
        }

        public AuthenticationTestBuilder apiKey() {
            return apiKey(ESTestCase.randomAlphaOfLength(20));
        }

        public AuthenticationTestBuilder apiKey(String apiKeyId) {
            assert authenticatingAuthentication == null : "shortcut method cannot be used for effective authentication";
            resetShortcutRelatedVariables();
            realmRef = null;
            candidateAuthenticationTypes = EnumSet.of(AuthenticationType.API_KEY);
            metadata.put(AuthenticationField.API_KEY_ID_KEY, Objects.requireNonNull(apiKeyId));
            return this;
        }

        public AuthenticationTestBuilder anonymous() {
            return anonymous(randomAnonymousUser());
        }

        public AuthenticationTestBuilder anonymous(User user) {
            assert authenticatingAuthentication == null : "shortcut method cannot be used for effective authentication";
            assert user instanceof AnonymousUser : "user must be anonymous for anonymous authentication";
            resetShortcutRelatedVariables();
            this.user = user;
            realmRef = null;
            candidateAuthenticationTypes = EnumSet.of(AuthenticationType.ANONYMOUS);
            return this;
        }

        public AuthenticationTestBuilder internal() {
            return internal(ESTestCase.randomFrom(INTERNAL_USERS));
        }

        public AuthenticationTestBuilder internal(User user) {
            assert authenticatingAuthentication == null : "shortcut method cannot be used for effective authentication";
            assert User.isInternal(user) : "user must be internal for internal authentication";
            resetShortcutRelatedVariables();
            this.user = user;
            realmRef = null;
            candidateAuthenticationTypes = EnumSet.of(AuthenticationType.INTERNAL);
            return this;
        }

        public AuthenticationTestBuilder user(User user) {
            if (User.isInternal(user)) {
                return internal(user);
            } else if (user instanceof AnonymousUser) {
                return anonymous(user);
            } else {
                this.user = user;
                candidateAuthenticationTypes.removeIf(t -> t == AuthenticationType.INTERNAL || t == AuthenticationType.ANONYMOUS);
                return this;
            }
        }

        public AuthenticationTestBuilder crossClusterAccess() {
            return crossClusterAccess(ESTestCase.randomAlphaOfLength(20), randomCrossClusterAccessSubjectInfo());
        }

        public AuthenticationTestBuilder crossClusterAccess(
            final String crossClusterAccessApiKeyId,
            final CrossClusterAccessSubjectInfo crossClusterAccessSubjectInfo
        ) {
            if (authenticatingAuthentication != null) {
                throw new IllegalArgumentException("cannot use cross cluster access authentication as run-as target");
            }
            apiKey(crossClusterAccessApiKeyId);
            this.crossClusterAccessSubjectInfo = Objects.requireNonNull(crossClusterAccessSubjectInfo);
            return this;
        }

        public AuthenticationTestBuilder realmRef(Authentication.RealmRef realmRef) {
            assert false == SYNTHETIC_REALM_TYPES.contains(realmRef.getType()) : "use dedicate methods for synthetic realms";
            resetShortcutRelatedVariables();
            this.realmRef = realmRef;
            isServiceAccount = false;
            candidateAuthenticationTypes.removeIf(
                t -> t == AuthenticationType.INTERNAL || t == AuthenticationType.ANONYMOUS || t == AuthenticationType.API_KEY
            );
            return this;
        }

        public AuthenticationTestBuilder transportVersion(TransportVersion version) {
            if (authenticatingAuthentication != null) {
                throw new IllegalArgumentException("cannot set version for run-as authentication");
            }
            this.transportVersion = Objects.requireNonNull(version);
            return this;
        }

        public AuthenticationTestBuilder metadata(Map<String, Object> metadata) {
            if (authenticatingAuthentication != null) {
                throw new IllegalArgumentException("cannot add metadata for run-as authentication");
            }
            this.metadata.putAll(Objects.requireNonNull(metadata));
            return this;
        }

        public AuthenticationTestBuilder runAs() {
            if (crossClusterAccessSubjectInfo != null) {
                throw new IllegalArgumentException("cannot convert to run-as for cross cluster access authentication");
            }
            if (authenticatingAuthentication != null) {
                throw new IllegalArgumentException("cannot convert to run-as again for run-as authentication");
            }
            candidateAuthenticationTypes = candidateAuthenticationTypes.stream()
                .filter(t -> t == AuthenticationType.REALM || t == AuthenticationType.API_KEY)
                .collect(Collectors.toCollection(() -> EnumSet.noneOf(AuthenticationType.class)));
            final Authentication authentication = build(false);
            return new AuthenticationTestBuilder(authentication);
        }

        public Authentication build() {
            return build(ESTestCase.randomBoolean());
        }

        /**
         * @param maybeRunAsIfNotAlready If the authentication is *not* run-as and the subject is a realm user, it will be transformed
         *                               into a run-as authentication by moving the realm user to be the run-as user. The authenticating
         *                               subject can be either a realm user or an API key (in general any subject type that can run-as).
         */
        public Authentication build(boolean maybeRunAsIfNotAlready) {
            if (authenticatingAuthentication != null) {
                if (user == null) {
                    user = randomUser();
                }
                assert false == User.isInternal(user) && false == user instanceof AnonymousUser
                    : "cannot run-as internal or anonymous user";
                if (realmRef == null) {
                    realmRef = randomRealmRef(isRealmUnderDomain == null ? ESTestCase.randomBoolean() : isRealmUnderDomain);
                }
                assert false == SYNTHETIC_REALM_TYPES.contains(realmRef.getType()) : "cannot run-as users from synthetic realms";
                return authenticatingAuthentication.runAs(user, realmRef);
            } else {
                assert candidateAuthenticationTypes.size() > 0 : "no candidate authentication types";
                final Authentication authentication;
                final AuthenticationType authenticationType = ESTestCase.randomFrom(candidateAuthenticationTypes);
                switch (authenticationType) {
                    case REALM -> {
                        if (user == null) {
                            user = randomUser();
                        }
                        if (realmRef == null) {
                            realmRef = randomRealmRef(isRealmUnderDomain == null ? ESTestCase.randomBoolean() : isRealmUnderDomain);
                        }
                        assert false == SYNTHETIC_REALM_TYPES.contains(realmRef.getType()) : "use dedicate methods for synthetic realms";
                        if (maybeRunAsIfNotAlready) {
                            authentication = builder().runAs().user(user).realmRef(realmRef).build();
                        } else {
                            authentication = Authentication.newRealmAuthentication(user, realmRef);
                        }
                    }
                    case API_KEY -> {
                        assert realmRef == null : "cannot specify realm type for API key authentication";
                        if (user == null) {
                            user = randomUser();
                        }
                        // User associated to API key authentication has empty roles
                        user = stripRoles(user);
                        prepareApiKeyMetadata();
                        final Authentication apiKeyAuthentication = Authentication.newApiKeyAuthentication(
                            AuthenticationResult.success(user, metadata),
                            ESTestCase.randomAlphaOfLengthBetween(3, 8)
                        );
                        // Cross cluster access is authenticated via API key, but the underlying authentication instance has a different
                        // structure, and a different subject type. If crossClusterAccessSubjectInfo is set, we transform the API key
                        // authentication instance into a cross cluster access authentication instance.
                        authentication = crossClusterAccessSubjectInfo != null
                            ? apiKeyAuthentication.toCrossClusterAccess(crossClusterAccessSubjectInfo)
                            : apiKeyAuthentication;
                    }
                    case TOKEN -> {
                        if (isServiceAccount != null && isServiceAccount) {
                            // service account
                            assert user != null && user.principal().contains("/") : "invalid service account principal";
                            assert realmRef == null : "cannot specify realm type for service account authentication";
                            prepareServiceAccountMetadata();
                            authentication = Authentication.newServiceAccountAuthentication(
                                user,
                                ESTestCase.randomAlphaOfLengthBetween(3, 8),
                                metadata
                            );
                        } else {
                            final int tokenVariant = ESTestCase.randomIntBetween(0, 9);
                            if (tokenVariant == 0 && user == null && realmRef == null) {
                                // service account
                                prepareServiceAccountMetadata();
                                authentication = Authentication.newServiceAccountAuthentication(
                                    new User(
                                        ESTestCase.randomAlphaOfLengthBetween(3, 8) + "/" + ESTestCase.randomAlphaOfLengthBetween(3, 8)
                                    ),
                                    ESTestCase.randomAlphaOfLengthBetween(3, 8),
                                    metadata
                                );
                            } else if (tokenVariant == 1 && realmRef == null) {
                                // token by api key
                                if (user == null) {
                                    user = randomUser();
                                }
                                // User associated to API key authentication has empty roles
                                user = stripRoles(user);
                                prepareApiKeyMetadata();
                                authentication = Authentication.newApiKeyAuthentication(
                                    AuthenticationResult.success(user, metadata),
                                    ESTestCase.randomAlphaOfLengthBetween(3, 8)
                                ).token();
                            } else if (tokenVariant == 2 && user == null && realmRef == null) {
                                // token by anonymous user
                                authentication = Authentication.newAnonymousAuthentication(
                                    randomAnonymousUser(),
                                    ESTestCase.randomAlphaOfLengthBetween(3, 8)
                                ).token();
                            } else {
                                // token by realm user
                                if (user == null) {
                                    user = randomUser();
                                }
                                if (realmRef == null) {
                                    realmRef = randomRealmRef(isRealmUnderDomain == null ? ESTestCase.randomBoolean() : isRealmUnderDomain);
                                }
                                authentication = Authentication.newRealmAuthentication(user, realmRef).token();
                            }
                        }
                    }
                    case ANONYMOUS -> {
                        if (user == null) {
                            user = randomAnonymousUser();
                        }
                        assert user instanceof AnonymousUser : "user must be anonymous for anonymous authentication";
                        assert realmRef == null : "cannot specify realm type for anonymous authentication";
                        authentication = Authentication.newAnonymousAuthentication(
                            (AnonymousUser) user,
                            ESTestCase.randomAlphaOfLengthBetween(3, 8)
                        );
                    }
                    case INTERNAL -> {
                        if (user == null) {
                            user = ESTestCase.randomFrom(INTERNAL_USERS);
                        }
                        assert User.isInternal(user) : "user must be internal for internal authentication";
                        assert realmRef == null : "cannot specify realm type for internal authentication";
                        String nodeName = ESTestCase.randomAlphaOfLengthBetween(3, 8);
                        if (user == SystemUser.INSTANCE) {
                            authentication = ESTestCase.randomFrom(
                                Authentication.newInternalAuthentication(user, TransportVersion.CURRENT, nodeName),
                                Authentication.newInternalFallbackAuthentication(user, nodeName)
                            );
                        } else {
                            authentication = Authentication.newInternalAuthentication(user, TransportVersion.CURRENT, nodeName);
                        }
                    }
                    default -> throw new IllegalArgumentException("unknown authentication type [" + authenticationType + "]");
                }
                if (transportVersion == null) {
                    transportVersion = TransportVersion.CURRENT;
                }
                if (transportVersion.before(authentication.getEffectiveSubject().getTransportVersion())) {
                    return authentication.maybeRewriteForOlderVersion(transportVersion);
                } else {
                    return authentication;
                }
            }
        }

        private void prepareApiKeyMetadata() {
            if (false == metadata.containsKey(AuthenticationField.API_KEY_ID_KEY)) {
                metadata.put(AuthenticationField.API_KEY_ID_KEY, ESTestCase.randomAlphaOfLength(20));
            }
            if (false == metadata.containsKey(AuthenticationField.API_KEY_NAME_KEY)) {
                metadata.put(
                    AuthenticationField.API_KEY_NAME_KEY,
                    ESTestCase.randomBoolean() ? null : ESTestCase.randomAlphaOfLengthBetween(1, 16)
                );
            }
            if (false == metadata.containsKey(AuthenticationField.API_KEY_CREATOR_REALM_NAME)) {
                assert false == metadata.containsKey(AuthenticationField.API_KEY_CREATOR_REALM_TYPE)
                    : "creator realm name and type must be both present or absent";
                final Authentication.RealmRef creatorRealmRef = randomRealmRef(
                    isRealmUnderDomain == null ? ESTestCase.randomBoolean() : isRealmUnderDomain
                );
                metadata.put(AuthenticationField.API_KEY_CREATOR_REALM_NAME, creatorRealmRef.getName());
                metadata.put(AuthenticationField.API_KEY_CREATOR_REALM_TYPE, creatorRealmRef.getType());
            }
            if (false == metadata.containsKey(AuthenticationField.API_KEY_ROLE_DESCRIPTORS_KEY)) {
                metadata.put(AuthenticationField.API_KEY_ROLE_DESCRIPTORS_KEY, new BytesArray("{}"));
            }
            if (false == metadata.containsKey(AuthenticationField.API_KEY_LIMITED_ROLE_DESCRIPTORS_KEY)) {
                metadata.put(AuthenticationField.API_KEY_LIMITED_ROLE_DESCRIPTORS_KEY, new BytesArray("""
                    {"x":{"cluster":["all"],"indices":[{"names":["index*"],"privileges":["all"]}]}}"""));
            }
            if (false == metadata.containsKey(AuthenticationField.API_KEY_METADATA_KEY)) {
                if (ESTestCase.randomBoolean()) {
                    final Map<String, Object> keyMetadata = ESTestCase.randomFrom(
                        Map.of(
                            "application",
                            ESTestCase.randomAlphaOfLength(5),
                            "number",
                            1,
                            "numbers",
                            List.of(1, 3, 5),
                            "environment",
                            Map.of("os", "linux", "level", 42, "category", "trusted")
                        ),
                        Map.of(ESTestCase.randomAlphaOfLengthBetween(3, 8), ESTestCase.randomAlphaOfLengthBetween(3, 8)),
                        Map.of(),
                        null
                    );
                    if (keyMetadata != null) {
                        final BytesReference metadataBytes;
                        try {
                            metadataBytes = XContentTestUtils.convertToXContent(keyMetadata, XContentType.JSON);
                        } catch (IOException e) {
                            throw new RuntimeException(e);
                        }
                        metadata.put(AuthenticationField.API_KEY_METADATA_KEY, metadataBytes);
                    }
                }
            }
        }

        private void prepareServiceAccountMetadata() {
            if (false == metadata.containsKey(ServiceAccountSettings.TOKEN_NAME_FIELD)) {
                metadata.put(ServiceAccountSettings.TOKEN_NAME_FIELD, ESTestCase.randomAlphaOfLength(8));
            }
            if (false == metadata.containsKey(ServiceAccountSettings.TOKEN_SOURCE_FIELD)) {
                metadata.put(
                    ServiceAccountSettings.TOKEN_SOURCE_FIELD,
                    ESTestCase.randomFrom(TokenInfo.TokenSource.values()).name().toLowerCase(Locale.ROOT)
                );
            }
        }

        private void resetShortcutRelatedVariables() {
            isServiceAccount = null;
            isRealmUnderDomain = null;
        }
    }
}<|MERGE_RESOLUTION|>--- conflicted
+++ resolved
@@ -242,24 +242,14 @@
         RoleDescriptorsIntersection roleDescriptorsIntersection
     ) {
         try {
-<<<<<<< HEAD
-            final Authentication authentication = randomRemoteAccessSupportedAuthenticationSubject();
-            return new RemoteAccessAuthentication(authentication, roleDescriptorsIntersection);
-=======
-            // TODO add apikey() once we have querying-cluster-side API key support
-            final Authentication authentication = ESTestCase.randomFrom(
-                AuthenticationTestHelper.builder().realm(),
-                AuthenticationTestHelper.builder().internal(SystemUser.INSTANCE)
-            ).build();
+            final Authentication authentication = randomCrossClusterAccessSupportedAuthenticationSubject();
             return new CrossClusterAccessSubjectInfo(authentication, roleDescriptorsIntersection);
->>>>>>> 5c6e4767
         } catch (IOException e) {
             throw new UncheckedIOException(e);
         }
     }
 
-<<<<<<< HEAD
-    private static Authentication randomRemoteAccessSupportedAuthenticationSubject() {
+    private static Authentication randomCrossClusterAccessSupportedAuthenticationSubject() {
         return ESTestCase.randomFrom(
             AuthenticationTestHelper.builder().realm(),
             AuthenticationTestHelper.builder().internal(SystemUser.INSTANCE),
@@ -267,8 +257,8 @@
         ).build();
     }
 
-    public static RemoteAccessAuthentication randomRemoteAccessAuthentication() {
-        final Authentication authentication = randomRemoteAccessSupportedAuthenticationSubject();
+    public static CrossClusterAccessSubjectInfo randomCrossClusterAccessSubjectInfo() {
+        final Authentication authentication = randomCrossClusterAccessSupportedAuthenticationSubject();
         final int numberOfRoleDescriptors;
         if (authentication.isApiKey()) {
             // In case of API keys, we can have either 1 (only owner's - aka limited-by) or 2 role descriptors.
@@ -291,35 +281,12 @@
                         null,
                         null,
                         null
-=======
-    public static CrossClusterAccessSubjectInfo randomCrossClusterAccessSubjectInfo() {
-        return randomCrossClusterAccessSubjectInfo(
-            new RoleDescriptorsIntersection(
-                List.of(
-                    // TODO randomize to add a second set once we have querying-cluster-side API key support
-                    Set.of(
-                        new RoleDescriptor(
-                            "_remote_user",
-                            null,
-                            new RoleDescriptor.IndicesPrivileges[] {
-                                RoleDescriptor.IndicesPrivileges.builder()
-                                    .indices("index1")
-                                    .privileges("read", "read_cross_cluster")
-                                    .build() },
-                            null,
-                            null,
-                            null,
-                            null,
-                            null,
-                            null
-                        )
->>>>>>> 5c6e4767
                     )
                 )
             );
         }
         try {
-            return new RemoteAccessAuthentication(authentication, new RoleDescriptorsIntersection(roleDescriptors));
+            return new CrossClusterAccessSubjectInfo(authentication, new RoleDescriptorsIntersection(roleDescriptors));
         } catch (IOException e) {
             throw new UncheckedIOException(e);
         }
