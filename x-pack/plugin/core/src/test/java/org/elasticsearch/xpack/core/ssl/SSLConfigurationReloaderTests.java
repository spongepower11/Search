--- conflicted
+++ resolved
@@ -274,14 +274,9 @@
         Path updatedCertPath = tempDir.resolve("updated.crt");
         Files.copy(getDataPath("/org/elasticsearch/xpack/security/transport/ssl/certs/simple/testnode.crt"), serverCertPath);
         Files.copy(getDataPath("/org/elasticsearch/xpack/security/transport/ssl/certs/simple/testnode.pem"), serverKeyPath);
-<<<<<<< HEAD
         Files.copy(getDataPath("/org/elasticsearch/xpack/security/transport/ssl/certs/simple/testnode_updated.crt"), updatedCertPath);
-        Settings settings = Settings.builder()
-=======
-        Files.copy(getDataPath("/org/elasticsearch/xpack/security/transport/ssl/certs/simple/testnode_updated.crt"), updatedCert);
         Settings settings = baseKeystoreSettings(tempDir, null)
             .put("xpack.security.transport.ssl.enabled", true)
->>>>>>> 7053aec8
             .putList("xpack.security.transport.ssl.certificate_authorities", serverCertPath.toString())
             .put("path.home", createTempDir())
             .build();
