--- conflicted
+++ resolved
@@ -163,8 +163,9 @@
         assertThat(ReservedRolesStore.isReserved(APMSystemUser.ROLE_NAME), is(true));
         assertThat(ReservedRolesStore.isReserved(RemoteMonitoringUser.COLLECTION_ROLE_NAME), is(true));
         assertThat(ReservedRolesStore.isReserved(RemoteMonitoringUser.INDEXING_ROLE_NAME), is(true));
-<<<<<<< HEAD
         assertThat(ReservedRolesStore.isReserved("snapshot_user"), is(true));
+        assertThat(ReservedRolesStore.isReserved("code_admin"), is(true));
+        assertThat(ReservedRolesStore.isReserved("code_user"), is(true));
     }
 
     public void testSnapshotUserRole() {
@@ -210,11 +211,6 @@
                 .test(RestrictedIndicesNames.SECURITY_INDEX_NAME), is(true));
 
         assertNoAccessAllowed(snapshotUserRole, RestrictedIndicesNames.NAMES_SET);
-=======
-        assertThat(ReservedRolesStore.isReserved("code_admin"), is(true));
-        assertThat(ReservedRolesStore.isReserved("code_user"), is(true));
-
->>>>>>> 864e4655
     }
 
     public void testIngestAdminRole() {
