--- conflicted
+++ resolved
@@ -276,17 +276,13 @@
         @Override
         public String toString() {
             return "MockConfigurableClusterPrivilege{" +
-                "requestAuthnPredicate=" + requestPredicate +
+                "requestPredicate=" + requestPredicate +
                 '}';
         }
 
         @Override
         public ClusterPermission.Builder buildPermission(ClusterPermission.Builder builder) {
-<<<<<<< HEAD
-            return builder.add(this, Set.of("cluster:admin/xpack/security/privilege/*"), Set.of(), requestPredicate);
-=======
             return builder.add(this, Set.of("cluster:admin/xpack/security/privilege/*"), requestPredicate);
->>>>>>> 5661e98e
         }
     }
 }