/*
 * Copyright Elasticsearch B.V. and/or licensed to Elasticsearch B.V. under one
 * or more contributor license agreements. Licensed under the Elastic License
 * 2.0; you may not use this file except in compliance with the Elastic License
 * 2.0.
 */

package org.elasticsearch.xpack.core.ilm;

import org.apache.lucene.util.SetOnce;
import org.elasticsearch.Version;
import org.elasticsearch.action.ActionListener;
import org.elasticsearch.action.admin.indices.rollover.Condition;
import org.elasticsearch.action.admin.indices.rollover.MaxAgeCondition;
import org.elasticsearch.action.admin.indices.rollover.MaxDocsCondition;
import org.elasticsearch.action.admin.indices.rollover.MaxPrimaryShardSizeCondition;
import org.elasticsearch.action.admin.indices.rollover.MaxShardDocsCondition;
import org.elasticsearch.action.admin.indices.rollover.MaxSizeCondition;
import org.elasticsearch.action.admin.indices.rollover.RolloverInfo;
import org.elasticsearch.action.admin.indices.rollover.RolloverRequest;
import org.elasticsearch.action.admin.indices.rollover.RolloverResponse;
import org.elasticsearch.cluster.metadata.AliasMetadata;
import org.elasticsearch.cluster.metadata.DataStream;
import org.elasticsearch.cluster.metadata.DataStreamTestHelper;
import org.elasticsearch.cluster.metadata.IndexMetadata;
import org.elasticsearch.cluster.metadata.Metadata;
import org.elasticsearch.common.unit.ByteSizeUnit;
import org.elasticsearch.common.unit.ByteSizeValue;
import org.elasticsearch.core.TimeValue;
import org.elasticsearch.xcontent.ToXContentObject;
import org.mockito.Mockito;

import java.util.Collections;
import java.util.HashSet;
import java.util.List;
import java.util.Locale;
import java.util.Map;
import java.util.Set;
import java.util.stream.Collectors;

import static org.elasticsearch.cluster.metadata.DataStreamTestHelper.createTimestampField;
import static org.hamcrest.Matchers.equalTo;
import static org.hamcrest.Matchers.is;
import static org.mockito.Mockito.times;
import static org.mockito.Mockito.verify;
import static org.mockito.Mockito.verifyNoMoreInteractions;

public class WaitForRolloverReadyStepTests extends AbstractStepTestCase<WaitForRolloverReadyStep> {

    @Override
    protected WaitForRolloverReadyStep createRandomInstance() {
        Step.StepKey stepKey = randomStepKey();
        Step.StepKey nextStepKey = randomStepKey();
        ByteSizeUnit maxSizeUnit = randomFrom(ByteSizeUnit.values());
        ByteSizeValue maxSize = randomBoolean() ? null : new ByteSizeValue(randomNonNegativeLong() / maxSizeUnit.toBytes(1), maxSizeUnit);
        ByteSizeUnit maxPrimaryShardSizeUnit = randomFrom(ByteSizeUnit.values());
        ByteSizeValue maxPrimaryShardSize = randomBoolean()
            ? null
            : new ByteSizeValue(randomNonNegativeLong() / maxPrimaryShardSizeUnit.toBytes(1), maxPrimaryShardSizeUnit);
        Long maxDocs = randomBoolean() ? null : randomNonNegativeLong();
        TimeValue maxAge = (maxDocs == null && maxSize == null || randomBoolean())
            ? TimeValue.parseTimeValue(randomPositiveTimeValue(), "rollover_action_test")
            : null;
        Long maxShardDocs = randomBoolean() ? null : randomNonNegativeLong();
        return new WaitForRolloverReadyStep(stepKey, nextStepKey, client, maxSize, maxPrimaryShardSize, maxAge, maxDocs, maxShardDocs);
    }

    @Override
    protected WaitForRolloverReadyStep mutateInstance(WaitForRolloverReadyStep instance) {
        Step.StepKey key = instance.getKey();
        Step.StepKey nextKey = instance.getNextStepKey();
        ByteSizeValue maxSize = instance.getMaxSize();
        ByteSizeValue maxPrimaryShardSize = instance.getMaxPrimaryShardSize();
        TimeValue maxAge = instance.getMaxAge();
        Long maxDocs = instance.getMaxDocs();
        Long maxShardDocs = instance.getMaxShardDocs();

<<<<<<< HEAD
        switch (between(0, 6)) {
            case 0:
                key = new Step.StepKey(key.getPhase(), key.getAction(), key.getName() + randomAlphaOfLength(5));
                break;
            case 1:
                nextKey = new Step.StepKey(key.getPhase(), key.getAction(), key.getName() + randomAlphaOfLength(5));
                break;
            case 2:
                maxSize = randomValueOtherThan(maxSize, () -> {
                    ByteSizeUnit maxSizeUnit = randomFrom(ByteSizeUnit.values());
                    return new ByteSizeValue(randomNonNegativeLong() / maxSizeUnit.toBytes(1), maxSizeUnit);
                });
                break;
            case 3:
                maxPrimaryShardSize = randomValueOtherThan(maxPrimaryShardSize, () -> {
                    ByteSizeUnit maxPrimaryShardSizeUnit = randomFrom(ByteSizeUnit.values());
                    return new ByteSizeValue(randomNonNegativeLong() / maxPrimaryShardSizeUnit.toBytes(1), maxPrimaryShardSizeUnit);
                });
                break;
            case 4:
                maxAge = randomValueOtherThan(maxAge, () -> TimeValue.parseTimeValue(randomPositiveTimeValue(), "rollover_action_test"));
                break;
            case 5:
                maxDocs = randomValueOtherThan(maxDocs, () -> randomNonNegativeLong());
                break;
            case 6:
                maxShardDocs = randomValueOtherThan(maxShardDocs, () -> randomNonNegativeLong());
                break;
            default:
                throw new AssertionError("Illegal randomisation branch");
=======
        switch (between(0, 5)) {
            case 0 -> key = new Step.StepKey(key.getPhase(), key.getAction(), key.getName() + randomAlphaOfLength(5));
            case 1 -> nextKey = new Step.StepKey(key.getPhase(), key.getAction(), key.getName() + randomAlphaOfLength(5));
            case 2 -> maxSize = randomValueOtherThan(maxSize, () -> {
                ByteSizeUnit maxSizeUnit = randomFrom(ByteSizeUnit.values());
                return new ByteSizeValue(randomNonNegativeLong() / maxSizeUnit.toBytes(1), maxSizeUnit);
            });
            case 3 -> maxPrimaryShardSize = randomValueOtherThan(maxPrimaryShardSize, () -> {
                ByteSizeUnit maxPrimaryShardSizeUnit = randomFrom(ByteSizeUnit.values());
                return new ByteSizeValue(randomNonNegativeLong() / maxPrimaryShardSizeUnit.toBytes(1), maxPrimaryShardSizeUnit);
            });
            case 4 -> maxAge = randomValueOtherThan(
                maxAge,
                () -> TimeValue.parseTimeValue(randomPositiveTimeValue(), "rollover_action_test")
            );
            case 5 -> maxDocs = randomValueOtherThan(maxDocs, () -> randomNonNegativeLong());
            default -> throw new AssertionError("Illegal randomisation branch");
>>>>>>> 30b8cdc1
        }
        return new WaitForRolloverReadyStep(key, nextKey, instance.getClient(), maxSize, maxPrimaryShardSize, maxAge, maxDocs, maxShardDocs);
    }

    @Override
    protected WaitForRolloverReadyStep copyInstance(WaitForRolloverReadyStep instance) {
        return new WaitForRolloverReadyStep(
            instance.getKey(),
            instance.getNextStepKey(),
            instance.getClient(),
            instance.getMaxSize(),
            instance.getMaxPrimaryShardSize(),
            instance.getMaxAge(),
            instance.getMaxDocs(),
            instance.getMaxShardDocs()
        );
    }

    private static void assertRolloverIndexRequest(RolloverRequest request, String rolloverTarget, Set<Condition<?>> expectedConditions) {
        assertNotNull(request);
        assertEquals(1, request.indices().length);
        assertEquals(rolloverTarget, request.indices()[0]);
        assertEquals(rolloverTarget, request.getRolloverTarget());
        assertEquals(expectedConditions.size(), request.getConditions().size());
        assertTrue(request.isDryRun());
        Set<Object> expectedConditionValues = expectedConditions.stream().map(Condition::value).collect(Collectors.toSet());
        Set<Object> actualConditionValues = request.getConditions().values().stream().map(Condition::value).collect(Collectors.toSet());
        assertEquals(expectedConditionValues, actualConditionValues);
    }

    public void testEvaluateCondition() {
        String alias = randomAlphaOfLength(5);
        IndexMetadata indexMetadata = IndexMetadata.builder(randomAlphaOfLength(10))
            .putAlias(AliasMetadata.builder(alias).writeIndex(randomFrom(true, null)))
            .settings(settings(Version.CURRENT).put(RolloverAction.LIFECYCLE_ROLLOVER_ALIAS, alias))
            .numberOfShards(randomIntBetween(1, 5))
            .numberOfReplicas(randomIntBetween(0, 5))
            .build();

        WaitForRolloverReadyStep step = createRandomInstance();

        mockRolloverIndexCall(alias, step);

        SetOnce<Boolean> conditionsMet = new SetOnce<>();
        step.evaluateCondition(Metadata.builder().put(indexMetadata, true).build(), indexMetadata.getIndex(), new AsyncWaitStep.Listener() {

            @Override
            public void onResponse(boolean complete, ToXContentObject infomationContext) {
                conditionsMet.set(complete);
            }

            @Override
            public void onFailure(Exception e) {
                throw new AssertionError("Unexpected method call", e);
            }
        }, MASTER_TIMEOUT);

        assertEquals(true, conditionsMet.get());

        verify(client, Mockito.only()).admin();
        verify(adminClient, Mockito.only()).indices();
        verify(indicesClient, Mockito.only()).rolloverIndex(Mockito.any(), Mockito.any());
    }

    public void testEvaluateConditionOnDataStreamTarget() {
        String dataStreamName = "test-datastream";
        IndexMetadata indexMetadata = IndexMetadata.builder(DataStream.getDefaultBackingIndexName(dataStreamName, 1))
            .settings(settings(Version.CURRENT))
            .numberOfShards(randomIntBetween(1, 5))
            .numberOfReplicas(randomIntBetween(0, 5))
            .build();

        WaitForRolloverReadyStep step = createRandomInstance();

        mockRolloverIndexCall(dataStreamName, step);

        SetOnce<Boolean> conditionsMet = new SetOnce<>();
        Metadata metadata = Metadata.builder()
            .put(indexMetadata, true)
            .put(DataStreamTestHelper.newInstance(dataStreamName, createTimestampField("@timestamp"), List.of(indexMetadata.getIndex())))
            .build();
        step.evaluateCondition(metadata, indexMetadata.getIndex(), new AsyncWaitStep.Listener() {

            @Override
            public void onResponse(boolean complete, ToXContentObject infomationContext) {
                conditionsMet.set(complete);
            }

            @Override
            public void onFailure(Exception e) {
                throw new AssertionError("Unexpected method call", e);
            }
        }, MASTER_TIMEOUT);

        assertEquals(true, conditionsMet.get());

        verify(client, Mockito.only()).admin();
        verify(adminClient, Mockito.only()).indices();
        verify(indicesClient, Mockito.only()).rolloverIndex(Mockito.any(), Mockito.any());
    }

    public void testSkipRolloverIfDataStreamIsAlreadyRolledOver() {
        String dataStreamName = "test-datastream";
        IndexMetadata firstGenerationIndex = IndexMetadata.builder(DataStream.getDefaultBackingIndexName(dataStreamName, 1))
            .settings(settings(Version.CURRENT))
            .numberOfShards(randomIntBetween(1, 5))
            .numberOfReplicas(randomIntBetween(0, 5))
            .build();

        IndexMetadata writeIndex = IndexMetadata.builder(DataStream.getDefaultBackingIndexName(dataStreamName, 2))
            .settings(settings(Version.CURRENT))
            .numberOfShards(randomIntBetween(1, 5))
            .numberOfReplicas(randomIntBetween(0, 5))
            .build();
        WaitForRolloverReadyStep step = createRandomInstance();

        SetOnce<Boolean> conditionsMet = new SetOnce<>();
        Metadata metadata = Metadata.builder()
            .put(firstGenerationIndex, true)
            .put(writeIndex, true)
            .put(
                DataStreamTestHelper.newInstance(
                    dataStreamName,
                    createTimestampField("@timestamp"),
                    List.of(firstGenerationIndex.getIndex(), writeIndex.getIndex())
                )
            )
            .build();
        step.evaluateCondition(metadata, firstGenerationIndex.getIndex(), new AsyncWaitStep.Listener() {

            @Override
            public void onResponse(boolean complete, ToXContentObject infomationContext) {
                conditionsMet.set(complete);
            }

            @Override
            public void onFailure(Exception e) {
                throw new AssertionError("Unexpected method call", e);
            }
        }, MASTER_TIMEOUT);

        assertEquals(true, conditionsMet.get());

        verifyNoMoreInteractions(client);
        verifyNoMoreInteractions(adminClient);
        verifyNoMoreInteractions(indicesClient);
    }

    private void mockRolloverIndexCall(String rolloverTarget, WaitForRolloverReadyStep step) {
        Mockito.doAnswer(invocation -> {
            RolloverRequest request = (RolloverRequest) invocation.getArguments()[0];
            @SuppressWarnings("unchecked")
            ActionListener<RolloverResponse> listener = (ActionListener<RolloverResponse>) invocation.getArguments()[1];
            Set<Condition<?>> expectedConditions = new HashSet<>();
            if (step.getMaxSize() != null) {
                expectedConditions.add(new MaxSizeCondition(step.getMaxSize()));
            }
            if (step.getMaxPrimaryShardSize() != null) {
                expectedConditions.add(new MaxPrimaryShardSizeCondition(step.getMaxPrimaryShardSize()));
            }
            if (step.getMaxAge() != null) {
                expectedConditions.add(new MaxAgeCondition(step.getMaxAge()));
            }
            if (step.getMaxDocs() != null) {
                expectedConditions.add(new MaxDocsCondition(step.getMaxDocs()));
            }
            if (step.getMaxShardDocs() != null) {
                expectedConditions.add(new MaxShardDocsCondition(step.getMaxShardDocs()));
            }
            assertRolloverIndexRequest(request, rolloverTarget, expectedConditions);
            Map<String, Boolean> conditionResults = expectedConditions.stream()
                .collect(Collectors.toMap(Condition::toString, condition -> true));
            listener.onResponse(new RolloverResponse(null, null, conditionResults, request.isDryRun(), false, false, false));
            return null;
        }).when(indicesClient).rolloverIndex(Mockito.any(), Mockito.any());
    }

    public void testEvaluateDoesntTriggerRolloverForIndexManuallyRolledOnLifecycleRolloverAlias() {
        String rolloverAlias = randomAlphaOfLength(5);
        IndexMetadata indexMetadata = IndexMetadata.builder(randomAlphaOfLength(10))
            .putAlias(AliasMetadata.builder(rolloverAlias))
            .settings(settings(Version.CURRENT).put(RolloverAction.LIFECYCLE_ROLLOVER_ALIAS, rolloverAlias))
            .putRolloverInfo(
                new RolloverInfo(
                    rolloverAlias,
                    Collections.singletonList(new MaxSizeCondition(new ByteSizeValue(2L))),
                    System.currentTimeMillis()
                )
            )
            .numberOfShards(randomIntBetween(1, 5))
            .numberOfReplicas(randomIntBetween(0, 5))
            .build();

        WaitForRolloverReadyStep step = createRandomInstance();

        step.evaluateCondition(Metadata.builder().put(indexMetadata, true).build(), indexMetadata.getIndex(), new AsyncWaitStep.Listener() {

            @Override
            public void onResponse(boolean complete, ToXContentObject informationContext) {
                assertThat(complete, is(true));
            }

            @Override
            public void onFailure(Exception e) {
                throw new AssertionError("Unexpected method call", e);
            }
        }, MASTER_TIMEOUT);

        verify(indicesClient, Mockito.never()).rolloverIndex(Mockito.any(), Mockito.any());
    }

    public void testEvaluateTriggersRolloverForIndexManuallyRolledOnDifferentAlias() {
        String rolloverAlias = randomAlphaOfLength(5);
        IndexMetadata indexMetadata = IndexMetadata.builder(randomAlphaOfLength(10))
            .putAlias(AliasMetadata.builder(rolloverAlias))
            .settings(settings(Version.CURRENT).put(RolloverAction.LIFECYCLE_ROLLOVER_ALIAS, rolloverAlias))
            .putRolloverInfo(
                new RolloverInfo(
                    randomAlphaOfLength(5),
                    Collections.singletonList(new MaxSizeCondition(new ByteSizeValue(2L))),
                    System.currentTimeMillis()
                )
            )
            .numberOfShards(randomIntBetween(1, 5))
            .numberOfReplicas(randomIntBetween(0, 5))
            .build();

        WaitForRolloverReadyStep step = createRandomInstance();

        step.evaluateCondition(Metadata.builder().put(indexMetadata, true).build(), indexMetadata.getIndex(), new AsyncWaitStep.Listener() {

            @Override
            public void onResponse(boolean complete, ToXContentObject informationContext) {
                assertThat(complete, is(true));
            }

            @Override
            public void onFailure(Exception e) {
                throw new AssertionError("Unexpected method call", e);
            }
        }, MASTER_TIMEOUT);

        verify(indicesClient, Mockito.only()).rolloverIndex(Mockito.any(), Mockito.any());
    }

    public void testPerformActionWriteIndexIsFalse() {
        String alias = randomAlphaOfLength(5);
        IndexMetadata indexMetadata = IndexMetadata.builder(randomAlphaOfLength(10))
            .putAlias(AliasMetadata.builder(alias).writeIndex(false))
            .settings(settings(Version.CURRENT).put(RolloverAction.LIFECYCLE_ROLLOVER_ALIAS, alias))
            .numberOfShards(randomIntBetween(1, 5))
            .numberOfReplicas(randomIntBetween(0, 5))
            .build();

        WaitForRolloverReadyStep step = createRandomInstance();
        step.evaluateCondition(Metadata.builder().put(indexMetadata, true).build(), indexMetadata.getIndex(), new AsyncWaitStep.Listener() {

            @Override
            public void onResponse(boolean complete, ToXContentObject infomationContext) {
                fail("expecting failure as the write index must be set to true or null");
            }

            @Override
            public void onFailure(Exception e) {
                assertThat(
                    e.getMessage(),
                    is(
                        String.format(
                            Locale.ROOT,
                            "index [%s] is not the write index for alias [%s]",
                            indexMetadata.getIndex().getName(),
                            alias
                        )
                    )
                );
            }
        }, MASTER_TIMEOUT);

        verify(client, times(0)).admin();
    }

    public void testPerformActionWithIndexingComplete() {
        String alias = randomAlphaOfLength(5);
        IndexMetadata indexMetadata = IndexMetadata.builder(randomAlphaOfLength(10))
            .putAlias(AliasMetadata.builder(alias).writeIndex(randomFrom(false, null)))
            .settings(
                settings(Version.CURRENT).put(RolloverAction.LIFECYCLE_ROLLOVER_ALIAS, alias)
                    .put(LifecycleSettings.LIFECYCLE_INDEXING_COMPLETE, true)
            )
            .numberOfShards(randomIntBetween(1, 5))
            .numberOfReplicas(randomIntBetween(0, 5))
            .build();

        WaitForRolloverReadyStep step = createRandomInstance();

        SetOnce<Boolean> conditionsMet = new SetOnce<>();
        step.evaluateCondition(Metadata.builder().put(indexMetadata, true).build(), indexMetadata.getIndex(), new AsyncWaitStep.Listener() {

            @Override
            public void onResponse(boolean complete, ToXContentObject infomationContext) {
                conditionsMet.set(complete);
            }

            @Override
            public void onFailure(Exception e) {
                throw new AssertionError("Unexpected method call", e);
            }
        }, MASTER_TIMEOUT);

        assertEquals(true, conditionsMet.get());
    }

    public void testPerformActionWithIndexingCompleteStillWriteIndex() {
        String alias = randomAlphaOfLength(5);
        IndexMetadata indexMetadata = IndexMetadata.builder(randomAlphaOfLength(10))
            .putAlias(AliasMetadata.builder(alias).writeIndex(true))
            .settings(
                settings(Version.CURRENT).put(RolloverAction.LIFECYCLE_ROLLOVER_ALIAS, alias)
                    .put(LifecycleSettings.LIFECYCLE_INDEXING_COMPLETE, true)
            )
            .numberOfShards(randomIntBetween(1, 5))
            .numberOfReplicas(randomIntBetween(0, 5))
            .build();

        WaitForRolloverReadyStep step = createRandomInstance();

        SetOnce<Boolean> correctFailureCalled = new SetOnce<>();
        step.evaluateCondition(Metadata.builder().put(indexMetadata, true).build(), indexMetadata.getIndex(), new AsyncWaitStep.Listener() {

            @Override
            public void onResponse(boolean complete, ToXContentObject infomationContext) {
                throw new AssertionError("Should have failed with indexing_complete but index is not write index");
            }

            @Override
            public void onFailure(Exception e) {
                assertTrue(e instanceof IllegalStateException);
                correctFailureCalled.set(true);
            }
        }, MASTER_TIMEOUT);

        assertEquals(true, correctFailureCalled.get());
    }

    public void testPerformActionNotComplete() {
        String alias = randomAlphaOfLength(5);
        IndexMetadata indexMetadata = IndexMetadata.builder(randomAlphaOfLength(10))
            .putAlias(AliasMetadata.builder(alias))
            .settings(settings(Version.CURRENT).put(RolloverAction.LIFECYCLE_ROLLOVER_ALIAS, alias))
            .numberOfShards(randomIntBetween(1, 5))
            .numberOfReplicas(randomIntBetween(0, 5))
            .build();
        WaitForRolloverReadyStep step = createRandomInstance();

        Mockito.doAnswer(invocation -> {
            RolloverRequest request = (RolloverRequest) invocation.getArguments()[0];
            @SuppressWarnings("unchecked")
            ActionListener<RolloverResponse> listener = (ActionListener<RolloverResponse>) invocation.getArguments()[1];
            Set<Condition<?>> expectedConditions = new HashSet<>();
            if (step.getMaxSize() != null) {
                expectedConditions.add(new MaxSizeCondition(step.getMaxSize()));
            }
            if (step.getMaxPrimaryShardSize() != null) {
                expectedConditions.add(new MaxPrimaryShardSizeCondition(step.getMaxPrimaryShardSize()));
            }
            if (step.getMaxAge() != null) {
                expectedConditions.add(new MaxAgeCondition(step.getMaxAge()));
            }
            if (step.getMaxDocs() != null) {
                expectedConditions.add(new MaxDocsCondition(step.getMaxDocs()));
            }
            if (step.getMaxShardDocs() != null) {
                expectedConditions.add(new MaxShardDocsCondition(step.getMaxShardDocs()));
            }
            assertRolloverIndexRequest(request, alias, expectedConditions);
            Map<String, Boolean> conditionResults = expectedConditions.stream()
                .collect(Collectors.toMap(Condition::toString, condition -> false));
            listener.onResponse(new RolloverResponse(null, null, conditionResults, request.isDryRun(), false, false, false));
            return null;
        }).when(indicesClient).rolloverIndex(Mockito.any(), Mockito.any());

        SetOnce<Boolean> actionCompleted = new SetOnce<>();
        step.evaluateCondition(Metadata.builder().put(indexMetadata, true).build(), indexMetadata.getIndex(), new AsyncWaitStep.Listener() {

            @Override
            public void onResponse(boolean complete, ToXContentObject infomationContext) {
                actionCompleted.set(complete);
            }

            @Override
            public void onFailure(Exception e) {
                throw new AssertionError("Unexpected method call", e);
            }
        }, MASTER_TIMEOUT);

        assertEquals(false, actionCompleted.get());

        verify(client, Mockito.only()).admin();
        verify(adminClient, Mockito.only()).indices();
        verify(indicesClient, Mockito.only()).rolloverIndex(Mockito.any(), Mockito.any());
    }

    public void testPerformActionFailure() {
        String alias = randomAlphaOfLength(5);
        IndexMetadata indexMetadata = IndexMetadata.builder(randomAlphaOfLength(10))
            .putAlias(AliasMetadata.builder(alias))
            .settings(settings(Version.CURRENT).put(RolloverAction.LIFECYCLE_ROLLOVER_ALIAS, alias))
            .numberOfShards(randomIntBetween(1, 5))
            .numberOfReplicas(randomIntBetween(0, 5))
            .build();
        Exception exception = new RuntimeException();
        WaitForRolloverReadyStep step = createRandomInstance();

        Mockito.doAnswer(invocation -> {
            RolloverRequest request = (RolloverRequest) invocation.getArguments()[0];
            @SuppressWarnings("unchecked")
            ActionListener<RolloverResponse> listener = (ActionListener<RolloverResponse>) invocation.getArguments()[1];
            Set<Condition<?>> expectedConditions = new HashSet<>();
            if (step.getMaxSize() != null) {
                expectedConditions.add(new MaxSizeCondition(step.getMaxSize()));
            }
            if (step.getMaxPrimaryShardSize() != null) {
                expectedConditions.add(new MaxPrimaryShardSizeCondition(step.getMaxPrimaryShardSize()));
            }
            if (step.getMaxAge() != null) {
                expectedConditions.add(new MaxAgeCondition(step.getMaxAge()));
            }
            if (step.getMaxDocs() != null) {
                expectedConditions.add(new MaxDocsCondition(step.getMaxDocs()));
            }
            if (step.getMaxShardDocs() != null) {
                expectedConditions.add(new MaxShardDocsCondition(step.getMaxShardDocs()));
            }
            assertRolloverIndexRequest(request, alias, expectedConditions);
            listener.onFailure(exception);
            return null;
        }).when(indicesClient).rolloverIndex(Mockito.any(), Mockito.any());

        SetOnce<Boolean> exceptionThrown = new SetOnce<>();
        step.evaluateCondition(Metadata.builder().put(indexMetadata, true).build(), indexMetadata.getIndex(), new AsyncWaitStep.Listener() {

            @Override
            public void onResponse(boolean complete, ToXContentObject infomationContext) {
                throw new AssertionError("Unexpected method call");
            }

            @Override
            public void onFailure(Exception e) {
                assertSame(exception, e);
                exceptionThrown.set(true);
            }
        }, MASTER_TIMEOUT);

        assertEquals(true, exceptionThrown.get());

        verify(client, Mockito.only()).admin();
        verify(adminClient, Mockito.only()).indices();
        verify(indicesClient, Mockito.only()).rolloverIndex(Mockito.any(), Mockito.any());
    }

    public void testPerformActionInvalidNullOrEmptyAlias() {
        String alias = randomBoolean() ? "" : null;
        IndexMetadata indexMetadata = IndexMetadata.builder(randomAlphaOfLength(10))
            .settings(settings(Version.CURRENT).put(RolloverAction.LIFECYCLE_ROLLOVER_ALIAS, alias))
            .numberOfShards(randomIntBetween(1, 5))
            .numberOfReplicas(randomIntBetween(0, 5))
            .build();
        WaitForRolloverReadyStep step = createRandomInstance();

        SetOnce<Exception> exceptionThrown = new SetOnce<>();
        step.evaluateCondition(Metadata.builder().put(indexMetadata, true).build(), indexMetadata.getIndex(), new AsyncWaitStep.Listener() {
            @Override
            public void onResponse(boolean complete, ToXContentObject infomationContext) {
                throw new AssertionError("Unexpected method call");
            }

            @Override
            public void onFailure(Exception e) {
                exceptionThrown.set(e);
            }
        }, MASTER_TIMEOUT);
        assertThat(exceptionThrown.get().getClass(), equalTo(IllegalArgumentException.class));
        assertThat(
            exceptionThrown.get().getMessage(),
            equalTo(
                String.format(
                    Locale.ROOT,
                    "setting [%s] for index [%s] is empty or not defined",
                    RolloverAction.LIFECYCLE_ROLLOVER_ALIAS,
                    indexMetadata.getIndex().getName()
                )
            )
        );
    }

    public void testPerformActionAliasDoesNotPointToIndex() {
        String alias = randomAlphaOfLength(5);
        IndexMetadata indexMetadata = IndexMetadata.builder(randomAlphaOfLength(10))
            .settings(settings(Version.CURRENT).put(RolloverAction.LIFECYCLE_ROLLOVER_ALIAS, alias))
            .numberOfShards(randomIntBetween(1, 5))
            .numberOfReplicas(randomIntBetween(0, 5))
            .build();
        WaitForRolloverReadyStep step = createRandomInstance();

        SetOnce<Exception> exceptionThrown = new SetOnce<>();
        step.evaluateCondition(Metadata.builder().put(indexMetadata, true).build(), indexMetadata.getIndex(), new AsyncWaitStep.Listener() {
            @Override
            public void onResponse(boolean complete, ToXContentObject infomationContext) {
                throw new AssertionError("Unexpected method call");
            }

            @Override
            public void onFailure(Exception e) {
                exceptionThrown.set(e);
            }
        }, MASTER_TIMEOUT);
        assertThat(exceptionThrown.get().getClass(), equalTo(IllegalArgumentException.class));
        assertThat(
            exceptionThrown.get().getMessage(),
            equalTo(
                String.format(
                    Locale.ROOT,
                    "%s [%s] does not point to index [%s]",
                    RolloverAction.LIFECYCLE_ROLLOVER_ALIAS,
                    alias,
                    indexMetadata.getIndex().getName()
                )
            )
        );
    }
}<|MERGE_RESOLUTION|>--- conflicted
+++ resolved
@@ -75,38 +75,6 @@
         Long maxDocs = instance.getMaxDocs();
         Long maxShardDocs = instance.getMaxShardDocs();
 
-<<<<<<< HEAD
-        switch (between(0, 6)) {
-            case 0:
-                key = new Step.StepKey(key.getPhase(), key.getAction(), key.getName() + randomAlphaOfLength(5));
-                break;
-            case 1:
-                nextKey = new Step.StepKey(key.getPhase(), key.getAction(), key.getName() + randomAlphaOfLength(5));
-                break;
-            case 2:
-                maxSize = randomValueOtherThan(maxSize, () -> {
-                    ByteSizeUnit maxSizeUnit = randomFrom(ByteSizeUnit.values());
-                    return new ByteSizeValue(randomNonNegativeLong() / maxSizeUnit.toBytes(1), maxSizeUnit);
-                });
-                break;
-            case 3:
-                maxPrimaryShardSize = randomValueOtherThan(maxPrimaryShardSize, () -> {
-                    ByteSizeUnit maxPrimaryShardSizeUnit = randomFrom(ByteSizeUnit.values());
-                    return new ByteSizeValue(randomNonNegativeLong() / maxPrimaryShardSizeUnit.toBytes(1), maxPrimaryShardSizeUnit);
-                });
-                break;
-            case 4:
-                maxAge = randomValueOtherThan(maxAge, () -> TimeValue.parseTimeValue(randomPositiveTimeValue(), "rollover_action_test"));
-                break;
-            case 5:
-                maxDocs = randomValueOtherThan(maxDocs, () -> randomNonNegativeLong());
-                break;
-            case 6:
-                maxShardDocs = randomValueOtherThan(maxShardDocs, () -> randomNonNegativeLong());
-                break;
-            default:
-                throw new AssertionError("Illegal randomisation branch");
-=======
         switch (between(0, 5)) {
             case 0 -> key = new Step.StepKey(key.getPhase(), key.getAction(), key.getName() + randomAlphaOfLength(5));
             case 1 -> nextKey = new Step.StepKey(key.getPhase(), key.getAction(), key.getName() + randomAlphaOfLength(5));
@@ -123,8 +91,8 @@
                 () -> TimeValue.parseTimeValue(randomPositiveTimeValue(), "rollover_action_test")
             );
             case 5 -> maxDocs = randomValueOtherThan(maxDocs, () -> randomNonNegativeLong());
+            case 6 -> maxShardDocs = randomValueOtherThan(maxShardDocs, () -> randomNonNegativeLong());
             default -> throw new AssertionError("Illegal randomisation branch");
->>>>>>> 30b8cdc1
         }
         return new WaitForRolloverReadyStep(key, nextKey, instance.getClient(), maxSize, maxPrimaryShardSize, maxAge, maxDocs, maxShardDocs);
     }
