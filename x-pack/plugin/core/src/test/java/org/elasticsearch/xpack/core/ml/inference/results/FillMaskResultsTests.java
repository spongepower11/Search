--- conflicted
+++ resolved
@@ -55,14 +55,11 @@
         assertThat(asMap.get(PREDICTION_PROBABILITY), equalTo(testInstance.getPredictionProbability()));
         assertThat(asMap.get(DEFAULT_RESULTS_FIELD + "_sequence"), equalTo(testInstance.getPredictedSequence()));
         List<Map<String, Object>> resultList = (List<Map<String, Object>>) asMap.get(DEFAULT_TOP_CLASSES_RESULTS_FIELD);
-<<<<<<< HEAD
-=======
         if (testInstance.isTruncated) {
             assertThat(asMap.get("is_truncated"), is(true));
         } else {
             assertThat(asMap, not(hasKey("is_truncated")));
         }
->>>>>>> 30e15ba8
         if (testInstance.getTopClasses().size() == 0) {
             assertThat(resultList, is(nullValue()));
         } else {
