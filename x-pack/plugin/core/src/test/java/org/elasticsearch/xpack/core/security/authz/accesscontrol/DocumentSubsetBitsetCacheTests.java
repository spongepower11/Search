/*
 * Copyright Elasticsearch B.V. and/or licensed to Elasticsearch B.V. under one
 * or more contributor license agreements. Licensed under the Elastic License;
 * you may not use this file except in compliance with the Elastic License.
 */

package org.elasticsearch.xpack.core.security.authz.accesscontrol;

import org.apache.logging.log4j.Level;
import org.apache.logging.log4j.LogManager;
import org.apache.logging.log4j.Logger;
import org.apache.lucene.analysis.standard.StandardAnalyzer;
import org.apache.lucene.document.Document;
import org.apache.lucene.document.Field;
import org.apache.lucene.document.StringField;
import org.apache.lucene.index.DirectoryReader;
import org.apache.lucene.index.IndexWriter;
import org.apache.lucene.index.IndexWriterConfig;
import org.apache.lucene.index.LeafReaderContext;
import org.apache.lucene.index.NoMergePolicy;
import org.apache.lucene.search.IndexSearcher;
import org.apache.lucene.search.Query;
import org.apache.lucene.store.Directory;
import org.apache.lucene.util.BitSet;
import org.elasticsearch.client.Client;
import org.elasticsearch.common.CheckedBiConsumer;
import org.elasticsearch.common.CheckedConsumer;
import org.elasticsearch.common.logging.Loggers;
import org.elasticsearch.common.settings.Settings;
import org.elasticsearch.common.util.BigArrays;
import org.elasticsearch.index.IndexSettings;
import org.elasticsearch.index.mapper.MapperService;
import org.elasticsearch.index.query.QueryBuilders;
import org.elasticsearch.index.query.QueryShardContext;
import org.elasticsearch.index.query.TermQueryBuilder;
import org.elasticsearch.index.shard.ShardId;
import org.elasticsearch.test.ESTestCase;
import org.elasticsearch.test.IndexSettingsModule;
import org.elasticsearch.test.MockLogAppender;
import org.hamcrest.Matchers;
import org.junit.After;
import org.junit.Before;
import org.mockito.Mockito;

import java.io.Closeable;
import java.io.IOException;
import java.util.ArrayList;
import java.util.Collections;
import java.util.IdentityHashMap;
import java.util.List;
import java.util.Set;
import java.util.concurrent.CountDownLatch;
import java.util.concurrent.ExecutorService;
import java.util.concurrent.Executors;
import java.util.concurrent.TimeUnit;
import java.util.concurrent.atomic.AtomicInteger;
import java.util.concurrent.atomic.AtomicReference;

import static org.hamcrest.Matchers.equalTo;
import static org.hamcrest.Matchers.is;
import static org.hamcrest.Matchers.not;
import static org.hamcrest.Matchers.notNullValue;
import static org.hamcrest.Matchers.nullValue;
import static org.hamcrest.Matchers.sameInstance;
import static org.mockito.Matchers.any;
import static org.mockito.Mockito.mock;
import static org.mockito.Mockito.when;

public class DocumentSubsetBitsetCacheTests extends ESTestCase {

    private static final int FIELD_COUNT = 10;
    private ExecutorService singleThreadExecutor;

    @Before
    public void setUpExecutor() throws Exception {
        singleThreadExecutor = Executors.newSingleThreadExecutor();
    }

    @After
    public void cleanUpExecutor() throws Exception {
        singleThreadExecutor.shutdown();
    }

    public void testSameBitSetIsReturnedForIdenticalQuery() throws Exception {
        final DocumentSubsetBitsetCache cache = newCache(Settings.EMPTY);
        runTestOnIndex((shardContext, leafContext) -> {
            final Query query1 = QueryBuilders.termQuery("field-1", "value-1").toQuery(shardContext);
            final BitSet bitSet1 = cache.getBitSet(query1, leafContext);
            assertThat(bitSet1, notNullValue());

            final Query query2 = QueryBuilders.termQuery("field-1", "value-1").toQuery(shardContext);
            final BitSet bitSet2 = cache.getBitSet(query2, leafContext);
            assertThat(bitSet2, notNullValue());

            assertThat(bitSet2, Matchers.sameInstance(bitSet1));
        });
    }

    public void testNullBitSetIsReturnedForNonMatchingQuery() throws Exception {
        final DocumentSubsetBitsetCache cache = newCache(Settings.EMPTY);
        runTestOnIndex((shardContext, leafContext) -> {
            final Query query = QueryBuilders.termQuery("does-not-exist", "any-value").toQuery(shardContext);
            final BitSet bitSet = cache.getBitSet(query, leafContext);
            assertThat(bitSet, nullValue());
        });
    }

    public void testNullEntriesAreNotCountedInMemoryUsage() throws Exception {
        final DocumentSubsetBitsetCache cache = newCache(Settings.EMPTY);
        assertThat(cache.ramBytesUsed(), equalTo(0L));

        runTestOnIndex((shardContext, leafContext) -> {
            for (int i = 1; i <= randomIntBetween(3, 6); i++) {
                final Query query = QueryBuilders.termQuery("dne-" + i, "dne- " + i).toQuery(shardContext);
                final BitSet bitSet = cache.getBitSet(query, leafContext);
                assertThat(bitSet, nullValue());
                assertThat(cache.ramBytesUsed(), equalTo(0L));
                assertThat(cache.entryCount(), equalTo(i));
            }
        });
    }

    public void testCacheRespectsMemoryLimit() throws Exception {
        // This value is based on the internal implementation details of lucene's FixedBitSet
        // If the implementation changes, this can be safely updated to match the new ram usage for a single bitset
        final long expectedBytesPerBitSet = 56;

        // Enough to hold exactly 2 bit-sets in the cache
        final long maxCacheBytes = expectedBytesPerBitSet * 2;
        final Settings settings = Settings.builder()
            .put(DocumentSubsetBitsetCache.CACHE_SIZE_SETTING.getKey(), maxCacheBytes + "b")
            .build();
        final DocumentSubsetBitsetCache cache = newCache(settings);
        assertThat(cache.entryCount(), equalTo(0));
        assertThat(cache.ramBytesUsed(), equalTo(0L));

        runTestOnIndex((shardContext, leafContext) -> {
            Query previousQuery = null;
            BitSet previousBitSet = null;
            for (int i = 1; i <= 5; i++) {
                final TermQueryBuilder queryBuilder = QueryBuilders.termQuery("field-" + i, "value-" + i);
                final Query query = queryBuilder.toQuery(shardContext);
                final BitSet bitSet = cache.getBitSet(query, leafContext);
                assertThat(bitSet, notNullValue());
                assertThat(bitSet.ramBytesUsed(), equalTo(expectedBytesPerBitSet));

                // The first time through we have 1 entry, after that we have 2
                final int expectedCount = i == 1 ? 1 : 2;
                assertThat(cache.entryCount(), equalTo(expectedCount));
                assertThat(cache.ramBytesUsed(), equalTo(expectedCount * expectedBytesPerBitSet));

                // Older queries should get evicted, but the query from last iteration should still be cached
                if (previousQuery != null) {
                    assertThat(cache.getBitSet(previousQuery, leafContext), sameInstance(previousBitSet));
                    assertThat(cache.entryCount(), equalTo(expectedCount));
                    assertThat(cache.ramBytesUsed(), equalTo(expectedCount * expectedBytesPerBitSet));
                }
                previousQuery = query;
                previousBitSet = bitSet;

                assertThat(cache.getBitSet(queryBuilder.toQuery(shardContext), leafContext), sameInstance(bitSet));
                assertThat(cache.entryCount(), equalTo(expectedCount));
                assertThat(cache.ramBytesUsed(), equalTo(expectedCount * expectedBytesPerBitSet));
            }

            assertThat(cache.entryCount(), equalTo(2));
            assertThat(cache.ramBytesUsed(), equalTo(2 * expectedBytesPerBitSet));

            cache.clear("testing");

            assertThat(cache.entryCount(), equalTo(0));
            assertThat(cache.ramBytesUsed(), equalTo(0L));
        });
    }

    public void testLogWarningIfBitSetExceedsCacheSize() throws Exception {
        // This value is based on the internal implementation details of lucene's FixedBitSet
        // If the implementation changes, this can be safely updated to match the new ram usage for a single bitset
        final long expectedBytesPerBitSet = 56;

        // Enough to hold less than 1 bit-sets in the cache
        final long maxCacheBytes = expectedBytesPerBitSet - expectedBytesPerBitSet/3;
        final Settings settings = Settings.builder()
            .put(DocumentSubsetBitsetCache.CACHE_SIZE_SETTING.getKey(), maxCacheBytes + "b")
            .build();
        final DocumentSubsetBitsetCache cache = newCache(settings);
        assertThat(cache.entryCount(), equalTo(0));
        assertThat(cache.ramBytesUsed(), equalTo(0L));

        final Logger cacheLogger = LogManager.getLogger(cache.getClass());
        final MockLogAppender mockAppender = new MockLogAppender();
        mockAppender.start();
        try {
            Loggers.addAppender(cacheLogger, mockAppender);
            mockAppender.addExpectation(new MockLogAppender.SeenEventExpectation(
                "[bitset too big]",
                cache.getClass().getName(),
                Level.WARN,
                "built a DLS BitSet that uses [" + expectedBytesPerBitSet + "] bytes; the DLS BitSet cache has a maximum size of [" +
                    maxCacheBytes + "] bytes; this object cannot be cached and will need to be rebuilt for each use;" +
                    " consider increasing the value of [xpack.security.dls.bitset.cache.size]"
            ));

            runTestOnIndex((shardContext, leafContext) -> {
                final TermQueryBuilder queryBuilder = QueryBuilders.termQuery("field-1", "value-1");
                final Query query = queryBuilder.toQuery(shardContext);
                final BitSet bitSet = cache.getBitSet(query, leafContext);
                assertThat(bitSet, notNullValue());
                assertThat(bitSet.ramBytesUsed(), equalTo(expectedBytesPerBitSet));
            });

            mockAppender.assertAllExpectationsMatched();
        } finally {
            Loggers.removeAppender(cacheLogger, mockAppender);
            mockAppender.stop();
        }
    }

    public void testLogMessageIfCacheFull() throws Exception {
        // This value is based on the internal implementation details of lucene's FixedBitSet
        // If the implementation changes, this can be safely updated to match the new ram usage for a single bitset
        final long expectedBytesPerBitSet = 56;

        // Enough to hold slightly more than 1 bit-sets in the cache
        final long maxCacheBytes = expectedBytesPerBitSet + expectedBytesPerBitSet/3;
        final Settings settings = Settings.builder()
            .put(DocumentSubsetBitsetCache.CACHE_SIZE_SETTING.getKey(), maxCacheBytes + "b")
            .build();
        final DocumentSubsetBitsetCache cache = newCache(settings);
        assertThat(cache.entryCount(), equalTo(0));
        assertThat(cache.ramBytesUsed(), equalTo(0L));

        final Logger cacheLogger = LogManager.getLogger(cache.getClass());
        final MockLogAppender mockAppender = new MockLogAppender();
        mockAppender.start();
        try {
            Loggers.addAppender(cacheLogger, mockAppender);
            mockAppender.addExpectation(new MockLogAppender.SeenEventExpectation(
                "[cache full]",
                cache.getClass().getName(),
                Level.INFO,
                "the Document Level Security BitSet cache is full which may impact performance;" +
                    " consider increasing the value of [xpack.security.dls.bitset.cache.size]"
            ));

            runTestOnIndex((shardContext, leafContext) -> {
                for (int i = 1; i <= 3; i++) {
                    final TermQueryBuilder queryBuilder = QueryBuilders.termQuery("field-" + i, "value-" + i);
                    final Query query = queryBuilder.toQuery(shardContext);
                    final BitSet bitSet = cache.getBitSet(query, leafContext);
                    assertThat(bitSet, notNullValue());
                    assertThat(bitSet.ramBytesUsed(), equalTo(expectedBytesPerBitSet));
                }
            });

            mockAppender.assertAllExpectationsMatched();
        } finally {
            Loggers.removeAppender(cacheLogger, mockAppender);
            mockAppender.stop();
        }
    }

    public void testCacheRespectsAccessTimeExpiry() throws Exception {
        final Settings settings = Settings.builder()
            .put(DocumentSubsetBitsetCache.CACHE_TTL_SETTING.getKey(), "10ms")
            .build();
        final DocumentSubsetBitsetCache cache = newCache(settings);
        assertThat(cache.entryCount(), equalTo(0));
        assertThat(cache.ramBytesUsed(), equalTo(0L));

        runTestOnIndex((shardContext, leafContext) -> {
            final Query query1 = QueryBuilders.termQuery("field-1", "value-1").toQuery(shardContext);
            final BitSet bitSet1 = cache.getBitSet(query1, leafContext);
            assertThat(bitSet1, notNullValue());

            final Query query2 = QueryBuilders.termQuery("field-2", "value-2").toQuery(shardContext);
            assertBusy(() -> {
                // Force the cache to perform eviction
                final BitSet bitSet2 = cache.getBitSet(query2, leafContext);
                assertThat(bitSet2, notNullValue());

                // Loop until the cache has less than 2 items, which mean that something we evicted
                assertThat(cache.entryCount(), Matchers.lessThan(2));

            }, 100, TimeUnit.MILLISECONDS);

            // Check that the original bitset is no longer in the cache (a new instance is returned)
            assertThat(cache.getBitSet(query1, leafContext), not(sameInstance(bitSet1)));
        });
    }

    public void testIndexLookupIsClearedWhenBitSetIsEvicted() throws Exception {
        // This value is based on the internal implementation details of lucene's FixedBitSet
        // If the implementation changes, this can be safely updated to match the new ram usage for a single bitset
        final long expectedBytesPerBitSet = 56;

        // Enough to hold slightly more than 1 bit-set in the cache
        final long maxCacheBytes = expectedBytesPerBitSet + expectedBytesPerBitSet/2;
        final Settings settings = Settings.builder()
            .put(DocumentSubsetBitsetCache.CACHE_SIZE_SETTING.getKey(), maxCacheBytes + "b")
            .build();

        final ExecutorService executor = mock(ExecutorService.class);
        final AtomicReference<Runnable> runnableRef = new AtomicReference<>();
        when(executor.submit(any(Runnable.class))).thenAnswer(inv -> {
            final Runnable r = (Runnable) inv.getArguments()[0];
            runnableRef.set(r);
            return null;
        });

        final DocumentSubsetBitsetCache cache = new DocumentSubsetBitsetCache(settings, executor);
        assertThat(cache.entryCount(), equalTo(0));
        assertThat(cache.ramBytesUsed(), equalTo(0L));

        runTestOnIndex((shardContext, leafContext) -> {
            final Query query1 = QueryBuilders.termQuery("field-1", "value-1").toQuery(shardContext);
            final BitSet bitSet1 = cache.getBitSet(query1, leafContext);
            assertThat(bitSet1, notNullValue());

            final Query query2 = QueryBuilders.termQuery("field-2", "value-2").toQuery(shardContext);
            final BitSet bitSet2 = cache.getBitSet(query2, leafContext);
            assertThat(bitSet2, notNullValue());

            // BitSet1 has been evicted now, run the cleanup...
            final Runnable runnable1 = runnableRef.get();
            assertThat(runnable1, notNullValue());
            runnable1.run();
            cache.verifyInternalConsistency();

            // Check that the original bitset is no longer in the cache (a new instance is returned)
            assertThat(cache.getBitSet(query1, leafContext), not(sameInstance(bitSet1)));

            // BitSet2 has been evicted now, run the cleanup...
            final Runnable runnable2 = runnableRef.get();
            assertThat(runnable2, not(sameInstance(runnable1)));
            runnable2.run();
            cache.verifyInternalConsistency();
        });
    }

    @AwaitsFix(bugUrl = "https://github.com/elastic/elasticsearch/issues/51914")
    public void testCacheUnderConcurrentAccess() throws Exception {
        // This value is based on the internal implementation details of lucene's FixedBitSet
        // If the implementation changes, this can be safely updated to match the new ram usage for a single bitset
        final long expectedBytesPerBitSet = 56;

        final int concurrentThreads = randomIntBetween(5, 15);
        final int numberOfIndices = randomIntBetween(3, 8);

        // Force cache evictions by setting the size to be less than the number of distinct queries we search on.
        final int maxCacheCount = randomIntBetween(FIELD_COUNT / 2, FIELD_COUNT * 3 / 4);
        final long maxCacheBytes = expectedBytesPerBitSet * maxCacheCount;
        final Settings settings = Settings.builder()
            .put(DocumentSubsetBitsetCache.CACHE_SIZE_SETTING.getKey(), maxCacheBytes + "b")
            .build();

        final ExecutorService threads = Executors.newFixedThreadPool(concurrentThreads + 1);
        final ExecutorService cleanupExecutor = Mockito.mock(ExecutorService.class);
        when(cleanupExecutor.submit(any(Runnable.class))).thenAnswer(inv -> {
            final Runnable runnable = (Runnable) inv.getArguments()[0];
            return threads.submit(() -> {
                // Sleep for a small (random) length of time.
                // This increases the likelihood that cache could have been modified between the eviction & the cleanup
                Thread.sleep(randomIntBetween(1, 10));
                runnable.run();
                return null;
            });
        });
        try {
            final DocumentSubsetBitsetCache cache = new DocumentSubsetBitsetCache(settings, cleanupExecutor);
            assertThat(cache.entryCount(), equalTo(0));
            assertThat(cache.ramBytesUsed(), equalTo(0L));

            runTestOnIndices(numberOfIndices, contexts -> {
                final CountDownLatch start = new CountDownLatch(concurrentThreads);
                final CountDownLatch end = new CountDownLatch(concurrentThreads);
                final Set<BitSet> uniqueBitSets = Collections.synchronizedSet(Collections.newSetFromMap(new IdentityHashMap<>()));
                for (int thread = 0; thread < concurrentThreads; thread++) {
                    threads.submit(() -> {
                        start.countDown();
                        start.await(100, TimeUnit.MILLISECONDS);
                        for (int loop = 0; loop < 15; loop++) {
                            for (int field = 1; field <= FIELD_COUNT; field++) {
                                final TermQueryBuilder queryBuilder = QueryBuilders.termQuery("field-" + field, "value-" + field);
                                final TestIndexContext randomContext = randomFrom(contexts);
                                final Query query = queryBuilder.toQuery(randomContext.queryShardContext);
                                final BitSet bitSet = cache.getBitSet(query, randomContext.leafReaderContext);
                                assertThat(bitSet, notNullValue());
                                assertThat(bitSet.ramBytesUsed(), equalTo(expectedBytesPerBitSet));
                                uniqueBitSets.add(bitSet);
                            }
                        }
                        end.countDown();
                        return null;
                    });
                }

                assertTrue("Query threads did not complete in expected time", end.await(1, TimeUnit.SECONDS));

                threads.shutdown();
                assertTrue("Cleanup thread did not complete in expected time", threads.awaitTermination(3, TimeUnit.SECONDS));
                cache.verifyInternalConsistency();

                // Due to cache evictions, we must get more bitsets than fields
                assertThat(uniqueBitSets.size(), Matchers.greaterThan(FIELD_COUNT));
                // Due to cache evictions, we must have seen more bitsets than the cache currently holds
                assertThat(uniqueBitSets.size(), Matchers.greaterThan(cache.entryCount()));
                // Even under concurrent pressure, the cache should hit the expected size
                assertThat(cache.entryCount(), is(maxCacheCount));
                assertThat(cache.ramBytesUsed(), is(maxCacheBytes));
            });
        } finally {
            threads.shutdown();
        }
    }

    public void testCacheIsPerIndex() throws Exception {
        final DocumentSubsetBitsetCache cache = newCache(Settings.EMPTY);
        assertThat(cache.entryCount(), equalTo(0));
        assertThat(cache.ramBytesUsed(), equalTo(0L));

        final int iterations = randomIntBetween(3, 10);
        AtomicInteger counter = new AtomicInteger(0);

        final CheckedBiConsumer<QueryShardContext, LeafReaderContext, Exception> consumer = new CheckedBiConsumer<>() {
            @Override
            public void accept(QueryShardContext shardContext, LeafReaderContext leafContext) throws Exception {
                final int count = counter.incrementAndGet();
                final Query query = QueryBuilders.termQuery("field-1", "value-1").toQuery(shardContext);
                final BitSet bitSet = cache.getBitSet(query, leafContext);

                assertThat(bitSet, notNullValue());
                assertThat(cache.entryCount(), equalTo(count));

                if (count < iterations) {
                    // Need to do this nested, or else the cache will be cleared when the index reader is closed
                    runTestOnIndex(this);
                }
            }
        };
        runTestOnIndex(consumer);
    }

    public void testCacheClearEntriesWhenIndexIsClosed() throws Exception {
        final DocumentSubsetBitsetCache cache = newCache(Settings.EMPTY);
        assertThat(cache.entryCount(), equalTo(0));
        assertThat(cache.ramBytesUsed(), equalTo(0L));

        for (int i = 1; i <= randomIntBetween(2, 5); i++) {
            runTestOnIndex((shardContext, leafContext) -> {
                for (int j = 1; j <= randomIntBetween(2, 10); j++) {
                    final Query query = QueryBuilders.termQuery("field-" + j, "value-1").toQuery(shardContext);
                    final BitSet bitSet = cache.getBitSet(query, leafContext);
                    assertThat(bitSet, notNullValue());
                }
                assertThat(cache.entryCount(), not(equalTo(0)));
                assertThat(cache.ramBytesUsed(), not(equalTo(0L)));
            });
            assertThat(cache.entryCount(), equalTo(0));
            assertThat(cache.ramBytesUsed(), equalTo(0L));
        }
    }

    private void runTestOnIndex(CheckedBiConsumer<QueryShardContext, LeafReaderContext, Exception> body) throws Exception {
        runTestOnIndices(1, ctx -> {
            final TestIndexContext indexContext = ctx.get(0);
            body.accept(indexContext.queryShardContext, indexContext.leafReaderContext);
        });
    }

    private static final class TestIndexContext implements Closeable {
        private final Directory directory;
        private final IndexWriter indexWriter;
        private final DirectoryReader directoryReader;
        private final QueryShardContext queryShardContext;
        private final LeafReaderContext leafReaderContext;

        private TestIndexContext(Directory directory, IndexWriter indexWriter, DirectoryReader directoryReader,
                                 QueryShardContext queryShardContext, LeafReaderContext leafReaderContext) {
            this.directory = directory;
            this.indexWriter = indexWriter;
            this.directoryReader = directoryReader;
            this.queryShardContext = queryShardContext;
            this.leafReaderContext = leafReaderContext;
        }

        @Override
        public void close() throws IOException {
            directoryReader.close();
            indexWriter.close();
            directory.close();
        }
    }

    private TestIndexContext testIndex(MapperService mapperService, Client client) throws IOException {
        TestIndexContext context = null;

        final long nowInMillis = randomNonNegativeLong();
        final ShardId shardId = new ShardId("idx_" + randomAlphaOfLengthBetween(2, 8), randomAlphaOfLength(12), 0);
        final IndexSettings indexSettings = IndexSettingsModule.newIndexSettings(shardId.getIndex(), Settings.EMPTY);
        final IndexWriterConfig writerConfig = new IndexWriterConfig(new StandardAnalyzer()).setMergePolicy(NoMergePolicy.INSTANCE);

        Directory directory = null;
        IndexWriter iw = null;
        DirectoryReader directoryReader = null;
        try {
            directory = newDirectory();

            iw = new IndexWriter(directory, writerConfig);
            for (int i = 1; i <= 100; i++) {
                Document document = new Document();
                for (int j = 1; j <= FIELD_COUNT; j++) {
                    document.add(new StringField("field-" + j, "value-" + i, Field.Store.NO));
                }
                iw.addDocument(document);
            }
            iw.commit();

            directoryReader = DirectoryReader.open(directory);
            final LeafReaderContext leaf = directoryReader.leaves().get(0);

            final QueryShardContext shardContext = new QueryShardContext(shardId.id(), indexSettings, BigArrays.NON_RECYCLING_INSTANCE,
                null, null, mapperService, null, null, xContentRegistry(), writableRegistry(),
                client, new IndexSearcher(directoryReader), () -> nowInMillis, null, null, () -> true);

<<<<<<< HEAD
                final QueryShardContext context = new QueryShardContext(shardId.id(), indexSettings, BigArrays.NON_RECYCLING_INSTANCE,
                    null, null, mapperService, null, null, xContentRegistry(), writableRegistry(),
                        client, new IndexSearcher(directoryReader), () -> nowInMillis, null, null);
                context.setAllowUnmappedFields(false);
                context.setMapUnmappedFieldAsString(true);
                body.accept(context, leaf);
=======
            context = new TestIndexContext(directory, iw, directoryReader, shardContext, leaf);
            return context;
        } finally {
            if (context == null) {
                if (directoryReader != null) {
                    directoryReader.close();
                }
                if (iw != null) {
                    iw.close();
                }
                if (directory != null) {
                    directory.close();
                }
            }
        }
    }

    private void runTestOnIndices(int numberIndices, CheckedConsumer<List<TestIndexContext>, Exception> body) throws Exception {
        final MapperService mapperService = mock(MapperService.class);

        final Client client = mock(Client.class);
        when(client.settings()).thenReturn(Settings.EMPTY);

        final List<TestIndexContext> context = new ArrayList<>(numberIndices);
        try {
            for (int i = 0; i < numberIndices; i++) {
                context.add(testIndex(mapperService, client));
            }

            body.accept(context);
        } finally {
            for (TestIndexContext indexContext : context) {
                indexContext.close();
>>>>>>> cecee07c
            }
        }
    }

    private DocumentSubsetBitsetCache newCache(Settings settings) {
        return new DocumentSubsetBitsetCache(settings, singleThreadExecutor);
    }

}<|MERGE_RESOLUTION|>--- conflicted
+++ resolved
@@ -523,14 +523,6 @@
                 null, null, mapperService, null, null, xContentRegistry(), writableRegistry(),
                 client, new IndexSearcher(directoryReader), () -> nowInMillis, null, null, () -> true);
 
-<<<<<<< HEAD
-                final QueryShardContext context = new QueryShardContext(shardId.id(), indexSettings, BigArrays.NON_RECYCLING_INSTANCE,
-                    null, null, mapperService, null, null, xContentRegistry(), writableRegistry(),
-                        client, new IndexSearcher(directoryReader), () -> nowInMillis, null, null);
-                context.setAllowUnmappedFields(false);
-                context.setMapUnmappedFieldAsString(true);
-                body.accept(context, leaf);
-=======
             context = new TestIndexContext(directory, iw, directoryReader, shardContext, leaf);
             return context;
         } finally {
@@ -564,7 +556,6 @@
         } finally {
             for (TestIndexContext indexContext : context) {
                 indexContext.close();
->>>>>>> cecee07c
             }
         }
     }
