/*
 * Copyright Elasticsearch B.V. and/or licensed to Elasticsearch B.V. under one
 * or more contributor license agreements. Licensed under the Elastic License;
 * you may not use this file except in compliance with the Elastic License.
 */

package org.elasticsearch.xpack.core.security.authz.accesscontrol;

import org.apache.logging.log4j.Level;
import org.apache.logging.log4j.LogManager;
import org.apache.logging.log4j.Logger;
import org.apache.lucene.analysis.standard.StandardAnalyzer;
import org.apache.lucene.document.Document;
import org.apache.lucene.document.Field;
import org.apache.lucene.document.StringField;
import org.apache.lucene.index.DirectoryReader;
import org.apache.lucene.index.IndexWriter;
import org.apache.lucene.index.IndexWriterConfig;
import org.apache.lucene.index.LeafReaderContext;
import org.apache.lucene.index.NoMergePolicy;
import org.apache.lucene.search.IndexSearcher;
import org.apache.lucene.search.Query;
import org.apache.lucene.store.Directory;
import org.apache.lucene.util.BitSet;
import org.elasticsearch.client.Client;
import org.elasticsearch.common.CheckedBiConsumer;
<<<<<<< HEAD
import org.elasticsearch.common.logging.Loggers;
=======
import org.elasticsearch.common.CheckedConsumer;
>>>>>>> 49660494
import org.elasticsearch.common.settings.Settings;
import org.elasticsearch.common.util.BigArrays;
import org.elasticsearch.index.IndexSettings;
import org.elasticsearch.index.mapper.MapperService;
import org.elasticsearch.index.query.QueryBuilders;
import org.elasticsearch.index.query.QueryShardContext;
import org.elasticsearch.index.query.TermQueryBuilder;
import org.elasticsearch.index.shard.ShardId;
import org.elasticsearch.test.ESTestCase;
import org.elasticsearch.test.IndexSettingsModule;
import org.elasticsearch.test.MockLogAppender;
import org.hamcrest.Matchers;
import org.junit.After;
import org.junit.Before;
import org.mockito.Mockito;

import java.io.Closeable;
import java.io.IOException;
import java.util.ArrayList;
import java.util.Collections;
import java.util.IdentityHashMap;
import java.util.List;
import java.util.Set;
import java.util.concurrent.CountDownLatch;
import java.util.concurrent.ExecutorService;
import java.util.concurrent.Executors;
import java.util.concurrent.TimeUnit;
import java.util.concurrent.atomic.AtomicInteger;
import java.util.concurrent.atomic.AtomicReference;

import static org.hamcrest.Matchers.equalTo;
import static org.hamcrest.Matchers.is;
import static org.hamcrest.Matchers.not;
import static org.hamcrest.Matchers.notNullValue;
import static org.hamcrest.Matchers.nullValue;
import static org.hamcrest.Matchers.sameInstance;
import static org.mockito.Matchers.any;
import static org.mockito.Mockito.mock;
import static org.mockito.Mockito.when;

public class DocumentSubsetBitsetCacheTests extends ESTestCase {

    private static final int FIELD_COUNT = 10;
    private ExecutorService singleThreadExecutor;

    @Before
    public void setUpExecutor() throws Exception {
        singleThreadExecutor = Executors.newSingleThreadExecutor();
    }

    @After
    public void cleanUpExecutor() throws Exception {
        singleThreadExecutor.shutdown();
    }

    public void testSameBitSetIsReturnedForIdenticalQuery() throws Exception {
        final DocumentSubsetBitsetCache cache = newCache(Settings.EMPTY);
        runTestOnIndex((shardContext, leafContext) -> {
            final Query query1 = QueryBuilders.termQuery("field-1", "value-1").toQuery(shardContext);
            final BitSet bitSet1 = cache.getBitSet(query1, leafContext);
            assertThat(bitSet1, notNullValue());

            final Query query2 = QueryBuilders.termQuery("field-1", "value-1").toQuery(shardContext);
            final BitSet bitSet2 = cache.getBitSet(query2, leafContext);
            assertThat(bitSet2, notNullValue());

            assertThat(bitSet2, Matchers.sameInstance(bitSet1));
        });
    }

    public void testNullBitSetIsReturnedForNonMatchingQuery() throws Exception {
        final DocumentSubsetBitsetCache cache = newCache(Settings.EMPTY);
        runTestOnIndex((shardContext, leafContext) -> {
            final Query query = QueryBuilders.termQuery("does-not-exist", "any-value").toQuery(shardContext);
            final BitSet bitSet = cache.getBitSet(query, leafContext);
            assertThat(bitSet, nullValue());
        });
    }

    public void testNullEntriesAreNotCountedInMemoryUsage() throws Exception {
        final DocumentSubsetBitsetCache cache = newCache(Settings.EMPTY);
        assertThat(cache.ramBytesUsed(), equalTo(0L));

        runTestOnIndex((shardContext, leafContext) -> {
            for (int i = 1; i <= randomIntBetween(3, 6); i++) {
                final Query query = QueryBuilders.termQuery("dne-" + i, "dne- " + i).toQuery(shardContext);
                final BitSet bitSet = cache.getBitSet(query, leafContext);
                assertThat(bitSet, nullValue());
                assertThat(cache.ramBytesUsed(), equalTo(0L));
                assertThat(cache.entryCount(), equalTo(i));
            }
        });
    }

    public void testCacheRespectsMemoryLimit() throws Exception {
        // This value is based on the internal implementation details of lucene's FixedBitSet
        // If the implementation changes, this can be safely updated to match the new ram usage for a single bitset
        final long expectedBytesPerBitSet = 56;

        // Enough to hold exactly 2 bit-sets in the cache
        final long maxCacheBytes = expectedBytesPerBitSet * 2;
        final Settings settings = Settings.builder()
            .put(DocumentSubsetBitsetCache.CACHE_SIZE_SETTING.getKey(), maxCacheBytes + "b")
            .build();
        final DocumentSubsetBitsetCache cache = newCache(settings);
        assertThat(cache.entryCount(), equalTo(0));
        assertThat(cache.ramBytesUsed(), equalTo(0L));

        runTestOnIndex((shardContext, leafContext) -> {
            Query previousQuery = null;
            BitSet previousBitSet = null;
            for (int i = 1; i <= 5; i++) {
                final TermQueryBuilder queryBuilder = QueryBuilders.termQuery("field-" + i, "value-" + i);
                final Query query = queryBuilder.toQuery(shardContext);
                final BitSet bitSet = cache.getBitSet(query, leafContext);
                assertThat(bitSet, notNullValue());
                assertThat(bitSet.ramBytesUsed(), equalTo(expectedBytesPerBitSet));

                // The first time through we have 1 entry, after that we have 2
                final int expectedCount = i == 1 ? 1 : 2;
                assertThat(cache.entryCount(), equalTo(expectedCount));
                assertThat(cache.ramBytesUsed(), equalTo(expectedCount * expectedBytesPerBitSet));

                // Older queries should get evicted, but the query from last iteration should still be cached
                if (previousQuery != null) {
                    assertThat(cache.getBitSet(previousQuery, leafContext), sameInstance(previousBitSet));
                    assertThat(cache.entryCount(), equalTo(expectedCount));
                    assertThat(cache.ramBytesUsed(), equalTo(expectedCount * expectedBytesPerBitSet));
                }
                previousQuery = query;
                previousBitSet = bitSet;

                assertThat(cache.getBitSet(queryBuilder.toQuery(shardContext), leafContext), sameInstance(bitSet));
                assertThat(cache.entryCount(), equalTo(expectedCount));
                assertThat(cache.ramBytesUsed(), equalTo(expectedCount * expectedBytesPerBitSet));
            }

            assertThat(cache.entryCount(), equalTo(2));
            assertThat(cache.ramBytesUsed(), equalTo(2 * expectedBytesPerBitSet));

            cache.clear("testing");

            assertThat(cache.entryCount(), equalTo(0));
            assertThat(cache.ramBytesUsed(), equalTo(0L));
        });
    }

    public void testLogWarningIfBitSetExceedsCacheSize() throws Exception {
        // This value is based on the internal implementation details of lucene's FixedBitSet
        // If the implementation changes, this can be safely updated to match the new ram usage for a single bitset
        final long expectedBytesPerBitSet = 56;

        // Enough to hold less than 1 bit-sets in the cache
        final long maxCacheBytes = expectedBytesPerBitSet - expectedBytesPerBitSet/3;
        final Settings settings = Settings.builder()
            .put(DocumentSubsetBitsetCache.CACHE_SIZE_SETTING.getKey(), maxCacheBytes + "b")
            .build();
        final DocumentSubsetBitsetCache cache = new DocumentSubsetBitsetCache(settings);
        assertThat(cache.entryCount(), equalTo(0));
        assertThat(cache.ramBytesUsed(), equalTo(0L));

        final Logger cacheLogger = LogManager.getLogger(cache.getClass());
        final MockLogAppender mockAppender = new MockLogAppender();
        mockAppender.start();
        try {
            Loggers.addAppender(cacheLogger, mockAppender);
            mockAppender.addExpectation(new MockLogAppender.SeenEventExpectation(
                "[bitset too big]",
                cache.getClass().getName(),
                Level.WARN,
                "built a DLS BitSet that uses [" + expectedBytesPerBitSet + "] bytes; the DLS BitSet cache has a maximum size of [" +
                    maxCacheBytes + "] bytes; this object cannot be cached and will need to be rebuilt for each use;" +
                    " consider increasing the value of [xpack.security.dls.bitset.cache.size]"
            ));

            runTestOnIndex((shardContext, leafContext) -> {
                final TermQueryBuilder queryBuilder = QueryBuilders.termQuery("field-1", "value-1");
                final Query query = queryBuilder.toQuery(shardContext);
                final BitSet bitSet = cache.getBitSet(query, leafContext);
                assertThat(bitSet, notNullValue());
                assertThat(bitSet.ramBytesUsed(), equalTo(expectedBytesPerBitSet));
            });

            mockAppender.assertAllExpectationsMatched();
        } finally {
            Loggers.removeAppender(cacheLogger, mockAppender);
            mockAppender.stop();
        }
    }

    public void testLogMessageIfCacheFull() throws Exception {
        // This value is based on the internal implementation details of lucene's FixedBitSet
        // If the implementation changes, this can be safely updated to match the new ram usage for a single bitset
        final long expectedBytesPerBitSet = 56;

        // Enough to hold slightly more than 1 bit-sets in the cache
        final long maxCacheBytes = expectedBytesPerBitSet + expectedBytesPerBitSet/3;
        final Settings settings = Settings.builder()
            .put(DocumentSubsetBitsetCache.CACHE_SIZE_SETTING.getKey(), maxCacheBytes + "b")
            .build();
        final DocumentSubsetBitsetCache cache = new DocumentSubsetBitsetCache(settings);
        assertThat(cache.entryCount(), equalTo(0));
        assertThat(cache.ramBytesUsed(), equalTo(0L));

        final Logger cacheLogger = LogManager.getLogger(cache.getClass());
        final MockLogAppender mockAppender = new MockLogAppender();
        mockAppender.start();
        try {
            Loggers.addAppender(cacheLogger, mockAppender);
            mockAppender.addExpectation(new MockLogAppender.SeenEventExpectation(
                "[cache full]",
                cache.getClass().getName(),
                Level.INFO,
                "the Document Level Security BitSet cache is full which may impact performance;" +
                    " consider increasing the value of [xpack.security.dls.bitset.cache.size]"
            ));

            runTestOnIndex((shardContext, leafContext) -> {
                for (int i = 1; i <= 3; i++) {
                    final TermQueryBuilder queryBuilder = QueryBuilders.termQuery("field-" + i, "value-" + i);
                    final Query query = queryBuilder.toQuery(shardContext);
                    final BitSet bitSet = cache.getBitSet(query, leafContext);
                    assertThat(bitSet, notNullValue());
                    assertThat(bitSet.ramBytesUsed(), equalTo(expectedBytesPerBitSet));
                }
            });

            mockAppender.assertAllExpectationsMatched();
        } finally {
            Loggers.removeAppender(cacheLogger, mockAppender);
            mockAppender.stop();
        }
    }

    public void testCacheRespectsAccessTimeExpiry() throws Exception {
        final Settings settings = Settings.builder()
            .put(DocumentSubsetBitsetCache.CACHE_TTL_SETTING.getKey(), "10ms")
            .build();
        final DocumentSubsetBitsetCache cache = newCache(settings);
        assertThat(cache.entryCount(), equalTo(0));
        assertThat(cache.ramBytesUsed(), equalTo(0L));

        runTestOnIndex((shardContext, leafContext) -> {
            final Query query1 = QueryBuilders.termQuery("field-1", "value-1").toQuery(shardContext);
            final BitSet bitSet1 = cache.getBitSet(query1, leafContext);
            assertThat(bitSet1, notNullValue());

            final Query query2 = QueryBuilders.termQuery("field-2", "value-2").toQuery(shardContext);
            assertBusy(() -> {
                // Force the cache to perform eviction
                final BitSet bitSet2 = cache.getBitSet(query2, leafContext);
                assertThat(bitSet2, notNullValue());

                // Loop until the cache has less than 2 items, which mean that something we evicted
                assertThat(cache.entryCount(), Matchers.lessThan(2));

            }, 100, TimeUnit.MILLISECONDS);

            // Check that the original bitset is no longer in the cache (a new instance is returned)
            assertThat(cache.getBitSet(query1, leafContext), not(sameInstance(bitSet1)));
        });
    }

    public void testIndexLookupIsClearedWhenBitSetIsEvicted() throws Exception {
        // This value is based on the internal implementation details of lucene's FixedBitSet
        // If the implementation changes, this can be safely updated to match the new ram usage for a single bitset
        final long expectedBytesPerBitSet = 56;

        // Enough to hold slightly more than 1 bit-set in the cache
        final long maxCacheBytes = expectedBytesPerBitSet + expectedBytesPerBitSet/2;
        final Settings settings = Settings.builder()
            .put(DocumentSubsetBitsetCache.CACHE_SIZE_SETTING.getKey(), maxCacheBytes + "b")
            .build();

        final ExecutorService executor = mock(ExecutorService.class);
        final AtomicReference<Runnable> runnableRef = new AtomicReference<>();
        when(executor.submit(any(Runnable.class))).thenAnswer(inv -> {
            final Runnable r = (Runnable) inv.getArguments()[0];
            runnableRef.set(r);
            return null;
        });

        final DocumentSubsetBitsetCache cache = new DocumentSubsetBitsetCache(settings, executor);
        assertThat(cache.entryCount(), equalTo(0));
        assertThat(cache.ramBytesUsed(), equalTo(0L));

        runTestOnIndex((shardContext, leafContext) -> {
            final Query query1 = QueryBuilders.termQuery("field-1", "value-1").toQuery(shardContext);
            final BitSet bitSet1 = cache.getBitSet(query1, leafContext);
            assertThat(bitSet1, notNullValue());

            final Query query2 = QueryBuilders.termQuery("field-2", "value-2").toQuery(shardContext);
            final BitSet bitSet2 = cache.getBitSet(query2, leafContext);
            assertThat(bitSet2, notNullValue());

            // BitSet1 has been evicted now, run the cleanup...
            final Runnable runnable1 = runnableRef.get();
            assertThat(runnable1, notNullValue());
            runnable1.run();
            cache.verifyInternalConsistency();

            // Check that the original bitset is no longer in the cache (a new instance is returned)
            assertThat(cache.getBitSet(query1, leafContext), not(sameInstance(bitSet1)));

            // BitSet2 has been evicted now, run the cleanup...
            final Runnable runnable2 = runnableRef.get();
            assertThat(runnable2, not(sameInstance(runnable1)));
            runnable2.run();
            cache.verifyInternalConsistency();
        });
    }
    public void testCacheUnderConcurrentAccess() throws Exception {
        // This value is based on the internal implementation details of lucene's FixedBitSet
        // If the implementation changes, this can be safely updated to match the new ram usage for a single bitset
        final long expectedBytesPerBitSet = 56;

        final int concurrentThreads = randomIntBetween(5, 15);
        final int numberOfIndices = randomIntBetween(3, 8);

        // Force cache evictions by setting the size to be less than the number of distinct queries we search on.
        final int maxCacheCount = randomIntBetween(FIELD_COUNT / 2, FIELD_COUNT * 3 / 4);
        final long maxCacheBytes = expectedBytesPerBitSet * maxCacheCount;
        final Settings settings = Settings.builder()
            .put(DocumentSubsetBitsetCache.CACHE_SIZE_SETTING.getKey(), maxCacheBytes + "b")
            .build();

        final ExecutorService threads = Executors.newFixedThreadPool(concurrentThreads + 1);
        final ExecutorService cleanupExecutor = Mockito.mock(ExecutorService.class);
        when(cleanupExecutor.submit(any(Runnable.class))).thenAnswer(inv -> {
            final Runnable runnable = (Runnable) inv.getArguments()[0];
            return threads.submit(() -> {
                // Sleep for a small (random) length of time.
                // This increases the likelihood that cache could have been modified between the eviction & the cleanup
                Thread.sleep(randomIntBetween(1, 10));
                runnable.run();
                return null;
            });
        });
        try {
            final DocumentSubsetBitsetCache cache = new DocumentSubsetBitsetCache(settings, cleanupExecutor);
            assertThat(cache.entryCount(), equalTo(0));
            assertThat(cache.ramBytesUsed(), equalTo(0L));

            runTestOnIndices(numberOfIndices, contexts -> {
                final CountDownLatch start = new CountDownLatch(concurrentThreads);
                final CountDownLatch end = new CountDownLatch(concurrentThreads);
                final Set<BitSet> uniqueBitSets = Collections.synchronizedSet(Collections.newSetFromMap(new IdentityHashMap<>()));
                for (int thread = 0; thread < concurrentThreads; thread++) {
                    threads.submit(() -> {
                        start.countDown();
                        start.await(100, TimeUnit.MILLISECONDS);
                        for (int loop = 0; loop < 15; loop++) {
                            for (int field = 1; field <= FIELD_COUNT; field++) {
                                final TermQueryBuilder queryBuilder = QueryBuilders.termQuery("field-" + field, "value-" + field);
                                final TestIndexContext randomContext = randomFrom(contexts);
                                final Query query = queryBuilder.toQuery(randomContext.queryShardContext);
                                final BitSet bitSet = cache.getBitSet(query, randomContext.leafReaderContext);
                                assertThat(bitSet, notNullValue());
                                assertThat(bitSet.ramBytesUsed(), equalTo(expectedBytesPerBitSet));
                                uniqueBitSets.add(bitSet);
                            }
                        }
                        end.countDown();
                        return null;
                    });
                }

                assertTrue("Query threads did not complete in expected time", end.await(1, TimeUnit.SECONDS));

                threads.shutdown();
                assertTrue("Cleanup thread did not complete in expected time", threads.awaitTermination(3, TimeUnit.SECONDS));
                cache.verifyInternalConsistency();

                // Due to cache evictions, we must get more bitsets than fields
                assertThat(uniqueBitSets.size(), Matchers.greaterThan(FIELD_COUNT));
                // Due to cache evictions, we must have seen more bitsets than the cache currently holds
                assertThat(uniqueBitSets.size(), Matchers.greaterThan(cache.entryCount()));
                // Even under concurrent pressure, the cache should hit the expected size
                assertThat(cache.entryCount(), is(maxCacheCount));
                assertThat(cache.ramBytesUsed(), is(maxCacheBytes));
            });
        } finally {
            threads.shutdown();
        }
    }

    public void testCacheIsPerIndex() throws Exception {
        final DocumentSubsetBitsetCache cache = newCache(Settings.EMPTY);
        assertThat(cache.entryCount(), equalTo(0));
        assertThat(cache.ramBytesUsed(), equalTo(0L));

        final int iterations = randomIntBetween(3, 10);
        AtomicInteger counter = new AtomicInteger(0);

        final CheckedBiConsumer<QueryShardContext, LeafReaderContext, Exception> consumer = new CheckedBiConsumer<>() {
            @Override
            public void accept(QueryShardContext shardContext, LeafReaderContext leafContext) throws Exception {
                final int count = counter.incrementAndGet();
                final Query query = QueryBuilders.termQuery("field-1", "value-1").toQuery(shardContext);
                final BitSet bitSet = cache.getBitSet(query, leafContext);

                assertThat(bitSet, notNullValue());
                assertThat(cache.entryCount(), equalTo(count));

                if (count < iterations) {
                    // Need to do this nested, or else the cache will be cleared when the index reader is closed
                    runTestOnIndex(this);
                }
            }
        };
        runTestOnIndex(consumer);
    }

    public void testCacheClearEntriesWhenIndexIsClosed() throws Exception {
        final DocumentSubsetBitsetCache cache = newCache(Settings.EMPTY);
        assertThat(cache.entryCount(), equalTo(0));
        assertThat(cache.ramBytesUsed(), equalTo(0L));

        for (int i = 1; i <= randomIntBetween(2, 5); i++) {
            runTestOnIndex((shardContext, leafContext) -> {
                for (int j = 1; j <= randomIntBetween(2, 10); j++) {
                    final Query query = QueryBuilders.termQuery("field-" + j, "value-1").toQuery(shardContext);
                    final BitSet bitSet = cache.getBitSet(query, leafContext);
                    assertThat(bitSet, notNullValue());
                }
                assertThat(cache.entryCount(), not(equalTo(0)));
                assertThat(cache.ramBytesUsed(), not(equalTo(0L)));
            });
            assertThat(cache.entryCount(), equalTo(0));
            assertThat(cache.ramBytesUsed(), equalTo(0L));
        }
    }

    private void runTestOnIndex(CheckedBiConsumer<QueryShardContext, LeafReaderContext, Exception> body) throws Exception {
        runTestOnIndices(1, ctx -> {
            final TestIndexContext indexContext = ctx.get(0);
            body.accept(indexContext.queryShardContext, indexContext.leafReaderContext);
        });
    }

    private static final class TestIndexContext implements Closeable {
        private final Directory directory;
        private final IndexWriter indexWriter;
        private final DirectoryReader directoryReader;
        private final QueryShardContext queryShardContext;
        private final LeafReaderContext leafReaderContext;

        private TestIndexContext(Directory directory, IndexWriter indexWriter, DirectoryReader directoryReader,
                                 QueryShardContext queryShardContext, LeafReaderContext leafReaderContext) {
            this.directory = directory;
            this.indexWriter = indexWriter;
            this.directoryReader = directoryReader;
            this.queryShardContext = queryShardContext;
            this.leafReaderContext = leafReaderContext;
        }

        @Override
        public void close() throws IOException {
            directoryReader.close();
            indexWriter.close();
            directory.close();
        }
    }

    private TestIndexContext testIndex(MapperService mapperService, Client client) throws IOException {
        TestIndexContext context = null;

        final long nowInMillis = randomNonNegativeLong();
        final ShardId shardId = new ShardId("idx_" + randomAlphaOfLengthBetween(2, 8), randomAlphaOfLength(12), 0);
        final IndexSettings indexSettings = IndexSettingsModule.newIndexSettings(shardId.getIndex(), Settings.EMPTY);
        final IndexWriterConfig writerConfig = new IndexWriterConfig(new StandardAnalyzer()).setMergePolicy(NoMergePolicy.INSTANCE);

        Directory directory = null;
        IndexWriter iw = null;
        DirectoryReader directoryReader = null;
        try {
            directory = newDirectory();

            iw = new IndexWriter(directory, writerConfig);
            for (int i = 1; i <= 100; i++) {
                Document document = new Document();
                for (int j = 1; j <= FIELD_COUNT; j++) {
                    document.add(new StringField("field-" + j, "value-" + i, Field.Store.NO));
                }
                iw.addDocument(document);
            }
            iw.commit();

            directoryReader = DirectoryReader.open(directory);
            final LeafReaderContext leaf = directoryReader.leaves().get(0);

            final QueryShardContext shardContext = new QueryShardContext(shardId.id(), indexSettings, BigArrays.NON_RECYCLING_INSTANCE,
                null, null, mapperService, null, null, xContentRegistry(), writableRegistry(),
                client, new IndexSearcher(directoryReader), () -> nowInMillis, null, null);

            context = new TestIndexContext(directory, iw, directoryReader, shardContext, leaf);
            return context;
        } finally {
            if (context == null) {
                if (directoryReader != null) {
                    directoryReader.close();
                }
                if (iw != null) {
                    iw.close();
                }
                if (directory != null) {
                    directory.close();
                }
            }
        }
    }

    private void runTestOnIndices(int numberIndices, CheckedConsumer<List<TestIndexContext>, Exception> body) throws Exception {
        final MapperService mapperService = mock(MapperService.class);

        final Client client = mock(Client.class);
        when(client.settings()).thenReturn(Settings.EMPTY);

        final List<TestIndexContext> context = new ArrayList<>(numberIndices);
        try {
            for (int i = 0; i < numberIndices; i++) {
                context.add(testIndex(mapperService, client));
            }

            body.accept(context);
        } finally {
            for (TestIndexContext indexContext : context) {
                indexContext.close();
            }
        }
    }

    private DocumentSubsetBitsetCache newCache(Settings settings) {
        return new DocumentSubsetBitsetCache(settings, singleThreadExecutor);
    }

}<|MERGE_RESOLUTION|>--- conflicted
+++ resolved
@@ -24,11 +24,8 @@
 import org.apache.lucene.util.BitSet;
 import org.elasticsearch.client.Client;
 import org.elasticsearch.common.CheckedBiConsumer;
-<<<<<<< HEAD
 import org.elasticsearch.common.logging.Loggers;
-=======
 import org.elasticsearch.common.CheckedConsumer;
->>>>>>> 49660494
 import org.elasticsearch.common.settings.Settings;
 import org.elasticsearch.common.util.BigArrays;
 import org.elasticsearch.index.IndexSettings;
@@ -186,7 +183,7 @@
         final Settings settings = Settings.builder()
             .put(DocumentSubsetBitsetCache.CACHE_SIZE_SETTING.getKey(), maxCacheBytes + "b")
             .build();
-        final DocumentSubsetBitsetCache cache = new DocumentSubsetBitsetCache(settings);
+        final DocumentSubsetBitsetCache cache = newCache(settings);
         assertThat(cache.entryCount(), equalTo(0));
         assertThat(cache.ramBytesUsed(), equalTo(0L));
 
@@ -229,7 +226,7 @@
         final Settings settings = Settings.builder()
             .put(DocumentSubsetBitsetCache.CACHE_SIZE_SETTING.getKey(), maxCacheBytes + "b")
             .build();
-        final DocumentSubsetBitsetCache cache = new DocumentSubsetBitsetCache(settings);
+        final DocumentSubsetBitsetCache cache = newCache(settings);
         assertThat(cache.entryCount(), equalTo(0));
         assertThat(cache.ramBytesUsed(), equalTo(0L));
 
