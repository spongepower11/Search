--- conflicted
+++ resolved
@@ -254,45 +254,13 @@
 
     private static Function<String, LifecycleAction> getNameToActionFunction() {
         return (action) -> {
-<<<<<<< HEAD
-                switch (action) {
-                    case AllocateAction.NAME:
-                        return AllocateActionTests.randomInstance();
-                    case WaitForSnapshotAction.NAME:
-                        return WaitForSnapshotActionTests.randomInstance();
-                    case DeleteAction.NAME:
-                        return DeleteAction.WITH_SNAPSHOT_DELETE;
-                    case ForceMergeAction.NAME:
-                        return ForceMergeActionTests.randomInstance();
-                    case ReadOnlyAction.NAME:
-                        return new ReadOnlyAction();
-                    case RolloverAction.NAME:
-                        return RolloverActionTests.randomInstance();
-                    case ShrinkAction.NAME:
-                        return ShrinkActionTests.randomInstance();
-                    case FreezeAction.NAME:
-                        return FreezeAction.INSTANCE;
-                    case SetPriorityAction.NAME:
-                        return SetPriorityActionTests.randomInstance();
-                    case UnfollowAction.NAME:
-                        return UnfollowAction.INSTANCE;
-                    case SearchableSnapshotAction.NAME:
-                        return new SearchableSnapshotAction("repo", randomBoolean());
-                    case MigrateAction.NAME:
-                        return MigrateAction.DISABLED;
-                    case RollupILMAction.NAME:
-                        return RollupILMActionTests.randomInstance();
-                    default:
-                        throw new IllegalArgumentException("invalid action [" + action + "]");
-                }};
-=======
             switch (action) {
                 case AllocateAction.NAME:
                     return AllocateActionTests.randomInstance();
                 case WaitForSnapshotAction.NAME:
                     return WaitForSnapshotActionTests.randomInstance();
                 case DeleteAction.NAME:
-                    return new DeleteAction();
+                    return DeleteAction.WITH_SNAPSHOT_DELETE;
                 case ForceMergeAction.NAME:
                     return ForceMergeActionTests.randomInstance();
                 case ReadOnlyAction.NAME:
@@ -302,22 +270,21 @@
                 case ShrinkAction.NAME:
                     return ShrinkActionTests.randomInstance();
                 case FreezeAction.NAME:
-                    return new FreezeAction();
+                    return FreezeAction.INSTANCE;
                 case SetPriorityAction.NAME:
                     return SetPriorityActionTests.randomInstance();
                 case UnfollowAction.NAME:
-                    return new UnfollowAction();
+                    return UnfollowAction.INSTANCE;
                 case SearchableSnapshotAction.NAME:
                     return new SearchableSnapshotAction("repo", randomBoolean());
                 case MigrateAction.NAME:
-                    return new MigrateAction(false);
+                    return MigrateAction.DISABLED;
                 case RollupILMAction.NAME:
                     return RollupILMActionTests.randomInstance();
                 default:
                     throw new IllegalArgumentException("invalid action [" + action + "]");
             }
         };
->>>>>>> 499f84ae
     }
 
     public static LifecyclePolicy randomTestLifecyclePolicy(@Nullable String lifecycleName) {
