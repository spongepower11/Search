--- conflicted
+++ resolved
@@ -3,13 +3,8 @@
     "hot": {
       "actions": {
         "rollover": {
-<<<<<<< HEAD
-          "max_size": "10gb",
+          "max_primary_shard_size": "10gb",
           "max_age": "14d"
-=======
-          "max_primary_shard_size": "50gb",
-          "max_age": "30d"
->>>>>>> ab10994c
         }
       }
     }
