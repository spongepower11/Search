/*
 * Copyright Elasticsearch B.V. and/or licensed to Elasticsearch B.V. under one
 * or more contributor license agreements. Licensed under the Elastic License
 * 2.0; you may not use this file except in compliance with the Elastic License
 * 2.0.
 */
package org.elasticsearch.xpack.core.security.authc;

import org.apache.logging.log4j.LogManager;
import org.apache.logging.log4j.Logger;
import org.elasticsearch.Assertions;
import org.elasticsearch.TransportVersion;
import org.elasticsearch.common.bytes.BytesReference;
import org.elasticsearch.common.io.stream.BytesStreamOutput;
import org.elasticsearch.common.io.stream.StreamInput;
import org.elasticsearch.common.io.stream.StreamOutput;
import org.elasticsearch.common.io.stream.Writeable;
import org.elasticsearch.common.util.ArrayUtils;
import org.elasticsearch.common.util.concurrent.ThreadContext;
import org.elasticsearch.common.xcontent.XContentHelper;
import org.elasticsearch.core.Nullable;
import org.elasticsearch.core.Strings;
import org.elasticsearch.xcontent.ConstructingObjectParser;
import org.elasticsearch.xcontent.ParseField;
import org.elasticsearch.xcontent.ToXContentObject;
import org.elasticsearch.xcontent.XContentBuilder;
import org.elasticsearch.xcontent.XContentType;
import org.elasticsearch.xpack.core.security.authc.esnative.NativeRealmSettings;
import org.elasticsearch.xpack.core.security.authc.file.FileRealmSettings;
import org.elasticsearch.xpack.core.security.authc.service.ServiceAccountSettings;
import org.elasticsearch.xpack.core.security.authc.support.AuthenticationContextSerializer;
import org.elasticsearch.xpack.core.security.user.AnonymousUser;
import org.elasticsearch.xpack.core.security.user.AsyncSearchUser;
import org.elasticsearch.xpack.core.security.user.SecurityProfileUser;
import org.elasticsearch.xpack.core.security.user.SystemUser;
import org.elasticsearch.xpack.core.security.user.User;
import org.elasticsearch.xpack.core.security.user.XPackSecurityUser;
import org.elasticsearch.xpack.core.security.user.XPackUser;

import java.io.IOException;
import java.io.UncheckedIOException;
import java.util.Base64;
import java.util.EnumSet;
import java.util.HashMap;
import java.util.List;
import java.util.Locale;
import java.util.Map;
import java.util.Objects;

import static org.elasticsearch.common.Strings.EMPTY_ARRAY;
import static org.elasticsearch.xcontent.ConstructingObjectParser.constructorArg;
import static org.elasticsearch.xcontent.ConstructingObjectParser.optionalConstructorArg;
import static org.elasticsearch.xpack.core.security.authc.Authentication.RealmRef.newAnonymousRealmRef;
import static org.elasticsearch.xpack.core.security.authc.Authentication.RealmRef.newApiKeyRealmRef;
import static org.elasticsearch.xpack.core.security.authc.Authentication.RealmRef.newInternalAttachRealmRef;
import static org.elasticsearch.xpack.core.security.authc.Authentication.RealmRef.newInternalFallbackRealmRef;
import static org.elasticsearch.xpack.core.security.authc.Authentication.RealmRef.newRemoteAccessRealmRef;
import static org.elasticsearch.xpack.core.security.authc.Authentication.RealmRef.newServiceAccountRealmRef;
import static org.elasticsearch.xpack.core.security.authc.AuthenticationField.ANONYMOUS_REALM_NAME;
import static org.elasticsearch.xpack.core.security.authc.AuthenticationField.ANONYMOUS_REALM_TYPE;
import static org.elasticsearch.xpack.core.security.authc.AuthenticationField.API_KEY_REALM_NAME;
import static org.elasticsearch.xpack.core.security.authc.AuthenticationField.API_KEY_REALM_TYPE;
import static org.elasticsearch.xpack.core.security.authc.AuthenticationField.ATTACH_REALM_NAME;
import static org.elasticsearch.xpack.core.security.authc.AuthenticationField.ATTACH_REALM_TYPE;
import static org.elasticsearch.xpack.core.security.authc.AuthenticationField.FALLBACK_REALM_NAME;
import static org.elasticsearch.xpack.core.security.authc.AuthenticationField.FALLBACK_REALM_TYPE;
import static org.elasticsearch.xpack.core.security.authc.AuthenticationField.REMOTE_ACCESS_REALM_NAME;
import static org.elasticsearch.xpack.core.security.authc.AuthenticationField.REMOTE_ACCESS_REALM_TYPE;
import static org.elasticsearch.xpack.core.security.authc.RealmDomain.REALM_DOMAIN_PARSER;

/**
 * The Authentication class encapsulates identity information created after successful authentication
 * and is the starting point of subsequent authorization.
 *
 * Authentication is serialized and travels across the cluster nodes as the sub-requests are handled,
 * and can also be cached by long-running jobs that continue to act on behalf of the user, beyond
 * the lifetime of the original request.
 *
 * The authentication consists of two {@link Subject}s
 * <ul>
 *     <li>{@link #authenticatingSubject} performs the authentication, i.e. it provides a credential.</li>
 *     <li>{@link #effectiveSubject} The subject that {@link #authenticatingSubject} impersonates ({@link #isRunAs()})</li>
 * </ul>
 * If {@link #isRunAs()} is {@code false}, the two {@link Subject}s will be the same object.
 *
 * Authentication also has a {@link #type} that indicates which mechanism the {@link #authenticatingSubject}
 * uses to perform the authentication.
 *
 * The Authentication's version is its {@link Subject}'s version, i.e. {@code getEffectiveSubject().getTransportVersion()}.
 * It is guaranteed that the versions are identical for the two Subjects. Hence {@code getAuthenticatingSubject().getTransportVersion()}
 * will give out the same result. But using {@code getEffectiveSubject()} is more idiomatic since most callers
 * of this class should just need to know about the {@link #effectiveSubject}. That is, often times, the caller
 * begins with {@code authentication.getEffectiveSubject()} for interrogating an Authentication object.
 */
public final class Authentication implements ToXContentObject, Writeable {

    private static final Logger logger = LogManager.getLogger(Authentication.class);
    private static final TransportVersion VERSION_AUTHENTICATION_TYPE = TransportVersion.fromId(6_07_00_99);

    public static final TransportVersion VERSION_REMOTE_ACCESS_REALM = TransportVersion.V_8_7_0;
    public static final TransportVersion VERSION_API_KEY_ROLES_AS_BYTES = TransportVersion.V_7_9_0;
    public static final TransportVersion VERSION_REALM_DOMAINS = TransportVersion.V_8_2_0;
    private final AuthenticationType type;
    private final Subject authenticatingSubject;
    private final Subject effectiveSubject;

    private Authentication(Subject subject, AuthenticationType type) {
        this(subject, subject, type);
    }

    private Authentication(Subject effectiveSubject, Subject authenticatingSubject, AuthenticationType type) {
        this.effectiveSubject = effectiveSubject;
        this.authenticatingSubject = authenticatingSubject;
        this.type = type;
        assertInternalConsistency();
    }

    public Authentication(StreamInput in) throws IOException {
        // Read the user(s)
        final User outerUser = AuthenticationSerializationHelper.readUserWithoutTrailingBoolean(in);
        final boolean hasInnerUser;
        if (User.isInternal(outerUser)) {
            hasInnerUser = false;
        } else {
            hasInnerUser = in.readBoolean();
        }
        final User innerUser;
        if (hasInnerUser) {
            innerUser = AuthenticationSerializationHelper.readUserFrom(in);
            assert false == User.isInternal(innerUser) : "internal users cannot participate in run-as";
        } else {
            innerUser = null;
        }

        final RealmRef authenticatedBy = new RealmRef(in);
        final RealmRef lookedUpBy;
        if (in.readBoolean()) {
            lookedUpBy = new RealmRef(in);
        } else {
            lookedUpBy = null;
        }

        // The valid combinations for innerUser and lookedUpBy are:
        // 1. InnerUser == null -> no run-as -> lookedUpBy must be null as well
        // 2. innerUser != null -> lookedUp by can be either null (failed run-as lookup) or non-null (successful lookup)
        // 3. lookedUpBy == null -> innerUser can be either null (no run-as) or non-null (failed run-as lookup)
        // 4. lookedUpBy != null -> successful run-as -> innerUser must be NOT null
        assert innerUser != null || lookedUpBy == null : "Authentication has no inner-user, but looked-up-by is [" + lookedUpBy + "]";

        final TransportVersion version = in.getTransportVersion();
        final Map<String, Object> metadata;
        if (version.onOrAfter(VERSION_AUTHENTICATION_TYPE)) {
            type = AuthenticationType.values()[in.readVInt()];
            metadata = in.readMap();
        } else {
            type = AuthenticationType.REALM;
            metadata = Map.of();
        }
        if (innerUser != null) {
            authenticatingSubject = new Subject(innerUser, authenticatedBy, version, metadata);
            // The lookup user for run-as currently doesn't have authentication metadata associated with them because
            // lookupUser only returns the User object. The lookup user for authorization delegation does have
            // authentication metadata, but the realm does not expose this difference between authenticatingUser and
            // delegateUser so effectively this is handled together with the authenticatingSubject not effectiveSubject.
            effectiveSubject = new Subject(outerUser, lookedUpBy, version, Map.of());
        } else {
            authenticatingSubject = effectiveSubject = new Subject(outerUser, authenticatedBy, version, metadata);
        }
        assertInternalConsistency();
    }

    /**
     * Get the {@link Subject} that performs the actual authentication. This normally means it provides a credentials.
     */
    public Subject getAuthenticatingSubject() {
        return authenticatingSubject;
    }

    /**
     * Get the {@link Subject} that the authentication effectively represents. It may not be the authenticating subject
     * because the authentication subject can run-as another subject.
     */
    public Subject getEffectiveSubject() {
        return effectiveSubject;
    }

    public AuthenticationType getAuthenticationType() {
        return type;
    }

    /**
     * Whether the authentication contains a subject run-as another subject. That is, the authentication subject
     * is different from the effective subject.
     */
    public boolean isRunAs() {
        return authenticatingSubject != effectiveSubject;
    }

    public boolean isFailedRunAs() {
        return isRunAs() && effectiveSubject.getRealm() == null;
    }

    /**
     * Returns a new {@code Authentication}, like this one, but which is compatible with older version nodes.
     * This is commonly employed when the {@code Authentication} is serialized across cluster nodes with mixed versions.
     */
    public Authentication maybeRewriteForOlderVersion(TransportVersion olderVersion) {
        return maybeRewriteForOlderVersion(olderVersion, VERSION_REMOTE_ACCESS_REALM);
    }

    /**
     * @param remoteAccessRealmVersion using this instead of {@link #VERSION_REMOTE_ACCESS_REALM} enables us to test the new rewriting logic
     *                                introduced to handle remote access authentication
     *                                 (see {@link #maybeRewriteMetadataForRemoteAccessAuthentication(TransportVersion, Authentication)}
     *                                we've introduced for future-proofing, while bypassing the remote access min version check.
     *                                 This is only necessary in 8.7.
     * TODO remove this method in 8.8, and inline {@link #VERSION_REMOTE_ACCESS_REALM}
     */
    Authentication maybeRewriteForOlderVersion(TransportVersion olderVersion, TransportVersion remoteAccessRealmVersion) {
        // TODO how can this not be true
        // assert olderVersion.onOrBefore(getVersion());

        // remote access introduced a new synthetic realm and subject type; these cannot be parsed by older versions, so rewriting is not
        // possible
        if (isRemoteAccess() && olderVersion.before(remoteAccessRealmVersion)) {
            throw new IllegalArgumentException(
                "versions of Elasticsearch before ["
                    + remoteAccessRealmVersion
                    + "] can't handle remote access authentication and attempted to rewrite for ["
                    + olderVersion
                    + "]"
            );
        }

        final Map<String, Object> newMetadata = maybeRewriteMetadata(olderVersion, this);
        final Authentication newAuthentication;
        if (isRunAs()) {
            // The lookup user for run-as currently doesn't have authentication metadata associated with them because
            // lookupUser only returns the User object. The lookup user for authorization delegation does have
            // authentication metadata, but the realm does not expose this difference between authenticatingUser and
            // delegateUser so effectively this is handled together with the authenticatingSubject not effectiveSubject.
            newAuthentication = new Authentication(
                new Subject(
                    effectiveSubject.getUser(),
                    maybeRewriteRealmRef(olderVersion, effectiveSubject.getRealm()),
                    olderVersion,
                    effectiveSubject.getMetadata()
                ),
                new Subject(
                    authenticatingSubject.getUser(),
                    maybeRewriteRealmRef(olderVersion, authenticatingSubject.getRealm()),
                    olderVersion,
                    newMetadata
                ),
                type
            );
        } else {
            newAuthentication = new Authentication(
                new Subject(
                    authenticatingSubject.getUser(),
                    maybeRewriteRealmRef(olderVersion, authenticatingSubject.getRealm()),
                    olderVersion,
                    newMetadata
                ),
                type
            );

        }
        return newAuthentication;
    }

    private static Map<String, Object> maybeRewriteMetadata(TransportVersion olderVersion, Authentication authentication) {
        if (authentication.isAuthenticatedAsApiKey()) {
            return maybeRewriteMetadataForApiKeyRoleDescriptors(olderVersion, authentication);
        } else if (authentication.isRemoteAccess()) {
            return maybeRewriteMetadataForRemoteAccessAuthentication(olderVersion, authentication);
        } else {
            return authentication.getAuthenticatingSubject().getMetadata();
        }
    }

    /**
     * Returns a new {@code Authentication} that reflects a "run as another user" action under the current {@code Authentication}.
     * The security {@code RealmRef#Domain} of the resulting {@code Authentication} is that of the run-as user's realm.
     *
     * @param runAs The user to be impersonated
     * @param lookupRealmRef The realm where the impersonated user is looked up from. It can be null if the user does
     *                       not exist. The null lookup realm is used to indicate the lookup failure which will be rejected
     *                       at authorization time.
     */
    public Authentication runAs(User runAs, @Nullable RealmRef lookupRealmRef) {
        assert supportsRunAs(null);
        assert false == runAs instanceof AnonymousUser;
        assert false == hasSyntheticRealmNameOrType(lookupRealmRef) : "should not use synthetic realm name/type for lookup realms";

        Objects.requireNonNull(runAs);
        return new Authentication(
            new Subject(runAs, lookupRealmRef, getEffectiveSubject().getTransportVersion(), Map.of()),
            authenticatingSubject,
            type
        );
    }

    /** Returns a new {@code Authentication} for tokens created by the current {@code Authentication}, which is used when
     * authenticating using the token credential.
     */
    public Authentication token() {
        assert false == isServiceAccount();
        assert false == isRemoteAccess();
        final Authentication newTokenAuthentication = new Authentication(effectiveSubject, authenticatingSubject, AuthenticationType.TOKEN);
        return newTokenAuthentication;
    }

    /**
      * The final list of roles a user has should include all roles granted to the anonymous user when
      *  1. Anonymous access is enable
      *  2. The user itself is not the anonymous user
      *  3. The authentication is not an API key or service account
      *
      *  Depending on whether the above criteria is satisfied, the method may either return a new
      *  authentication object incorporating anonymous roles or the same authentication object (if anonymous
      *  roles are not applicable)
      *
      *  NOTE this method is an artifact of how anonymous roles are resolved today on each node as opposed to
      *  just on the coordinating node. Whether this behaviour should be changed is an ongoing discussion.
      *  Therefore, using this method in more places other than its current usage requires careful consideration.
      */
    public Authentication maybeAddAnonymousRoles(@Nullable AnonymousUser anonymousUser) {
        final boolean shouldAddAnonymousRoleNames = anonymousUser != null
            && anonymousUser.enabled()
            && false == anonymousUser.equals(getEffectiveSubject().getUser())
            && false == User.isInternal(getEffectiveSubject().getUser())
            && false == isApiKey()
            && false == isRemoteAccess()
            && false == isServiceAccount();

        if (false == shouldAddAnonymousRoleNames) {
            return this;
        }

        // TODO: should we validate enable status and length of role names on instantiation time of anonymousUser?
        if (anonymousUser.roles().length == 0) {
            throw new IllegalStateException("anonymous is only enabled when the anonymous user has roles");
        }
        final String[] allRoleNames = ArrayUtils.concat(getEffectiveSubject().getUser().roles(), anonymousUser.roles());

        if (isRunAs()) {
            final User user = effectiveSubject.getUser();
            return new Authentication(
                new Subject(
                    new User(user.principal(), allRoleNames, user.fullName(), user.email(), user.metadata(), user.enabled()),
                    effectiveSubject.getRealm(),
                    effectiveSubject.getTransportVersion(),
                    effectiveSubject.getMetadata()
                ),
                authenticatingSubject,
                type
            );

        } else {
            final User user = authenticatingSubject.getUser();
            return new Authentication(
                new Subject(
                    new User(user.principal(), allRoleNames, user.fullName(), user.email(), user.metadata(), user.enabled()),
                    authenticatingSubject.getRealm(),
                    authenticatingSubject.getTransportVersion(),
                    authenticatingSubject.getMetadata()
                ),
                type
            );
        }
    }

    // Package private for tests
    /**
     * Returns {@code true} if the effective user belongs to a realm under a domain.
     */
    boolean isAssignedToDomain() {
        return getDomain() != null;
    }

    // Package private for tests
    /**
     * Returns the {@link RealmDomain} that the effective user belongs to.
     * A user belongs to a realm which in turn belongs to a domain.
     *
     * The same username can be authenticated by different realms (e.g. with different credential types),
     * but resources created across realms cannot be accessed unless the realms are also part of the same domain.
     */
    @Nullable
    RealmDomain getDomain() {
        if (isFailedRunAs()) {
            return null;
        }
        return getEffectiveSubject().getRealm().getDomain();
    }

    public boolean isAuthenticatedWithServiceAccount() {
        return ServiceAccountSettings.REALM_TYPE.equals(getAuthenticatingSubject().getRealm().getType());
    }

    /**
     * Whether the authenticating user is an API key, including a simple API key or a token created by an API key.
     */
    public boolean isAuthenticatedAsApiKey() {
        return authenticatingSubject.getType() == Subject.Type.API_KEY;
    }

    // TODO: this is not entirely accurate if anonymous user can create a token
    private boolean isAuthenticatedAnonymously() {
        return AuthenticationType.ANONYMOUS.equals(getAuthenticationType());
    }

    private boolean isAuthenticatedInternally() {
        return AuthenticationType.INTERNAL.equals(getAuthenticationType());
    }

    /**
     * Authenticate with a service account and no run-as
     */
    public boolean isServiceAccount() {
        return effectiveSubject.getType() == Subject.Type.SERVICE_ACCOUNT;
    }

    /**
     * Whether the effective user is an API key, this including a simple API key authentication
     * or a token created by the API key.
     */
    public boolean isApiKey() {
        return effectiveSubject.getType() == Subject.Type.API_KEY;
    }

    public boolean isRemoteAccess() {
        return effectiveSubject.getType() == Subject.Type.REMOTE_ACCESS;
    }

    /**
     * Whether the authentication can run-as another user
     */
    public boolean supportsRunAs(@Nullable AnonymousUser anonymousUser) {
        // Chained run-as not allowed
        if (isRunAs()) {
            return false;
        }

        // We may allow service account to run-as in the future, but for now no service account requires it
        if (isServiceAccount()) {
            return false;
        }

        // Real run-as for remote access could happen on the querying cluster side, but not on the fulfilling cluster. Since the
        // authentication instance corresponds to the fulfilling-cluster-side view, run-as is not supported
        if (isRemoteAccess()) {
            return false;
        }

        // There is no reason for internal users to run-as. This check prevents either internal user itself
        // or a token created for it (though no such thing in current code) to run-as.
        if (User.isInternal(getEffectiveSubject().getUser())) {
            return false;
        }

        // Anonymous user or its token cannot run-as
        // There is no perfect way to determine an anonymous user if we take custom realms into consideration
        // 1. A custom realm can return a user object that can pass `equals(anonymousUser)` check
        // (this is the existing check used elsewhere)
        // 2. A custom realm can declare its type and name to be __anonymous
        //
        // This problem is at least partly due to we don't have special serialisation for the AnonymousUser class.
        // As a result, it is serialised just as a normal user. At deserializing time, it is impossible to reliably
        // tell the difference. This is what happens when AnonymousUser creates a token.
        // Also, if anonymous access is disabled or anonymous username, roles are changed after the token is created.
        // Should we still consider the token being created by an anonymous user which is now different from the new
        // anonymous user?
        if (getEffectiveSubject().getUser().equals(anonymousUser)) {
            assert ANONYMOUS_REALM_TYPE.equals(getAuthenticatingSubject().getRealm().getType())
                && ANONYMOUS_REALM_NAME.equals(getAuthenticatingSubject().getRealm().getName());
            return false;
        }

        // Run-as is supported for authentication with realm, api_key or token.
        if (AuthenticationType.REALM == getAuthenticationType()
            || AuthenticationType.API_KEY == getAuthenticationType()
            || AuthenticationType.TOKEN == getAuthenticationType()) {
            return true;
        }

        return false;
    }

    /**
     * Writes the authentication to the context. There must not be an existing authentication in the context and if there is an
     * {@link IllegalStateException} will be thrown
     */
    public void writeToContext(ThreadContext ctx) throws IOException, IllegalArgumentException {
        new AuthenticationContextSerializer().writeToContext(this, ctx);
    }

    public String encode() throws IOException {
        BytesStreamOutput output = new BytesStreamOutput();
        output.setTransportVersion(getEffectiveSubject().getTransportVersion());
        TransportVersion.writeVersion(getEffectiveSubject().getTransportVersion(), output);
        writeTo(output);
        return Base64.getEncoder().encodeToString(BytesReference.toBytes(output.bytes()));
    }

    @Override
    public void writeTo(StreamOutput out) throws IOException {
        // remote access introduced a new synthetic realm and subject type; these cannot be parsed by older versions, so rewriting we should
        // not send them across the wire to older nodes
        if (isRemoteAccess() && out.getTransportVersion().before(VERSION_REMOTE_ACCESS_REALM)) {
            throw new IllegalArgumentException(
                "versions of Elasticsearch before ["
                    + VERSION_REMOTE_ACCESS_REALM
                    + "] can't handle remote access authentication and attempted to send to ["
                    + out.getTransportVersion()
                    + "]"
            );
        }
        if (isRunAs()) {
            final User outerUser = effectiveSubject.getUser();
            final User innerUser = authenticatingSubject.getUser();
            assert false == User.isInternal(outerUser) && false == User.isInternal(innerUser)
                : "internal users cannot participate in run-as";
            User.writeUser(outerUser, out);
            out.writeBoolean(true);
            User.writeUser(innerUser, out);
            out.writeBoolean(false);
        } else {
            final User user = effectiveSubject.getUser();
            AuthenticationSerializationHelper.writeUserTo(user, out);
        }
        authenticatingSubject.getRealm().writeTo(out);
        final RealmRef lookedUpBy = isRunAs() ? effectiveSubject.getRealm() : null;

        if (lookedUpBy != null) {
            out.writeBoolean(true);
            lookedUpBy.writeTo(out);
        } else {
            out.writeBoolean(false);
        }
        final Map<String, Object> metadata = getAuthenticatingSubject().getMetadata();
        if (out.getTransportVersion().onOrAfter(VERSION_AUTHENTICATION_TYPE)) {
            out.writeVInt(type.ordinal());
            out.writeGenericMap(metadata);
        } else {
            assert type == AuthenticationType.REALM && metadata.isEmpty()
                : Strings.format(
                    "authentication with version [%s] must have authentication type %s and empty metadata, but got [%s] and [%s]",
                    out.getTransportVersion(),
                    AuthenticationType.REALM,
                    type,
                    metadata
                );
        }
    }

    /**
     * Checks whether the current authentication, which can be for a user or for an API Key, can access the resources
     * (e.g. search scrolls and async search results) created (owned) by the passed in authentication.
     *
     * The rules are as follows:
     *   * a resource created by an API Key can only be accessed by the exact same key; the creator user, its tokens,
     *   or any of its other keys cannot access it.
     *   * a resource created by a user authenticated by a realm, or any of its tokens, can be accessed by the same
     *   username authenticated by the same realm or by other realms from the same security domain (at the time of the
     *   access), or any of its tokens; realms are considered the same if they have the same type and name (except for
     *   file and native realms, for which only the type is considered, the name is irrelevant), see also
     *      <a href="https://www.elastic.co/guide/en/elasticsearch/reference/master/security-limitations.html">
     *      security limitations</a>
     */
    public boolean canAccessResourcesOf(Authentication resourceCreatorAuthentication) {
        // if we introduce new authentication types in the future, it is likely that we'll need to revisit this method
        assert EnumSet.of(
            Authentication.AuthenticationType.REALM,
            Authentication.AuthenticationType.API_KEY,
            Authentication.AuthenticationType.TOKEN,
            Authentication.AuthenticationType.ANONYMOUS,
            Authentication.AuthenticationType.INTERNAL
        ).containsAll(EnumSet.of(getAuthenticationType(), resourceCreatorAuthentication.getAuthenticationType()))
            : "cross AuthenticationType comparison for canAccessResourcesOf is not applicable for: "
                + EnumSet.of(getAuthenticationType(), resourceCreatorAuthentication.getAuthenticationType());
        final Subject mySubject = getEffectiveSubject();
        final Subject creatorSubject = resourceCreatorAuthentication.getEffectiveSubject();
        return mySubject.canAccessResourcesOf(creatorSubject);
    }

    @Override
    public boolean equals(Object o) {
        if (this == o) return true;
        if (o == null || getClass() != o.getClass()) return false;
        Authentication that = (Authentication) o;
        return type == that.type
            && authenticatingSubject.equals(that.authenticatingSubject)
            && effectiveSubject.equals(that.effectiveSubject);
    }

    @Override
    public int hashCode() {
        return Objects.hash(type, authenticatingSubject, effectiveSubject);
    }

    @Override
    public XContentBuilder toXContent(XContentBuilder builder, Params params) throws IOException {
        builder.startObject();
        toXContentFragment(builder);
        return builder.endObject();
    }

    /**
     * Generates XContent without the start/end object.
     */
    public void toXContentFragment(XContentBuilder builder) throws IOException {
        final User user = effectiveSubject.getUser();
        builder.field(User.Fields.USERNAME.getPreferredName(), user.principal());
        builder.array(User.Fields.ROLES.getPreferredName(), user.roles());
        builder.field(User.Fields.FULL_NAME.getPreferredName(), user.fullName());
        builder.field(User.Fields.EMAIL.getPreferredName(), user.email());
        if (isServiceAccount()) {
            final String tokenName = (String) getAuthenticatingSubject().getMetadata().get(ServiceAccountSettings.TOKEN_NAME_FIELD);
            assert tokenName != null : "token name cannot be null";
            final String tokenSource = (String) getAuthenticatingSubject().getMetadata().get(ServiceAccountSettings.TOKEN_SOURCE_FIELD);
            assert tokenSource != null : "token source cannot be null";
            builder.field(
                User.Fields.TOKEN.getPreferredName(),
                Map.of("name", tokenName, "type", ServiceAccountSettings.REALM_TYPE + "_" + tokenSource)
            );
        }
        builder.field(User.Fields.METADATA.getPreferredName(), user.metadata());
        builder.field(User.Fields.ENABLED.getPreferredName(), user.enabled());
        builder.startObject(User.Fields.AUTHENTICATION_REALM.getPreferredName());
        builder.field(User.Fields.REALM_NAME.getPreferredName(), getAuthenticatingSubject().getRealm().getName());
        builder.field(User.Fields.REALM_TYPE.getPreferredName(), getAuthenticatingSubject().getRealm().getType());
        // domain name is generally ambiguous, because it can change during the lifetime of the authentication,
        // but it is good enough for display purposes (including auditing)
        if (getAuthenticatingSubject().getRealm().getDomain() != null) {
            builder.field(User.Fields.REALM_DOMAIN.getPreferredName(), getAuthenticatingSubject().getRealm().getDomain().name());
        }
        builder.endObject();
        builder.startObject(User.Fields.LOOKUP_REALM.getPreferredName());
        final RealmRef lookedUpBy = isRunAs() ? getEffectiveSubject().getRealm() : null;
        if (lookedUpBy != null) {
            builder.field(User.Fields.REALM_NAME.getPreferredName(), lookedUpBy.getName());
            builder.field(User.Fields.REALM_TYPE.getPreferredName(), lookedUpBy.getType());
            if (lookedUpBy.getDomain() != null) {
                builder.field(User.Fields.REALM_DOMAIN.getPreferredName(), lookedUpBy.getDomain().name());
            }
        } else {
            builder.field(User.Fields.REALM_NAME.getPreferredName(), getAuthenticatingSubject().getRealm().getName());
            builder.field(User.Fields.REALM_TYPE.getPreferredName(), getAuthenticatingSubject().getRealm().getType());
            if (getAuthenticatingSubject().getRealm().getDomain() != null) {
                builder.field(User.Fields.REALM_DOMAIN.getPreferredName(), getAuthenticatingSubject().getRealm().getDomain().name());
            }
        }
        builder.endObject();
        builder.field(User.Fields.AUTHENTICATION_TYPE.getPreferredName(), getAuthenticationType().name().toLowerCase(Locale.ROOT));
        if (isApiKey() || isRemoteAccess()) {
            final String apiKeyId = (String) getAuthenticatingSubject().getMetadata().get(AuthenticationField.API_KEY_ID_KEY);
            final String apiKeyName = (String) getAuthenticatingSubject().getMetadata().get(AuthenticationField.API_KEY_NAME_KEY);
            if (apiKeyName == null) {
                builder.field("api_key", Map.of("id", apiKeyId));
            } else {
                builder.field("api_key", Map.of("id", apiKeyId, "name", apiKeyName));
            }
        }
    }

    private void assertInternalConsistency() {
        if (false == Assertions.ENABLED) {
            return;
        }

        assert effectiveSubject != null;
        assert authenticatingSubject != null;
        assert type != null;
        assert effectiveSubject.getTransportVersion().equals(authenticatingSubject.getTransportVersion());

        if (isRunAs()) {
            assert authenticatingSubject != effectiveSubject : "isRunAs logic does not hold";
            assert false == User.isInternal(effectiveSubject.getUser()) && false == User.isInternal(authenticatingSubject.getUser())
                : "internal users cannot participate in run-as";
        } else {
            assert authenticatingSubject == effectiveSubject : "isRunAs logic does not hold";
        }

        // Assert API key metadata
        assert (false == (isAuthenticatedAsApiKey() || isRemoteAccess()))
            || (getAuthenticatingSubject().getMetadata().get(AuthenticationField.API_KEY_ID_KEY) != null)
            : "API KEY authentication requires metadata to contain API KEY id, and the value must be non-null.";

        if (isRemoteAccess()) {
            assert getAuthenticatingSubject().getMetadata().get(AuthenticationField.REMOTE_ACCESS_AUTHENTICATION_KEY) != null
                : "Remote access authentication requires metadata to contain a serialized remote access authentication, "
                    + "and the value must be non-null.";
            assert getAuthenticatingSubject().getMetadata().get(AuthenticationField.REMOTE_ACCESS_ROLE_DESCRIPTORS_KEY) != null
                : "Remote access authentication requires metadata to contain a serialized remote access role descriptors, "
                    + "and the value must be non-null.";
        }

        // Assert domain assignment
        if (isAssignedToDomain()) {
            assert false == isApiKey();
            assert false == isRemoteAccess();
            assert false == isServiceAccount();
            assert false == isAuthenticatedAnonymously();
            assert false == isAuthenticatedInternally();
        }
    }

    private boolean hasSyntheticRealmNameOrType(@Nullable RealmRef realmRef) {
        if (realmRef == null) {
            return false;
        }
        if (List.of(
            API_KEY_REALM_NAME,
            ServiceAccountSettings.REALM_NAME,
            ANONYMOUS_REALM_NAME,
            FALLBACK_REALM_NAME,
            ATTACH_REALM_NAME,
            REMOTE_ACCESS_REALM_NAME
        ).contains(realmRef.getName())) {
            return true;
        }
        if (List.of(
            API_KEY_REALM_TYPE,
            ServiceAccountSettings.REALM_TYPE,
            ANONYMOUS_REALM_TYPE,
            FALLBACK_REALM_TYPE,
            ATTACH_REALM_TYPE,
            REMOTE_ACCESS_REALM_TYPE
        ).contains(realmRef.getType())) {
            return true;
        }
        return false;
    }

    @Override
    public String toString() {
        StringBuilder builder = new StringBuilder("Authentication[effectiveSubject=").append(effectiveSubject);
        if (isRunAs()) {
            builder.append(",authenticatingSubject=").append(authenticatingSubject);
        }
        builder.append(",type=").append(type);
        builder.append("]");
        return builder.toString();
    }

    public static class RealmRef implements Writeable, ToXContentObject {

        private final String nodeName;
        private final String name;
        private final String type;
        private final @Nullable RealmDomain domain;

        public RealmRef(String name, String type, String nodeName) {
            this(name, type, nodeName, null);
        }

        public RealmRef(String name, String type, String nodeName, @Nullable RealmDomain domain) {
            this.nodeName = Objects.requireNonNull(nodeName, "node name cannot be null");
            this.name = Objects.requireNonNull(name, "realm name cannot be null");
            this.type = Objects.requireNonNull(type, "realm type cannot be null");
            this.domain = domain;
        }

        public RealmRef(StreamInput in) throws IOException {
            this.nodeName = in.readString();
            this.name = in.readString();
            this.type = in.readString();
            if (in.getTransportVersion().onOrAfter(VERSION_REALM_DOMAINS)) {
                this.domain = in.readOptionalWriteable(RealmDomain::readFrom);
            } else {
                this.domain = null;
            }
        }

        @Override
        public void writeTo(StreamOutput out) throws IOException {
            out.writeString(nodeName);
            out.writeString(name);
            out.writeString(type);
            if (out.getTransportVersion().onOrAfter(VERSION_REALM_DOMAINS)) {
                out.writeOptionalWriteable(domain);
            }
        }

        @Override
        public XContentBuilder toXContent(XContentBuilder builder, Params params) throws IOException {
            builder.startObject();
            {
                builder.field("name", name);
                builder.field("type", type);
                builder.field("node_name", nodeName);
                if (domain != null) {
                    builder.field("domain", domain);
                }
            }
            builder.endObject();
            return builder;
        }

        public String getNodeName() {
            return nodeName;
        }

        public String getName() {
            return name;
        }

        public String getType() {
            return type;
        }

        /**
         * Returns the domain assignment for the realm, if one assigned, or {@code null} otherwise, as per the
         * {@code RealmSettings#DOMAIN_TO_REALM_ASSOC_SETTING} setting.
         */
        public @Nullable RealmDomain getDomain() {
            return domain;
        }

        @Override
        public boolean equals(Object o) {
            if (this == o) return true;
            if (o == null || getClass() != o.getClass()) return false;

            RealmRef realmRef = (RealmRef) o;

            if (nodeName.equals(realmRef.nodeName) == false) return false;
            if (type.equals(realmRef.type) == false) return false;
            return Objects.equals(domain, realmRef.domain);
        }

        @Override
        public int hashCode() {
            int result = nodeName.hashCode();
            result = 31 * result + name.hashCode();
            result = 31 * result + type.hashCode();
            if (domain != null) {
                result = 31 * result + domain.hashCode();
            }
            return result;
        }

        @Override
        public String toString() {
            if (domain != null) {
                return "{Realm[" + type + "." + name + "] under Domain[" + domain.name() + "] on Node[" + nodeName + "]}";
            } else {
                return "{Realm[" + type + "." + name + "] on Node[" + nodeName + "]}";
            }
        }

        static RealmRef newInternalAttachRealmRef(String nodeName) {
            // the "attach" internal realm is not part of any realm domain
            return new Authentication.RealmRef(ATTACH_REALM_NAME, ATTACH_REALM_TYPE, nodeName, null);
        }

        static RealmRef newInternalFallbackRealmRef(String nodeName) {
            // the "fallback" internal realm is not part of any realm domain
            RealmRef realmRef = new RealmRef(FALLBACK_REALM_NAME, FALLBACK_REALM_TYPE, nodeName, null);
            return realmRef;
        }

        public static RealmRef newAnonymousRealmRef(String nodeName) {
            // the "anonymous" internal realm is not part of any realm domain
            return new Authentication.RealmRef(ANONYMOUS_REALM_NAME, ANONYMOUS_REALM_TYPE, nodeName, null);
        }

        static RealmRef newServiceAccountRealmRef(String nodeName) {
            // no domain for service account tokens
            return new Authentication.RealmRef(ServiceAccountSettings.REALM_NAME, ServiceAccountSettings.REALM_TYPE, nodeName, null);
        }

        static RealmRef newApiKeyRealmRef(String nodeName) {
            // no domain for API Key tokens
            return new RealmRef(API_KEY_REALM_NAME, API_KEY_REALM_TYPE, nodeName, null);
        }

        static RealmRef newRemoteAccessRealmRef(String nodeName) {
            // no domain for remote access authentication
            return new RealmRef(REMOTE_ACCESS_REALM_NAME, REMOTE_ACCESS_REALM_TYPE, nodeName, null);
        }
    }

    public static boolean isFileOrNativeRealm(String realmType) {
        return FileRealmSettings.TYPE.equals(realmType) || NativeRealmSettings.TYPE.equals(realmType);
    }

    public static ConstructingObjectParser<RealmRef, Void> REALM_REF_PARSER = new ConstructingObjectParser<>(
        "realm_ref",
        false,
        (args, v) -> new RealmRef((String) args[0], (String) args[1], (String) args[2], (RealmDomain) args[3])
    );

    static {
        REALM_REF_PARSER.declareString(constructorArg(), new ParseField("name"));
        REALM_REF_PARSER.declareString(constructorArg(), new ParseField("type"));
        REALM_REF_PARSER.declareString(constructorArg(), new ParseField("node_name"));
        REALM_REF_PARSER.declareObject(optionalConstructorArg(), (p, c) -> REALM_DOMAIN_PARSER.parse(p, c), new ParseField("domain"));
    }

    // TODO is a newer version than the node's a valid value?
    public static Authentication newInternalAuthentication(User internalUser, TransportVersion version, String nodeName) {
        // TODO create a system user class, so that the type system guarantees that this is only invoked for internal users
        assert User.isInternal(internalUser);
        final Authentication.RealmRef authenticatedBy = newInternalAttachRealmRef(nodeName);
        Authentication authentication = new Authentication(
            new Subject(internalUser, authenticatedBy, version, Map.of()),
            AuthenticationType.INTERNAL
        );
        assert false == authentication.isAssignedToDomain();
        return authentication;
    }

    public static Authentication newInternalFallbackAuthentication(User fallbackUser, String nodeName) {
        // TODO assert SystemUser.is(fallbackUser);
        final Authentication.RealmRef authenticatedBy = newInternalFallbackRealmRef(nodeName);
        Authentication authentication = new Authentication(
            new Subject(fallbackUser, authenticatedBy, TransportVersion.CURRENT, Map.of()),
            Authentication.AuthenticationType.INTERNAL
        );
        assert false == authentication.isAssignedToDomain();
        return authentication;
    }

    public static Authentication newAnonymousAuthentication(AnonymousUser anonymousUser, String nodeName) {
        final Authentication.RealmRef authenticatedBy = newAnonymousRealmRef(nodeName);
        Authentication authentication = new Authentication(
            new Subject(anonymousUser, authenticatedBy, TransportVersion.CURRENT, Map.of()),
            Authentication.AuthenticationType.ANONYMOUS
        );
        assert false == authentication.isAssignedToDomain();
        return authentication;
    }

    public static Authentication newServiceAccountAuthentication(User serviceAccountUser, String nodeName, Map<String, Object> metadata) {
        // TODO make the service account user a separate class/interface
        final Authentication.RealmRef authenticatedBy = newServiceAccountRealmRef(nodeName);
        Authentication authentication = new Authentication(
            new Subject(serviceAccountUser, authenticatedBy, TransportVersion.CURRENT, metadata),
            AuthenticationType.TOKEN
        );
        assert false == authentication.isAssignedToDomain();
        return authentication;
    }

    public static Authentication newRealmAuthentication(User user, RealmRef realmRef) {
        // TODO make the type system ensure that this is not a run-as user
        Authentication authentication = new Authentication(
            new Subject(user, realmRef, TransportVersion.CURRENT, Map.of()),
            AuthenticationType.REALM
        );
        assert false == authentication.isServiceAccount();
        assert false == authentication.isApiKey();
        assert false == authentication.isRemoteAccess();
        assert false == authentication.isAuthenticatedInternally();
        assert false == authentication.isAuthenticatedAnonymously();
        return authentication;
    }

    public static Authentication newApiKeyAuthentication(AuthenticationResult<User> authResult, String nodeName) {
        assert authResult.isAuthenticated() : "API Key authn result must be successful";
        final User apiKeyUser = authResult.getValue();
        assert apiKeyUser.roles().length == 0 : "The user associated to an API key authentication must have no role";
        final Authentication.RealmRef authenticatedBy = newApiKeyRealmRef(nodeName);
        Authentication authentication = new Authentication(
            new Subject(apiKeyUser, authenticatedBy, TransportVersion.CURRENT, authResult.getMetadata()),
            AuthenticationType.API_KEY
        );
        assert false == authentication.isAssignedToDomain();
        return authentication;
    }

    public Authentication toRemoteAccess(RemoteAccessAuthentication remoteAccessAuthentication) {
        assert isApiKey() : "can only convert API key authentication to remote access";
<<<<<<< HEAD
=======
        assert false == isRunAs() : "remote access does not support authentication with run-as";
>>>>>>> 63ca7089
        final Map<String, Object> metadata = new HashMap<>(getAuthenticatingSubject().getMetadata());
        final Authentication.RealmRef authenticatedBy = newRemoteAccessRealmRef(getAuthenticatingSubject().getRealm().getNodeName());
        final User userFromRemoteCluster = remoteAccessAuthentication.getAuthentication().getEffectiveSubject().getUser();
        assert userFromRemoteCluster.enabled() : "the user received from a remote cluster must be enabled";
        final User userWithoutRoles = new User(
            userFromRemoteCluster.principal(),
            EMPTY_ARRAY,
            userFromRemoteCluster.fullName(),
            userFromRemoteCluster.email(),
            userFromRemoteCluster.metadata(),
            userFromRemoteCluster.enabled()
        );
        final Authentication authentication = new Authentication(
            new Subject(
                userWithoutRoles,
                authenticatedBy,
                TransportVersion.CURRENT,
                remoteAccessAuthentication.copyWithRemoteAccessEntries(metadata)
            ),
            getAuthenticationType()
        );
        assert false == authentication.isAssignedToDomain();
        return authentication;
    }

    // pkg-private for testing
    static RealmRef maybeRewriteRealmRef(TransportVersion streamVersion, RealmRef realmRef) {
        if (realmRef != null && realmRef.getDomain() != null && streamVersion.before(VERSION_REALM_DOMAINS)) {
            logger.info("Rewriting realm [" + realmRef + "] without domain");
            // security domain erasure
            return new RealmRef(realmRef.getName(), realmRef.getType(), realmRef.getNodeName(), null);
        }
        return realmRef;
    }

    @SuppressWarnings("unchecked")
    private static Map<String, Object> maybeRewriteMetadataForApiKeyRoleDescriptors(
        TransportVersion streamVersion,
        Authentication authentication
    ) {
        Map<String, Object> metadata = authentication.getAuthenticatingSubject().getMetadata();
        // If authentication user is an API key or a token created by an API key,
        // regardless whether it has run-as, the metadata must contain API key role descriptors
        if (authentication.isAuthenticatedAsApiKey()) {
            assert metadata.containsKey(AuthenticationField.API_KEY_ROLE_DESCRIPTORS_KEY)
                : "metadata must contain role descriptor for API key authentication";
            assert metadata.containsKey(AuthenticationField.API_KEY_LIMITED_ROLE_DESCRIPTORS_KEY)
                : "metadata must contain limited role descriptor for API key authentication";
            if (authentication.getEffectiveSubject().getTransportVersion().onOrAfter(VERSION_API_KEY_ROLES_AS_BYTES)
                && streamVersion.before(VERSION_API_KEY_ROLES_AS_BYTES)) {
                metadata = new HashMap<>(metadata);
                metadata.put(
                    AuthenticationField.API_KEY_ROLE_DESCRIPTORS_KEY,
                    convertRoleDescriptorsBytesToMap((BytesReference) metadata.get(AuthenticationField.API_KEY_ROLE_DESCRIPTORS_KEY))
                );
                metadata.put(
                    AuthenticationField.API_KEY_LIMITED_ROLE_DESCRIPTORS_KEY,
                    convertRoleDescriptorsBytesToMap(
                        (BytesReference) metadata.get(AuthenticationField.API_KEY_LIMITED_ROLE_DESCRIPTORS_KEY)
                    )
                );
            } else if (authentication.getEffectiveSubject().getTransportVersion().before(VERSION_API_KEY_ROLES_AS_BYTES)
                && streamVersion.onOrAfter(VERSION_API_KEY_ROLES_AS_BYTES)) {
                    metadata = new HashMap<>(metadata);
                    metadata.put(
                        AuthenticationField.API_KEY_ROLE_DESCRIPTORS_KEY,
                        convertRoleDescriptorsMapToBytes(
                            (Map<String, Object>) metadata.get(AuthenticationField.API_KEY_ROLE_DESCRIPTORS_KEY)
                        )
                    );
                    metadata.put(
                        AuthenticationField.API_KEY_LIMITED_ROLE_DESCRIPTORS_KEY,
                        convertRoleDescriptorsMapToBytes(
                            (Map<String, Object>) metadata.get(AuthenticationField.API_KEY_LIMITED_ROLE_DESCRIPTORS_KEY)
                        )
                    );
                }
        }
        return metadata;
    }

    // pkg-private for testing
    static Map<String, Object> maybeRewriteMetadataForRemoteAccessAuthentication(
        final TransportVersion olderVersion,
        final Authentication authentication
    ) {
<<<<<<< HEAD
        // TODO also handle remote access authentication executed with old API keys (either by rejecting this, or rewriting role
        // descriptors)
=======
>>>>>>> 63ca7089
        assert authentication.isRemoteAccess() : "authentication must be remote access";
        final Map<String, Object> metadata = authentication.getAuthenticatingSubject().getMetadata();
        assert metadata.containsKey(AuthenticationField.REMOTE_ACCESS_AUTHENTICATION_KEY)
            : "metadata must contain authentication object for remote access authentication";
        try {
            final Authentication authenticationFromMetadata = AuthenticationContextSerializer.decode(
                (String) metadata.get(AuthenticationField.REMOTE_ACCESS_AUTHENTICATION_KEY)
            );
            if (authenticationFromMetadata.getEffectiveSubject().getTransportVersion().after(olderVersion)) {
                final Map<String, Object> rewrittenMetadata = new HashMap<>(metadata);
                rewrittenMetadata.put(
                    AuthenticationField.REMOTE_ACCESS_AUTHENTICATION_KEY,
                    authenticationFromMetadata.maybeRewriteForOlderVersion(olderVersion).encode()
                );
                return rewrittenMetadata;
            } else {
                return metadata;
            }
        } catch (IOException e) {
            throw new UncheckedIOException(
                "failed serialization while rewriting [" + AuthenticationField.REMOTE_ACCESS_AUTHENTICATION_KEY + "] metadata field",
                e
            );
        }
    }

    private static Map<String, Object> convertRoleDescriptorsBytesToMap(BytesReference roleDescriptorsBytes) {
        return XContentHelper.convertToMap(roleDescriptorsBytes, false, XContentType.JSON).v2();
    }

    private static BytesReference convertRoleDescriptorsMapToBytes(Map<String, Object> roleDescriptorsMap) {
        try (XContentBuilder builder = XContentBuilder.builder(XContentType.JSON.xContent())) {
            builder.map(roleDescriptorsMap);
            return BytesReference.bytes(builder);
        } catch (IOException e) {
            throw new UncheckedIOException(e);
        }
    }

    static boolean equivalentRealms(String name1, String type1, String name2, String type2) {
        if (false == type1.equals(type2)) {
            return false;
        }
        if (isFileOrNativeRealm(type1)) {
            // file and native realms can be renamed, but they always point to the same set of users
            return true;
        } else {
            // if other realms are renamed, it is an indication that they point to a different user set
            return name1.equals(name2);
        }
    }

    // TODO: Rename to AuthenticationMethod
    public enum AuthenticationType {
        REALM,
        API_KEY,
        TOKEN,
        ANONYMOUS,
        INTERNAL
    }

    public static class AuthenticationSerializationHelper {

        private AuthenticationSerializationHelper() {}

        /**
         * Read the User object as well as the trailing boolean flag if the user is *not* an internal user.
         * The trailing boolean, if exits, must be false (indicating no following inner-user).
         */
        public static User readUserFrom(StreamInput input) throws IOException {
            final User user = readUserWithoutTrailingBoolean(input);
            if (false == User.isInternal(user)) {
                boolean hasInnerUser = input.readBoolean();
                assert false == hasInnerUser : "no inner user is possible, otherwise use UserTuple.readFrom";
            }
            return user;
        }

        public static void writeUserTo(User user, StreamOutput output) throws IOException {
            if (User.isInternal(user)) {
                writeInternalUser(user, output);
            } else {
                User.writeUser(user, output);
                output.writeBoolean(false); // simple user, no inner user possible
            }
        }

        private static User readUserWithoutTrailingBoolean(StreamInput input) throws IOException {
            final boolean isInternalUser = input.readBoolean();
            final String username = input.readString();
            if (isInternalUser) {
                if (SystemUser.NAME.equals(username)) {
                    return SystemUser.INSTANCE;
                } else if (XPackUser.NAME.equals(username)) {
                    return XPackUser.INSTANCE;
                } else if (XPackSecurityUser.NAME.equals(username)) {
                    return XPackSecurityUser.INSTANCE;
                } else if (SecurityProfileUser.NAME.equals(username)) {
                    return SecurityProfileUser.INSTANCE;
                } else if (AsyncSearchUser.NAME.equals(username)) {
                    return AsyncSearchUser.INSTANCE;
                }
                throw new IllegalStateException("username [" + username + "] does not match any internal user");
            }
            String[] roles = input.readStringArray();
            Map<String, Object> metadata = input.readMap();
            String fullName = input.readOptionalString();
            String email = input.readOptionalString();
            boolean enabled = input.readBoolean();
            return new User(username, roles, fullName, email, metadata, enabled);
        }

        private static void writeInternalUser(User user, StreamOutput output) throws IOException {
            assert User.isInternal(user);
            output.writeBoolean(true);
            if (SystemUser.is(user)) {
                output.writeString(SystemUser.NAME);
            } else if (XPackUser.is(user)) {
                output.writeString(XPackUser.NAME);
            } else if (XPackSecurityUser.is(user)) {
                output.writeString(XPackSecurityUser.NAME);
            } else if (SecurityProfileUser.is(user)) {
                output.writeString(SecurityProfileUser.NAME);
            } else if (AsyncSearchUser.is(user)) {
                output.writeString(AsyncSearchUser.NAME);
            } else {
                assert false;
                throw new IllegalStateException("user [" + user + "] is not internal");
            }
        }
    }
}<|MERGE_RESOLUTION|>--- conflicted
+++ resolved
@@ -974,10 +974,7 @@
 
     public Authentication toRemoteAccess(RemoteAccessAuthentication remoteAccessAuthentication) {
         assert isApiKey() : "can only convert API key authentication to remote access";
-<<<<<<< HEAD
-=======
         assert false == isRunAs() : "remote access does not support authentication with run-as";
->>>>>>> 63ca7089
         final Map<String, Object> metadata = new HashMap<>(getAuthenticatingSubject().getMetadata());
         final Authentication.RealmRef authenticatedBy = newRemoteAccessRealmRef(getAuthenticatingSubject().getRealm().getNodeName());
         final User userFromRemoteCluster = remoteAccessAuthentication.getAuthentication().getEffectiveSubject().getUser();
@@ -1064,11 +1061,6 @@
         final TransportVersion olderVersion,
         final Authentication authentication
     ) {
-<<<<<<< HEAD
-        // TODO also handle remote access authentication executed with old API keys (either by rejecting this, or rewriting role
-        // descriptors)
-=======
->>>>>>> 63ca7089
         assert authentication.isRemoteAccess() : "authentication must be remote access";
         final Map<String, Object> metadata = authentication.getAuthenticatingSubject().getMetadata();
         assert metadata.containsKey(AuthenticationField.REMOTE_ACCESS_AUTHENTICATION_KEY)
