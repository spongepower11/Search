/*
 * Copyright Elasticsearch B.V. and/or licensed to Elasticsearch B.V. under one
 * or more contributor license agreements. Licensed under the Elastic License;
 * you may not use this file except in compliance with the Elastic License.
 */
package org.elasticsearch.xpack.core.rollup.job;

import org.elasticsearch.action.ActionRequestValidationException;
import org.elasticsearch.action.fieldcaps.FieldCapabilities;
import org.elasticsearch.common.Nullable;
import org.elasticsearch.common.ParseField;
import org.elasticsearch.common.Rounding;
import org.elasticsearch.common.Strings;
import org.elasticsearch.common.io.stream.StreamInput;
import org.elasticsearch.common.io.stream.StreamOutput;
import org.elasticsearch.common.io.stream.Writeable;
import org.elasticsearch.common.unit.TimeValue;
import org.elasticsearch.common.xcontent.ConstructingObjectParser;
import org.elasticsearch.common.xcontent.ToXContentObject;
import org.elasticsearch.common.xcontent.XContentBuilder;
import org.elasticsearch.common.xcontent.XContentParser;
import org.elasticsearch.search.aggregations.bucket.histogram.DateHistogramAggregationBuilder;
import org.elasticsearch.search.aggregations.bucket.histogram.DateHistogramInterval;

import java.io.IOException;
import java.time.ZoneId;
<<<<<<< HEAD
import java.time.ZoneOffset;
=======
>>>>>>> 8ebff051
import java.util.Map;
import java.util.Objects;

import static org.elasticsearch.common.xcontent.ConstructingObjectParser.constructorArg;
import static org.elasticsearch.common.xcontent.ConstructingObjectParser.optionalConstructorArg;
import static org.elasticsearch.common.xcontent.ObjectParser.ValueType;

/**
 * The configuration object for the histograms in the rollup config
 *
 * {
 *     "groups": [
 *        "date_histogram": {
 *            "field" : "foo",
 *            "interval" : "1d",
 *            "delay": "30d",
 *            "time_zone" : "EST"
 *        }
 *     ]
 * }
 */
public class DateHistogramGroupConfig implements Writeable, ToXContentObject {

    static final String NAME = "date_histogram";
    public static final String INTERVAL = "interval";
    private static final String FIELD = "field";
    public static final String TIME_ZONE = "time_zone";
    public static final String DELAY = "delay";
    public static final String DEFAULT_TIMEZONE = "UTC";
    public static final ZoneId DEFAULT_ZONEID_TIMEZONE = ZoneOffset.UTC;
    private static final ConstructingObjectParser<DateHistogramGroupConfig, Void> PARSER;
    static {
        PARSER = new ConstructingObjectParser<>(NAME, a ->
            new DateHistogramGroupConfig((String) a[0], (DateHistogramInterval) a[1], (DateHistogramInterval) a[2], (String) a[3]));
        PARSER.declareString(constructorArg(), new ParseField(FIELD));
        PARSER.declareField(constructorArg(), p -> new DateHistogramInterval(p.text()), new ParseField(INTERVAL), ValueType.STRING);
        PARSER.declareField(optionalConstructorArg(),  p -> new DateHistogramInterval(p.text()), new ParseField(DELAY), ValueType.STRING);
        PARSER.declareString(optionalConstructorArg(), new ParseField(TIME_ZONE));
    }

    private final String field;
    private final DateHistogramInterval interval;
    private final DateHistogramInterval delay;
    private final String timeZone;

    /**
     * Create a new {@link DateHistogramGroupConfig} using the given field and interval parameters.
     */
    public DateHistogramGroupConfig(final String field, final DateHistogramInterval interval) {
        this(field, interval, null, null);
    }

    /**
     * Create a new {@link DateHistogramGroupConfig} using the given configuration parameters.
     * <p>
     *     The {@code field} and {@code interval} are required to compute the date histogram for the rolled up documents.
     *     The {@code delay} is optional and can be set to {@code null}. It defines how long to wait before rolling up new documents.
     *     The {@code timeZone} is optional and can be set to {@code null}. When configured, the time zone value  is resolved using
     *     ({@link ZoneId#of(String)} and must match a time zone identifier.
     * </p>
     * @param field the name of the date field to use for the date histogram (required)
     * @param interval the interval to use for the date histogram (required)
     * @param delay the time delay (optional)
     * @param timeZone the id of time zone to use to calculate the date histogram (optional). When {@code null}, the UTC timezone is used.
     */
    public DateHistogramGroupConfig(final String field,
                                    final DateHistogramInterval interval,
                                    final @Nullable DateHistogramInterval delay,
                                    final @Nullable String timeZone) {
        if (field == null || field.isEmpty()) {
            throw new IllegalArgumentException("Field must be a non-null, non-empty string");
        }
        if (interval == null) {
            throw new IllegalArgumentException("Interval must be non-null");
        }

        this.interval = interval;
        this.field = field;
        this.delay = delay;
        this.timeZone = (timeZone != null && timeZone.isEmpty() == false) ? timeZone : DEFAULT_TIMEZONE;

        // validate interval
        createRounding(this.interval.toString(), this.timeZone);
        if (delay != null) {
            // and delay
            TimeValue.parseTimeValue(this.delay.toString(), DELAY);
        }
    }

    DateHistogramGroupConfig(final StreamInput in) throws IOException {
        interval = new DateHistogramInterval(in);
        field = in.readString();
        delay = in.readOptionalWriteable(DateHistogramInterval::new);
        timeZone = in.readString();
    }

    @Override
    public void writeTo(final StreamOutput out) throws IOException {
        interval.writeTo(out);
        out.writeString(field);
        out.writeOptionalWriteable(delay);
        out.writeString(timeZone);
    }

    @Override
    public XContentBuilder toXContent(final XContentBuilder builder, final Params params) throws IOException {
        builder.startObject();
        {
            builder.field(INTERVAL, interval.toString());
            builder.field(FIELD, field);
            if (delay != null) {
                builder.field(DELAY, delay.toString());
            }
            builder.field(TIME_ZONE, timeZone);
        }
        return builder.endObject();
    }

    /**
     * Get the date field
     */
    public String getField() {
        return field;
    }

    /**
     * Get the date interval
     */
    public DateHistogramInterval getInterval() {
        return interval;
    }

    /**
     * Get the time delay for this histogram
     */
    public DateHistogramInterval getDelay() {
        return delay;
    }

    /**
     * Get the timezone to apply
     */
    public String getTimeZone() {
        return timeZone;
    }

    /**
     * Create the rounding for this date histogram
     */
    public Rounding createRounding() {
        return createRounding(interval.toString(), timeZone);
    }

    public void validateMappings(Map<String, Map<String, FieldCapabilities>> fieldCapsResponse,
                                                             ActionRequestValidationException validationException) {

        Map<String, FieldCapabilities> fieldCaps = fieldCapsResponse.get(field);
        if (fieldCaps != null && fieldCaps.isEmpty() == false) {
            if (fieldCaps.containsKey("date") && fieldCaps.size() == 1) {
                if (fieldCaps.get("date").isAggregatable()) {
                    return;
                } else {
                    validationException.addValidationError("The field [" + field + "] must be aggregatable across all indices, " +
                                    "but is not.");
                }

            } else {
                validationException.addValidationError("The field referenced by a date_histo group must be a [date] type across all " +
                        "indices in the index pattern.  Found: " + fieldCaps.keySet().toString() + " for field [" + field + "]");
            }
        }
        validationException.addValidationError("Could not find a [date] field with name [" + field + "] in any of the indices matching " +
                "the index pattern.");
    }

    @Override
    public boolean equals(final Object other) {
        if (this == other) {
            return true;
        }
        if (other == null || getClass() != other.getClass()) {
            return false;
        }
        final DateHistogramGroupConfig that = (DateHistogramGroupConfig) other;
        return Objects.equals(interval, that.interval)
            && Objects.equals(field, that.field)
            && Objects.equals(delay, that.delay)
            && ZoneId.of(timeZone, ZoneId.SHORT_IDS).getRules().equals(ZoneId.of(that.timeZone, ZoneId.SHORT_IDS).getRules());
    }

    @Override
    public int hashCode() {
        return Objects.hash(interval, field, delay, ZoneId.of(timeZone));
    }

    @Override
    public String toString() {
        return Strings.toString(this, true, true);
    }

    public static DateHistogramGroupConfig fromXContent(final XContentParser parser) throws IOException {
        return PARSER.parse(parser, null);
    }

    private static Rounding createRounding(final String expr, final String timeZone) {
        Rounding.DateTimeUnit timeUnit = DateHistogramAggregationBuilder.DATE_FIELD_UNITS.get(expr);
        final Rounding.Builder rounding;
        if (timeUnit != null) {
            rounding = new Rounding.Builder(timeUnit);
        } else {
            rounding = new Rounding.Builder(TimeValue.parseTimeValue(expr, "createRounding"));
        }
        rounding.timeZone(ZoneId.of(timeZone));
        return rounding.build();
    }
}<|MERGE_RESOLUTION|>--- conflicted
+++ resolved
@@ -21,13 +21,11 @@
 import org.elasticsearch.common.xcontent.XContentParser;
 import org.elasticsearch.search.aggregations.bucket.histogram.DateHistogramAggregationBuilder;
 import org.elasticsearch.search.aggregations.bucket.histogram.DateHistogramInterval;
+import org.joda.time.DateTimeZone;
 
 import java.io.IOException;
 import java.time.ZoneId;
-<<<<<<< HEAD
 import java.time.ZoneOffset;
-=======
->>>>>>> 8ebff051
 import java.util.Map;
 import java.util.Objects;
 
@@ -243,4 +241,13 @@
         rounding.timeZone(ZoneId.of(timeZone));
         return rounding.build();
     }
+
+    private static DateTimeZone toDateTimeZone(final String timezone) {
+        try {
+            return DateTimeZone.forOffsetHours(Integer.parseInt(timezone));
+        } catch (NumberFormatException e) {
+            return DateTimeZone.forID(timezone);
+        }
+    }
+
 }