/*
 * Copyright Elasticsearch B.V. and/or licensed to Elasticsearch B.V. under one
 * or more contributor license agreements. Licensed under the Elastic License;
 * you may not use this file except in compliance with the Elastic License.
 */
package org.elasticsearch.xpack.core.watcher.support;

import org.elasticsearch.ElasticsearchParseException;
import org.elasticsearch.common.Nullable;
import org.elasticsearch.common.io.stream.StreamInput;
import org.elasticsearch.common.io.stream.StreamOutput;
import org.elasticsearch.common.time.DateFormatter;
import org.elasticsearch.common.time.DateFormatters;
import org.elasticsearch.common.time.DateMathParser;
import org.elasticsearch.common.unit.TimeValue;
import org.elasticsearch.common.xcontent.XContentBuilder;
import org.elasticsearch.common.xcontent.XContentParser;
import org.elasticsearch.script.JodaCompatibleZonedDateTime;

import java.io.IOException;
import java.time.Clock;
import java.time.Instant;
import java.time.ZoneId;
import java.time.ZoneOffset;
import java.time.ZonedDateTime;
import java.util.Locale;
import java.util.Objects;
import java.util.concurrent.TimeUnit;
public class WatcherDateTimeUtils {

    public static final DateFormatter dateTimeFormatter = DateFormatter.forPattern("strict_date_optional_time||epoch_millis");
    public static final DateMathParser dateMathParser = dateTimeFormatter.toDateMathParser();


    private WatcherDateTimeUtils() {
    }

    public static ZonedDateTime convertToDate(Object value, Clock clock) {
        if (value instanceof ZonedDateTime) {
            return (ZonedDateTime) value;
        }
        if (value instanceof JodaCompatibleZonedDateTime) {
            return ((JodaCompatibleZonedDateTime) value).toInstant().atZone(ZoneOffset.UTC);
        }
        if (value instanceof String) {
            return parseDateMath((String) value, ZoneOffset.UTC, clock);
        }
        if (value instanceof Number) {
            return Instant.ofEpochMilli(((Number) value).longValue()).atZone(ZoneOffset.UTC);
        }
        return null;
    }

    public static ZonedDateTime parseDate(String dateAsText) {
        return parseDate(dateAsText, null);
    }

    public static ZonedDateTime parseDate(String format, ZoneId timeZone) {
        ZonedDateTime zonedDateTime = DateFormatters.toZonedDateTime(dateTimeFormatter.parse(format));
        return timeZone != null ? zonedDateTime.withZoneSameInstant(timeZone) : zonedDateTime;
    }

    public static String formatDate(ZonedDateTime date) {
        return dateTimeFormatter.format(date);
    }

    public static ZonedDateTime parseDateMath(String fieldName, XContentParser parser, ZoneId timeZone, Clock clock) throws IOException {
        if (parser.currentToken() == XContentParser.Token.VALUE_NULL) {
            throw new ElasticsearchParseException("could not parse date/time expected date field [{}] to not be null but was null",
                    fieldName);
        }
        return parseDateMathOrNull(fieldName, parser, timeZone, clock);
    }

    public static ZonedDateTime parseDateMathOrNull(String fieldName, XContentParser parser, ZoneId timeZone,
                                               Clock clock) throws IOException {
        XContentParser.Token token = parser.currentToken();
        if (token == XContentParser.Token.VALUE_NUMBER) {
            return Instant.ofEpochMilli(parser.longValue()).atZone(timeZone);
        }
        if (token == XContentParser.Token.VALUE_STRING) {
            try {
                return parseDateMath(parser.text(), timeZone, clock);
            } catch (ElasticsearchParseException epe) {
                throw new ElasticsearchParseException("could not parse date/time. expected date field [{}] to be either a number or a " +
                        "DateMath string but found [{}] instead", epe, fieldName, parser.text());
            }
        }
        if (token == XContentParser.Token.VALUE_NULL) {
            return null;
        }
        throw new ElasticsearchParseException("could not parse date/time. expected date field [{}] to be either a number or a string but " +
                "found [{}] instead", fieldName, token);
    }

<<<<<<< HEAD

    public static ZonedDateTime parseDateMath(String valueString, ZoneId timeZone, final Clock clock) {
        return dateMathParser.parse(valueString, clock::millis).atZone(timeZone);
=======
    public static DateTime parseDateMath(String valueString, DateTimeZone timeZone, final Clock clock) {
        return new DateTime(dateMathParser.parse(valueString, clock::millis).toEpochMilli(), timeZone);
>>>>>>> 170d7413
    }

    public static ZonedDateTime parseDate(String fieldName, XContentParser parser, ZoneId timeZone) throws IOException {
        XContentParser.Token token = parser.currentToken();
        if (token == XContentParser.Token.VALUE_NUMBER) {
            return Instant.ofEpochMilli(parser.longValue()).atZone(timeZone);
        }
        if (token == XContentParser.Token.VALUE_STRING) {
            return parseDate(parser.text(), timeZone);
        }
        if (token == XContentParser.Token.VALUE_NULL) {
            return null;
        }
        throw new ElasticsearchParseException("could not parse date/time. expected date field [{}] to be either a number or a string but " +
                "found [{}] instead", fieldName, token);
    }

    public static XContentBuilder writeDate(String fieldName, XContentBuilder builder, ZonedDateTime date) throws IOException {
        if (date == null) {
            return builder.nullField(fieldName);
        }
        return builder.field(fieldName, formatDate(date));
    }

    public static void writeDate(StreamOutput out, ZonedDateTime date) throws IOException {
        out.writeLong(date.toInstant().toEpochMilli());
    }

    public static ZonedDateTime readDate(StreamInput in, ZoneId timeZone) throws IOException {
        return  Instant.ofEpochMilli(in.readLong()).atZone(timeZone);
    }

    public static void writeOptionalDate(StreamOutput out, ZonedDateTime date) throws IOException {
        if (date == null) {
            out.writeBoolean(false);
            return;
        }
        out.writeBoolean(true);
        out.writeLong(date.toInstant().toEpochMilli());
    }

    public static ZonedDateTime readOptionalDate(StreamInput in, ZoneId timeZone) throws IOException {
        return in.readBoolean() ? Instant.ofEpochMilli(in.readLong()).atZone(timeZone) : null;
    }

    public static TimeValue parseTimeValue(XContentParser parser, String settingName) throws IOException {
        final XContentParser.Token token = parser.currentToken();
        if (token == XContentParser.Token.VALUE_NULL) {
            return null;
        }
        if (token == XContentParser.Token.VALUE_STRING) {
            try {
                TimeValue value = parseTimeValueSupportingFractional(parser.text(), settingName);
                if (value.millis() < 0) {
                    throw new ElasticsearchParseException("could not parse time value [{}]. Time value cannot be negative.", parser.text());
                }
                return value;
            } catch (ElasticsearchParseException epe) {
                throw new ElasticsearchParseException("failed to parse time unit", epe);
            }

        }
        throw new ElasticsearchParseException("could not parse time value. expected either a string or a null value but found [{}] " +
                "instead", token);
    }

    /**
     * Parse a {@link TimeValue} with support for fractional values.
     */
    public static TimeValue parseTimeValueSupportingFractional(@Nullable String sValue, String settingName) {
        // TODO we can potentially remove this in 6.x
        // This code is lifted almost straight from 2.x's TimeValue.java
        Objects.requireNonNull(settingName);
        if (sValue == null) {
            return null;
        }
        try {
            long millis;
            String lowerSValue = sValue.toLowerCase(Locale.ROOT).trim();
            if (lowerSValue.endsWith("ms")) {
                millis = (long) (Double.parseDouble(lowerSValue.substring(0, lowerSValue.length() - 2)));
            } else if (lowerSValue.endsWith("s")) {
                millis = (long) (Double.parseDouble(lowerSValue.substring(0, lowerSValue.length() - 1)) * 1000);
            } else if (lowerSValue.endsWith("m")) {
                millis = (long) (Double.parseDouble(lowerSValue.substring(0, lowerSValue.length() - 1)) * 60 * 1000);
            } else if (lowerSValue.endsWith("h")) {
                millis = (long) (Double.parseDouble(lowerSValue.substring(0, lowerSValue.length() - 1)) * 60 * 60 * 1000);
            } else if (lowerSValue.endsWith("d")) {
                millis = (long) (Double.parseDouble(lowerSValue.substring(0, lowerSValue.length() - 1)) * 24 * 60 * 60 * 1000);
            } else if (lowerSValue.endsWith("w")) {
                millis = (long) (Double.parseDouble(lowerSValue.substring(0, lowerSValue.length() - 1)) * 7 * 24 * 60 * 60 * 1000);
            } else if (lowerSValue.equals("-1")) {
                // Allow this special value to be unit-less:
                millis = -1;
            } else if (lowerSValue.equals("0")) {
                // Allow this special value to be unit-less:
                millis = 0;
            } else {
                throw new ElasticsearchParseException(
                        "Failed to parse setting [{}] with value [{}] as a time value: unit is missing or unrecognized",
                        settingName, sValue);
            }
            return new TimeValue(millis, TimeUnit.MILLISECONDS);
        } catch (NumberFormatException e) {
            throw new ElasticsearchParseException("Failed to parse [{}]", e, sValue);
        }
    }
}<|MERGE_RESOLUTION|>--- conflicted
+++ resolved
@@ -93,14 +93,8 @@
                 "found [{}] instead", fieldName, token);
     }
 
-<<<<<<< HEAD
-
     public static ZonedDateTime parseDateMath(String valueString, ZoneId timeZone, final Clock clock) {
         return dateMathParser.parse(valueString, clock::millis).atZone(timeZone);
-=======
-    public static DateTime parseDateMath(String valueString, DateTimeZone timeZone, final Clock clock) {
-        return new DateTime(dateMathParser.parse(valueString, clock::millis).toEpochMilli(), timeZone);
->>>>>>> 170d7413
     }
 
     public static ZonedDateTime parseDate(String fieldName, XContentParser parser, ZoneId timeZone) throws IOException {
