/*
 * Copyright Elasticsearch B.V. and/or licensed to Elasticsearch B.V. under one
 * or more contributor license agreements. Licensed under the Elastic License;
 * you may not use this file except in compliance with the Elastic License.
 */
package org.elasticsearch.xpack.core.action;

import org.elasticsearch.action.support.DefaultShardOperationFailedException;
import org.elasticsearch.action.support.broadcast.BroadcastResponse;
import org.elasticsearch.common.ParseField;
import org.elasticsearch.common.io.stream.StreamInput;
import org.elasticsearch.common.io.stream.StreamOutput;
import org.elasticsearch.common.io.stream.Writeable;
import org.elasticsearch.common.xcontent.ConstructingObjectParser;
import org.elasticsearch.common.xcontent.XContentBuilder;
import org.elasticsearch.common.xcontent.XContentParser;
import org.elasticsearch.xpack.core.action.TransportReloadAnalyzersAction.ReloadResult;

import java.io.IOException;
import java.util.Arrays;
import java.util.HashMap;
import java.util.HashSet;
import java.util.List;
import java.util.Map;
import java.util.Map.Entry;
import java.util.Objects;
import java.util.Set;

import static org.elasticsearch.common.xcontent.ConstructingObjectParser.constructorArg;

/**
 * The response object that will be returned when reloading analyzers
 */
public class ReloadAnalyzersResponse extends BroadcastResponse  {

    private final Map<String, ReloadDetails> reloadDetails;

    private static final ParseField RELOAD_DETAILS_FIELD = new ParseField("reload_details");
    private static final ParseField INDEX_FIELD = new ParseField("index");
    private static final ParseField RELOADED_ANALYZERS_FIELD = new ParseField("reloaded_analyzers");
    private static final ParseField RELOADED_NODE_IDS_FIELD = new ParseField("reloaded_node_ids");

<<<<<<< HEAD
    public ReloadAnalyzersResponse() {
        reloadDetails = new HashMap<>();
    }

=======
>>>>>>> 4fd8e346
    public ReloadAnalyzersResponse(StreamInput in) throws IOException {
        super(in);
        this.reloadDetails = in.readMap(StreamInput::readString, ReloadDetails::new);
    }

    public ReloadAnalyzersResponse(int totalShards, int successfulShards, int failedShards,
            List<DefaultShardOperationFailedException> shardFailures, Map<String, ReloadDetails> reloadedIndicesNodes) {
        super(totalShards, successfulShards, failedShards, shardFailures);
        this.reloadDetails = reloadedIndicesNodes;
    }

    public final Map<String, ReloadDetails> getReloadDetails() {
        return this.reloadDetails;
    }

    /**
     * Override in subclass to add custom fields following the common `_shards` field
     */
    @Override
    protected void addCustomXContentFields(XContentBuilder builder, Params params) throws IOException {
        builder.startArray(RELOAD_DETAILS_FIELD.getPreferredName());
        for (Entry<String, ReloadDetails> indexDetails : reloadDetails.entrySet()) {
            builder.startObject();
            ReloadDetails value = indexDetails.getValue();
            builder.field(INDEX_FIELD.getPreferredName(), value.getIndexName());
            builder.field(RELOADED_ANALYZERS_FIELD.getPreferredName(), value.getReloadedAnalyzers());
            builder.field(RELOADED_NODE_IDS_FIELD.getPreferredName(), value.getReloadedIndicesNodes());
            builder.endObject();
        }
        builder.endArray();
    }

    @SuppressWarnings({ "unchecked" })
    private static final ConstructingObjectParser<ReloadAnalyzersResponse, Void> PARSER = new ConstructingObjectParser<>("reload_analyzer",
            true, arg -> {
                BroadcastResponse response = (BroadcastResponse) arg[0];
                List<ReloadDetails> results = (List<ReloadDetails>) arg[1];
                Map<String, ReloadDetails> reloadedNodeIds = new HashMap<>();
                for (ReloadDetails result : results) {
                    reloadedNodeIds.put(result.getIndexName(), result);
                }
                return new ReloadAnalyzersResponse(response.getTotalShards(), response.getSuccessfulShards(), response.getFailedShards(),
                        Arrays.asList(response.getShardFailures()), reloadedNodeIds);
            });

    @SuppressWarnings({ "unchecked" })
    private static final ConstructingObjectParser<ReloadDetails, Void> ENTRY_PARSER = new ConstructingObjectParser<>(
            "reload_analyzer.entry", true, arg -> {
                return new ReloadDetails((String) arg[0], new HashSet<>((List<String>) arg[1]), new HashSet<>((List<String>) arg[2]));
            });

    static {
        declareBroadcastFields(PARSER);
        PARSER.declareObjectArray(constructorArg(), ENTRY_PARSER, RELOAD_DETAILS_FIELD);
        ENTRY_PARSER.declareString(constructorArg(), INDEX_FIELD);
        ENTRY_PARSER.declareStringArray(constructorArg(), RELOADED_ANALYZERS_FIELD);
        ENTRY_PARSER.declareStringArray(constructorArg(), RELOADED_NODE_IDS_FIELD);
    }

    public static ReloadAnalyzersResponse fromXContent(XContentParser parser) {
        return PARSER.apply(parser, null);
    }

    @Override
    public void writeTo(StreamOutput out) throws IOException {
        super.writeTo(out);
        out.writeMap(reloadDetails, StreamOutput::writeString, (stream, details) -> details.writeTo(stream));
    }

    @Override
    public boolean equals(Object o) {
        if (this == o) {
            return true;
        }
        if (o == null || getClass() != o.getClass()) {
            return false;
        }
        ReloadAnalyzersResponse that = (ReloadAnalyzersResponse) o;
        return Objects.equals(reloadDetails, that.reloadDetails);
    }

    @Override
    public int hashCode() {
        return Objects.hash(reloadDetails);
    }

    public static class ReloadDetails implements Writeable {

        private final String indexName;
        private final Set<String> reloadedIndicesNodes;
        private final Set<String> reloadedAnalyzers;

        public ReloadDetails(String name, Set<String> reloadedIndicesNodes, Set<String> reloadedAnalyzers) {
            this.indexName = name;
            this.reloadedIndicesNodes = reloadedIndicesNodes;
            this.reloadedAnalyzers = reloadedAnalyzers;
        }

        ReloadDetails(StreamInput in) throws IOException {
            this.indexName = in.readString();
            this.reloadedIndicesNodes = new HashSet<>(in.readList(StreamInput::readString));
            this.reloadedAnalyzers = new HashSet<>(in.readList(StreamInput::readString));
        }

        @Override
        public void writeTo(StreamOutput out) throws IOException {
            out.writeString(indexName);
            out.writeStringCollection(reloadedIndicesNodes);
            out.writeStringCollection(reloadedAnalyzers);
        }

        public String getIndexName() {
            return indexName;
        }

        public Set<String> getReloadedIndicesNodes() {
            return reloadedIndicesNodes;
        }

        public Set<String> getReloadedAnalyzers() {
            return reloadedAnalyzers;
        }

        void merge(ReloadResult other) {
            assert this.indexName == other.index;
            this.reloadedAnalyzers.addAll(other.reloadedSearchAnalyzers);
            this.reloadedIndicesNodes.add(other.nodeId);
        }

        @Override
        public boolean equals(Object o) {
            if (this == o) {
                return true;
            }
            if (o == null || getClass() != o.getClass()) {
                return false;
            }
            ReloadDetails that = (ReloadDetails) o;
            return Objects.equals(indexName, that.indexName)
                    && Objects.equals(reloadedIndicesNodes, that.reloadedIndicesNodes)
                    && Objects.equals(reloadedAnalyzers, that.reloadedAnalyzers);
        }

        @Override
        public int hashCode() {
            return Objects.hash(indexName, reloadedIndicesNodes, reloadedAnalyzers);
        }
    }
}<|MERGE_RESOLUTION|>--- conflicted
+++ resolved
@@ -40,13 +40,6 @@
     private static final ParseField RELOADED_ANALYZERS_FIELD = new ParseField("reloaded_analyzers");
     private static final ParseField RELOADED_NODE_IDS_FIELD = new ParseField("reloaded_node_ids");
 
-<<<<<<< HEAD
-    public ReloadAnalyzersResponse() {
-        reloadDetails = new HashMap<>();
-    }
-
-=======
->>>>>>> 4fd8e346
     public ReloadAnalyzersResponse(StreamInput in) throws IOException {
         super(in);
         this.reloadDetails = in.readMap(StreamInput::readString, ReloadDetails::new);
