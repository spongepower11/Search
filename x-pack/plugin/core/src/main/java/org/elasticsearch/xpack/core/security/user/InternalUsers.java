--- conflicted
+++ resolved
@@ -65,34 +65,6 @@
         )
     );
 
-<<<<<<< HEAD
-    private static final Map<String, UserInstance> INTERNAL_USERS = new HashMap<>();
-    static {
-        defineUser(
-            SystemUser.NAME,
-            SystemUser.INSTANCE,
-            null /* SystemUser relies on a simple action predicate rather than a role descriptor */,
-            SystemUser::is
-        );
-        defineUser(XPackUser.NAME, XPackUser.INSTANCE, XPackUser.ROLE_DESCRIPTOR, XPackUser::is);
-        defineUser(XPackSecurityUser.NAME, XPackSecurityUser.INSTANCE, XPackSecurityUser.ROLE_DESCRIPTOR, XPackSecurityUser::is);
-        defineUser(SecurityProfileUser.NAME, SecurityProfileUser.INSTANCE, SecurityProfileUser.ROLE_DESCRIPTOR, SecurityProfileUser::is);
-        defineUser(AsyncSearchUser.NAME, AsyncSearchUser.INSTANCE, AsyncSearchUser.ROLE_DESCRIPTOR, AsyncSearchUser::is);
-        defineUser(
-            CrossClusterAccessUser.NAME,
-            CrossClusterAccessUser.INSTANCE,
-            null /* CrossClusterAccessUser has a role descriptor, but it should never be resolved by this class */,
-            CrossClusterAccessUser::is
-        );
-        defineUser(StorageInternalUser.NAME, StorageInternalUser.INSTANCE, StorageInternalUser.ROLE_DESCRIPTOR, StorageInternalUser::is);
-        defineUser(
-            SynonymsInternalUser.NAME,
-            SynonymsInternalUser.INSTANCE,
-            SynonymsInternalUser.ROLE_DESCRIPTOR,
-            SynonymsInternalUser::is
-        );
-    }
-=======
     /**
     * "Storage" internal user - used when the indexing/storage subsystem needs to perform actions on specific indices
     * (that may not be permitted by the authenticated user)
@@ -112,7 +84,6 @@
             MetadataUtils.DEFAULT_RESERVED_METADATA
         )
     );
->>>>>>> 0fdf12d4
 
     /**
      * XPack internal user that manages xpack. Has all cluster/indices permissions for x-pack to operate excluding security permissions.
@@ -151,6 +122,7 @@
         )
     );
 
+
     public static final SystemUser SYSTEM_USER = SystemUser.INSTANCE;
     public static final InternalUser CROSS_CLUSTER_ACCESS_USER = CrossClusterAccessUser.INSTANCE;
 
@@ -164,7 +136,8 @@
             SECURITY_PROFILE_USER,
             ASYNC_SEARCH_USER,
             CROSS_CLUSTER_ACCESS_USER,
-            STORAGE_USER
+            STORAGE_USER,
+            SYNONYMS_USER
         ).collect(Collectors.toUnmodifiableMap(InternalUser::principal, Function.identity()));
     }
 
