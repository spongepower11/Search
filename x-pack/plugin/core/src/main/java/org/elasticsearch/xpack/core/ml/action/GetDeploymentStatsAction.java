/*
 * Copyright Elasticsearch B.V. and/or licensed to Elasticsearch B.V. under one
 * or more contributor license agreements. Licensed under the Elastic License
 * 2.0; you may not use this file except in compliance with the Elastic License
 * 2.0.
 */

package org.elasticsearch.xpack.core.ml.action;

import org.elasticsearch.ElasticsearchException;
import org.elasticsearch.action.ActionType;
import org.elasticsearch.action.TaskOperationFailure;
import org.elasticsearch.action.support.tasks.BaseTasksRequest;
import org.elasticsearch.action.support.tasks.BaseTasksResponse;
import org.elasticsearch.cluster.node.DiscoveryNode;
import org.elasticsearch.common.io.stream.StreamInput;
import org.elasticsearch.common.io.stream.StreamOutput;
import org.elasticsearch.common.io.stream.Writeable;
import org.elasticsearch.common.unit.ByteSizeValue;
import org.elasticsearch.core.Nullable;
import org.elasticsearch.tasks.Task;
import org.elasticsearch.xcontent.ParseField;
import org.elasticsearch.xcontent.ToXContentObject;
import org.elasticsearch.xcontent.XContentBuilder;
import org.elasticsearch.xpack.core.action.util.QueryPage;
import org.elasticsearch.xpack.core.ml.inference.allocation.AllocationState;
import org.elasticsearch.xpack.core.ml.inference.allocation.AllocationStatus;
import org.elasticsearch.xpack.core.ml.inference.allocation.RoutingState;
import org.elasticsearch.xpack.core.ml.inference.allocation.RoutingStateAndReason;
import org.elasticsearch.xpack.core.ml.utils.ExceptionsHelper;

import java.io.IOException;
import java.time.Instant;
import java.util.Collections;
import java.util.List;
import java.util.Objects;
import java.util.Optional;

public class GetDeploymentStatsAction extends ActionType<GetDeploymentStatsAction.Response> {

    public static final GetDeploymentStatsAction INSTANCE = new GetDeploymentStatsAction();
    public static final String NAME = "cluster:monitor/xpack/ml/trained_models/deployments/stats/get";

    private GetDeploymentStatsAction() {
        super(NAME, GetDeploymentStatsAction.Response::new);
    }

    public static class Request extends BaseTasksRequest<GetDeploymentStatsAction.Request> {

        public static final String ALLOW_NO_MATCH = "allow_no_match";

        private final String deploymentId;
        private boolean allowNoMatch = true;
        // used internally this should not be set by the REST request
        private List<String> expandedIds;

        public Request(String deploymentId) {
            this.deploymentId = ExceptionsHelper.requireNonNull(deploymentId, "deployment_id");
            this.expandedIds = Collections.singletonList(deploymentId);
        }

        public Request(StreamInput in) throws IOException {
            super(in);
            this.deploymentId = in.readString();
            this.allowNoMatch = in.readBoolean();
            this.expandedIds = in.readStringList();
        }

        @Override
        public void writeTo(StreamOutput out) throws IOException {
            super.writeTo(out);
            out.writeString(deploymentId);
            out.writeBoolean(allowNoMatch);
            out.writeStringCollection(expandedIds);
        }

        public String getDeploymentId() {
            return deploymentId;
        }

        public void setExpandedIds(List<String> expandedIds) {
            this.expandedIds = expandedIds;
        }

        public void setAllowNoMatch(boolean allowNoMatch) {
            this.allowNoMatch = allowNoMatch;
        }

        public boolean isAllowNoMatch() {
            return allowNoMatch;
        }

        @Override
        public boolean match(Task task) {
            return expandedIds.stream().anyMatch(taskId -> StartTrainedModelDeploymentAction.TaskMatcher.match(task, taskId));
        }

        @Override
        public boolean equals(Object o) {
            if (this == o) return true;
            if (o == null || getClass() != o.getClass()) return false;
            Request request = (Request) o;
            return Objects.equals(deploymentId, request.deploymentId)
                && this.allowNoMatch == request.allowNoMatch
                && Objects.equals(expandedIds, request.expandedIds);
        }

        @Override
        public int hashCode() {
            return Objects.hash(deploymentId, allowNoMatch, expandedIds);
        }
    }

    public static class Response extends BaseTasksResponse implements ToXContentObject {

        public static final ParseField DEPLOYMENT_STATS = new ParseField("deployment_stats");

        public static class AllocationStats implements ToXContentObject, Writeable {

            public static class NodeStats implements ToXContentObject, Writeable {
                private final DiscoveryNode node;
                private final Long inferenceCount;
                private final Double avgInferenceTime;
                private final Instant lastAccess;
                private final Integer pendingCount;
                private final RoutingStateAndReason routingState;
<<<<<<< HEAD
=======
                private final Instant startTime;
>>>>>>> d90fa4eb

                public static NodeStats forStartedState(
                    DiscoveryNode node,
                    long inferenceCount,
<<<<<<< HEAD
                    double avgInferenceTime,
                    Instant lastAccess
=======
                    Double avgInferenceTime,
                    int pendingCount,
                    Instant lastAccess,
                    Instant startTime
>>>>>>> d90fa4eb
                ) {
                    return new NodeStats(
                        node,
                        inferenceCount,
                        avgInferenceTime,
                        lastAccess,
<<<<<<< HEAD
                        new RoutingStateAndReason(RoutingState.STARTED, null)
=======
                        pendingCount,
                        new RoutingStateAndReason(RoutingState.STARTED, null),
                        Objects.requireNonNull(startTime)
>>>>>>> d90fa4eb
                    );
                }

                public static NodeStats forNotStartedState(DiscoveryNode node, RoutingState state, String reason) {
<<<<<<< HEAD
                    return new NodeStats(node, null, null, null, new RoutingStateAndReason(state, reason));
=======
                    return new NodeStats(node, null, null, null, null, new RoutingStateAndReason(state, reason), null);
>>>>>>> d90fa4eb
                }

                private NodeStats(
                    DiscoveryNode node,
                    Long inferenceCount,
                    Double avgInferenceTime,
                    Instant lastAccess,
<<<<<<< HEAD
                    RoutingStateAndReason routingState
=======
                    Integer pendingCount,
                    RoutingStateAndReason routingState,
                    @Nullable Instant startTime
>>>>>>> d90fa4eb
                ) {
                    this.node = node;
                    this.inferenceCount = inferenceCount;
                    this.avgInferenceTime = avgInferenceTime;
                    this.lastAccess = lastAccess;
                    this.pendingCount = pendingCount;
                    this.routingState = routingState;
                    this.startTime = startTime;

                    // if lastAccess time is null there have been no inferences
                    assert this.lastAccess != null || (inferenceCount == null || inferenceCount == 0);
                }

                public NodeStats(StreamInput in) throws IOException {
                    this.node = in.readOptionalWriteable(DiscoveryNode::new);
                    this.inferenceCount = in.readOptionalLong();
                    this.avgInferenceTime = in.readOptionalDouble();
                    this.lastAccess = in.readOptionalInstant();
                    this.pendingCount = in.readOptionalVInt();
                    this.routingState = in.readOptionalWriteable(RoutingStateAndReason::new);
                    this.startTime = in.readOptionalInstant();
                }

                public DiscoveryNode getNode() {
                    return node;
                }

                public RoutingStateAndReason getRoutingState() {
                    return routingState;
                }

                public Optional<Long> getInferenceCount() {
                    return Optional.ofNullable(inferenceCount);
                }

                public Optional<Double> getAvgInferenceTime() {
                    return Optional.ofNullable(avgInferenceTime);
                }

                @Override
                public XContentBuilder toXContent(XContentBuilder builder, Params params) throws IOException {
                    builder.startObject();
                    if (node != null) {
                        builder.startObject("node");
                        node.toXContent(builder, params);
                        builder.endObject();
                    }
                    builder.field("routing_state", routingState);
                    if (inferenceCount != null) {
                        builder.field("inference_count", inferenceCount);
                    }
                    if (avgInferenceTime != null) {
                        builder.field("average_inference_time_ms", avgInferenceTime);
                    }
                    if (lastAccess != null) {
                        builder.timeField("last_access", "last_access_string", lastAccess.toEpochMilli());
                    }
                    if (pendingCount != null) {
                        builder.field("number_of_pending_requests", pendingCount);
                    }
                    if (startTime != null) {
                        builder.timeField("start_time", "start_time_string", startTime.toEpochMilli());
                    }
                    builder.endObject();
                    return builder;
                }

                @Override
                public void writeTo(StreamOutput out) throws IOException {
                    out.writeOptionalWriteable(node);
                    out.writeOptionalLong(inferenceCount);
                    out.writeOptionalDouble(avgInferenceTime);
                    out.writeOptionalInstant(lastAccess);
                    out.writeOptionalVInt(pendingCount);
                    out.writeOptionalWriteable(routingState);
                    out.writeOptionalInstant(startTime);
                }

                @Override
                public boolean equals(Object o) {
                    if (this == o) return true;
                    if (o == null || getClass() != o.getClass()) return false;
                    NodeStats that = (NodeStats) o;
                    return Objects.equals(inferenceCount, that.inferenceCount)
                        && Objects.equals(that.avgInferenceTime, avgInferenceTime)
                        && Objects.equals(node, that.node)
                        && Objects.equals(lastAccess, that.lastAccess)
<<<<<<< HEAD
                        && Objects.equals(routingState, that.routingState);
=======
                        && Objects.equals(pendingCount, that.pendingCount)
                        && Objects.equals(routingState, that.routingState)
                        && Objects.equals(startTime, that.startTime);
>>>>>>> d90fa4eb
                }

                @Override
                public int hashCode() {
                    return Objects.hash(node, inferenceCount, avgInferenceTime, lastAccess, pendingCount, routingState, startTime);
                }
            }

            private final String modelId;
            private AllocationState state;
            private AllocationStatus allocationStatus;
            private String reason;
            @Nullable
            private final ByteSizeValue modelSize;
            @Nullable
            private final Integer inferenceThreads;
            @Nullable
            private final Integer modelThreads;
<<<<<<< HEAD
=======
            @Nullable
            private final Integer queueCapacity;
            private final Instant startTime;
>>>>>>> d90fa4eb
            private final List<NodeStats> nodeStats;

            public AllocationStats(
                String modelId,
                @Nullable ByteSizeValue modelSize,
                @Nullable Integer inferenceThreads,
                @Nullable Integer modelThreads,
                @Nullable Integer queueCapacity,
                Instant startTime,
                List<NodeStats> nodeStats
            ) {
                this.modelId = modelId;
                this.modelSize = modelSize;
                this.inferenceThreads = inferenceThreads;
                this.modelThreads = modelThreads;
                this.queueCapacity = queueCapacity;
                this.startTime = Objects.requireNonNull(startTime);
                this.nodeStats = nodeStats;
                this.state = null;
                this.reason = null;
            }

            public AllocationStats(StreamInput in) throws IOException {
                modelId = in.readString();
                modelSize = in.readOptionalWriteable(ByteSizeValue::new);
                inferenceThreads = in.readOptionalVInt();
                modelThreads = in.readOptionalVInt();
                queueCapacity = in.readOptionalVInt();
                startTime = in.readInstant();
                nodeStats = in.readList(NodeStats::new);
                state = in.readOptionalEnum(AllocationState.class);
                reason = in.readOptionalString();
                allocationStatus = in.readOptionalWriteable(AllocationStatus::new);
            }

            public String getModelId() {
                return modelId;
            }

            public ByteSizeValue getModelSize() {
                return modelSize;
            }

            @Nullable
            public Integer getInferenceThreads() {
                return inferenceThreads;
            }

            @Nullable
            public Integer getModelThreads() {
                return modelThreads;
            }

            @Nullable
            public Integer getQueueCapacity() {
                return queueCapacity;
            }

            public Instant getStartTime() {
                return startTime;
            }

            public List<NodeStats> getNodeStats() {
                return nodeStats;
            }

            public AllocationState getState() {
                return state;
            }

            public AllocationStats setState(AllocationState state) {
                this.state = state;
                return this;
            }

            public AllocationStats setAllocationStatus(AllocationStatus allocationStatus) {
                this.allocationStatus = allocationStatus;
                return this;
            }

            public String getReason() {
                return reason;
            }

            public AllocationStats setReason(String reason) {
                this.reason = reason;
                return this;
            }

            @Override
            public XContentBuilder toXContent(XContentBuilder builder, Params params) throws IOException {
                builder.startObject();
                builder.field("model_id", modelId);
                if (modelSize != null) {
                    builder.humanReadableField("model_size_bytes", "model_size", modelSize);
                }
                if (inferenceThreads != null) {
                    builder.field(StartTrainedModelDeploymentAction.TaskParams.INFERENCE_THREADS.getPreferredName(), inferenceThreads);
                }
                if (modelThreads != null) {
                    builder.field(StartTrainedModelDeploymentAction.TaskParams.MODEL_THREADS.getPreferredName(), modelThreads);
                }
                if (queueCapacity != null) {
                    builder.field(StartTrainedModelDeploymentAction.TaskParams.QUEUE_CAPACITY.getPreferredName(), queueCapacity);
                }
                if (state != null) {
                    builder.field("state", state);
                }
                if (reason != null) {
                    builder.field("reason", reason);
                }
                if (allocationStatus != null) {
                    builder.field("allocation_status", allocationStatus);
                }
                builder.timeField("start_time", "start_time_string", startTime.toEpochMilli());
                builder.startArray("nodes");
                for (NodeStats nodeStat : nodeStats) {
                    nodeStat.toXContent(builder, params);
                }
                builder.endArray();
                builder.endObject();
                return builder;
            }

            @Override
            public void writeTo(StreamOutput out) throws IOException {
                out.writeString(modelId);
                out.writeOptionalWriteable(modelSize);
                out.writeOptionalVInt(inferenceThreads);
                out.writeOptionalVInt(modelThreads);
                out.writeOptionalVInt(queueCapacity);
                out.writeInstant(startTime);
                out.writeList(nodeStats);
                out.writeOptionalEnum(state);
                out.writeOptionalString(reason);
                out.writeOptionalWriteable(allocationStatus);
            }

            @Override
            public boolean equals(Object o) {
                if (this == o) return true;
                if (o == null || getClass() != o.getClass()) return false;
                AllocationStats that = (AllocationStats) o;
                return Objects.equals(modelId, that.modelId)
                    && Objects.equals(modelSize, that.modelSize)
                    && Objects.equals(inferenceThreads, that.inferenceThreads)
                    && Objects.equals(modelThreads, that.modelThreads)
<<<<<<< HEAD
=======
                    && Objects.equals(queueCapacity, that.queueCapacity)
                    && Objects.equals(startTime, that.startTime)
>>>>>>> d90fa4eb
                    && Objects.equals(state, that.state)
                    && Objects.equals(reason, that.reason)
                    && Objects.equals(allocationStatus, that.allocationStatus)
                    && Objects.equals(nodeStats, that.nodeStats);
            }

            @Override
            public int hashCode() {
                return Objects.hash(
                    modelId,
                    modelSize,
                    inferenceThreads,
                    modelThreads,
                    queueCapacity,
                    startTime,
                    nodeStats,
                    state,
                    reason,
                    allocationStatus
                );
            }
        }

        private final QueryPage<AllocationStats> stats;

        public Response(
            List<TaskOperationFailure> taskFailures,
            List<? extends ElasticsearchException> nodeFailures,
            List<AllocationStats> stats,
            long count
        ) {
            super(taskFailures, nodeFailures);
            this.stats = new QueryPage<>(stats, count, DEPLOYMENT_STATS);
        }

        public Response(StreamInput in) throws IOException {
            super(in);
            stats = new QueryPage<>(in, AllocationStats::new);
        }

        public QueryPage<AllocationStats> getStats() {
            return stats;
        }

        @Override
        public XContentBuilder toXContent(XContentBuilder builder, Params params) throws IOException {
            builder.startObject();
            stats.doXContentBody(builder, params);
            toXContentCommon(builder, params);
            builder.endObject();
            return builder;
        }

        @Override
        public void writeTo(StreamOutput out) throws IOException {
            super.writeTo(out);
            stats.writeTo(out);
        }

        @Override
        public boolean equals(Object o) {
            if (this == o) return true;
            if (o == null || getClass() != o.getClass()) return false;
            if (super.equals(o) == false) return false;
            Response response = (Response) o;
            return Objects.equals(stats, response.stats);
        }

        @Override
        public int hashCode() {
            return Objects.hash(super.hashCode(), stats);
        }

<<<<<<< HEAD
        /**
         * Update the collected task responses with the non-started
         * allocation information. The result is the task responses
         * merged with the non-started model allocations.
         *
         * Where there is a merge collision for the pair {@code <model_id, node_id>}
         * the non-started allocations are used.
         *
         * @param tasksResponse All the responses from the tasks
         * @param nonStartedModelRoutes Non-started routes
         * @param nodes current cluster nodes
         * @return The result of merging tasksResponse and the non-started routes
         */
        public static GetDeploymentStatsAction.Response addFailedRoutes(
            GetDeploymentStatsAction.Response tasksResponse,
            Map<String, Map<String, RoutingStateAndReason>> nonStartedModelRoutes,
            DiscoveryNodes nodes
        ) {

            List<GetDeploymentStatsAction.Response.AllocationStats> updatedAllocationStats = new ArrayList<>();

            for (GetDeploymentStatsAction.Response.AllocationStats stat : tasksResponse.getStats().results()) {
                if (nonStartedModelRoutes.containsKey(stat.getModelId())) {
                    // there is merging to be done
                    Map<String, RoutingStateAndReason> nodeToRoutingStates = nonStartedModelRoutes.get(stat.getModelId());
                    List<GetDeploymentStatsAction.Response.AllocationStats.NodeStats> updatedNodeStats = new ArrayList<>();

                    Set<String> visitedNodes = new HashSet<>();
                    for (var nodeStat : stat.getNodeStats()) {
                        if (nodeToRoutingStates.containsKey(nodeStat.getNode().getId())) {
                            // conflict as there is both a task response for the model/node pair
                            // and we have a non-started routing entry.
                            // Prefer the entry from nonStartedModelRoutes as we cannot be sure
                            // of the state of the task - it may be starting, started, stopping, or stopped.
                            RoutingStateAndReason stateAndReason = nodeToRoutingStates.get(nodeStat.getNode().getId());
                            updatedNodeStats.add(
                                GetDeploymentStatsAction.Response.AllocationStats.NodeStats.forNotStartedState(
                                    nodeStat.getNode(),
                                    stateAndReason.getState(),
                                    stateAndReason.getReason()
                                )
                            );
                        } else {
                            updatedNodeStats.add(nodeStat);
                        }

                        visitedNodes.add(nodeStat.node.getId());
                    }

                    // add nodes from the failures that were not in the task responses
                    for (var nodeRoutingState : nodeToRoutingStates.entrySet()) {
                        if (visitedNodes.contains(nodeRoutingState.getKey()) == false) {
                            updatedNodeStats.add(
                                GetDeploymentStatsAction.Response.AllocationStats.NodeStats.forNotStartedState(
                                    nodes.get(nodeRoutingState.getKey()),
                                    nodeRoutingState.getValue().getState(),
                                    nodeRoutingState.getValue().getReason()
                                )
                            );
                        }
                    }

                    updatedNodeStats.sort(Comparator.comparing(n -> n.getNode().getId()));
                    updatedAllocationStats.add(
                        new GetDeploymentStatsAction.Response.AllocationStats(
                            stat.getModelId(),
                            stat.getModelSize(),
                            stat.getInferenceThreads(),
                            stat.getModelThreads(),
                            updatedNodeStats
                        )
                    );
                } else {
                    updatedAllocationStats.add(stat);
                }
            }

            // Merge any models in the non-started that were not in the task responses
            for (var nonStartedEntries : nonStartedModelRoutes.entrySet()) {
                String modelId = nonStartedEntries.getKey();
                if (tasksResponse.getStats().results().stream().anyMatch(e -> modelId.equals(e.getModelId())) == false) {

                    // no tasks for this model so build the allocation stats from the non-started states
                    List<GetDeploymentStatsAction.Response.AllocationStats.NodeStats> nodeStats = new ArrayList<>();

                    for (var routingEntry : nonStartedEntries.getValue().entrySet()) {
                        nodeStats.add(
                            AllocationStats.NodeStats.forNotStartedState(
                                nodes.get(routingEntry.getKey()),
                                routingEntry.getValue().getState(),
                                routingEntry.getValue().getReason()
                            )
                        );
                    }

                    nodeStats.sort(Comparator.comparing(n -> n.getNode().getId()));

                    updatedAllocationStats.add(new GetDeploymentStatsAction.Response.AllocationStats(modelId, null, null, null, nodeStats));
                }
            }

            updatedAllocationStats.sort(Comparator.comparing(GetDeploymentStatsAction.Response.AllocationStats::getModelId));

            return new GetDeploymentStatsAction.Response(
                tasksResponse.getTaskFailures(),
                tasksResponse.getNodeFailures(),
                updatedAllocationStats,
                updatedAllocationStats.size()
            );
        }
=======
>>>>>>> d90fa4eb
    }
}<|MERGE_RESOLUTION|>--- conflicted
+++ resolved
@@ -124,45 +124,29 @@
                 private final Instant lastAccess;
                 private final Integer pendingCount;
                 private final RoutingStateAndReason routingState;
-<<<<<<< HEAD
-=======
                 private final Instant startTime;
->>>>>>> d90fa4eb
 
                 public static NodeStats forStartedState(
                     DiscoveryNode node,
                     long inferenceCount,
-<<<<<<< HEAD
-                    double avgInferenceTime,
-                    Instant lastAccess
-=======
                     Double avgInferenceTime,
                     int pendingCount,
                     Instant lastAccess,
                     Instant startTime
->>>>>>> d90fa4eb
                 ) {
                     return new NodeStats(
                         node,
                         inferenceCount,
                         avgInferenceTime,
                         lastAccess,
-<<<<<<< HEAD
-                        new RoutingStateAndReason(RoutingState.STARTED, null)
-=======
                         pendingCount,
                         new RoutingStateAndReason(RoutingState.STARTED, null),
                         Objects.requireNonNull(startTime)
->>>>>>> d90fa4eb
                     );
                 }
 
                 public static NodeStats forNotStartedState(DiscoveryNode node, RoutingState state, String reason) {
-<<<<<<< HEAD
-                    return new NodeStats(node, null, null, null, new RoutingStateAndReason(state, reason));
-=======
                     return new NodeStats(node, null, null, null, null, new RoutingStateAndReason(state, reason), null);
->>>>>>> d90fa4eb
                 }
 
                 private NodeStats(
@@ -170,13 +154,9 @@
                     Long inferenceCount,
                     Double avgInferenceTime,
                     Instant lastAccess,
-<<<<<<< HEAD
-                    RoutingStateAndReason routingState
-=======
                     Integer pendingCount,
                     RoutingStateAndReason routingState,
                     @Nullable Instant startTime
->>>>>>> d90fa4eb
                 ) {
                     this.node = node;
                     this.inferenceCount = inferenceCount;
@@ -264,13 +244,9 @@
                         && Objects.equals(that.avgInferenceTime, avgInferenceTime)
                         && Objects.equals(node, that.node)
                         && Objects.equals(lastAccess, that.lastAccess)
-<<<<<<< HEAD
-                        && Objects.equals(routingState, that.routingState);
-=======
                         && Objects.equals(pendingCount, that.pendingCount)
                         && Objects.equals(routingState, that.routingState)
                         && Objects.equals(startTime, that.startTime);
->>>>>>> d90fa4eb
                 }
 
                 @Override
@@ -289,12 +265,9 @@
             private final Integer inferenceThreads;
             @Nullable
             private final Integer modelThreads;
-<<<<<<< HEAD
-=======
             @Nullable
             private final Integer queueCapacity;
             private final Instant startTime;
->>>>>>> d90fa4eb
             private final List<NodeStats> nodeStats;
 
             public AllocationStats(
@@ -442,11 +415,8 @@
                     && Objects.equals(modelSize, that.modelSize)
                     && Objects.equals(inferenceThreads, that.inferenceThreads)
                     && Objects.equals(modelThreads, that.modelThreads)
-<<<<<<< HEAD
-=======
                     && Objects.equals(queueCapacity, that.queueCapacity)
                     && Objects.equals(startTime, that.startTime)
->>>>>>> d90fa4eb
                     && Objects.equals(state, that.state)
                     && Objects.equals(reason, that.reason)
                     && Objects.equals(allocationStatus, that.allocationStatus)
@@ -520,118 +490,5 @@
             return Objects.hash(super.hashCode(), stats);
         }
 
-<<<<<<< HEAD
-        /**
-         * Update the collected task responses with the non-started
-         * allocation information. The result is the task responses
-         * merged with the non-started model allocations.
-         *
-         * Where there is a merge collision for the pair {@code <model_id, node_id>}
-         * the non-started allocations are used.
-         *
-         * @param tasksResponse All the responses from the tasks
-         * @param nonStartedModelRoutes Non-started routes
-         * @param nodes current cluster nodes
-         * @return The result of merging tasksResponse and the non-started routes
-         */
-        public static GetDeploymentStatsAction.Response addFailedRoutes(
-            GetDeploymentStatsAction.Response tasksResponse,
-            Map<String, Map<String, RoutingStateAndReason>> nonStartedModelRoutes,
-            DiscoveryNodes nodes
-        ) {
-
-            List<GetDeploymentStatsAction.Response.AllocationStats> updatedAllocationStats = new ArrayList<>();
-
-            for (GetDeploymentStatsAction.Response.AllocationStats stat : tasksResponse.getStats().results()) {
-                if (nonStartedModelRoutes.containsKey(stat.getModelId())) {
-                    // there is merging to be done
-                    Map<String, RoutingStateAndReason> nodeToRoutingStates = nonStartedModelRoutes.get(stat.getModelId());
-                    List<GetDeploymentStatsAction.Response.AllocationStats.NodeStats> updatedNodeStats = new ArrayList<>();
-
-                    Set<String> visitedNodes = new HashSet<>();
-                    for (var nodeStat : stat.getNodeStats()) {
-                        if (nodeToRoutingStates.containsKey(nodeStat.getNode().getId())) {
-                            // conflict as there is both a task response for the model/node pair
-                            // and we have a non-started routing entry.
-                            // Prefer the entry from nonStartedModelRoutes as we cannot be sure
-                            // of the state of the task - it may be starting, started, stopping, or stopped.
-                            RoutingStateAndReason stateAndReason = nodeToRoutingStates.get(nodeStat.getNode().getId());
-                            updatedNodeStats.add(
-                                GetDeploymentStatsAction.Response.AllocationStats.NodeStats.forNotStartedState(
-                                    nodeStat.getNode(),
-                                    stateAndReason.getState(),
-                                    stateAndReason.getReason()
-                                )
-                            );
-                        } else {
-                            updatedNodeStats.add(nodeStat);
-                        }
-
-                        visitedNodes.add(nodeStat.node.getId());
-                    }
-
-                    // add nodes from the failures that were not in the task responses
-                    for (var nodeRoutingState : nodeToRoutingStates.entrySet()) {
-                        if (visitedNodes.contains(nodeRoutingState.getKey()) == false) {
-                            updatedNodeStats.add(
-                                GetDeploymentStatsAction.Response.AllocationStats.NodeStats.forNotStartedState(
-                                    nodes.get(nodeRoutingState.getKey()),
-                                    nodeRoutingState.getValue().getState(),
-                                    nodeRoutingState.getValue().getReason()
-                                )
-                            );
-                        }
-                    }
-
-                    updatedNodeStats.sort(Comparator.comparing(n -> n.getNode().getId()));
-                    updatedAllocationStats.add(
-                        new GetDeploymentStatsAction.Response.AllocationStats(
-                            stat.getModelId(),
-                            stat.getModelSize(),
-                            stat.getInferenceThreads(),
-                            stat.getModelThreads(),
-                            updatedNodeStats
-                        )
-                    );
-                } else {
-                    updatedAllocationStats.add(stat);
-                }
-            }
-
-            // Merge any models in the non-started that were not in the task responses
-            for (var nonStartedEntries : nonStartedModelRoutes.entrySet()) {
-                String modelId = nonStartedEntries.getKey();
-                if (tasksResponse.getStats().results().stream().anyMatch(e -> modelId.equals(e.getModelId())) == false) {
-
-                    // no tasks for this model so build the allocation stats from the non-started states
-                    List<GetDeploymentStatsAction.Response.AllocationStats.NodeStats> nodeStats = new ArrayList<>();
-
-                    for (var routingEntry : nonStartedEntries.getValue().entrySet()) {
-                        nodeStats.add(
-                            AllocationStats.NodeStats.forNotStartedState(
-                                nodes.get(routingEntry.getKey()),
-                                routingEntry.getValue().getState(),
-                                routingEntry.getValue().getReason()
-                            )
-                        );
-                    }
-
-                    nodeStats.sort(Comparator.comparing(n -> n.getNode().getId()));
-
-                    updatedAllocationStats.add(new GetDeploymentStatsAction.Response.AllocationStats(modelId, null, null, null, nodeStats));
-                }
-            }
-
-            updatedAllocationStats.sort(Comparator.comparing(GetDeploymentStatsAction.Response.AllocationStats::getModelId));
-
-            return new GetDeploymentStatsAction.Response(
-                tasksResponse.getTaskFailures(),
-                tasksResponse.getNodeFailures(),
-                updatedAllocationStats,
-                updatedAllocationStats.size()
-            );
-        }
-=======
->>>>>>> d90fa4eb
     }
 }