/*
 * Copyright Elasticsearch B.V. and/or licensed to Elasticsearch B.V. under one
 * or more contributor license agreements. Licensed under the Elastic License
 * 2.0; you may not use this file except in compliance with the Elastic License
 * 2.0.
 */
package org.elasticsearch.xpack.core.ml;

import org.elasticsearch.Version;
import org.elasticsearch.cluster.AbstractDiffable;
import org.elasticsearch.cluster.ClusterState;
import org.elasticsearch.cluster.Diff;
import org.elasticsearch.cluster.DiffableUtils;
import org.elasticsearch.cluster.NamedDiff;
import org.elasticsearch.cluster.metadata.Metadata;
import org.elasticsearch.common.Strings;
import org.elasticsearch.common.io.stream.StreamInput;
import org.elasticsearch.common.io.stream.StreamOutput;
import org.elasticsearch.common.io.stream.Writeable;
import org.elasticsearch.core.Nullable;
<<<<<<< HEAD
import org.elasticsearch.xcontent.NamedXContentRegistry;
import org.elasticsearch.xcontent.ObjectParser;
import org.elasticsearch.xcontent.ParseField;
import org.elasticsearch.xcontent.ToXContent;
=======
import org.elasticsearch.xcontent.ObjectParser;
import org.elasticsearch.xcontent.ParseField;
>>>>>>> 30e15ba8
import org.elasticsearch.xcontent.XContentBuilder;
import org.elasticsearch.xpack.core.ml.datafeed.DatafeedConfig;
import org.elasticsearch.xpack.core.ml.job.config.Job;

import java.io.IOException;
import java.util.Collections;
import java.util.EnumSet;
import java.util.Map;
import java.util.Objects;
import java.util.SortedMap;

public class MlMetadata implements Metadata.Custom {

    public static final String TYPE = "ml";
    public static final ParseField UPGRADE_MODE = new ParseField("upgrade_mode");
    public static final ParseField RESET_MODE = new ParseField("reset_mode");

    public static final MlMetadata EMPTY_METADATA = new MlMetadata(false, false);
    // This parser follows the pattern that metadata is parsed leniently (to allow for enhancements)
    public static final ObjectParser<Builder, Void> LENIENT_PARSER = new ObjectParser<>("ml_metadata", true, Builder::new);

    static {
<<<<<<< HEAD
        LENIENT_PARSER.declareObjectArray(Builder::putJobs, (p, c) -> Job.LENIENT_PARSER.apply(p, c).build(), JOBS_FIELD);
        LENIENT_PARSER.declareObjectArray(
            Builder::putDatafeeds,
            (p, c) -> DatafeedConfig.LENIENT_PARSER.apply(p, c).build(),
            DATAFEEDS_FIELD
        );
=======
>>>>>>> 30e15ba8
        LENIENT_PARSER.declareBoolean(Builder::isUpgradeMode, UPGRADE_MODE);
        LENIENT_PARSER.declareBoolean(Builder::isResetMode, RESET_MODE);
    }

    private final boolean upgradeMode;
    private final boolean resetMode;

    private MlMetadata(boolean upgradeMode, boolean resetMode) {
        this.upgradeMode = upgradeMode;
        this.resetMode = resetMode;
    }

<<<<<<< HEAD
    public Map<String, Job> getJobs() {
        return jobs;
    }

    public Set<String> expandJobIds(String expression, boolean allowNoMatch) {
        return groupOrJobLookup.expandJobIds(expression, allowNoMatch);
    }

    public SortedMap<String, DatafeedConfig> getDatafeeds() {
        return datafeeds;
    }

    public DatafeedConfig getDatafeed(String datafeedId) {
        return datafeeds.get(datafeedId);
    }

    public Optional<DatafeedConfig> getDatafeedByJobId(String jobId) {
        return datafeeds.values().stream().filter(s -> s.getJobId().equals(jobId)).findFirst();
    }

    public Map<String, DatafeedConfig> getDatafeedsByJobIds(Set<String> jobIds) {
        return datafeeds.values()
            .stream()
            .filter(df -> jobIds.contains(df.getJobId()))
            .collect(Collectors.toMap(DatafeedConfig::getJobId, Function.identity()));
    }

    public Set<String> expandDatafeedIds(String expression, boolean allowNoMatch) {
        return NameResolver.newUnaliased(datafeeds.keySet(), ExceptionsHelper::missingDatafeedException).expand(expression, allowNoMatch);
    }

=======
>>>>>>> 30e15ba8
    public boolean isUpgradeMode() {
        return upgradeMode;
    }

    public boolean isResetMode() {
        return resetMode;
    }

    @Override
    public Version getMinimalSupportedVersion() {
        return Version.CURRENT.minimumIndexCompatibilityVersion();
    }

    @Override
    public String getWriteableName() {
        return TYPE;
    }

    @Override
    public EnumSet<Metadata.XContentContext> context() {
        return Metadata.ALL_CONTEXTS;
    }

    @Override
    public Diff<Metadata.Custom> diff(Metadata.Custom previousState) {
        return new MlMetadataDiff((MlMetadata) previousState, this);
    }

    public MlMetadata(StreamInput in) throws IOException {
        if (in.getVersion().before(Version.V_8_0_0)) {
            int size = in.readVInt();
            for (int i = 0; i < size; i++) {
                in.readString();
                new Job(in);
            }
            size = in.readVInt();
            for (int i = 0; i < size; i++) {
                in.readString();
                new DatafeedConfig(in);
            }
        }
        this.upgradeMode = in.readBoolean();
        this.resetMode = in.readBoolean();
    }

    @Override
    public void writeTo(StreamOutput out) throws IOException {
        if (out.getVersion().before(Version.V_8_0_0)) {
            writeMap(Collections.emptySortedMap(), out);
            writeMap(Collections.emptySortedMap(), out);
        }
        out.writeBoolean(upgradeMode);
        out.writeBoolean(resetMode);
    }

    private static <T extends Writeable> void writeMap(Map<String, T> map, StreamOutput out) throws IOException {
        out.writeVInt(map.size());
        for (Map.Entry<String, T> entry : map.entrySet()) {
            out.writeString(entry.getKey());
            entry.getValue().writeTo(out);
        }
    }

    @Override
    public XContentBuilder toXContent(XContentBuilder builder, Params params) throws IOException {
<<<<<<< HEAD
        DelegatingMapParams extendedParams = new DelegatingMapParams(
            Collections.singletonMap(ToXContentParams.FOR_INTERNAL_STORAGE, "true"),
            params
        );
        mapValuesToXContent(JOBS_FIELD, jobs, builder, extendedParams);
        mapValuesToXContent(DATAFEEDS_FIELD, datafeeds, builder, extendedParams);
=======
>>>>>>> 30e15ba8
        builder.field(UPGRADE_MODE.getPreferredName(), upgradeMode);
        builder.field(RESET_MODE.getPreferredName(), resetMode);
        return builder;
    }

<<<<<<< HEAD
    private static <T extends ToXContent> void mapValuesToXContent(
        ParseField field,
        Map<String, T> map,
        XContentBuilder builder,
        Params params
    ) throws IOException {
        if (map.isEmpty()) {
            return;
        }

        builder.startArray(field.getPreferredName());
        for (Map.Entry<String, T> entry : map.entrySet()) {
            entry.getValue().toXContent(builder, params);
        }
        builder.endArray();
    }

=======
>>>>>>> 30e15ba8
    public static class MlMetadataDiff implements NamedDiff<Metadata.Custom> {

        final boolean upgradeMode;
        final boolean resetMode;

        MlMetadataDiff(MlMetadata before, MlMetadata after) {
            this.upgradeMode = after.upgradeMode;
            this.resetMode = after.resetMode;
        }

        public MlMetadataDiff(StreamInput in) throws IOException {
<<<<<<< HEAD
            this.jobs = DiffableUtils.readJdkMapDiff(in, DiffableUtils.getStringKeySerializer(), Job::new, MlMetadataDiff::readJobDiffFrom);
            this.datafeeds = DiffableUtils.readJdkMapDiff(
                in,
                DiffableUtils.getStringKeySerializer(),
                DatafeedConfig::new,
                MlMetadataDiff::readDatafeedDiffFrom
            );
            upgradeMode = in.readBoolean();
            if (in.getVersion().onOrAfter(Version.V_8_0_0)) {
                resetMode = in.readBoolean();
            } else {
                resetMode = false;
=======
            if (in.getVersion().before(Version.V_8_0_0)) {
                DiffableUtils.readJdkMapDiff(in, DiffableUtils.getStringKeySerializer(), Job::new, MlMetadataDiff::readJobDiffFrom);
                DiffableUtils.readJdkMapDiff(
                    in,
                    DiffableUtils.getStringKeySerializer(),
                    DatafeedConfig::new,
                    MlMetadataDiff::readDatafeedDiffFrom
                );
>>>>>>> 30e15ba8
            }
            upgradeMode = in.readBoolean();
            resetMode = in.readBoolean();
        }

        /**
         * Merge the diff with the ML metadata.
         * @param part The current ML metadata.
         * @return The new ML metadata.
         */
        @Override
        public Metadata.Custom apply(Metadata.Custom part) {
            return new MlMetadata(upgradeMode, resetMode);
        }

        @Override
        public void writeTo(StreamOutput out) throws IOException {
            if (out.getVersion().before(Version.V_8_0_0)) {
                SortedMap<String, Job> jobs = Collections.emptySortedMap();
                DiffableUtils.diff(jobs, jobs, DiffableUtils.getStringKeySerializer()).writeTo(out);
                SortedMap<String, DatafeedConfig> datafeeds = Collections.emptySortedMap();
                DiffableUtils.diff(datafeeds, datafeeds, DiffableUtils.getStringKeySerializer()).writeTo(out);
            }
            out.writeBoolean(upgradeMode);
            out.writeBoolean(resetMode);
        }

        @Override
        public String getWriteableName() {
            return TYPE;
        }

        static Diff<Job> readJobDiffFrom(StreamInput in) throws IOException {
            return AbstractDiffable.readDiffFrom(Job::new, in);
        }

        static Diff<DatafeedConfig> readDatafeedDiffFrom(StreamInput in) throws IOException {
            return AbstractDiffable.readDiffFrom(DatafeedConfig::new, in);
        }
    }

    @Override
    public boolean equals(Object o) {
        if (this == o) return true;
        if (o == null || getClass() != o.getClass()) return false;
        MlMetadata that = (MlMetadata) o;
<<<<<<< HEAD
        return Objects.equals(jobs, that.jobs)
            && Objects.equals(datafeeds, that.datafeeds)
            && upgradeMode == that.upgradeMode
            && resetMode == that.resetMode;
=======
        return upgradeMode == that.upgradeMode && resetMode == that.resetMode;
>>>>>>> 30e15ba8
    }

    @Override
    public final String toString() {
        return Strings.toString(this);
    }

    @Override
    public int hashCode() {
        return Objects.hash(upgradeMode, resetMode);
    }

    public static class Builder {

        private boolean upgradeMode;
        private boolean resetMode;

        public static Builder from(@Nullable MlMetadata previous) {
            return new Builder(previous);
        }

        public Builder() {}

        public Builder(@Nullable MlMetadata previous) {
            if (previous != null) {
                upgradeMode = previous.upgradeMode;
                resetMode = previous.resetMode;
            }
        }

<<<<<<< HEAD
        public Builder putJob(Job job, boolean overwrite) {
            if (jobs.containsKey(job.getId()) && overwrite == false) {
                throw ExceptionsHelper.jobAlreadyExists(job.getId());
            }
            this.jobs.put(job.getId(), job);
            return this;
        }

        public Builder putJobs(Collection<Job> jobs) {
            for (Job job : jobs) {
                putJob(job, true);
            }
            return this;
        }

        public Builder putDatafeed(DatafeedConfig datafeedConfig, Map<String, String> headers, NamedXContentRegistry xContentRegistry) {
            if (datafeeds.containsKey(datafeedConfig.getId())) {
                throw ExceptionsHelper.datafeedAlreadyExists(datafeedConfig.getId());
            }

            String jobId = datafeedConfig.getJobId();
            checkJobIsAvailableForDatafeed(jobId);
            Job job = jobs.get(jobId);
            DatafeedJobValidator.validate(datafeedConfig, job, xContentRegistry);

            if (headers.isEmpty() == false) {
                // Adjust the request, adding security headers from the current thread context
                datafeedConfig = new DatafeedConfig.Builder(datafeedConfig).setHeaders(filterSecurityHeaders(headers)).build();
            }

            datafeeds.put(datafeedConfig.getId(), datafeedConfig);
            return this;
        }

        private void checkJobIsAvailableForDatafeed(String jobId) {
            Job job = jobs.get(jobId);
            if (job == null || job.isDeleting()) {
                throw ExceptionsHelper.missingJobException(jobId);
            }
            Optional<DatafeedConfig> existingDatafeed = getDatafeedByJobId(jobId);
            if (existingDatafeed.isPresent()) {
                throw ExceptionsHelper.conflictStatusException(
                    "A datafeed [" + existingDatafeed.get().getId() + "] already exists for job [" + jobId + "]"
                );
            }
        }

        private Optional<DatafeedConfig> getDatafeedByJobId(String jobId) {
            return datafeeds.values().stream().filter(s -> s.getJobId().equals(jobId)).findFirst();
        }

        public Builder putDatafeeds(Collection<DatafeedConfig> datafeeds) {
            for (DatafeedConfig datafeed : datafeeds) {
                this.datafeeds.put(datafeed.getId(), datafeed);
            }
            return this;
        }

=======
>>>>>>> 30e15ba8
        public Builder isUpgradeMode(boolean upgradeMode) {
            this.upgradeMode = upgradeMode;
            return this;
        }

        public Builder isResetMode(boolean resetMode) {
            this.resetMode = resetMode;
            return this;
        }

        public MlMetadata build() {
            return new MlMetadata(upgradeMode, resetMode);
        }
    }

    public static MlMetadata getMlMetadata(ClusterState state) {
        MlMetadata mlMetadata = (state == null) ? null : state.getMetadata().custom(TYPE);
        if (mlMetadata == null) {
            return EMPTY_METADATA;
        }
        return mlMetadata;
    }
}<|MERGE_RESOLUTION|>--- conflicted
+++ resolved
@@ -18,15 +18,8 @@
 import org.elasticsearch.common.io.stream.StreamOutput;
 import org.elasticsearch.common.io.stream.Writeable;
 import org.elasticsearch.core.Nullable;
-<<<<<<< HEAD
-import org.elasticsearch.xcontent.NamedXContentRegistry;
 import org.elasticsearch.xcontent.ObjectParser;
 import org.elasticsearch.xcontent.ParseField;
-import org.elasticsearch.xcontent.ToXContent;
-=======
-import org.elasticsearch.xcontent.ObjectParser;
-import org.elasticsearch.xcontent.ParseField;
->>>>>>> 30e15ba8
 import org.elasticsearch.xcontent.XContentBuilder;
 import org.elasticsearch.xpack.core.ml.datafeed.DatafeedConfig;
 import org.elasticsearch.xpack.core.ml.job.config.Job;
@@ -49,15 +42,6 @@
     public static final ObjectParser<Builder, Void> LENIENT_PARSER = new ObjectParser<>("ml_metadata", true, Builder::new);
 
     static {
-<<<<<<< HEAD
-        LENIENT_PARSER.declareObjectArray(Builder::putJobs, (p, c) -> Job.LENIENT_PARSER.apply(p, c).build(), JOBS_FIELD);
-        LENIENT_PARSER.declareObjectArray(
-            Builder::putDatafeeds,
-            (p, c) -> DatafeedConfig.LENIENT_PARSER.apply(p, c).build(),
-            DATAFEEDS_FIELD
-        );
-=======
->>>>>>> 30e15ba8
         LENIENT_PARSER.declareBoolean(Builder::isUpgradeMode, UPGRADE_MODE);
         LENIENT_PARSER.declareBoolean(Builder::isResetMode, RESET_MODE);
     }
@@ -70,40 +54,6 @@
         this.resetMode = resetMode;
     }
 
-<<<<<<< HEAD
-    public Map<String, Job> getJobs() {
-        return jobs;
-    }
-
-    public Set<String> expandJobIds(String expression, boolean allowNoMatch) {
-        return groupOrJobLookup.expandJobIds(expression, allowNoMatch);
-    }
-
-    public SortedMap<String, DatafeedConfig> getDatafeeds() {
-        return datafeeds;
-    }
-
-    public DatafeedConfig getDatafeed(String datafeedId) {
-        return datafeeds.get(datafeedId);
-    }
-
-    public Optional<DatafeedConfig> getDatafeedByJobId(String jobId) {
-        return datafeeds.values().stream().filter(s -> s.getJobId().equals(jobId)).findFirst();
-    }
-
-    public Map<String, DatafeedConfig> getDatafeedsByJobIds(Set<String> jobIds) {
-        return datafeeds.values()
-            .stream()
-            .filter(df -> jobIds.contains(df.getJobId()))
-            .collect(Collectors.toMap(DatafeedConfig::getJobId, Function.identity()));
-    }
-
-    public Set<String> expandDatafeedIds(String expression, boolean allowNoMatch) {
-        return NameResolver.newUnaliased(datafeeds.keySet(), ExceptionsHelper::missingDatafeedException).expand(expression, allowNoMatch);
-    }
-
-=======
->>>>>>> 30e15ba8
     public boolean isUpgradeMode() {
         return upgradeMode;
     }
@@ -169,40 +119,11 @@
 
     @Override
     public XContentBuilder toXContent(XContentBuilder builder, Params params) throws IOException {
-<<<<<<< HEAD
-        DelegatingMapParams extendedParams = new DelegatingMapParams(
-            Collections.singletonMap(ToXContentParams.FOR_INTERNAL_STORAGE, "true"),
-            params
-        );
-        mapValuesToXContent(JOBS_FIELD, jobs, builder, extendedParams);
-        mapValuesToXContent(DATAFEEDS_FIELD, datafeeds, builder, extendedParams);
-=======
->>>>>>> 30e15ba8
         builder.field(UPGRADE_MODE.getPreferredName(), upgradeMode);
         builder.field(RESET_MODE.getPreferredName(), resetMode);
         return builder;
     }
 
-<<<<<<< HEAD
-    private static <T extends ToXContent> void mapValuesToXContent(
-        ParseField field,
-        Map<String, T> map,
-        XContentBuilder builder,
-        Params params
-    ) throws IOException {
-        if (map.isEmpty()) {
-            return;
-        }
-
-        builder.startArray(field.getPreferredName());
-        for (Map.Entry<String, T> entry : map.entrySet()) {
-            entry.getValue().toXContent(builder, params);
-        }
-        builder.endArray();
-    }
-
-=======
->>>>>>> 30e15ba8
     public static class MlMetadataDiff implements NamedDiff<Metadata.Custom> {
 
         final boolean upgradeMode;
@@ -214,20 +135,6 @@
         }
 
         public MlMetadataDiff(StreamInput in) throws IOException {
-<<<<<<< HEAD
-            this.jobs = DiffableUtils.readJdkMapDiff(in, DiffableUtils.getStringKeySerializer(), Job::new, MlMetadataDiff::readJobDiffFrom);
-            this.datafeeds = DiffableUtils.readJdkMapDiff(
-                in,
-                DiffableUtils.getStringKeySerializer(),
-                DatafeedConfig::new,
-                MlMetadataDiff::readDatafeedDiffFrom
-            );
-            upgradeMode = in.readBoolean();
-            if (in.getVersion().onOrAfter(Version.V_8_0_0)) {
-                resetMode = in.readBoolean();
-            } else {
-                resetMode = false;
-=======
             if (in.getVersion().before(Version.V_8_0_0)) {
                 DiffableUtils.readJdkMapDiff(in, DiffableUtils.getStringKeySerializer(), Job::new, MlMetadataDiff::readJobDiffFrom);
                 DiffableUtils.readJdkMapDiff(
@@ -236,7 +143,6 @@
                     DatafeedConfig::new,
                     MlMetadataDiff::readDatafeedDiffFrom
                 );
->>>>>>> 30e15ba8
             }
             upgradeMode = in.readBoolean();
             resetMode = in.readBoolean();
@@ -283,14 +189,7 @@
         if (this == o) return true;
         if (o == null || getClass() != o.getClass()) return false;
         MlMetadata that = (MlMetadata) o;
-<<<<<<< HEAD
-        return Objects.equals(jobs, that.jobs)
-            && Objects.equals(datafeeds, that.datafeeds)
-            && upgradeMode == that.upgradeMode
-            && resetMode == that.resetMode;
-=======
         return upgradeMode == that.upgradeMode && resetMode == that.resetMode;
->>>>>>> 30e15ba8
     }
 
     @Override
@@ -321,67 +220,6 @@
             }
         }
 
-<<<<<<< HEAD
-        public Builder putJob(Job job, boolean overwrite) {
-            if (jobs.containsKey(job.getId()) && overwrite == false) {
-                throw ExceptionsHelper.jobAlreadyExists(job.getId());
-            }
-            this.jobs.put(job.getId(), job);
-            return this;
-        }
-
-        public Builder putJobs(Collection<Job> jobs) {
-            for (Job job : jobs) {
-                putJob(job, true);
-            }
-            return this;
-        }
-
-        public Builder putDatafeed(DatafeedConfig datafeedConfig, Map<String, String> headers, NamedXContentRegistry xContentRegistry) {
-            if (datafeeds.containsKey(datafeedConfig.getId())) {
-                throw ExceptionsHelper.datafeedAlreadyExists(datafeedConfig.getId());
-            }
-
-            String jobId = datafeedConfig.getJobId();
-            checkJobIsAvailableForDatafeed(jobId);
-            Job job = jobs.get(jobId);
-            DatafeedJobValidator.validate(datafeedConfig, job, xContentRegistry);
-
-            if (headers.isEmpty() == false) {
-                // Adjust the request, adding security headers from the current thread context
-                datafeedConfig = new DatafeedConfig.Builder(datafeedConfig).setHeaders(filterSecurityHeaders(headers)).build();
-            }
-
-            datafeeds.put(datafeedConfig.getId(), datafeedConfig);
-            return this;
-        }
-
-        private void checkJobIsAvailableForDatafeed(String jobId) {
-            Job job = jobs.get(jobId);
-            if (job == null || job.isDeleting()) {
-                throw ExceptionsHelper.missingJobException(jobId);
-            }
-            Optional<DatafeedConfig> existingDatafeed = getDatafeedByJobId(jobId);
-            if (existingDatafeed.isPresent()) {
-                throw ExceptionsHelper.conflictStatusException(
-                    "A datafeed [" + existingDatafeed.get().getId() + "] already exists for job [" + jobId + "]"
-                );
-            }
-        }
-
-        private Optional<DatafeedConfig> getDatafeedByJobId(String jobId) {
-            return datafeeds.values().stream().filter(s -> s.getJobId().equals(jobId)).findFirst();
-        }
-
-        public Builder putDatafeeds(Collection<DatafeedConfig> datafeeds) {
-            for (DatafeedConfig datafeed : datafeeds) {
-                this.datafeeds.put(datafeed.getId(), datafeed);
-            }
-            return this;
-        }
-
-=======
->>>>>>> 30e15ba8
         public Builder isUpgradeMode(boolean upgradeMode) {
             this.upgradeMode = upgradeMode;
             return this;
