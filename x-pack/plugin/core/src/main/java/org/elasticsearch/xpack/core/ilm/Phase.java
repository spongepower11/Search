--- conflicted
+++ resolved
@@ -43,13 +43,6 @@
     private static final ConstructingObjectParser<Phase, String> PARSER = new ConstructingObjectParser<>("phase", false,
             (a, name) -> {
                 final List<LifecycleAction> lifecycleActions = (List<LifecycleAction>) a[1];
-<<<<<<< HEAD
-                final Map<String, LifecycleAction> actions = new TreeMap<>();
-                for (LifecycleAction lifecycleAction : lifecycleActions) {
-                    actions.put(lifecycleAction.getWriteableName(), lifecycleAction);
-                }
-                return new Phase(name, (TimeValue) a[0], actions);
-=======
                 Map<String, LifecycleAction> map = new HashMap<>(lifecycleActions.size());
                 for (LifecycleAction lifecycleAction : lifecycleActions) {
                     if (map.put(lifecycleAction.getWriteableName(), lifecycleAction) != null) {
@@ -57,7 +50,6 @@
                     }
                 }
                 return new Phase(name, (TimeValue) a[0], map);
->>>>>>> e82a70ca
             });
     static {
         PARSER.declareField(ConstructingObjectParser.optionalConstructorArg(),
