--- conflicted
+++ resolved
@@ -122,9 +122,6 @@
         Property.NodeScope
     );
 
-<<<<<<< HEAD
-    /** Setting for enabling enrollment process; set-up by the es start-up script */
-=======
     /**
      * Setting for enabling the enrollment process, ie the enroll APIs are enabled, and the initial cluster node generates and displays
      * enrollment tokens (for Kibana and sometimes for ES nodes) when starting up for the first time.
@@ -134,20 +131,16 @@
      * nodes. Nevertheless, we assumes that when {@code ENROLLMENT_ENABLED} is {@code true} the node MUST have been configured by said
      * start-up scripts (eg we don't support enrollment with general TLS certificates).
      */
->>>>>>> d90fa4eb
     public static final Setting<Boolean> ENROLLMENT_ENABLED = Setting.boolSetting(
         "xpack.security.enrollment.enabled",
         false,
         Property.NodeScope
     );
 
-<<<<<<< HEAD
-=======
     /**
      * Setting for enabling or disabling the TLS auto-configuration as well as credentials auto-generation for nodes, before starting for
      * the first time, and in the absence of other conflicting configurations.
      */
->>>>>>> d90fa4eb
     public static final Setting<Boolean> SECURITY_AUTOCONFIGURATION_ENABLED = Setting.boolSetting(
         "xpack.security.autoconfiguration.enabled",
         true,
