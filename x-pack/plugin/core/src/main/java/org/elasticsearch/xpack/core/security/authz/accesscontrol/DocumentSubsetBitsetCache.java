/*
 * Copyright Elasticsearch B.V. and/or licensed to Elasticsearch B.V. under one
 * or more contributor license agreements. Licensed under the Elastic License;
 * you may not use this file except in compliance with the Elastic License.
 */

package org.elasticsearch.xpack.core.security.authz.accesscontrol;

import org.apache.logging.log4j.LogManager;
import org.apache.logging.log4j.Logger;
import org.apache.lucene.index.IndexReader;
import org.apache.lucene.index.IndexReaderContext;
import org.apache.lucene.index.LeafReaderContext;
import org.apache.lucene.index.ReaderUtil;
import org.apache.lucene.search.IndexSearcher;
import org.apache.lucene.search.Query;
import org.apache.lucene.search.ScoreMode;
import org.apache.lucene.search.Scorer;
import org.apache.lucene.search.Weight;
import org.apache.lucene.util.Accountable;
import org.apache.lucene.util.BitSet;
import org.apache.lucene.util.FixedBitSet;
import org.elasticsearch.common.Nullable;
import org.elasticsearch.common.cache.Cache;
import org.elasticsearch.common.cache.CacheBuilder;
import org.elasticsearch.common.cache.RemovalNotification;
import org.elasticsearch.common.settings.Setting;
import org.elasticsearch.common.settings.Setting.Property;
import org.elasticsearch.common.settings.Settings;
import org.elasticsearch.common.unit.ByteSizeUnit;
import org.elasticsearch.common.unit.ByteSizeValue;
import org.elasticsearch.common.unit.TimeValue;
import org.elasticsearch.common.util.concurrent.ReleasableLock;
import org.elasticsearch.common.util.set.Sets;
import org.elasticsearch.threadpool.ThreadPool;

import java.io.Closeable;
import java.util.List;
import java.util.Map;
import java.util.Objects;
import java.util.Set;
import java.util.concurrent.ConcurrentHashMap;
import java.util.concurrent.ExecutionException;
<<<<<<< HEAD
import java.util.concurrent.TimeUnit;
import java.util.concurrent.atomic.AtomicLong;
=======
import java.util.concurrent.ExecutorService;
import java.util.concurrent.locks.ReentrantReadWriteLock;
>>>>>>> 49660494

/**
 * This is a cache for {@link BitSet} instances that are used with the {@link DocumentSubsetReader}.
 * It is bounded by memory size and access time.
 *
 * DLS uses {@link BitSet} instances to track which documents should be visible to the user ("live") and which should not ("dead").
 * This means that there is a bit for each document in a Lucene index (ES shard).
 * Consequently, an index with 10 million document will use more than 1Mb of bitset memory for every unique DLS query, and an index
 * with 1 billion documents will use more than 100Mb of memory per DLS query.
 * Because DLS supports templating queries based on user metadata, there may be many distinct queries in use for each index, even if
 * there is only a single active role.
 *
 * The primary benefit of the cache is to avoid recalculating the "live docs" (visible documents) when a user performs multiple
 * consecutive queries across one or more large indices. Given the memory examples above, the cache is only useful if it can hold at
 * least 1 large (100Mb or more ) {@code BitSet} during a user's active session, and ideally should be capable of support multiple
 * simultaneous users with distinct DLS queries.
 *
 * For this reason the default memory usage (weight) for the cache set to 10% of JVM heap ({@link #CACHE_SIZE_SETTING}), so that it
 * automatically scales with the size of the Elasticsearch deployment, and can provide benefit to most use cases without needing
 * customisation. On a 32Gb heap, a 10% cache would be 3.2Gb which is large enough to store BitSets representing 25 billion docs.
 *
 * However, because queries can be templated by user metadata and that metadata can change frequently, it is common for the
 * effetively lifetime of a single DLS query to be relatively short. We do not want to sacrifice 10% of heap to a cache that is storing
 * BitSets that are not longer needed, so we set the TTL on this cache to be 2 hours ({@link #CACHE_TTL_SETTING}). This time has been
 * chosen so that it will retain BitSets that are in active use during a user's session, but not be an ongoing drain on memory.
 *
 * @see org.elasticsearch.index.cache.bitset.BitsetFilterCache
 */
public final class DocumentSubsetBitsetCache implements IndexReader.ClosedListener, Closeable, Accountable {

    /**
     * The TTL defaults to 2 hours. We default to a large cache size ({@link #CACHE_SIZE_SETTING}), and aggressively
     * expire unused entries so that the cache does not hold on to memory unnecessarily.
     */
    static final Setting<TimeValue> CACHE_TTL_SETTING =
        Setting.timeSetting("xpack.security.dls.bitset.cache.ttl", TimeValue.timeValueHours(2), Property.NodeScope);

    /**
     * The size defaults to 10% of heap so that it automatically scales up with larger node size
     */
    static final Setting<ByteSizeValue> CACHE_SIZE_SETTING = Setting.memorySizeSetting("xpack.security.dls.bitset.cache.size",
            "10%", Property.NodeScope);

    private static final BitSet NULL_MARKER = new FixedBitSet(0);

    private final Logger logger;
<<<<<<< HEAD
    private final long maxWeightBytes;
=======

    /**
     * When a {@link BitSet} is evicted from {@link #bitsetCache}, we need to also remove it from {@link #keysByIndex}.
     * We use a {@link ReentrantReadWriteLock} to control atomicity here - the "read" side represents potential insertions to the
     * {@link #bitsetCache}, the "write" side represents removals from {@link #keysByIndex}.
     * The risk (that {@link Cache} does not provide protection for) is that an entry is removed from the cache, and then immediately
     * re-populated, before we process the removal event. To protect against that we need to check the state of the {@link #bitsetCache}
     * but we need exclusive ("write") access while performing that check and updating the values in {@link #keysByIndex}.
     */
    private final ReleasableLock cacheEvictionLock;
    private final ReleasableLock cacheModificationLock;
    private final ExecutorService cleanupExecutor;

>>>>>>> 49660494
    private final Cache<BitsetCacheKey, BitSet> bitsetCache;
    private final Map<IndexReader.CacheKey, Set<BitsetCacheKey>> keysByIndex;
    private final AtomicLong cacheFullWarningTime;

    public DocumentSubsetBitsetCache(Settings settings, ThreadPool threadPool) {
        this(settings, threadPool.executor(ThreadPool.Names.GENERIC));
    }

    /**
     * @param settings The global settings object for this node
     * @param cleanupExecutor An executor on which the cache cleanup tasks can be run. Due to the way the cache is structured internally,
     *                        it is sometimes necessary to run an asynchronous task to synchronize the internal state.
     */
    protected DocumentSubsetBitsetCache(Settings settings, ExecutorService cleanupExecutor) {
        this.logger = LogManager.getLogger(getClass());

        final ReentrantReadWriteLock readWriteLock = new ReentrantReadWriteLock();
        this.cacheEvictionLock = new ReleasableLock(readWriteLock.writeLock());
        this.cacheModificationLock = new ReleasableLock(readWriteLock.readLock());
        this.cleanupExecutor = cleanupExecutor;

        final TimeValue ttl = CACHE_TTL_SETTING.get(settings);
        this.maxWeightBytes = CACHE_SIZE_SETTING.get(settings).getBytes();
        this.bitsetCache = CacheBuilder.<BitsetCacheKey, BitSet>builder()
            .setExpireAfterAccess(ttl)
<<<<<<< HEAD
            .setMaximumWeight(maxWeightBytes)
            .weigher((key, bitSet) -> bitSet == NULL_MARKER ? 0 : bitSet.ramBytesUsed()).build();
=======
            .setMaximumWeight(size.getBytes())
            .weigher((key, bitSet) -> bitSet == NULL_MARKER ? 0 : bitSet.ramBytesUsed())
            .removalListener(this::onCacheEviction)
            .build();

>>>>>>> 49660494
        this.keysByIndex = new ConcurrentHashMap<>();
        this.cacheFullWarningTime = new AtomicLong(0);
    }

    @Override
    public void onClose(IndexReader.CacheKey ownerCoreCacheKey) {
        final Set<BitsetCacheKey> keys = keysByIndex.remove(ownerCoreCacheKey);
        if (keys != null) {
            // Because this Set has been removed from the map, and the only update to the set is performed in a
            // Map#compute call, it should not be possible to get a concurrent modification here.
            keys.forEach(bitsetCache::invalidate);
        }
    }

    /**
     * Cleanup (synchronize) the internal state when an object is removed from the primary cache
     */
    private void onCacheEviction(RemovalNotification<BitsetCacheKey, BitSet> notification) {
        final BitsetCacheKey bitsetKey = notification.getKey();
        final IndexReader.CacheKey indexKey = bitsetKey.index;
        if (keysByIndex.getOrDefault(indexKey, Set.of()).contains(bitsetKey) == false) {
            // If the bitsetKey isn't in the lookup map, then there's nothing to synchronize
            return;
        }
        // We push this to a background thread, so that it reduces the risk of blocking searches, but also so that the lock management is
        // simpler - this callback is likely to take place on a thread that is actively adding something to the cache, and is therefore
        // holding the read ("update") side of the lock. It is not possible to upgrade a read lock to a write ("eviction") lock, but we
        // need to acquire that lock here.
        cleanupExecutor.submit(() -> {
            try (ReleasableLock ignored = cacheEvictionLock.acquire()) {
                // it's possible for the key to be back in the cache if it was immediately repopulated after it was evicted, so check
                if (bitsetCache.get(bitsetKey) == null) {
                    // key is no longer in the cache, make sure it is no longer in the lookup map either.
                    keysByIndex.getOrDefault(indexKey, Set.of()).remove(bitsetKey);
                }
            }
        });
    }

    @Override
    public void close() {
        clear("close");
    }

    public void clear(String reason) {
        logger.debug("clearing all DLS bitsets because [{}]", reason);
        // Due to the order here, it is possible than a new entry could be added _after_ the keysByIndex map is cleared
        // but _before_ the cache is cleared. This should get fixed up in the "onCacheEviction" callback, but if anything slips through
        // and sits orphaned in keysByIndex, it will not be a significant issue.
        // When the index is closed, the key will be removed from the map, and there will not be a corresponding item
        // in the cache, which will make the cache-invalidate a no-op.
        // Since the entry is not in the cache, if #getBitSet is called, it will be loaded, and the new key will be added
        // to the index without issue.
        keysByIndex.clear();
        bitsetCache.invalidateAll();
    }

    int entryCount() {
        return this.bitsetCache.count();
    }

    @Override
    public long ramBytesUsed() {
        return this.bitsetCache.weight();
    }

    /**
     * Obtain the {@link BitSet} for the given {@code query} in the given {@code context}.
     * If there is a cached entry for that query and context, it will be returned.
     * Otherwise a new BitSet will be created and stored in the cache.
     * The returned BitSet may be null (e.g. if the query has no results).
     */
    @Nullable
    public BitSet getBitSet(final Query query, final LeafReaderContext context) throws ExecutionException {
        final IndexReader.CacheHelper coreCacheHelper = context.reader().getCoreCacheHelper();
        if (coreCacheHelper == null) {
            throw new IllegalArgumentException("Reader " + context.reader() + " does not support caching");
        }
        coreCacheHelper.addClosedListener(this);
        final IndexReader.CacheKey indexKey = coreCacheHelper.getKey();
        final BitsetCacheKey cacheKey = new BitsetCacheKey(indexKey, query);

        try (ReleasableLock ignored = cacheModificationLock.acquire()) {
            final BitSet bitSet = bitsetCache.computeIfAbsent(cacheKey, ignore1 -> {
                // This ensures all insertions into the set are guarded by ConcurrentHashMap's atomicity guarantees.
                keysByIndex.compute(indexKey, (ignore2, set) -> {
                    if (set == null) {
                        set = Sets.newConcurrentHashSet();
                    }
                    set.add(cacheKey);
                    return set;
                });
                final IndexReaderContext topLevelContext = ReaderUtil.getTopLevelContext(context);
                final IndexSearcher searcher = new IndexSearcher(topLevelContext);
                searcher.setQueryCache(null);
                final Weight weight = searcher.createWeight(searcher.rewrite(query), ScoreMode.COMPLETE_NO_SCORES, 1f);
                Scorer s = weight.scorer(context);
                if (s == null) {
                    // A cache loader is not allowed to return null, return a marker object instead.
                    return NULL_MARKER;
                } else {
                    return BitSet.of(s.iterator(), context.reader().maxDoc());
                }
            });
            if (bitSet == NULL_MARKER) {
                return null;
            } else {
<<<<<<< HEAD
                final BitSet bs = BitSet.of(s.iterator(), context.reader().maxDoc());
                final long bitSetBytes = bs.ramBytesUsed();
                if (bitSetBytes > this.maxWeightBytes) {
                    logger.warn("built a DLS BitSet that uses [{}] bytes; the DLS BitSet cache has a maximum size of [{}] bytes;" +
                            " this object cannot be cached and will need to be rebuilt for each use; consider increasing the value of [{}]",
                        bitSetBytes, maxWeightBytes, CACHE_SIZE_SETTING.getKey());
                } else if (bitSetBytes + bitsetCache.weight() > maxWeightBytes) {
                    maybeLogCacheFullWarning();
                }
                return bs;
=======
                return bitSet;
>>>>>>> 49660494
            }
        }
    }

    private void maybeLogCacheFullWarning() {
        final long nextLogTime = cacheFullWarningTime.get();
        final long now = System.currentTimeMillis();
        if (nextLogTime > now) {
            return;
        }
        final long nextCheck = now + TimeUnit.MINUTES.toMillis(30);
        if (cacheFullWarningTime.compareAndSet(nextLogTime, nextCheck)) {
            logger.info(
                "the Document Level Security BitSet cache is full which may impact performance; consider increasing the value of [{}]",
                CACHE_SIZE_SETTING.getKey());
        }
    }

    public static List<Setting<?>> getSettings() {
        return List.of(CACHE_TTL_SETTING, CACHE_SIZE_SETTING);
    }

    public Map<String, Object> usageStats() {
        final ByteSizeValue ram = new ByteSizeValue(ramBytesUsed(), ByteSizeUnit.BYTES);
        return Map.of(
            "count", entryCount(),
            "memory", ram.toString(),
            "memory_in_bytes", ram.getBytes()
        );
    }

    private class BitsetCacheKey {
        final IndexReader.CacheKey index;
        final Query query;

        private BitsetCacheKey(IndexReader.CacheKey index, Query query) {
            this.index = index;
            this.query = query;
        }

        @Override
        public boolean equals(Object other) {
            if (this == other) {
                return true;
            }
            if (other == null || getClass() != other.getClass()) {
                return false;
            }
            final BitsetCacheKey that = (BitsetCacheKey) other;
            return Objects.equals(this.index, that.index) &&
                Objects.equals(this.query, that.query);
        }

        @Override
        public int hashCode() {
            return Objects.hash(index, query);
        }

        @Override
        public String toString() {
            return getClass().getSimpleName() + "(" + index + "," + query + ")";
        }
    }

    /**
     * This method verifies that the two internal data structures ({@link #bitsetCache} and {@link #keysByIndex}) are consistent with one
     * another. This method is only called by tests.
     */
    void verifyInternalConsistency() {
        this.bitsetCache.keys().forEach(bck -> {
            final Set<BitsetCacheKey> set = this.keysByIndex.get(bck.index);
            if (set == null) {
                throw new IllegalStateException("Key [" + bck + "] is in the cache, but there is no entry for [" + bck.index +
                    "] in the lookup map");
            }
            if (set.contains(bck) == false) {
                throw new IllegalStateException("Key [" + bck + "] is in the cache, but the lookup entry for [" + bck.index +
                    "] does not contain that key");
            }
        });
        this.keysByIndex.values().stream().flatMap(Set::stream).forEach(bck -> {
            if (this.bitsetCache.get(bck) == null) {
                throw new IllegalStateException("Key [" + bck + "] is in the lookup map, but is not in the cache");
            }
        });
    }
}<|MERGE_RESOLUTION|>--- conflicted
+++ resolved
@@ -41,13 +41,10 @@
 import java.util.Set;
 import java.util.concurrent.ConcurrentHashMap;
 import java.util.concurrent.ExecutionException;
-<<<<<<< HEAD
+import java.util.concurrent.ExecutorService;
 import java.util.concurrent.TimeUnit;
 import java.util.concurrent.atomic.AtomicLong;
-=======
-import java.util.concurrent.ExecutorService;
 import java.util.concurrent.locks.ReentrantReadWriteLock;
->>>>>>> 49660494
 
 /**
  * This is a cache for {@link BitSet} instances that are used with the {@link DocumentSubsetReader}.
@@ -94,9 +91,6 @@
     private static final BitSet NULL_MARKER = new FixedBitSet(0);
 
     private final Logger logger;
-<<<<<<< HEAD
-    private final long maxWeightBytes;
-=======
 
     /**
      * When a {@link BitSet} is evicted from {@link #bitsetCache}, we need to also remove it from {@link #keysByIndex}.
@@ -110,7 +104,7 @@
     private final ReleasableLock cacheModificationLock;
     private final ExecutorService cleanupExecutor;
 
->>>>>>> 49660494
+    private final long maxWeightBytes;
     private final Cache<BitsetCacheKey, BitSet> bitsetCache;
     private final Map<IndexReader.CacheKey, Set<BitsetCacheKey>> keysByIndex;
     private final AtomicLong cacheFullWarningTime;
@@ -136,16 +130,11 @@
         this.maxWeightBytes = CACHE_SIZE_SETTING.get(settings).getBytes();
         this.bitsetCache = CacheBuilder.<BitsetCacheKey, BitSet>builder()
             .setExpireAfterAccess(ttl)
-<<<<<<< HEAD
             .setMaximumWeight(maxWeightBytes)
-            .weigher((key, bitSet) -> bitSet == NULL_MARKER ? 0 : bitSet.ramBytesUsed()).build();
-=======
-            .setMaximumWeight(size.getBytes())
             .weigher((key, bitSet) -> bitSet == NULL_MARKER ? 0 : bitSet.ramBytesUsed())
             .removalListener(this::onCacheEviction)
             .build();
 
->>>>>>> 49660494
         this.keysByIndex = new ConcurrentHashMap<>();
         this.cacheFullWarningTime = new AtomicLong(0);
     }
@@ -247,26 +236,23 @@
                     // A cache loader is not allowed to return null, return a marker object instead.
                     return NULL_MARKER;
                 } else {
-                    return BitSet.of(s.iterator(), context.reader().maxDoc());
+                    final BitSet bs = BitSet.of(s.iterator(), context.reader().maxDoc());
+                    final long bitSetBytes = bs.ramBytesUsed();
+                    if (bitSetBytes > this.maxWeightBytes) {
+                        logger.warn("built a DLS BitSet that uses [{}] bytes; the DLS BitSet cache has a maximum size of [{}] bytes;" +
+                                " this object cannot be cached and will need to be rebuilt for each use;" +
+                                " consider increasing the value of [{}]",
+                            bitSetBytes, maxWeightBytes, CACHE_SIZE_SETTING.getKey());
+                    } else if (bitSetBytes + bitsetCache.weight() > maxWeightBytes) {
+                        maybeLogCacheFullWarning();
+                    }
+                    return bs;
                 }
             });
             if (bitSet == NULL_MARKER) {
                 return null;
             } else {
-<<<<<<< HEAD
-                final BitSet bs = BitSet.of(s.iterator(), context.reader().maxDoc());
-                final long bitSetBytes = bs.ramBytesUsed();
-                if (bitSetBytes > this.maxWeightBytes) {
-                    logger.warn("built a DLS BitSet that uses [{}] bytes; the DLS BitSet cache has a maximum size of [{}] bytes;" +
-                            " this object cannot be cached and will need to be rebuilt for each use; consider increasing the value of [{}]",
-                        bitSetBytes, maxWeightBytes, CACHE_SIZE_SETTING.getKey());
-                } else if (bitSetBytes + bitsetCache.weight() > maxWeightBytes) {
-                    maybeLogCacheFullWarning();
-                }
-                return bs;
-=======
                 return bitSet;
->>>>>>> 49660494
             }
         }
     }
