--- conflicted
+++ resolved
@@ -125,11 +125,7 @@
                         null, null,
                         MetadataUtils.getDeprecatedReservedMetadata("Please use Kibana feature privileges instead"),
                         null))
-<<<<<<< HEAD
-                .put(KibanaSystemUser.ROLE_NAME, kibanaSystemUserRole(KibanaSystemUser.ROLE_NAME))
-=======
                 .put(KibanaSystemUser.ROLE_NAME, kibanaSystemRoleDescriptor(KibanaSystemUser.ROLE_NAME))
->>>>>>> 59d75f21
                 .put("logstash_system", new RoleDescriptor("logstash_system", new String[] { "monitor", MonitoringBulkAction.NAME},
                         null, null, MetadataUtils.DEFAULT_RESERVED_METADATA))
                 .put("beats_admin", new RoleDescriptor("beats_admin",
@@ -367,11 +363,7 @@
             null, null, metadata, null);
     }
 
-<<<<<<< HEAD
-    public static RoleDescriptor kibanaSystemUserRole(String name) {
-=======
     public static RoleDescriptor kibanaSystemRoleDescriptor(String name) {
->>>>>>> 59d75f21
         return new RoleDescriptor(name,
             new String[] {
                 "monitor", "manage_index_templates", MonitoringBulkAction.NAME, "manage_saml", "manage_token", "manage_oidc",
