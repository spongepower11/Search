/*
 * Copyright Elasticsearch B.V. and/or licensed to Elasticsearch B.V. under one
 * or more contributor license agreements. Licensed under the Elastic License
 * 2.0; you may not use this file except in compliance with the Elastic License
 * 2.0.
 */
package org.elasticsearch.xpack.core.security.authz.store;

import org.elasticsearch.action.ActionListener;
import org.elasticsearch.action.admin.cluster.remote.TransportRemoteInfoAction;
import org.elasticsearch.action.admin.cluster.repositories.get.GetRepositoriesAction;
import org.elasticsearch.action.admin.indices.alias.TransportIndicesAliasesAction;
import org.elasticsearch.action.admin.indices.rollover.RolloverAction;
import org.elasticsearch.common.Strings;
import org.elasticsearch.common.settings.Setting;
import org.elasticsearch.common.util.set.Sets;
import org.elasticsearch.xpack.core.ilm.action.GetLifecycleAction;
import org.elasticsearch.xpack.core.ilm.action.ILMActions;
import org.elasticsearch.xpack.core.monitoring.action.MonitoringBulkAction;
import org.elasticsearch.xpack.core.security.SecurityField;
import org.elasticsearch.xpack.core.security.authz.RoleDescriptor;
import org.elasticsearch.xpack.core.security.authz.permission.RemoteClusterPermissionGroup;
import org.elasticsearch.xpack.core.security.authz.permission.RemoteClusterPermissions;
import org.elasticsearch.xpack.core.security.support.MetadataUtils;
import org.elasticsearch.xpack.core.security.user.KibanaSystemUser;
import org.elasticsearch.xpack.core.security.user.UsernamesField;
import org.elasticsearch.xpack.core.transform.transforms.persistence.TransformInternalIndexConstants;
import org.elasticsearch.xpack.core.watcher.execution.TriggeredWatchStoreField;
import org.elasticsearch.xpack.core.watcher.history.HistoryStoreField;
import org.elasticsearch.xpack.core.watcher.watch.Watch;

import java.util.Collection;
import java.util.Collections;
import java.util.List;
import java.util.Map;
import java.util.Objects;
import java.util.Set;
import java.util.function.BiConsumer;
import java.util.function.Function;
import java.util.stream.Collectors;

import static java.util.Map.entry;

public class ReservedRolesStore implements BiConsumer<Set<String>, ActionListener<RoleRetrievalResult>> {
    /** "Security Solutions" only legacy signals index */
    public static final String ALERTS_LEGACY_INDEX = ".siem-signals*";

    /** Alerts, Rules, Cases (RAC) index used by multiple solutions */
    public static final String ALERTS_BACKING_INDEX = ".internal.alerts*";

    /** Alerts, Rules, Cases (RAC) index used by multiple solutions */
    public static final String ALERTS_INDEX_ALIAS = ".alerts*";

    /** Alerts, Rules, Cases (RAC) preview index used by multiple solutions */
    public static final String PREVIEW_ALERTS_INDEX_ALIAS = ".preview.alerts*";

    /** Alerts, Rules, Cases (RAC) preview index used by multiple solutions */
    public static final String PREVIEW_ALERTS_BACKING_INDEX_ALIAS = ".internal.preview.alerts*";

    /** "Security Solutions" only lists index for value lists for detections */
    public static final String LISTS_INDEX = ".lists-*";

    /** "Security Solutions" only lists index for value list items for detections */
    public static final String LISTS_ITEMS_INDEX = ".items-*";

    /** Index pattern for Universal Profiling */
    public static final String UNIVERSAL_PROFILING_ALIASES = "profiling-*";
    public static final String UNIVERSAL_PROFILING_BACKING_INDICES = ".profiling-*";

    public static final RoleDescriptor SUPERUSER_ROLE_DESCRIPTOR = new RoleDescriptor(
        "superuser",
        new String[] { "all" },
        new RoleDescriptor.IndicesPrivileges[] {
            RoleDescriptor.IndicesPrivileges.builder().indices("*").privileges("all").allowRestrictedIndices(false).build(),
            RoleDescriptor.IndicesPrivileges.builder()
                .indices("*")
                .privileges("monitor", "read", "view_index_metadata", "read_cross_cluster")
                .allowRestrictedIndices(true)
                .build() },
        new RoleDescriptor.ApplicationResourcePrivileges[] {
            RoleDescriptor.ApplicationResourcePrivileges.builder().application("*").privileges("*").resources("*").build() },
        null,
        new String[] { "*" },
        MetadataUtils.DEFAULT_RESERVED_METADATA,
        Collections.emptyMap(),
        new RoleDescriptor.RemoteIndicesPrivileges[] {
            new RoleDescriptor.RemoteIndicesPrivileges(
                RoleDescriptor.IndicesPrivileges.builder().indices("*").privileges("all").allowRestrictedIndices(false).build(),
                "*"
            ),
            new RoleDescriptor.RemoteIndicesPrivileges(
                RoleDescriptor.IndicesPrivileges.builder()
                    .indices("*")
                    .privileges("monitor", "read", "view_index_metadata", "read_cross_cluster")
                    .allowRestrictedIndices(true)
                    .build(),
                "*"
            ) },
<<<<<<< HEAD
        null,
=======
        new RemoteClusterPermissions().addGroup(
            new RemoteClusterPermissionGroup(
                RemoteClusterPermissions.getSupportedRemoteClusterPermissions().toArray(new String[0]),
                new String[] { "*" }
            )
        ),
>>>>>>> 02962400
        null
    );

    private static final Map<String, RoleDescriptor> ALL_RESERVED_ROLES = initializeReservedRoles();

    public static final Setting<List<String>> INCLUDED_RESERVED_ROLES_SETTING = Setting.listSetting(
        SecurityField.setting("reserved_roles.include"),
        List.copyOf(ALL_RESERVED_ROLES.keySet()),
        Function.identity(),
        value -> {
            final Set<String> valueSet = Set.copyOf(value);
            if (false == valueSet.contains("superuser")) {
                throw new IllegalArgumentException("the [superuser] reserved role must be included");
            }
            final Set<String> unknownRoles = Sets.sortedDifference(valueSet, ALL_RESERVED_ROLES.keySet());
            if (false == unknownRoles.isEmpty()) {
                throw new IllegalArgumentException(
                    "unknown reserved roles to include [" + Strings.collectionToCommaDelimitedString(unknownRoles)
                );
            }
        },
        Setting.Property.NodeScope
    );
    private static Map<String, RoleDescriptor> RESERVED_ROLES = null;

    public ReservedRolesStore() {
        this(ALL_RESERVED_ROLES.keySet());
    }

    public ReservedRolesStore(Set<String> includes) {
        assert includes.contains("superuser") : "superuser must be included";
        RESERVED_ROLES = ALL_RESERVED_ROLES.entrySet()
            .stream()
            .filter(entry -> includes.contains(entry.getKey()))
            .collect(Collectors.toUnmodifiableMap(Map.Entry::getKey, Map.Entry::getValue));
    }

    static RoleDescriptor.RemoteIndicesPrivileges getRemoteIndicesReadPrivileges(String indexPattern) {
        return new RoleDescriptor.RemoteIndicesPrivileges(
            RoleDescriptor.IndicesPrivileges.builder()
                .indices(indexPattern)
                .privileges("read", "read_cross_cluster")
                .allowRestrictedIndices(false)
                .build(),
            "*"
        );
    }

    private static Map<String, RoleDescriptor> initializeReservedRoles() {
        return Map.ofEntries(
            entry("superuser", SUPERUSER_ROLE_DESCRIPTOR),
            entry(
                "transport_client",
                new RoleDescriptor(
                    "transport_client",
                    new String[] { "transport_client" },
                    null,
                    null,
                    MetadataUtils.DEFAULT_RESERVED_METADATA
                )
            ),
            entry("kibana_admin", kibanaAdminUser("kibana_admin", MetadataUtils.DEFAULT_RESERVED_METADATA)),
            entry(
                "kibana_user",
                kibanaAdminUser("kibana_user", MetadataUtils.getDeprecatedReservedMetadata("Please use the [kibana_admin] role instead"))
            ),
            entry(
                "monitoring_user",
                new RoleDescriptor(
                    "monitoring_user",
                    new String[] { "cluster:monitor/main", "cluster:monitor/xpack/info", TransportRemoteInfoAction.TYPE.name() },
                    new RoleDescriptor.IndicesPrivileges[] {
                        RoleDescriptor.IndicesPrivileges.builder()
                            .indices(".monitoring-*")
                            .privileges("read", "read_cross_cluster")
                            .build(),
                        RoleDescriptor.IndicesPrivileges.builder()
                            .indices("/metrics-(beats|elasticsearch|enterprisesearch|kibana|logstash).*/")
                            .privileges("read", "read_cross_cluster")
                            .build(),
                        RoleDescriptor.IndicesPrivileges.builder()
                            .indices("metricbeat-*")
                            .privileges("read", "read_cross_cluster")
                            .build() },
                    new RoleDescriptor.ApplicationResourcePrivileges[] {
                        RoleDescriptor.ApplicationResourcePrivileges.builder()
                            .application("kibana-*")
                            .resources("*")
                            .privileges("reserved_monitoring")
                            .build() },
                    null,
                    null,
                    MetadataUtils.DEFAULT_RESERVED_METADATA,
                    null,
                    new RoleDescriptor.RemoteIndicesPrivileges[] {
                        getRemoteIndicesReadPrivileges(".monitoring-*"),
                        getRemoteIndicesReadPrivileges("/metrics-(beats|elasticsearch|enterprisesearch|kibana|logstash).*/"),
                        getRemoteIndicesReadPrivileges("metricbeat-*") },
                    null,
                    null
                )
            ),
            entry(
                "remote_monitoring_agent",
                new RoleDescriptor(
                    "remote_monitoring_agent",
                    new String[] {
                        "manage_index_templates",
                        "manage_ingest_pipelines",
                        "monitor",
                        GetLifecycleAction.NAME,
                        ILMActions.PUT.name(),
                        "cluster:monitor/xpack/watcher/watch/get",
                        "cluster:admin/xpack/watcher/watch/put",
                        "cluster:admin/xpack/watcher/watch/delete" },
                    new RoleDescriptor.IndicesPrivileges[] {
                        RoleDescriptor.IndicesPrivileges.builder().indices(".monitoring-*").privileges("all").build(),
                        RoleDescriptor.IndicesPrivileges.builder()
                            .indices("metricbeat-*")
                            .privileges(
                                "index",
                                "create_index",
                                "view_index_metadata",
                                TransportIndicesAliasesAction.NAME,
                                RolloverAction.NAME
                            )
                            .build() },
                    null,
                    MetadataUtils.DEFAULT_RESERVED_METADATA
                )
            ),
            entry(
                "remote_monitoring_collector",
                new RoleDescriptor(
                    "remote_monitoring_collector",
                    new String[] { "monitor" },
                    new RoleDescriptor.IndicesPrivileges[] {
                        RoleDescriptor.IndicesPrivileges.builder().indices("*").privileges("monitor").allowRestrictedIndices(true).build(),
                        RoleDescriptor.IndicesPrivileges.builder()
                            .indices(".kibana*")
                            .privileges("read")
                            .allowRestrictedIndices(true)
                            .build() },
                    null,
                    null,
                    null,
                    MetadataUtils.DEFAULT_RESERVED_METADATA,
                    null
                )
            ),
            entry(
                "ingest_admin",
                new RoleDescriptor(
                    "ingest_admin",
                    new String[] { "manage_index_templates", "manage_pipeline" },
                    null,
                    null,
                    MetadataUtils.DEFAULT_RESERVED_METADATA
                )
            ),
            // reporting_user doesn't have any privileges in Elasticsearch, and Kibana authorizes privileges based on this role
            entry(
                "reporting_user",
                new RoleDescriptor(
                    "reporting_user",
                    null,
                    null,
                    null,
                    null,
                    null,
                    MetadataUtils.getDeprecatedReservedMetadata("Please use Kibana feature privileges instead"),
                    null
                )
            ),
            entry(KibanaSystemUser.ROLE_NAME, kibanaSystemRoleDescriptor(KibanaSystemUser.ROLE_NAME)),
            entry(
                "logstash_system",
                new RoleDescriptor(
                    "logstash_system",
                    new String[] { "monitor", MonitoringBulkAction.NAME },
                    null,
                    null,
                    MetadataUtils.DEFAULT_RESERVED_METADATA
                )
            ),
            entry(
                "beats_admin",
                new RoleDescriptor(
                    "beats_admin",
                    null,
                    new RoleDescriptor.IndicesPrivileges[] {
                        RoleDescriptor.IndicesPrivileges.builder().indices(".management-beats").privileges("all").build() },
                    null,
                    MetadataUtils.DEFAULT_RESERVED_METADATA
                )
            ),
            entry(
                UsernamesField.BEATS_ROLE,
                new RoleDescriptor(
                    UsernamesField.BEATS_ROLE,
                    new String[] { "monitor", MonitoringBulkAction.NAME },
                    new RoleDescriptor.IndicesPrivileges[] {
                        RoleDescriptor.IndicesPrivileges.builder()
                            .indices(".monitoring-beats-*")
                            .privileges("create_index", "create")
                            .build() },
                    null,
                    MetadataUtils.DEFAULT_RESERVED_METADATA
                )
            ),
            entry(
                UsernamesField.APM_ROLE,
                new RoleDescriptor(
                    UsernamesField.APM_ROLE,
                    new String[] { "monitor", MonitoringBulkAction.NAME },
                    new RoleDescriptor.IndicesPrivileges[] {
                        RoleDescriptor.IndicesPrivileges.builder()
                            .indices(".monitoring-beats-*")
                            .privileges("create_index", "create_doc")
                            .build() },
                    null,
                    MetadataUtils.DEFAULT_RESERVED_METADATA
                )
            ),
            entry(
                "apm_user",
                new RoleDescriptor(
                    "apm_user",
                    null,
                    new RoleDescriptor.IndicesPrivileges[] {
                        // Self managed APM Server
                        // Can be removed in 8.0
                        RoleDescriptor.IndicesPrivileges.builder().indices("apm-*").privileges("read", "view_index_metadata").build(),

                        // APM Server under fleet (data streams)
                        RoleDescriptor.IndicesPrivileges.builder().indices("logs-apm.*").privileges("read", "view_index_metadata").build(),
                        RoleDescriptor.IndicesPrivileges.builder().indices("logs-apm-*").privileges("read", "view_index_metadata").build(),
                        RoleDescriptor.IndicesPrivileges.builder()
                            .indices("metrics-apm.*")
                            .privileges("read", "view_index_metadata")
                            .build(),
                        RoleDescriptor.IndicesPrivileges.builder()
                            .indices("metrics-apm-*")
                            .privileges("read", "view_index_metadata")
                            .build(),
                        RoleDescriptor.IndicesPrivileges.builder()
                            .indices("traces-apm.*")
                            .privileges("read", "view_index_metadata")
                            .build(),
                        RoleDescriptor.IndicesPrivileges.builder()
                            .indices("traces-apm-*")
                            .privileges("read", "view_index_metadata")
                            .build(),

                        // Machine Learning indices. Only needed for legacy reasons
                        // Can be removed in 8.0
                        RoleDescriptor.IndicesPrivileges.builder()
                            .indices(".ml-anomalies*")
                            .privileges("read", "view_index_metadata")
                            .build(),

                        // Annotations
                        RoleDescriptor.IndicesPrivileges.builder()
                            .indices("observability-annotations")
                            .privileges("read", "view_index_metadata")
                            .build() },
                    new RoleDescriptor.ApplicationResourcePrivileges[] {
                        RoleDescriptor.ApplicationResourcePrivileges.builder()
                            .application("kibana-*")
                            .resources("*")
                            .privileges("reserved_ml_apm_user")
                            .build() },
                    null,
                    null,
                    MetadataUtils.getDeprecatedReservedMetadata(
                        "This role will be removed in a future major release. Please use editor and viewer roles instead"
                    ),
                    null
                )
            ),
            entry(
                "inference_admin",
                new RoleDescriptor(
                    "inference_admin",
                    new String[] { "manage_inference" },
                    null,
                    null,
                    null,
                    null,
                    MetadataUtils.DEFAULT_RESERVED_METADATA,
                    null
                )
            ),
            entry(
                "inference_user",
                new RoleDescriptor(
                    "inference_user",
                    new String[] { "monitor_inference" },
                    null,
                    null,
                    null,
                    null,
                    MetadataUtils.DEFAULT_RESERVED_METADATA,
                    null
                )
            ),
            entry(
                "machine_learning_user",
                new RoleDescriptor(
                    "machine_learning_user",
                    new String[] { "monitor_ml" },
                    new RoleDescriptor.IndicesPrivileges[] {
                        RoleDescriptor.IndicesPrivileges.builder()
                            .indices(".ml-anomalies*", ".ml-notifications*")
                            .privileges("view_index_metadata", "read")
                            .build(),
                        RoleDescriptor.IndicesPrivileges.builder()
                            .indices(".ml-annotations*")
                            .privileges("view_index_metadata", "read", "write")
                            .build() },
                    // This role also grants Kibana privileges related to ML.
                    // This makes it completely clear to UI administrators that
                    // if they grant the Elasticsearch backend role to a user then
                    // they cannot expect Kibana privileges to stop that user from
                    // accessing ML functionality - the user could switch to curl
                    // or even Kibana dev console and call the ES endpoints directly
                    // bypassing the Kibana privileges layer entirely.
                    new RoleDescriptor.ApplicationResourcePrivileges[] {
                        RoleDescriptor.ApplicationResourcePrivileges.builder()
                            .application("kibana-*")
                            .resources("*")
                            .privileges("reserved_ml_user")
                            .build() },
                    null,
                    null,
                    MetadataUtils.DEFAULT_RESERVED_METADATA,
                    null
                )
            ),
            entry(
                "machine_learning_admin",
                new RoleDescriptor(
                    "machine_learning_admin",
                    new String[] { "manage_ml" },
                    new RoleDescriptor.IndicesPrivileges[] {
                        RoleDescriptor.IndicesPrivileges.builder()
                            .indices(".ml-anomalies*", ".ml-notifications*", ".ml-state*", ".ml-meta*", ".ml-stats-*")
                            .allowRestrictedIndices(true) // .ml-meta is a restricted index
                            .privileges("view_index_metadata", "read")
                            .build(),
                        RoleDescriptor.IndicesPrivileges.builder()
                            .indices(".ml-annotations*")
                            .privileges("view_index_metadata", "read", "write")
                            .build() },
                    // This role also grants Kibana privileges related to ML.
                    // This makes it completely clear to UI administrators that
                    // if they grant the Elasticsearch backend role to a user then
                    // they cannot expect Kibana privileges to stop that user from
                    // accessing ML functionality - the user could switch to curl
                    // or even Kibana dev console and call the ES endpoints directly
                    // bypassing the Kibana privileges layer entirely.
                    new RoleDescriptor.ApplicationResourcePrivileges[] {
                        RoleDescriptor.ApplicationResourcePrivileges.builder()
                            .application("kibana-*")
                            .resources("*")
                            .privileges("reserved_ml_admin")
                            .build() },
                    null,
                    null,
                    MetadataUtils.DEFAULT_RESERVED_METADATA,
                    null
                )
            ),
            // DEPRECATED: to be removed in 9.0.0
            entry(
                "data_frame_transforms_admin",
                new RoleDescriptor(
                    "data_frame_transforms_admin",
                    new String[] { "manage_data_frame_transforms" },
                    new RoleDescriptor.IndicesPrivileges[] {
                        RoleDescriptor.IndicesPrivileges.builder()
                            .indices(
                                TransformInternalIndexConstants.AUDIT_INDEX_PATTERN,
                                TransformInternalIndexConstants.AUDIT_INDEX_PATTERN_DEPRECATED,
                                TransformInternalIndexConstants.AUDIT_INDEX_READ_ALIAS
                            )
                            .privileges("view_index_metadata", "read")
                            .build() },
                    new RoleDescriptor.ApplicationResourcePrivileges[] {
                        RoleDescriptor.ApplicationResourcePrivileges.builder()
                            .application("kibana-*")
                            .resources("*")
                            .privileges("reserved_ml_user")
                            .build() },
                    null,
                    null,
                    MetadataUtils.getDeprecatedReservedMetadata("Please use the [transform_admin] role instead"),
                    null
                )
            ),
            // DEPRECATED: to be removed in 9.0.0
            entry(
                "data_frame_transforms_user",
                new RoleDescriptor(
                    "data_frame_transforms_user",
                    new String[] { "monitor_data_frame_transforms" },
                    new RoleDescriptor.IndicesPrivileges[] {
                        RoleDescriptor.IndicesPrivileges.builder()
                            .indices(
                                TransformInternalIndexConstants.AUDIT_INDEX_PATTERN,
                                TransformInternalIndexConstants.AUDIT_INDEX_PATTERN_DEPRECATED,
                                TransformInternalIndexConstants.AUDIT_INDEX_READ_ALIAS
                            )
                            .privileges("view_index_metadata", "read")
                            .build() },
                    new RoleDescriptor.ApplicationResourcePrivileges[] {
                        RoleDescriptor.ApplicationResourcePrivileges.builder()
                            .application("kibana-*")
                            .resources("*")
                            .privileges("reserved_ml_user")
                            .build() },
                    null,
                    null,
                    MetadataUtils.getDeprecatedReservedMetadata("Please use the [transform_user] role instead"),
                    null
                )
            ),
            entry(
                "transform_admin",
                new RoleDescriptor(
                    "transform_admin",
                    new String[] { "manage_transform" },
                    new RoleDescriptor.IndicesPrivileges[] {
                        RoleDescriptor.IndicesPrivileges.builder()
                            .indices(
                                TransformInternalIndexConstants.AUDIT_INDEX_PATTERN,
                                TransformInternalIndexConstants.AUDIT_INDEX_PATTERN_DEPRECATED,
                                TransformInternalIndexConstants.AUDIT_INDEX_READ_ALIAS
                            )
                            .privileges("view_index_metadata", "read")
                            .build() },
                    null,
                    null,
                    null,
                    MetadataUtils.DEFAULT_RESERVED_METADATA,
                    null
                )
            ),
            entry(
                "transform_user",
                new RoleDescriptor(
                    "transform_user",
                    new String[] { "monitor_transform" },
                    new RoleDescriptor.IndicesPrivileges[] {
                        RoleDescriptor.IndicesPrivileges.builder()
                            .indices(
                                TransformInternalIndexConstants.AUDIT_INDEX_PATTERN,
                                TransformInternalIndexConstants.AUDIT_INDEX_PATTERN_DEPRECATED,
                                TransformInternalIndexConstants.AUDIT_INDEX_READ_ALIAS
                            )
                            .privileges("view_index_metadata", "read")
                            .build() },
                    null,
                    null,
                    null,
                    MetadataUtils.DEFAULT_RESERVED_METADATA,
                    null
                )
            ),
            entry(
                "watcher_admin",
                new RoleDescriptor(
                    "watcher_admin",
                    new String[] { "manage_watcher" },
                    new RoleDescriptor.IndicesPrivileges[] {
                        RoleDescriptor.IndicesPrivileges.builder()
                            .indices(Watch.INDEX, TriggeredWatchStoreField.INDEX_NAME, HistoryStoreField.INDEX_PREFIX + "*")
                            .privileges("read")
                            .allowRestrictedIndices(true)
                            .build() },
                    null,
                    MetadataUtils.DEFAULT_RESERVED_METADATA
                )
            ),
            entry(
                "watcher_user",
                new RoleDescriptor(
                    "watcher_user",
                    new String[] { "monitor_watcher" },
                    new RoleDescriptor.IndicesPrivileges[] {
                        RoleDescriptor.IndicesPrivileges.builder()
                            .indices(Watch.INDEX)
                            .privileges("read")
                            .allowRestrictedIndices(true)
                            .build(),
                        RoleDescriptor.IndicesPrivileges.builder()
                            .indices(HistoryStoreField.INDEX_PREFIX + "*")
                            .privileges("read")
                            .build() },
                    null,
                    MetadataUtils.DEFAULT_RESERVED_METADATA
                )
            ),
            entry(
                "logstash_admin",
                new RoleDescriptor(
                    "logstash_admin",
                    new String[] { "manage_logstash_pipelines" },
                    new RoleDescriptor.IndicesPrivileges[] {
                        RoleDescriptor.IndicesPrivileges.builder()
                            .indices(".logstash*")
                            .privileges("create", "delete", "index", "manage", "read")
                            .allowRestrictedIndices(true)
                            .build() },
                    null,
                    MetadataUtils.DEFAULT_RESERVED_METADATA
                )
            ),
            entry(
                "rollup_user",
                new RoleDescriptor("rollup_user", new String[] { "monitor_rollup" }, null, null, MetadataUtils.DEFAULT_RESERVED_METADATA)
            ),
            entry(
                "rollup_admin",
                new RoleDescriptor("rollup_admin", new String[] { "manage_rollup" }, null, null, MetadataUtils.DEFAULT_RESERVED_METADATA)
            ),
            entry(
                "snapshot_user",
                new RoleDescriptor(
                    "snapshot_user",
                    new String[] { "create_snapshot", GetRepositoriesAction.NAME },
                    new RoleDescriptor.IndicesPrivileges[] {
                        RoleDescriptor.IndicesPrivileges.builder()
                            .indices("*")
                            .privileges("view_index_metadata")
                            .allowRestrictedIndices(true)
                            .build() },
                    null,
                    null,
                    null,
                    MetadataUtils.DEFAULT_RESERVED_METADATA,
                    null
                )
            ),
            entry(
                "enrich_user",
                new RoleDescriptor(
                    "enrich_user",
                    new String[] { "manage_enrich", "manage_ingest_pipelines", "monitor" },
                    new RoleDescriptor.IndicesPrivileges[] {
                        RoleDescriptor.IndicesPrivileges.builder()
                            .indices(".enrich-*")
                            .privileges("read", "view_index_metadata")
                            .allowRestrictedIndices(true)
                            .build(),
                        RoleDescriptor.IndicesPrivileges.builder().indices(".enrich-*").privileges("manage", "write").build() },
                    null,
                    MetadataUtils.DEFAULT_RESERVED_METADATA
                )
            ),
            entry("viewer", buildViewerRoleDescriptor()),
            entry("editor", buildEditorRoleDescriptor())
        );
    }

    private static RoleDescriptor buildViewerRoleDescriptor() {
        return new RoleDescriptor(
            "viewer",
            new String[] {},
            new RoleDescriptor.IndicesPrivileges[] {
                // Stack
                RoleDescriptor.IndicesPrivileges.builder()
                    .indices("/~(([.]|ilm-history-).*)/")
                    .privileges("read", "view_index_metadata")
                    .build(),
                // Security
                RoleDescriptor.IndicesPrivileges.builder()
                    .indices(ReservedRolesStore.ALERTS_LEGACY_INDEX, ReservedRolesStore.LISTS_INDEX, ReservedRolesStore.LISTS_ITEMS_INDEX)
                    .privileges("read", "view_index_metadata")
                    .build(),
                // Alerts-as-data
                RoleDescriptor.IndicesPrivileges.builder()
                    .indices(ReservedRolesStore.ALERTS_INDEX_ALIAS, ReservedRolesStore.PREVIEW_ALERTS_INDEX_ALIAS)
                    .privileges("read", "view_index_metadata")
                    .build(),
                // Universal Profiling
                RoleDescriptor.IndicesPrivileges.builder()
                    .indices(ReservedRolesStore.UNIVERSAL_PROFILING_ALIASES, ReservedRolesStore.UNIVERSAL_PROFILING_BACKING_INDICES)
                    .privileges("read", "view_index_metadata")
                    .build() },
            new RoleDescriptor.ApplicationResourcePrivileges[] {
                RoleDescriptor.ApplicationResourcePrivileges.builder()
                    .application("kibana-.kibana")
                    .resources("*")
                    .privileges("read")
                    .build() },
            null,
            null,
            MetadataUtils.DEFAULT_RESERVED_METADATA,
            null
        );
    }

    private static RoleDescriptor buildEditorRoleDescriptor() {
        return new RoleDescriptor(
            "editor",
            new String[] {},
            new RoleDescriptor.IndicesPrivileges[] {
                // Stack
                RoleDescriptor.IndicesPrivileges.builder()
                    .indices("/~(([.]|ilm-history-).*)/")
                    .privileges("read", "view_index_metadata")
                    .build(),
                // Observability
                RoleDescriptor.IndicesPrivileges.builder()
                    .indices("observability-annotations")
                    .privileges("read", "view_index_metadata", "write")
                    .build(),
                // Security
                RoleDescriptor.IndicesPrivileges.builder()
                    .indices(ReservedRolesStore.ALERTS_LEGACY_INDEX, ReservedRolesStore.LISTS_INDEX, ReservedRolesStore.LISTS_ITEMS_INDEX)
                    .privileges("read", "view_index_metadata", "write", "maintenance")
                    .build(),
                // Alerts-as-data
                RoleDescriptor.IndicesPrivileges.builder()
                    .indices(
                        ReservedRolesStore.ALERTS_BACKING_INDEX,
                        ReservedRolesStore.ALERTS_INDEX_ALIAS,
                        ReservedRolesStore.PREVIEW_ALERTS_BACKING_INDEX_ALIAS,
                        ReservedRolesStore.PREVIEW_ALERTS_INDEX_ALIAS
                    )
                    .privileges("read", "view_index_metadata", "write", "maintenance")
                    .build(),
                RoleDescriptor.IndicesPrivileges.builder()
                    .indices(ReservedRolesStore.UNIVERSAL_PROFILING_ALIASES, ReservedRolesStore.UNIVERSAL_PROFILING_BACKING_INDICES)
                    .privileges("read", "view_index_metadata")
                    .build() },
            new RoleDescriptor.ApplicationResourcePrivileges[] {
                RoleDescriptor.ApplicationResourcePrivileges.builder()
                    .application("kibana-.kibana")
                    .resources("*")
                    .privileges("all")
                    .build() },
            null,
            null,
            MetadataUtils.DEFAULT_RESERVED_METADATA,
            null
        );
    }

    private static RoleDescriptor kibanaAdminUser(String name, Map<String, Object> metadata) {
        return KibanaOwnedReservedRoleDescriptors.kibanaAdminUser(name, metadata);
    }

    public static RoleDescriptor kibanaSystemRoleDescriptor(String name) {
        return KibanaOwnedReservedRoleDescriptors.kibanaSystem(name);
    }

    public static boolean isReserved(String role) {
        if (RESERVED_ROLES == null) {
            throw new IllegalStateException("ReserveRolesStore is not initialized properly");
        }
        return RESERVED_ROLES.containsKey(role);
    }

    public Map<String, Object> usageStats() {
        return Collections.emptyMap();
    }

    public static RoleDescriptor roleDescriptor(String role) {
        return RESERVED_ROLES.get(role);
    }

    public static Collection<RoleDescriptor> roleDescriptors() {
        return RESERVED_ROLES.values();
    }

    public static Set<String> names() {
        if (RESERVED_ROLES == null) {
            throw new IllegalStateException("ReserveRolesStore is not initialized properly");
        }
        return RESERVED_ROLES.keySet();
    }

    @Override
    public void accept(Set<String> roleNames, ActionListener<RoleRetrievalResult> listener) {
        final Set<RoleDescriptor> descriptors = roleNames.stream()
            .map(RESERVED_ROLES::get)
            .filter(Objects::nonNull)
            .collect(Collectors.toSet());
        listener.onResponse(RoleRetrievalResult.success(descriptors));
    }

    @Override
    public String toString() {
        return "reserved roles store";
    }
}<|MERGE_RESOLUTION|>--- conflicted
+++ resolved
@@ -96,16 +96,13 @@
                     .build(),
                 "*"
             ) },
-<<<<<<< HEAD
-        null,
-=======
         new RemoteClusterPermissions().addGroup(
             new RemoteClusterPermissionGroup(
                 RemoteClusterPermissions.getSupportedRemoteClusterPermissions().toArray(new String[0]),
                 new String[] { "*" }
             )
         ),
->>>>>>> 02962400
+        null,
         null
     );
 
@@ -205,6 +202,7 @@
                         getRemoteIndicesReadPrivileges("/metrics-(beats|elasticsearch|enterprisesearch|kibana|logstash).*/"),
                         getRemoteIndicesReadPrivileges("metricbeat-*") },
                     null,
+                    null,
                     null
                 )
             ),
