/*
 * Copyright Elasticsearch B.V. and/or licensed to Elasticsearch B.V. under one
 * or more contributor license agreements. Licensed under the Elastic License
 * 2.0; you may not use this file except in compliance with the Elastic License
 * 2.0.
 */
package org.elasticsearch.xpack.core.async;

import org.elasticsearch.ElasticsearchParseException;
import org.elasticsearch.ResourceNotFoundException;
import org.elasticsearch.Version;
import org.elasticsearch.action.ActionListener;
import org.elasticsearch.action.delete.DeleteRequest;
import org.elasticsearch.action.delete.DeleteResponse;
import org.elasticsearch.action.get.GetRequest;
import org.elasticsearch.action.index.IndexRequest;
import org.elasticsearch.action.index.IndexResponse;
import org.elasticsearch.action.update.UpdateRequest;
import org.elasticsearch.action.update.UpdateResponse;
import org.elasticsearch.client.Client;
import org.elasticsearch.client.OriginSettingClient;
import org.elasticsearch.cluster.metadata.IndexMetadata;
import org.elasticsearch.cluster.service.ClusterService;
import org.elasticsearch.common.TriFunction;
import org.elasticsearch.common.breaker.CircuitBreaker;
import org.elasticsearch.common.io.stream.InputStreamStreamInput;
import org.elasticsearch.common.io.stream.NamedWriteableAwareStreamInput;
import org.elasticsearch.common.io.stream.NamedWriteableRegistry;
import org.elasticsearch.common.io.stream.OutputStreamStreamOutput;
import org.elasticsearch.common.io.stream.ReleasableBytesStreamOutput;
import org.elasticsearch.common.io.stream.StreamInput;
import org.elasticsearch.common.io.stream.Writeable;
import org.elasticsearch.common.settings.Settings;
import org.elasticsearch.common.util.BigArrays;
import org.elasticsearch.common.util.concurrent.ThreadContext;
import org.elasticsearch.common.xcontent.DeprecationHandler;
import org.elasticsearch.common.xcontent.NamedXContentRegistry;
import org.elasticsearch.common.xcontent.XContentBuilder;
import org.elasticsearch.common.xcontent.XContentFactory;
import org.elasticsearch.common.xcontent.XContentHelper;
import org.elasticsearch.common.xcontent.XContentParser;
import org.elasticsearch.common.xcontent.XContentParserUtils;
import org.elasticsearch.common.xcontent.XContentType;
import org.elasticsearch.indices.SystemIndexDescriptor;
import org.elasticsearch.search.fetch.subphase.FetchSourceContext;
import org.elasticsearch.tasks.Task;
import org.elasticsearch.tasks.TaskManager;
import org.elasticsearch.xpack.core.XPackPlugin;
import org.elasticsearch.xpack.core.search.action.AsyncSearchResponse;
import org.elasticsearch.xpack.core.search.action.SearchStatusResponse;
import org.elasticsearch.xpack.core.security.SecurityContext;
import org.elasticsearch.xpack.core.security.authc.Authentication;
import org.elasticsearch.xpack.core.security.authc.support.AuthenticationContextSerializer;

import java.io.IOException;
import java.io.InputStream;
import java.io.OutputStream;
import java.io.UncheckedIOException;
import java.nio.CharBuffer;
import java.util.Base64;
import java.util.Collections;
import java.util.List;
import java.util.Map;
import java.util.Objects;
import java.util.function.Function;

import static org.elasticsearch.common.xcontent.XContentFactory.jsonBuilder;
import static org.elasticsearch.common.xcontent.XContentParserUtils.ensureExpectedToken;
import static org.elasticsearch.index.mapper.MapperService.SINGLE_MAPPING_NAME;
import static org.elasticsearch.xpack.core.ClientHelper.ASYNC_SEARCH_ORIGIN;
import static org.elasticsearch.xpack.core.security.authc.AuthenticationField.AUTHENTICATION_KEY;

/**
 * A service that exposes the CRUD operations for the async task-specific index.
 */
public final class AsyncTaskIndexService<R extends AsyncResponse<R>> {

    public static final String HEADERS_FIELD = "headers";
    public static final String RESPONSE_HEADERS_FIELD = "response_headers";
    public static final String EXPIRATION_TIME_FIELD = "expiration_time";
    public static final String RESULT_FIELD = "result";

    // Usually the settings, mappings and system index descriptor below
    // would be co-located with the SystemIndexPlugin implementation,
    // however in this case this service is in a different project to
    // AsyncResultsIndexPlugin, as are tests that need access to
    // #settings().

    static Settings settings() {
        return Settings.builder()
            .put("index.codec", "best_compression")
            .put(IndexMetadata.SETTING_NUMBER_OF_SHARDS, 1)
            .put(IndexMetadata.SETTING_NUMBER_OF_REPLICAS, 0)
            .put(IndexMetadata.SETTING_AUTO_EXPAND_REPLICAS, "0-1")
            .build();
    }

    private static XContentBuilder mappings() {
        try {
            XContentBuilder builder = jsonBuilder()
                .startObject()
                    .startObject(SINGLE_MAPPING_NAME)
                        .startObject("_meta")
                            .field("version", Version.CURRENT)
                        .endObject()
                        .field("dynamic", "strict")
                        .startObject("properties")
                            .startObject(HEADERS_FIELD)
                                .field("type", "object")
                                .field("enabled", "false")
                            .endObject()
                            .startObject(RESPONSE_HEADERS_FIELD)
                                .field("type", "object")
                                .field("enabled", "false")
                            .endObject()
                            .startObject(RESULT_FIELD)
                                .field("type", "object")
                                .field("enabled", "false")
                            .endObject()
                            .startObject(EXPIRATION_TIME_FIELD)
                                .field("type", "long")
                            .endObject()
                        .endObject()
                    .endObject()
                .endObject();
            return builder;
        } catch (IOException e) {
            throw new UncheckedIOException("Failed to build mappings for " + XPackPlugin.ASYNC_RESULTS_INDEX, e);
        }
    }

    public static SystemIndexDescriptor getSystemIndexDescriptor() {
        return SystemIndexDescriptor.builder()
            .setIndexPattern(XPackPlugin.ASYNC_RESULTS_INDEX)
            .setDescription("Async search results")
            .setPrimaryIndex(XPackPlugin.ASYNC_RESULTS_INDEX)
            .setMappings(mappings())
            .setSettings(settings())
            .setVersionMetaKey("version")
            .setOrigin(ASYNC_SEARCH_ORIGIN)
            .build();
    }

    private final String index;
    private final Client client;
    private final Client clientWithOrigin;
    private final SecurityContext securityContext;
    private final NamedWriteableRegistry registry;
    private final Writeable.Reader<R> reader;
    private final BigArrays bigArrays;
<<<<<<< HEAD
    private final CircuitBreaker circuitBreaker;
=======
    private final ClusterService clusterService;
>>>>>>> 5f89f8be

    public AsyncTaskIndexService(String index,
                                 ClusterService clusterService,
                                 ThreadContext threadContext,
                                 Client client,
                                 String origin,
                                 Writeable.Reader<R> reader,
                                 NamedWriteableRegistry registry,
                                 BigArrays bigArrays) {
        this.index = index;
        this.securityContext = new SecurityContext(clusterService.getSettings(), threadContext);
        this.client = client;
        this.clientWithOrigin = new OriginSettingClient(client, origin);
        this.registry = registry;
        this.reader = reader;
        this.bigArrays = bigArrays;
<<<<<<< HEAD
        this.circuitBreaker = bigArrays.breakerService().getBreaker(CircuitBreaker.REQUEST);
=======
        this.clusterService = clusterService;
>>>>>>> 5f89f8be
    }

    /**
     * Returns the internal client wrapped with the async user origin.
     */
    public Client getClientWithOrigin() {
        return clientWithOrigin;
    }

    /**
     * Returns the internal client.
     */
    public Client getClient() {
        return client;
    }

    /**
     * Returns the authentication information, or null if the current context has no authentication info.
     **/
    public Authentication getAuthentication() {
        return securityContext.getAuthentication();
    }

    /**
     * Stores the initial response with the original headers of the authenticated user
     * and the expected expiration time.
     */
    public void createResponse(String docId,
                               Map<String, String> headers,
                               R response,
                               ActionListener<IndexResponse> listener) throws IOException {
        try {
            final ReleasableBytesStreamOutput buffer = new ReleasableBytesStreamOutput(0, bigArrays.withCircuitBreaking());
            final XContentBuilder source = XContentFactory.jsonBuilder(buffer);
            listener = ActionListener.runBefore(listener, source::close);
            source
                .startObject()
                .field(HEADERS_FIELD, headers)
                .field(EXPIRATION_TIME_FIELD, response.getExpirationTime())
                .directFieldAsBase64(RESULT_FIELD, os -> writeResponse(response, os))
                .endObject();
            // do not close the buffer or the XContentBuilder until the IndexRequest is completed (i.e., listener is notified);
            // otherwise, we underestimate the memory usage in case the circuit breaker does not use the real memory usage.
            source.flush();
            final IndexRequest indexRequest = new IndexRequest(index)
                .create(true)
                .id(docId)
                .source(buffer.bytes(), source.contentType());
            clientWithOrigin.index(indexRequest, listener);
        } catch (Exception e) {
            listener.onFailure(e);
        }
    }

    /**
     * Stores the final response if the place-holder document is still present (update).
     */
    public void updateResponse(String docId,
                               Map<String, List<String>> responseHeaders,
                               R response,
                               ActionListener<UpdateResponse> listener) {
        try {
            final ReleasableBytesStreamOutput buffer = new ReleasableBytesStreamOutput(0, bigArrays.withCircuitBreaking());
            final XContentBuilder source = XContentFactory.jsonBuilder(buffer);
            listener = ActionListener.runBefore(listener, source::close);
            source
                .startObject()
                .field(RESPONSE_HEADERS_FIELD, responseHeaders)
                .directFieldAsBase64(RESULT_FIELD, os -> writeResponse(response, os))
                .endObject();
            // do not close the buffer or the XContentBuilder until the UpdateRequest is completed (i.e., listener is notified);
            // otherwise, we underestimate the memory usage in case the circuit breaker does not use the real memory usage.
            source.flush();
            final UpdateRequest request = new UpdateRequest()
                .index(index)
                .id(docId)
                .doc(buffer.bytes(), source.contentType())
                .retryOnConflict(5);
            clientWithOrigin.update(request, listener);
        } catch (Exception e) {
            listener.onFailure(e);
        }
    }

    /**
     * Updates the expiration time of the provided <code>docId</code> if the place-holder
     * document is still present (update).
     */
    public void updateExpirationTime(String docId,
                              long expirationTimeMillis,
                              ActionListener<UpdateResponse> listener) {
        Map<String, Object> source = Collections.singletonMap(EXPIRATION_TIME_FIELD, expirationTimeMillis);
        UpdateRequest request = new UpdateRequest().index(index)
            .id(docId)
            .doc(source, XContentType.JSON)
            .retryOnConflict(5);
        clientWithOrigin.update(request, listener);
    }

    /**
     * Deletes the provided <code>asyncTaskId</code> from the index if present.
     */
    public void deleteResponse(AsyncExecutionId asyncExecutionId,
                               ActionListener<DeleteResponse> listener) {
        try {
            DeleteRequest request = new DeleteRequest(index).id(asyncExecutionId.getDocId());
            clientWithOrigin.delete(request, listener);
        } catch(Exception e) {
            listener.onFailure(e);
        }
    }

    /**
     * Returns the {@link AsyncTask} if the provided <code>asyncTaskId</code>
     * is registered in the task manager, <code>null</code> otherwise.
     */
    public <T extends AsyncTask> T getTask(TaskManager taskManager,
                                           AsyncExecutionId asyncExecutionId,
                                           Class<T> tClass) throws IOException {
        Task task = taskManager.getTask(asyncExecutionId.getTaskId().getId());
        if (tClass.isInstance(task) == false) {
            return null;
        }
        @SuppressWarnings("unchecked") T asyncTask = (T) task;
        if (asyncTask.getExecutionId().equals(asyncExecutionId) == false) {
            return null;
        }
        return asyncTask;
    }


    /**
     * Returns the {@link AsyncTask} if the provided <code>asyncTaskId</code>
     * is registered in the task manager, <code>null</code> otherwise.
     *
     * This method throws a {@link ResourceNotFoundException} if the authenticated user
     * is not the creator of the original task.
     */
    public <T extends AsyncTask> T getTaskAndCheckAuthentication(TaskManager taskManager,
                                                                 AsyncExecutionId asyncExecutionId,
                                                                 Class<T> tClass) throws IOException {
        T asyncTask = getTask(taskManager, asyncExecutionId, tClass);
        if (asyncTask == null) {
            return null;
        }
        // Check authentication for the user
        final Authentication auth = securityContext.getAuthentication();
        if (ensureAuthenticatedUserIsSame(asyncTask.getOriginHeaders(), auth) == false) {
            throw new ResourceNotFoundException(asyncExecutionId.getEncoded() + " not found");
        }
        return asyncTask;
    }


    /**
     * Gets the response from the index if present, or delegate a {@link ResourceNotFoundException}
     * failure to the provided listener if not.
     * When the provided <code>restoreResponseHeaders</code> is <code>true</code>, this method also restores the
     * response headers of the original request in the current thread context.
     */
    public void getResponse(AsyncExecutionId asyncExecutionId,
                            boolean restoreResponseHeaders,
                            ActionListener<R> listener) {
        getResponseFromIndex(asyncExecutionId, restoreResponseHeaders, true, listener);
    }

    private void getResponseFromIndex(AsyncExecutionId asyncExecutionId,
                                      boolean restoreResponseHeaders,
                                      boolean requireSameUser,
                                      ActionListener<R> outerListener) {
        final GetRequest getRequest = new GetRequest(index)
            .preference(asyncExecutionId.getEncoded())
            .id(asyncExecutionId.getDocId())
            .realtime(true);
        clientWithOrigin.get(getRequest, outerListener.delegateFailure((listener, getResponse) -> {
            if (getResponse.isExists() == false) {
                listener.onFailure(new ResourceNotFoundException(asyncExecutionId.getEncoded()));
                return;
            }
            long reservedBytes = 0;
            // Parse the source manually so we can access the encoded buffer directly without making it a string
            try (XContentParser parser = XContentHelper.createParser(NamedXContentRegistry.EMPTY,
                DeprecationHandler.THROW_UNSUPPORTED_OPERATION, getResponse.getSourceInternal(), XContentType.JSON)) {
                ensureExpectedToken(parser.nextToken(), XContentParser.Token.START_OBJECT, parser);
                R resp = null;
                Long expirationTime = null;
                while (parser.nextToken() != XContentParser.Token.END_OBJECT) {
                    ensureExpectedToken(XContentParser.Token.FIELD_NAME, parser.currentToken(), parser);
                    final String fieldName = parser.currentName();
                    parser.nextToken();
                    switch (fieldName) {
                        case RESULT_FIELD:
                            ensureExpectedToken(XContentParser.Token.VALUE_STRING, parser.currentToken(), parser);
                            final CharBuffer encodedBuffer = parser.charBuffer();
                            // We can record the ram usage of a response in the index and use it here; however, we don't do it because
                            // RamUsageEstimator overestimates the ram usage of a search response by twice as a search response mostly
                            // consists of string fields. Here we use the length of a decoded string (i.e., 0.75% of Base64 encoded string)
                            // as the ram usage estimate for the corresponding response.
                            final long estimatedRamUsageOfResponse = encodedBuffer.length() * 3L / 4L;
                            circuitBreaker.addEstimateBytesAndMaybeBreak(estimatedRamUsageOfResponse, "decode async response");
                            reservedBytes += estimatedRamUsageOfResponse;
                            resp = decodeResponse(encodedBuffer);
                            break;
                        case EXPIRATION_TIME_FIELD:
                            ensureExpectedToken(XContentParser.Token.VALUE_NUMBER, parser.currentToken(), parser);
                            expirationTime = (long) parser.numberValue();
                            break;
                        case HEADERS_FIELD:
                            @SuppressWarnings("unchecked") final Map<String, String> headers =
                                (Map<String, String>) XContentParserUtils.parseFieldsValue(parser);
                            // check the authentication of the current user against the user that initiated the async task
                            if (requireSameUser && ensureAuthenticatedUserIsSame(headers, securityContext.getAuthentication()) == false) {
                                throw new ResourceNotFoundException(asyncExecutionId.getEncoded());
                            }
                            break;
                        case RESPONSE_HEADERS_FIELD:
                            @SuppressWarnings("unchecked") final Map<String, List<String>> responseHeaders =
                                (Map<String, List<String>>) XContentParserUtils.parseFieldsValue(parser);
                            if (restoreResponseHeaders) {
                                restoreResponseHeadersContext(securityContext.getThreadContext(), responseHeaders);
                            }
                            break;
                        default:
                            XContentParserUtils.parseFieldsValue(parser); // consume and discard unknown fields
                            break;
                    }
                }
                Objects.requireNonNull(resp, "Get result doesn't include [" + RESULT_FIELD + "] field");
                Objects.requireNonNull(expirationTime, "Get result doesn't include [" + EXPIRATION_TIME_FIELD + "] field");
                listener.onResponse(resp.withExpirationTime(expirationTime));
            } catch (IOException e) {
                listener.onFailure(new ElasticsearchParseException("Failed to parse the get result", e));
            } catch (Exception e) {
                listener.onFailure(e);
            } finally {
                // Release the reserved memory only after the listener has completed its execution.
                circuitBreaker.addWithoutBreaking(-reservedBytes);
            }
        }));
    }

    /**
     * Retrieve the status of the async search or async or stored eql search.
     * Retrieve from the task if the task is still available or from the index.
     */
    public <T extends AsyncTask, SR extends SearchStatusResponse> void retrieveStatus(
        GetAsyncStatusRequest request,
        TaskManager taskManager,
        Class<T> tClass,
        Function<T, SR> statusProducerFromTask,
        TriFunction<R, Long, String, SR> statusProducerFromIndex,
        ActionListener<SR> outerListener) {
        // check if the result has expired
        outerListener = outerListener.delegateFailure((listener, resp) -> {
            if (resp.getExpirationTime() < System.currentTimeMillis()) {
                listener.onFailure(new ResourceNotFoundException(request.getId()));
            } else {
                listener.onResponse(resp);
            }
        });
        AsyncExecutionId asyncExecutionId = AsyncExecutionId.decode(request.getId());
        try {
            T asyncTask = getTask(taskManager, asyncExecutionId, tClass);
            if (asyncTask != null) { // get status response from task
                SR response = statusProducerFromTask.apply(asyncTask);
                outerListener.onResponse(response);
            } else {
                // get status response from index
                getResponseFromIndex(asyncExecutionId, false, false, outerListener.delegateFailure((listener, resp) ->
                    listener.onResponse(statusProducerFromIndex.apply(resp, resp.getExpirationTime(), asyncExecutionId.getEncoded()))));
            }
        } catch (Exception exc) {
            outerListener.onFailure(exc);
        }
    }

    /**
     * Checks if the current user's authentication matches the original authentication stored
     * in the async search index.
     **/
    void ensureAuthenticatedUserCanDeleteFromIndex(AsyncExecutionId executionId, ActionListener<Void> listener) {
        GetRequest internalGet = new GetRequest(index)
            .preference(executionId.getEncoded())
            .id(executionId.getDocId())
            .fetchSourceContext(new FetchSourceContext(true, new String[] { HEADERS_FIELD }, new String[] {}));

        clientWithOrigin.get(internalGet, ActionListener.wrap(
            get -> {
                if (get.isExists() == false) {
                    listener.onFailure(new ResourceNotFoundException(executionId.getEncoded()));
                    return;
                }
                // Check authentication for the user
                @SuppressWarnings("unchecked")
                Map<String, String> headers = (Map<String, String>) get.getSource().get(HEADERS_FIELD);
                if (ensureAuthenticatedUserIsSame(headers, securityContext.getAuthentication())) {
                    listener.onResponse(null);
                } else {
                    listener.onFailure(new ResourceNotFoundException(executionId.getEncoded()));
                }
            },
            exc -> listener.onFailure(new ResourceNotFoundException(executionId.getEncoded()))));
    }

    /**
     * Extracts the authentication from the original headers and checks that it matches
     * the current user. This function returns always <code>true</code> if the provided
     * <code>headers</code> do not contain any authentication.
     */
    boolean ensureAuthenticatedUserIsSame(Map<String, String> originHeaders, Authentication current) throws IOException {
        if (originHeaders == null || originHeaders.containsKey(AUTHENTICATION_KEY) == false) {
            // no authorization attached to the original request
            return true;
        }
        if (current == null) {
            // origin is an authenticated user but current is not
            return false;
        }
        Authentication origin = AuthenticationContextSerializer.decode(originHeaders.get(AUTHENTICATION_KEY));
        return origin.canAccessResourcesOf(current);
    }

    private void writeResponse(R response, OutputStream os) throws IOException {
        final Version minNodeVersion = clusterService.state().nodes().getMinNodeVersion();
        final OutputStreamStreamOutput out = new OutputStreamStreamOutput(os);
        out.setVersion(minNodeVersion);
        Version.writeVersion(minNodeVersion, out);
        response.writeTo(out);
    }

    /**
     * Decode the provided base-64 bytes into a {@link AsyncSearchResponse}.
     */
<<<<<<< HEAD
    private R decodeResponse(CharBuffer encodedBuffer) throws IOException {
        final InputStream encodedIn = Base64.getDecoder().wrap(new InputStream() {
            @Override
            public int read() {
                if (encodedBuffer.hasRemaining()) {
                    return encodedBuffer.get();
                } else {
                    return -1; // end of stream
                }
=======
    R decodeResponse(String value) throws IOException {
        // TODO: Integrate with the circuit breaker
        try (ByteBufferStreamInput buf = new ByteBufferStreamInput(ByteBuffer.wrap(Base64.getDecoder().decode(value)))) {
            try (StreamInput in = new NamedWriteableAwareStreamInput(buf, registry)) {
                final Version version = Version.readVersion(in);
                assert version.onOrBefore(Version.CURRENT) : version + " >= " + Version.CURRENT;
                in.setVersion(version);
                return reader.read(in);
>>>>>>> 5f89f8be
            }
        });
        try (StreamInput in = new NamedWriteableAwareStreamInput(new InputStreamStreamInput(encodedIn), registry)) {
            in.setVersion(Version.readVersion(in));
            return reader.read(in);
        }
    }

    /**
     * Restores the provided <code>responseHeaders</code> to the current thread context.
     */
    public static void restoreResponseHeadersContext(ThreadContext threadContext, Map<String, List<String>> responseHeaders) {
        for (Map.Entry<String, List<String>> entry : responseHeaders.entrySet()) {
            for (String value : entry.getValue()) {
                threadContext.addResponseHeader(entry.getKey(), value);
            }
        }
    }
}<|MERGE_RESOLUTION|>--- conflicted
+++ resolved
@@ -148,11 +148,8 @@
     private final NamedWriteableRegistry registry;
     private final Writeable.Reader<R> reader;
     private final BigArrays bigArrays;
-<<<<<<< HEAD
+    private final ClusterService clusterService;
     private final CircuitBreaker circuitBreaker;
-=======
-    private final ClusterService clusterService;
->>>>>>> 5f89f8be
 
     public AsyncTaskIndexService(String index,
                                  ClusterService clusterService,
@@ -169,11 +166,8 @@
         this.registry = registry;
         this.reader = reader;
         this.bigArrays = bigArrays;
-<<<<<<< HEAD
+        this.clusterService = clusterService;
         this.circuitBreaker = bigArrays.breakerService().getBreaker(CircuitBreaker.REQUEST);
-=======
-        this.clusterService = clusterService;
->>>>>>> 5f89f8be
     }
 
     /**
@@ -507,7 +501,6 @@
     /**
      * Decode the provided base-64 bytes into a {@link AsyncSearchResponse}.
      */
-<<<<<<< HEAD
     private R decodeResponse(CharBuffer encodedBuffer) throws IOException {
         final InputStream encodedIn = Base64.getDecoder().wrap(new InputStream() {
             @Override
@@ -517,19 +510,11 @@
                 } else {
                     return -1; // end of stream
                 }
-=======
-    R decodeResponse(String value) throws IOException {
-        // TODO: Integrate with the circuit breaker
-        try (ByteBufferStreamInput buf = new ByteBufferStreamInput(ByteBuffer.wrap(Base64.getDecoder().decode(value)))) {
-            try (StreamInput in = new NamedWriteableAwareStreamInput(buf, registry)) {
-                final Version version = Version.readVersion(in);
-                assert version.onOrBefore(Version.CURRENT) : version + " >= " + Version.CURRENT;
-                in.setVersion(version);
-                return reader.read(in);
->>>>>>> 5f89f8be
             }
         });
         try (StreamInput in = new NamedWriteableAwareStreamInput(new InputStreamStreamInput(encodedIn), registry)) {
+            final Version version = Version.readVersion(in);
+            assert version.onOrBefore(Version.CURRENT) : version + " >= " + Version.CURRENT;
             in.setVersion(Version.readVersion(in));
             return reader.read(in);
         }
