--- conflicted
+++ resolved
@@ -186,11 +186,7 @@
     @Override
     public void writeTo(StreamOutput out) throws IOException {
         super.writeTo(out);
-<<<<<<< HEAD
-        if (out.getVersion().before(Version.V_7_0_0) && GrantType.CLIENT_CREDENTIALS.getValue().equals(grantType)) {
-=======
         if (out.getVersion().before(Version.V_6_5_0) && GrantType.CLIENT_CREDENTIALS.getValue().equals(grantType)) {
->>>>>>> 6daf8115
             throw new IllegalArgumentException("a request with the client_credentials grant_type cannot be sent to version [" +
                 out.getVersion() + "]");
         }
