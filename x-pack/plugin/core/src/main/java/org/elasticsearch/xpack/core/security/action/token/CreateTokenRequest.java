--- conflicted
+++ resolved
@@ -222,14 +222,4 @@
         out.writeOptionalString(scope);
         out.writeOptionalSecureString(kerberosTicket);
     }
-
-<<<<<<< HEAD
-    }
-=======
-    @Override
-    public void readFrom(StreamInput in) throws IOException {
-        throw new UnsupportedOperationException("usage of Streamable is to be replaced by Writeable");
-    }
-
-}
->>>>>>> 29ee20de
+}