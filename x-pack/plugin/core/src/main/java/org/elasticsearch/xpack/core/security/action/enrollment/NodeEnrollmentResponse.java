/*
 * Copyright Elasticsearch B.V. and/or licensed to Elasticsearch B.V. under one
 * or more contributor license agreements. Licensed under the Elastic License
 * 2.0; you may not use this file except in compliance with the Elastic License
 * 2.0.
 */

package org.elasticsearch.xpack.core.security.action.enrollment;

import org.elasticsearch.action.ActionResponse;
import org.elasticsearch.common.io.stream.StreamInput;
import org.elasticsearch.common.io.stream.StreamOutput;
import org.elasticsearch.xcontent.ParseField;
import org.elasticsearch.xcontent.ToXContent;
import org.elasticsearch.xcontent.ToXContentObject;
import org.elasticsearch.xcontent.XContentBuilder;

import java.io.IOException;
import java.util.List;
import java.util.Objects;

public final class NodeEnrollmentResponse extends ActionResponse implements ToXContentObject {

    private static final ParseField HTTP_CA_KEY = new ParseField("http_ca_key");
    private static final ParseField HTTP_CA_CERT = new ParseField("http_ca_cert");
    private static final ParseField TRANSPORT_KEY = new ParseField("transport_key");
    private static final ParseField TRANSPORT_CERT = new ParseField("transport_cert");
    private static final ParseField TRANSPORT_CA_CERT = new ParseField("transport_ca_cert");
    private static final ParseField NODES_ADDRESSES = new ParseField("nodes_addresses");

    private final String httpCaKey;
    private final String httpCaCert;
    private final String transportCaCert;
    private final String transportKey;
    private final String transportCert;
    private final List<String> nodesAddresses;

    public NodeEnrollmentResponse(StreamInput in) throws IOException {
        super(in);
        httpCaKey = in.readString();
        httpCaCert = in.readString();
        transportCaCert = in.readString();
        transportKey = in.readString();
        transportCert = in.readString();
        nodesAddresses = in.readStringList();
    }

    public NodeEnrollmentResponse(
        String httpCaKey,
        String httpCaCert,
<<<<<<< HEAD
=======
        String transportCaCert,
>>>>>>> 30e15ba8
        String transportKey,
        String transportCert,
        List<String> nodesAddresses
    ) {
        this.httpCaKey = httpCaKey;
        this.httpCaCert = httpCaCert;
        this.transportCaCert = transportCaCert;
        this.transportKey = transportKey;
        this.transportCert = transportCert;
        this.nodesAddresses = nodesAddresses;
    }

    public String getHttpCaKey() {
        return httpCaKey;
    }

    public String getHttpCaCert() {
        return httpCaCert;
    }

    public String getTransportCaCert() {
        return transportCaCert;
    }

    public String getTransportKey() {
        return transportKey;
    }

    public String getTransportCert() {
        return transportCert;
    }

    public List<String> getNodesAddresses() {
        return nodesAddresses;
    }

    @Override
    public void writeTo(StreamOutput out) throws IOException {
        out.writeString(httpCaKey);
        out.writeString(httpCaCert);
        out.writeString(transportCaCert);
        out.writeString(transportKey);
        out.writeString(transportCert);
        out.writeStringCollection(nodesAddresses);
    }

    @Override
    public XContentBuilder toXContent(XContentBuilder builder, ToXContent.Params params) throws IOException {
        builder.startObject();
        builder.field(HTTP_CA_KEY.getPreferredName(), httpCaKey);
        builder.field(HTTP_CA_CERT.getPreferredName(), httpCaCert);
        builder.field(TRANSPORT_CA_CERT.getPreferredName(), transportCaCert);
        builder.field(TRANSPORT_KEY.getPreferredName(), transportKey);
        builder.field(TRANSPORT_CERT.getPreferredName(), transportCert);
        builder.field(NODES_ADDRESSES.getPreferredName(), nodesAddresses);
        return builder.endObject();
    }

    @Override
    public boolean equals(Object o) {
        if (this == o) return true;
        if (o == null || getClass() != o.getClass()) return false;
        NodeEnrollmentResponse that = (NodeEnrollmentResponse) o;
        return httpCaKey.equals(that.httpCaKey)
            && httpCaCert.equals(that.httpCaCert)
<<<<<<< HEAD
=======
            && transportCaCert.equals(that.transportCaCert)
>>>>>>> 30e15ba8
            && transportKey.equals(that.transportKey)
            && transportCert.equals(that.transportCert)
            && nodesAddresses.equals(that.nodesAddresses);
    }

    @Override
    public int hashCode() {
<<<<<<< HEAD
        return Objects.hash(httpCaKey, httpCaCert, transportKey, transportCert, nodesAddresses);
=======
        return Objects.hash(httpCaKey, httpCaCert, transportCaCert, transportKey, transportCert, nodesAddresses);
>>>>>>> 30e15ba8
    }
}<|MERGE_RESOLUTION|>--- conflicted
+++ resolved
@@ -48,10 +48,7 @@
     public NodeEnrollmentResponse(
         String httpCaKey,
         String httpCaCert,
-<<<<<<< HEAD
-=======
         String transportCaCert,
->>>>>>> 30e15ba8
         String transportKey,
         String transportCert,
         List<String> nodesAddresses
@@ -117,10 +114,7 @@
         NodeEnrollmentResponse that = (NodeEnrollmentResponse) o;
         return httpCaKey.equals(that.httpCaKey)
             && httpCaCert.equals(that.httpCaCert)
-<<<<<<< HEAD
-=======
             && transportCaCert.equals(that.transportCaCert)
->>>>>>> 30e15ba8
             && transportKey.equals(that.transportKey)
             && transportCert.equals(that.transportCert)
             && nodesAddresses.equals(that.nodesAddresses);
@@ -128,10 +122,6 @@
 
     @Override
     public int hashCode() {
-<<<<<<< HEAD
-        return Objects.hash(httpCaKey, httpCaCert, transportKey, transportCert, nodesAddresses);
-=======
         return Objects.hash(httpCaKey, httpCaCert, transportCaCert, transportKey, transportCert, nodesAddresses);
->>>>>>> 30e15ba8
     }
 }