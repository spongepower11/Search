/*
 * Copyright Elasticsearch B.V. and/or licensed to Elasticsearch B.V. under one
 * or more contributor license agreements. Licensed under the Elastic License
 * 2.0; you may not use this file except in compliance with the Elastic License
 * 2.0.
 */

package org.elasticsearch.xpack.core.security.authz.privilege;

import org.apache.logging.log4j.LogManager;
import org.apache.logging.log4j.Logger;
import org.elasticsearch.action.admin.cluster.node.tasks.cancel.CancelTasksAction;
import org.elasticsearch.action.admin.cluster.remote.RemoteClusterNodesAction;
import org.elasticsearch.action.admin.cluster.repositories.get.GetRepositoriesAction;
import org.elasticsearch.action.admin.cluster.snapshots.create.CreateSnapshotAction;
import org.elasticsearch.action.admin.cluster.snapshots.get.GetSnapshotsAction;
import org.elasticsearch.action.admin.cluster.snapshots.status.SnapshotsStatusAction;
import org.elasticsearch.action.admin.cluster.state.ClusterStateAction;
import org.elasticsearch.action.admin.indices.template.get.GetComponentTemplateAction;
import org.elasticsearch.action.admin.indices.template.get.GetComposableIndexTemplateAction;
import org.elasticsearch.action.admin.indices.template.get.GetIndexTemplatesAction;
import org.elasticsearch.action.ingest.GetPipelineAction;
import org.elasticsearch.action.ingest.SimulatePipelineAction;
import org.elasticsearch.common.Strings;
import org.elasticsearch.common.util.Maps;
import org.elasticsearch.transport.RemoteClusterService;
import org.elasticsearch.transport.TcpTransport;
import org.elasticsearch.transport.TransportRequest;
import org.elasticsearch.xpack.core.ilm.action.GetLifecycleAction;
import org.elasticsearch.xpack.core.ilm.action.GetStatusAction;
import org.elasticsearch.xpack.core.ilm.action.StartILMAction;
import org.elasticsearch.xpack.core.ilm.action.StopILMAction;
import org.elasticsearch.xpack.core.security.action.DelegatePkiAuthenticationAction;
import org.elasticsearch.xpack.core.security.action.apikey.GetApiKeyAction;
import org.elasticsearch.xpack.core.security.action.apikey.GrantApiKeyAction;
import org.elasticsearch.xpack.core.security.action.apikey.QueryApiKeyAction;
import org.elasticsearch.xpack.core.security.action.privilege.GetBuiltinPrivilegesAction;
import org.elasticsearch.xpack.core.security.action.privilege.GetPrivilegesAction;
import org.elasticsearch.xpack.core.security.action.profile.GetProfilesAction;
import org.elasticsearch.xpack.core.security.action.profile.SuggestProfilesAction;
import org.elasticsearch.xpack.core.security.action.role.GetRolesAction;
import org.elasticsearch.xpack.core.security.action.rolemapping.GetRoleMappingsAction;
import org.elasticsearch.xpack.core.security.action.saml.SamlSpMetadataAction;
import org.elasticsearch.xpack.core.security.action.service.GetServiceAccountAction;
import org.elasticsearch.xpack.core.security.action.service.GetServiceAccountCredentialsAction;
import org.elasticsearch.xpack.core.security.action.token.InvalidateTokenAction;
import org.elasticsearch.xpack.core.security.action.token.RefreshTokenAction;
import org.elasticsearch.xpack.core.security.action.user.GetUserPrivilegesAction;
import org.elasticsearch.xpack.core.security.action.user.GetUsersAction;
import org.elasticsearch.xpack.core.security.action.user.HasPrivilegesAction;
import org.elasticsearch.xpack.core.security.action.user.ProfileHasPrivilegesAction;
import org.elasticsearch.xpack.core.security.authc.Authentication;
import org.elasticsearch.xpack.core.slm.action.GetSnapshotLifecycleAction;

import java.util.Collection;
import java.util.Collections;
import java.util.Comparator;
import java.util.Locale;
import java.util.Map;
import java.util.Objects;
import java.util.Set;
import java.util.SortedMap;
import java.util.TreeMap;
import java.util.stream.Stream;

/**
 * Translates cluster privilege names into concrete implementations
 */
public class ClusterPrivilegeResolver {
    private static final Logger logger = LogManager.getLogger(ClusterPrivilegeResolver.class);

    // shared automatons
    private static final Set<String> ALL_SECURITY_PATTERN = Set.of("cluster:admin/xpack/security/*");
    private static final Set<String> MANAGE_SAML_PATTERN = Set.of(
        "cluster:admin/xpack/security/saml/*",
        InvalidateTokenAction.NAME,
        RefreshTokenAction.NAME,
        SamlSpMetadataAction.NAME
    );
    private static final Set<String> MANAGE_OIDC_PATTERN = Set.of("cluster:admin/xpack/security/oidc/*");
    private static final Set<String> MANAGE_TOKEN_PATTERN = Set.of("cluster:admin/xpack/security/token/*");
    private static final Set<String> MANAGE_API_KEY_PATTERN = Set.of("cluster:admin/xpack/security/api_key/*");
    private static final Set<String> MANAGE_BEHAVIORAL_ANALYTICS_PATTERN = Set.of("cluster:admin/xpack/application/analytics/*");
    private static final Set<String> MANAGE_SERVICE_ACCOUNT_PATTERN = Set.of("cluster:admin/xpack/security/service_account/*");
    private static final Set<String> MANAGE_USER_PROFILE_PATTERN = Set.of("cluster:admin/xpack/security/profile/*");
    private static final Set<String> GRANT_API_KEY_PATTERN = Set.of(GrantApiKeyAction.NAME + "*");
    private static final Set<String> MONITOR_PATTERN = Set.of(
        "cluster:monitor/*",
        GetIndexTemplatesAction.NAME,
        GetComponentTemplateAction.NAME,
        GetComposableIndexTemplateAction.NAME
    );
    private static final Set<String> MONITOR_ML_PATTERN = Set.of("cluster:monitor/xpack/ml/*");
    private static final Set<String> MONITOR_TEXT_STRUCTURE_PATTERN = Set.of("cluster:monitor/text_structure/*");
    private static final Set<String> MONITOR_TRANSFORM_PATTERN = Set.of("cluster:monitor/data_frame/*", "cluster:monitor/transform/*");
    private static final Set<String> MONITOR_WATCHER_PATTERN = Set.of("cluster:monitor/xpack/watcher/*");
    private static final Set<String> MONITOR_ROLLUP_PATTERN = Set.of("cluster:monitor/xpack/rollup/*");
    private static final Set<String> ALL_CLUSTER_PATTERN = Set.of(
        "cluster:*",
        "indices:admin/template/*",
        "indices:admin/index_template/*",
        "indices:admin/data_stream/*"
    );
    private static final Set<String> MANAGE_ML_PATTERN = Set.of("cluster:admin/xpack/ml/*", "cluster:monitor/xpack/ml/*");
    private static final Set<String> MANAGE_TRANSFORM_PATTERN = Set.of(
        "cluster:admin/data_frame/*",
        "cluster:monitor/data_frame/*",
        "cluster:monitor/transform/*",
        "cluster:admin/transform/*"
    );
    private static final Set<String> MANAGE_WATCHER_PATTERN = Set.of("cluster:admin/xpack/watcher/*", "cluster:monitor/xpack/watcher/*");
    private static final Set<String> TRANSPORT_CLIENT_PATTERN = Set.of("cluster:monitor/nodes/liveness", "cluster:monitor/state");
    private static final Set<String> MANAGE_IDX_TEMPLATE_PATTERN = Set.of(
        "indices:admin/template/*",
        "indices:admin/index_template/*",
        "cluster:admin/component_template/*"
    );
    private static final Set<String> MANAGE_INGEST_PIPELINE_PATTERN = Set.of("cluster:admin/ingest/pipeline/*");
    private static final Set<String> READ_PIPELINE_PATTERN = Set.of(GetPipelineAction.NAME, SimulatePipelineAction.NAME);
    private static final Set<String> MANAGE_ROLLUP_PATTERN = Set.of("cluster:admin/xpack/rollup/*", "cluster:monitor/xpack/rollup/*");
    private static final Set<String> MANAGE_CCR_PATTERN = Set.of(
        "cluster:admin/xpack/ccr/*",
        ClusterStateAction.NAME,
        HasPrivilegesAction.NAME
    );
    private static final Set<String> CREATE_SNAPSHOT_PATTERN = Set.of(
        CreateSnapshotAction.NAME,
        SnapshotsStatusAction.NAME + "*",
        GetSnapshotsAction.NAME,
        SnapshotsStatusAction.NAME,
        GetRepositoriesAction.NAME
    );
    private static final Set<String> MONITOR_SNAPSHOT_PATTERN = Set.of(
        SnapshotsStatusAction.NAME + "*",
        GetSnapshotsAction.NAME,
        SnapshotsStatusAction.NAME,
        GetRepositoriesAction.NAME
    );
    private static final Set<String> READ_CCR_PATTERN = Set.of(ClusterStateAction.NAME, HasPrivilegesAction.NAME);
    private static final Set<String> MANAGE_ILM_PATTERN = Set.of("cluster:admin/ilm/*");
    private static final Set<String> READ_ILM_PATTERN = Set.of(GetLifecycleAction.NAME, GetStatusAction.NAME);
    private static final Set<String> MANAGE_SLM_PATTERN = Set.of(
        "cluster:admin/slm/*",
        StartILMAction.NAME,
        StopILMAction.NAME,
        GetStatusAction.NAME
    );
    private static final Set<String> READ_SLM_PATTERN = Set.of(GetSnapshotLifecycleAction.NAME, GetStatusAction.NAME);
<<<<<<< HEAD

    private static final Set<String> MANAGE_SEARCH_APPLICATION_PATTERN = Set.of("cluster:admin/xpack/application/search_application/*");

=======
    private static final Set<String> CROSS_CLUSTER_ACCESS_PATTERN = Set.of(
        RemoteClusterService.REMOTE_CLUSTER_HANDSHAKE_ACTION_NAME,
        RemoteClusterNodesAction.NAME
    );
>>>>>>> cbc73a76
    private static final Set<String> MANAGE_ENRICH_AUTOMATON = Set.of("cluster:admin/xpack/enrich/*");

    public static final NamedClusterPrivilege NONE = new ActionClusterPrivilege("none", Set.of(), Set.of());
    public static final NamedClusterPrivilege ALL = new ActionClusterPrivilege("all", ALL_CLUSTER_PATTERN);
    public static final NamedClusterPrivilege MONITOR = new ActionClusterPrivilege("monitor", MONITOR_PATTERN);
    public static final NamedClusterPrivilege MONITOR_ML = new ActionClusterPrivilege("monitor_ml", MONITOR_ML_PATTERN);
    public static final NamedClusterPrivilege MONITOR_TRANSFORM_DEPRECATED = new ActionClusterPrivilege(
        "monitor_data_frame_transforms",
        MONITOR_TRANSFORM_PATTERN
    );
    public static final NamedClusterPrivilege MONITOR_TEXT_STRUCTURE = new ActionClusterPrivilege(
        "monitor_text_structure",
        MONITOR_TEXT_STRUCTURE_PATTERN
    );
    public static final NamedClusterPrivilege MONITOR_TRANSFORM = new ActionClusterPrivilege(
        "monitor_transform",
        MONITOR_TRANSFORM_PATTERN
    );
    public static final NamedClusterPrivilege MONITOR_WATCHER = new ActionClusterPrivilege("monitor_watcher", MONITOR_WATCHER_PATTERN);
    public static final NamedClusterPrivilege MONITOR_ROLLUP = new ActionClusterPrivilege("monitor_rollup", MONITOR_ROLLUP_PATTERN);
    public static final NamedClusterPrivilege MANAGE = new ActionClusterPrivilege("manage", ALL_CLUSTER_PATTERN, ALL_SECURITY_PATTERN);
    public static final NamedClusterPrivilege MANAGE_ML = new ActionClusterPrivilege("manage_ml", MANAGE_ML_PATTERN);
    public static final NamedClusterPrivilege MANAGE_TRANSFORM_DEPRECATED = new ActionClusterPrivilege(
        "manage_data_frame_transforms",
        MANAGE_TRANSFORM_PATTERN
    );
    public static final NamedClusterPrivilege MANAGE_TRANSFORM = new ActionClusterPrivilege("manage_transform", MANAGE_TRANSFORM_PATTERN);
    public static final NamedClusterPrivilege MANAGE_TOKEN = new ActionClusterPrivilege("manage_token", MANAGE_TOKEN_PATTERN);
    public static final NamedClusterPrivilege MANAGE_WATCHER = new ActionClusterPrivilege("manage_watcher", MANAGE_WATCHER_PATTERN);
    public static final NamedClusterPrivilege MANAGE_ROLLUP = new ActionClusterPrivilege("manage_rollup", MANAGE_ROLLUP_PATTERN);
    public static final NamedClusterPrivilege MANAGE_IDX_TEMPLATES = new ActionClusterPrivilege(
        "manage_index_templates",
        MANAGE_IDX_TEMPLATE_PATTERN
    );
    public static final NamedClusterPrivilege MANAGE_INGEST_PIPELINES = new ActionClusterPrivilege(
        "manage_ingest_pipelines",
        MANAGE_INGEST_PIPELINE_PATTERN
    );
    public static final NamedClusterPrivilege READ_PIPELINE = new ActionClusterPrivilege("read_pipeline", READ_PIPELINE_PATTERN);
    public static final NamedClusterPrivilege TRANSPORT_CLIENT = new ActionClusterPrivilege("transport_client", TRANSPORT_CLIENT_PATTERN);
    public static final NamedClusterPrivilege MANAGE_SECURITY = new ActionClusterPrivilege(
        "manage_security",
        ALL_SECURITY_PATTERN,
        Set.of(DelegatePkiAuthenticationAction.NAME)
    );
    public static final NamedClusterPrivilege READ_SECURITY = new ActionClusterPrivilege(
        "read_security",
        Set.of(
            GetApiKeyAction.NAME,
            QueryApiKeyAction.NAME,
            GetBuiltinPrivilegesAction.NAME,
            GetPrivilegesAction.NAME,
            GetProfilesAction.NAME,
            ProfileHasPrivilegesAction.NAME,
            SuggestProfilesAction.NAME,
            GetRolesAction.NAME,
            GetRoleMappingsAction.NAME,
            GetServiceAccountAction.NAME,
            GetServiceAccountCredentialsAction.NAME + "*",
            GetUsersAction.NAME,
            GetUserPrivilegesAction.NAME, // normally authorized under the "same-user" authz check, but added here for uniformity
            HasPrivilegesAction.NAME
        )
    );
    public static final NamedClusterPrivilege MANAGE_SAML = new ActionClusterPrivilege("manage_saml", MANAGE_SAML_PATTERN);
    public static final NamedClusterPrivilege MANAGE_OIDC = new ActionClusterPrivilege("manage_oidc", MANAGE_OIDC_PATTERN);
    public static final NamedClusterPrivilege MANAGE_API_KEY = new ActionClusterPrivilege("manage_api_key", MANAGE_API_KEY_PATTERN);
    public static final NamedClusterPrivilege MANAGE_SERVICE_ACCOUNT = new ActionClusterPrivilege(
        "manage_service_account",
        MANAGE_SERVICE_ACCOUNT_PATTERN
    );
    public static final NamedClusterPrivilege MANAGE_USER_PROFILE = new ActionClusterPrivilege(
        "manage_user_profile",
        MANAGE_USER_PROFILE_PATTERN
    );
    public static final NamedClusterPrivilege GRANT_API_KEY = new ActionClusterPrivilege("grant_api_key", GRANT_API_KEY_PATTERN);
    public static final NamedClusterPrivilege MANAGE_PIPELINE = new ActionClusterPrivilege(
        "manage_pipeline",
        Set.of("cluster:admin" + "/ingest/pipeline/*")
    );
    public static final NamedClusterPrivilege MANAGE_AUTOSCALING = new ActionClusterPrivilege(
        "manage_autoscaling",
        Set.of("cluster:admin/autoscaling/*")
    );
    public static final NamedClusterPrivilege MANAGE_CCR = new ActionClusterPrivilege("manage_ccr", MANAGE_CCR_PATTERN);
    public static final NamedClusterPrivilege READ_CCR = new ActionClusterPrivilege("read_ccr", READ_CCR_PATTERN);
    public static final NamedClusterPrivilege CREATE_SNAPSHOT = new ActionClusterPrivilege("create_snapshot", CREATE_SNAPSHOT_PATTERN);
    public static final NamedClusterPrivilege MONITOR_SNAPSHOT = new ActionClusterPrivilege("monitor_snapshot", MONITOR_SNAPSHOT_PATTERN);
    public static final NamedClusterPrivilege MANAGE_ILM = new ActionClusterPrivilege("manage_ilm", MANAGE_ILM_PATTERN);
    public static final NamedClusterPrivilege READ_ILM = new ActionClusterPrivilege("read_ilm", READ_ILM_PATTERN);
    public static final NamedClusterPrivilege MANAGE_SLM = new ActionClusterPrivilege("manage_slm", MANAGE_SLM_PATTERN);
    public static final NamedClusterPrivilege READ_SLM = new ActionClusterPrivilege("read_slm", READ_SLM_PATTERN);
    public static final NamedClusterPrivilege DELEGATE_PKI = new ActionClusterPrivilege(
        "delegate_pki",
        Set.of(DelegatePkiAuthenticationAction.NAME, InvalidateTokenAction.NAME)
    );

    public static final NamedClusterPrivilege MANAGE_OWN_API_KEY = ManageOwnApiKeyClusterPrivilege.INSTANCE;
    public static final NamedClusterPrivilege MANAGE_ENRICH = new ActionClusterPrivilege("manage_enrich", MANAGE_ENRICH_AUTOMATON);

    public static final NamedClusterPrivilege MANAGE_LOGSTASH_PIPELINES = new ActionClusterPrivilege(
        "manage_logstash_pipelines",
        Set.of("cluster:admin/logstash/pipeline/*")
    );

    public static final NamedClusterPrivilege CANCEL_TASK = new ActionClusterPrivilege("cancel_task", Set.of(CancelTasksAction.NAME + "*"));

<<<<<<< HEAD
    public static final NamedClusterPrivilege MANAGE_SEARCH_APPLICATION = new ActionClusterPrivilege(
        "manage_search_application",
        MANAGE_SEARCH_APPLICATION_PATTERN
    );
    public static final NamedClusterPrivilege MANAGE_BEHAVIORAL_ANALYTICS = new ActionClusterPrivilege(
        "manage_behavioral_analytics",
        MANAGE_BEHAVIORAL_ANALYTICS_PATTERN
=======
    public static final NamedClusterPrivilege CROSS_CLUSTER_ACCESS = new ActionClusterPrivilege(
        "cross_cluster_access",
        CROSS_CLUSTER_ACCESS_PATTERN
>>>>>>> cbc73a76
    );

    private static final Map<String, NamedClusterPrivilege> VALUES = sortByAccessLevel(
        Stream.of(
            NONE,
            ALL,
            MONITOR,
            MONITOR_ML,
            MONITOR_TEXT_STRUCTURE,
            MONITOR_TRANSFORM_DEPRECATED,
            MONITOR_TRANSFORM,
            MONITOR_WATCHER,
            MONITOR_ROLLUP,
            MANAGE,
            MANAGE_ML,
            MANAGE_TRANSFORM_DEPRECATED,
            MANAGE_TRANSFORM,
            MANAGE_TOKEN,
            MANAGE_WATCHER,
            MANAGE_IDX_TEMPLATES,
            MANAGE_INGEST_PIPELINES,
            READ_PIPELINE,
            TRANSPORT_CLIENT,
            MANAGE_SECURITY,
            READ_SECURITY,
            MANAGE_SAML,
            MANAGE_OIDC,
            MANAGE_API_KEY,
            GRANT_API_KEY,
            MANAGE_SERVICE_ACCOUNT,
            MANAGE_USER_PROFILE,
            MANAGE_PIPELINE,
            MANAGE_ROLLUP,
            MANAGE_AUTOSCALING,
            MANAGE_CCR,
            READ_CCR,
            CREATE_SNAPSHOT,
            MONITOR_SNAPSHOT,
            MANAGE_ILM,
            READ_ILM,
            MANAGE_SLM,
            READ_SLM,
            DELEGATE_PKI,
            MANAGE_OWN_API_KEY,
            MANAGE_ENRICH,
            MANAGE_LOGSTASH_PIPELINES,
            CANCEL_TASK,
<<<<<<< HEAD
            MANAGE_SEARCH_APPLICATION,
            MANAGE_BEHAVIORAL_ANALYTICS
        )
=======
            TcpTransport.isUntrustedRemoteClusterEnabled() ? CROSS_CLUSTER_ACCESS : null
        ).filter(Objects::nonNull).toList()
>>>>>>> cbc73a76
    );

    /**
     * Resolves a {@link NamedClusterPrivilege} from a given name if it exists.
     * If the name is a cluster action, then it converts the name to pattern and creates a {@link ActionClusterPrivilege}
     *
     * @param name either {@link ClusterPrivilegeResolver#names()} or cluster action {@link #isClusterAction(String)}
     * @return instance of {@link NamedClusterPrivilege}
     */
    public static NamedClusterPrivilege resolve(String name) {
        name = Objects.requireNonNull(name).toLowerCase(Locale.ROOT);
        if (isClusterAction(name)) {
            return new ActionClusterPrivilege(name, Set.of(actionToPattern(name)));
        }
        final NamedClusterPrivilege fixedPrivilege = VALUES.get(name);
        if (fixedPrivilege != null) {
            return fixedPrivilege;
        }
        String errorMessage = "unknown cluster privilege ["
            + name
            + "]. a privilege must be either "
            + "one of the predefined cluster privilege names ["
            + Strings.collectionToCommaDelimitedString(VALUES.keySet())
            + "] or a pattern over one of the available "
            + "cluster actions";
        logger.debug(errorMessage);
        throw new IllegalArgumentException(errorMessage);

    }

    public static Set<String> names() {
        return Collections.unmodifiableSet(VALUES.keySet());
    }

    public static boolean isClusterAction(String actionName) {
        return actionName.startsWith("cluster:")
            || actionName.startsWith("indices:admin/template/")
            || actionName.startsWith("indices:admin/index_template/");
    }

    private static String actionToPattern(String text) {
        return text + "*";
    }

    /**
     * Returns the names of privileges that grant the specified action and request, for the given authentication context.
     * @return A collection of names, ordered (to the extent possible) from least privileged (e.g. {@link #MONITOR})
     * to most privileged (e.g. {@link #ALL})
     * @see #sortByAccessLevel(Collection)
     * @see org.elasticsearch.xpack.core.security.authz.permission.ClusterPermission#check(String, TransportRequest, Authentication)
     */
    public static Collection<String> findPrivilegesThatGrant(String action, TransportRequest request, Authentication authentication) {
        return VALUES.entrySet()
            .stream()
            .filter(e -> e.getValue().permission().check(action, request, authentication))
            .map(Map.Entry::getKey)
            .toList();
    }

    /**
     * Sorts the collection of privileges from least-privilege to most-privilege (to the extent possible),
     * returning them in a sorted map keyed by name.
     */
    static SortedMap<String, NamedClusterPrivilege> sortByAccessLevel(Collection<NamedClusterPrivilege> privileges) {
        // How many other privileges does this privilege imply. Those with a higher count are considered to be a higher privilege
        final Map<String, Long> impliesCount = Maps.newMapWithExpectedSize(privileges.size());
        privileges.forEach(
            priv -> impliesCount.put(
                priv.name(),
                privileges.stream().filter(p2 -> p2 != priv && priv.permission().implies(p2.permission())).count()
            )
        );

        final Comparator<String> compare = Comparator.<String>comparingLong(key -> impliesCount.getOrDefault(key, 0L))
            .thenComparing(Comparator.naturalOrder());
        final TreeMap<String, NamedClusterPrivilege> tree = new TreeMap<>(compare);
        privileges.forEach(p -> tree.put(p.name(), p));
        return Collections.unmodifiableSortedMap(tree);
    }

}<|MERGE_RESOLUTION|>--- conflicted
+++ resolved
@@ -146,16 +146,14 @@
         GetStatusAction.NAME
     );
     private static final Set<String> READ_SLM_PATTERN = Set.of(GetSnapshotLifecycleAction.NAME, GetStatusAction.NAME);
-<<<<<<< HEAD
 
     private static final Set<String> MANAGE_SEARCH_APPLICATION_PATTERN = Set.of("cluster:admin/xpack/application/search_application/*");
 
-=======
     private static final Set<String> CROSS_CLUSTER_ACCESS_PATTERN = Set.of(
         RemoteClusterService.REMOTE_CLUSTER_HANDSHAKE_ACTION_NAME,
         RemoteClusterNodesAction.NAME
     );
->>>>>>> cbc73a76
+    
     private static final Set<String> MANAGE_ENRICH_AUTOMATON = Set.of("cluster:admin/xpack/enrich/*");
 
     public static final NamedClusterPrivilege NONE = new ActionClusterPrivilege("none", Set.of(), Set.of());
@@ -263,7 +261,6 @@
 
     public static final NamedClusterPrivilege CANCEL_TASK = new ActionClusterPrivilege("cancel_task", Set.of(CancelTasksAction.NAME + "*"));
 
-<<<<<<< HEAD
     public static final NamedClusterPrivilege MANAGE_SEARCH_APPLICATION = new ActionClusterPrivilege(
         "manage_search_application",
         MANAGE_SEARCH_APPLICATION_PATTERN
@@ -271,11 +268,10 @@
     public static final NamedClusterPrivilege MANAGE_BEHAVIORAL_ANALYTICS = new ActionClusterPrivilege(
         "manage_behavioral_analytics",
         MANAGE_BEHAVIORAL_ANALYTICS_PATTERN
-=======
+    );
     public static final NamedClusterPrivilege CROSS_CLUSTER_ACCESS = new ActionClusterPrivilege(
         "cross_cluster_access",
         CROSS_CLUSTER_ACCESS_PATTERN
->>>>>>> cbc73a76
     );
 
     private static final Map<String, NamedClusterPrivilege> VALUES = sortByAccessLevel(
@@ -323,14 +319,10 @@
             MANAGE_ENRICH,
             MANAGE_LOGSTASH_PIPELINES,
             CANCEL_TASK,
-<<<<<<< HEAD
             MANAGE_SEARCH_APPLICATION,
-            MANAGE_BEHAVIORAL_ANALYTICS
-        )
-=======
+            MANAGE_BEHAVIORAL_ANALYTICS,
             TcpTransport.isUntrustedRemoteClusterEnabled() ? CROSS_CLUSTER_ACCESS : null
         ).filter(Objects::nonNull).toList()
->>>>>>> cbc73a76
     );
 
     /**
