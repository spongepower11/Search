--- conflicted
+++ resolved
@@ -6,13 +6,8 @@
 package org.elasticsearch.xpack.core.indexlifecycle;
 
 public class TerminalPolicyStep extends Step {
-<<<<<<< HEAD
-    public static final String TERMINAL_PHASE = "completed";
-    public static final StepKey KEY = new StepKey(TERMINAL_PHASE, "completed", "completed");
-=======
     public static final String COMPLETED_PHASE = "completed";
     public static final StepKey KEY = new StepKey(COMPLETED_PHASE, "completed", "completed");
->>>>>>> 0f8bc10b
     public static final TerminalPolicyStep INSTANCE = new TerminalPolicyStep(KEY, null);
 
     TerminalPolicyStep(StepKey key, StepKey nextStepKey) {
