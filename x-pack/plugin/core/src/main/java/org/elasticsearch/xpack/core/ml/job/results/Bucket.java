--- conflicted
+++ resolved
@@ -5,7 +5,6 @@
  */
 package org.elasticsearch.xpack.core.ml.job.results;
 
-import org.elasticsearch.Version;
 import org.elasticsearch.common.ParseField;
 import org.elasticsearch.common.io.stream.StreamInput;
 import org.elasticsearch.common.io.stream.StreamOutput;
@@ -134,22 +133,9 @@
         isInterim = in.readBoolean();
         bucketInfluencers = in.readList(BucketInfluencer::new);
         processingTimeMs = in.readLong();
-<<<<<<< HEAD
         in.readList(Bucket::readOldPerPartitionNormalization);
-        if (in.getVersion().onOrAfter(Version.V_6_2_0)) {
-            scheduledEvents = in.readStringList();
-            if (scheduledEvents.isEmpty()) {
-                scheduledEvents = Collections.emptyList();
-            }
-        } else {
-=======
-        // bwc for perPartitionNormalization
-        if (in.getVersion().before(Version.V_6_5_0)) {
-            in.readList(Bucket::readOldPerPartitionNormalization);
-        }
         scheduledEvents = in.readStringList();
         if (scheduledEvents.isEmpty()) {
->>>>>>> 4a08b3d1
             scheduledEvents = Collections.emptyList();
         }
     }
@@ -166,18 +152,7 @@
         out.writeBoolean(isInterim);
         out.writeList(bucketInfluencers);
         out.writeLong(processingTimeMs);
-<<<<<<< HEAD
-        out.writeList(Collections.emptyList());
-        if (out.getVersion().onOrAfter(Version.V_6_2_0)) {
-            out.writeStringCollection(scheduledEvents);
-        }
-=======
-        // bwc for perPartitionNormalization
-        if (out.getVersion().before(Version.V_6_5_0)) {
-            out.writeList(Collections.emptyList());
-        }
         out.writeStringCollection(scheduledEvents);
->>>>>>> 4a08b3d1
     }
 
     @Override
