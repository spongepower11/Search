/*
 * Copyright Elasticsearch B.V. and/or licensed to Elasticsearch B.V. under one
 * or more contributor license agreements. Licensed under the Elastic License
 * 2.0; you may not use this file except in compliance with the Elastic License
 * 2.0.
 */
package org.elasticsearch.xpack.core.security.authc;

public final class AuthenticationField {

    public static final String AUTHENTICATION_KEY = "_xpack_security_authentication";
    public static final String PRIVILEGE_CATEGORY_KEY = "_security_privilege_category";
    public static final String PRIVILEGE_CATEGORY_VALUE_OPERATOR = "operator";
    public static final String PRIVILEGE_CATEGORY_VALUE_EMPTY = "__empty";

    public static final String API_KEY_REALM_NAME = "_es_api_key";
    public static final String API_KEY_REALM_TYPE = "_es_api_key";

    public static final String API_KEY_CREATOR_REALM_NAME = "_security_api_key_creator_realm_name";
    public static final String API_KEY_CREATOR_REALM_TYPE = "_security_api_key_creator_realm_type";
    public static final String API_KEY_ID_KEY = "_security_api_key_id";
    public static final String API_KEY_NAME_KEY = "_security_api_key_name";
    public static final String API_KEY_METADATA_KEY = "_security_api_key_metadata";
    public static final String API_KEY_ROLE_DESCRIPTORS_KEY = "_security_api_key_role_descriptors";
    public static final String API_KEY_LIMITED_ROLE_DESCRIPTORS_KEY = "_security_api_key_limited_by_role_descriptors";

    public static final String ANONYMOUS_REALM_NAME = "__anonymous";
    public static final String ANONYMOUS_REALM_TYPE = "__anonymous";

    public static final String FALLBACK_REALM_NAME = "__fallback";
    public static final String FALLBACK_REALM_TYPE = "__fallback";

    public static final String ATTACH_REALM_NAME = "__attach";
    public static final String ATTACH_REALM_TYPE = "__attach";

    public static final String REMOTE_ACCESS_REALM_NAME = "_es_remote_access";
    public static final String REMOTE_ACCESS_REALM_TYPE = "_es_remote_access";
<<<<<<< HEAD
=======
    public static final String REMOTE_ACCESS_AUTHENTICATION_KEY = "_security_remote_access_authentication";
>>>>>>> fd4c6172
    public static final String REMOTE_ACCESS_ROLE_DESCRIPTORS_KEY = "_security_remote_access_role_descriptors";

    private AuthenticationField() {}
}<|MERGE_RESOLUTION|>--- conflicted
+++ resolved
@@ -35,10 +35,7 @@
 
     public static final String REMOTE_ACCESS_REALM_NAME = "_es_remote_access";
     public static final String REMOTE_ACCESS_REALM_TYPE = "_es_remote_access";
-<<<<<<< HEAD
-=======
     public static final String REMOTE_ACCESS_AUTHENTICATION_KEY = "_security_remote_access_authentication";
->>>>>>> fd4c6172
     public static final String REMOTE_ACCESS_ROLE_DESCRIPTORS_KEY = "_security_remote_access_role_descriptors";
 
     private AuthenticationField() {}
