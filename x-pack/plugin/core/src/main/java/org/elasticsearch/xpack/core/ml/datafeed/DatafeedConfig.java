/*
 * Copyright Elasticsearch B.V. and/or licensed to Elasticsearch B.V. under one
 * or more contributor license agreements. Licensed under the Elastic License;
 * you may not use this file except in compliance with the Elastic License.
 */
package org.elasticsearch.xpack.core.ml.datafeed;

import org.elasticsearch.ElasticsearchException;
import org.elasticsearch.Version;
import org.elasticsearch.cluster.AbstractDiffable;
import org.elasticsearch.common.ParseField;
import org.elasticsearch.common.Strings;
import org.elasticsearch.common.io.stream.StreamInput;
import org.elasticsearch.common.io.stream.StreamOutput;
import org.elasticsearch.common.unit.TimeValue;
import org.elasticsearch.common.xcontent.ObjectParser;
import org.elasticsearch.common.xcontent.ToXContentObject;
import org.elasticsearch.common.xcontent.XContentBuilder;
import org.elasticsearch.common.xcontent.XContentParser;
import org.elasticsearch.index.query.AbstractQueryBuilder;
import org.elasticsearch.index.query.QueryBuilder;
import org.elasticsearch.index.query.QueryBuilders;
import org.elasticsearch.search.aggregations.AggregationBuilder;
import org.elasticsearch.search.aggregations.AggregatorFactories;
import org.elasticsearch.search.aggregations.metrics.MaxAggregationBuilder;
import org.elasticsearch.search.aggregations.support.ValuesSourceAggregationBuilder;
import org.elasticsearch.search.builder.SearchSourceBuilder;
import org.elasticsearch.xpack.core.ml.datafeed.extractor.ExtractorUtils;
import org.elasticsearch.xpack.core.ml.job.config.Job;
import org.elasticsearch.xpack.core.ml.job.messages.Messages;
import org.elasticsearch.xpack.core.ml.utils.ExceptionsHelper;
import org.elasticsearch.xpack.core.ml.utils.MlStrings;
import org.elasticsearch.xpack.core.ml.utils.ToXContentParams;
import org.elasticsearch.xpack.core.ml.utils.time.TimeUtils;

import java.io.IOException;
import java.util.ArrayList;
import java.util.Collection;
import java.util.Collections;
import java.util.Comparator;
import java.util.List;
import java.util.Map;
import java.util.Objects;
import java.util.Random;
import java.util.concurrent.TimeUnit;

/**
 * Datafeed configuration options. Describes where to proactively pull input
 * data from.
 * <p>
 * If a value has not been set it will be <code>null</code>. Object wrappers are
 * used around integral types and booleans so they can take <code>null</code>
 * values.
 */
public class DatafeedConfig extends AbstractDiffable<DatafeedConfig> implements ToXContentObject {

    public static final int DEFAULT_SCROLL_SIZE = 1000;

    private static final int SECONDS_IN_MINUTE = 60;
    private static final int TWO_MINS_SECONDS = 2 * SECONDS_IN_MINUTE;
    private static final int TWENTY_MINS_SECONDS = 20 * SECONDS_IN_MINUTE;
    private static final int HALF_DAY_SECONDS = 12 * 60 * SECONDS_IN_MINUTE;

    // Used for QueryPage
    public static final ParseField RESULTS_FIELD = new ParseField("datafeeds");
    public static String TYPE = "datafeed";

    /**
     * The field name used to specify document counts in Elasticsearch
     * aggregations
     */
    public static final String DOC_COUNT = "doc_count";

    public static final ParseField ID = new ParseField("datafeed_id");
    public static final ParseField CONFIG_TYPE = new ParseField("config_type");
    public static final ParseField QUERY_DELAY = new ParseField("query_delay");
    public static final ParseField FREQUENCY = new ParseField("frequency");
    public static final ParseField INDEXES = new ParseField("indexes");
    public static final ParseField INDICES = new ParseField("indices");
    public static final ParseField TYPES = new ParseField("types");
    public static final ParseField QUERY = new ParseField("query");
    public static final ParseField SCROLL_SIZE = new ParseField("scroll_size");
    public static final ParseField AGGREGATIONS = new ParseField("aggregations");
    public static final ParseField AGGS = new ParseField("aggs");
    public static final ParseField SCRIPT_FIELDS = new ParseField("script_fields");
    public static final ParseField SOURCE = new ParseField("_source");
    public static final ParseField CHUNKING_CONFIG = new ParseField("chunking_config");
    public static final ParseField HEADERS = new ParseField("headers");
    public static final ParseField DELAYED_DATA_CHECK_CONFIG = new ParseField("delayed_data_check_config");

    // These parsers follow the pattern that metadata is parsed leniently (to allow for enhancements), whilst config is parsed strictly
    public static final ObjectParser<Builder, Void> LENIENT_PARSER = createParser(true);
    public static final ObjectParser<Builder, Void> STRICT_PARSER = createParser(false);

    private static ObjectParser<Builder, Void> createParser(boolean ignoreUnknownFields) {
        ObjectParser<Builder, Void> parser = new ObjectParser<>("datafeed_config", ignoreUnknownFields, Builder::new);

        parser.declareString(Builder::setId, ID);
        parser.declareString((c, s) -> {}, CONFIG_TYPE);
        parser.declareString(Builder::setJobId, Job.ID);
        parser.declareStringArray(Builder::setIndices, INDEXES);
        parser.declareStringArray(Builder::setIndices, INDICES);
        parser.declareStringArray(Builder::setTypes, TYPES);
        parser.declareString((builder, val) ->
            builder.setQueryDelay(TimeValue.parseTimeValue(val, QUERY_DELAY.getPreferredName())), QUERY_DELAY);
        parser.declareString((builder, val) ->
            builder.setFrequency(TimeValue.parseTimeValue(val, FREQUENCY.getPreferredName())), FREQUENCY);
        parser.declareObject(Builder::setQuery, (p, c) -> AbstractQueryBuilder.parseInnerQueryBuilder(p), QUERY);
        parser.declareObject(Builder::setAggregations, (p, c) -> AggregatorFactories.parseAggregators(p), AGGREGATIONS);
        parser.declareObject(Builder::setAggregations, (p, c) -> AggregatorFactories.parseAggregators(p), AGGS);
        parser.declareObject(Builder::setScriptFields, (p, c) -> {
            List<SearchSourceBuilder.ScriptField> parsedScriptFields = new ArrayList<>();
            while (p.nextToken() != XContentParser.Token.END_OBJECT) {
                parsedScriptFields.add(new SearchSourceBuilder.ScriptField(p));
            }
            parsedScriptFields.sort(Comparator.comparing(SearchSourceBuilder.ScriptField::fieldName));
            return parsedScriptFields;
        }, SCRIPT_FIELDS);
        parser.declareInt(Builder::setScrollSize, SCROLL_SIZE);
        // TODO this is to read former _source field. Remove in v7.0.0
        parser.declareBoolean((builder, value) -> {
        }, SOURCE);
        parser.declareObject(Builder::setChunkingConfig, ignoreUnknownFields ? ChunkingConfig.LENIENT_PARSER : ChunkingConfig.STRICT_PARSER,
            CHUNKING_CONFIG);

        if (ignoreUnknownFields) {
            // Headers are not parsed by the strict (config) parser, so headers supplied in the _body_ of a REST request will be rejected.
            // (For config, headers are explicitly transferred from the auth headers by code in the put/update datafeed actions.)
            parser.declareObject(Builder::setHeaders, (p, c) -> p.mapStrings(), HEADERS);
        }
        parser.declareObject(Builder::setDelayedDataCheckConfig,
            ignoreUnknownFields ? DelayedDataCheckConfig.LENIENT_PARSER : DelayedDataCheckConfig.STRICT_PARSER,
            DELAYED_DATA_CHECK_CONFIG);
        return parser;
    }

    private final String id;
    private final String jobId;

    /**
     * The delay before starting to query a period of time
     */
    private final TimeValue queryDelay;

    /**
     * The frequency with which queries are executed
     */
    private final TimeValue frequency;

    private final List<String> indices;
    private final List<String> types;
    private final QueryBuilder query;
    private final AggregatorFactories.Builder aggregations;
    private final List<SearchSourceBuilder.ScriptField> scriptFields;
    private final Integer scrollSize;
    private final ChunkingConfig chunkingConfig;
    private final Map<String, String> headers;
    private final DelayedDataCheckConfig delayedDataCheckConfig;

    private DatafeedConfig(String id, String jobId, TimeValue queryDelay, TimeValue frequency, List<String> indices, List<String> types,
                           QueryBuilder query, AggregatorFactories.Builder aggregations, List<SearchSourceBuilder.ScriptField> scriptFields,
                           Integer scrollSize, ChunkingConfig chunkingConfig, Map<String, String> headers,
                           DelayedDataCheckConfig delayedDataCheckConfig) {
        this.id = id;
        this.jobId = jobId;
        this.queryDelay = queryDelay;
        this.frequency = frequency;
        this.indices = indices == null ? null : Collections.unmodifiableList(indices);
        this.types = types == null ? null : Collections.unmodifiableList(types);
        this.query = query;
        this.aggregations = aggregations;
        this.scriptFields = scriptFields == null ? null : Collections.unmodifiableList(scriptFields);
        this.scrollSize = scrollSize;
        this.chunkingConfig = chunkingConfig;
        this.headers = Collections.unmodifiableMap(headers);
        this.delayedDataCheckConfig = delayedDataCheckConfig;
    }

    public DatafeedConfig(StreamInput in) throws IOException {
        this.id = in.readString();
        this.jobId = in.readString();
        this.queryDelay = in.readOptionalTimeValue();
        this.frequency = in.readOptionalTimeValue();
        if (in.readBoolean()) {
            this.indices = Collections.unmodifiableList(in.readList(StreamInput::readString));
        } else {
            this.indices = null;
        }
        if (in.readBoolean()) {
            this.types = Collections.unmodifiableList(in.readList(StreamInput::readString));
        } else {
            this.types = null;
        }
        this.query = in.readNamedWriteable(QueryBuilder.class);
        this.aggregations = in.readOptionalWriteable(AggregatorFactories.Builder::new);
        if (in.readBoolean()) {
            this.scriptFields = Collections.unmodifiableList(in.readList(SearchSourceBuilder.ScriptField::new));
        } else {
            this.scriptFields = null;
        }
        this.scrollSize = in.readOptionalVInt();
        this.chunkingConfig = in.readOptionalWriteable(ChunkingConfig::new);
        if (in.getVersion().onOrAfter(Version.V_6_2_0)) {
            this.headers = Collections.unmodifiableMap(in.readMap(StreamInput::readString, StreamInput::readString));
        } else {
            this.headers = Collections.emptyMap();
        }
        if (in.getVersion().onOrAfter(Version.CURRENT)) {
            delayedDataCheckConfig = in.readOptionalWriteable(DelayedDataCheckConfig::new);
        } else {
            delayedDataCheckConfig = DelayedDataCheckConfig.defaultDelayedDataCheckConfig();
        }
    }

    /**
     * The name of datafeed configuration document name from the datafeed ID.
     *
     * @param datafeedId The datafeed ID
     * @return The ID of document the datafeed config is persisted in
     */
    public static String documentId(String datafeedId) {
        return "datafeed-" + datafeedId;
    }

    public String getId() {
        return id;
    }

    public String getJobId() {
        return jobId;
    }

    public String getConfigType() {
        return TYPE;
    }

    public TimeValue getQueryDelay() {
        return queryDelay;
    }

    public TimeValue getFrequency() {
        return frequency;
    }

    public List<String> getIndices() {
        return indices;
    }

    public List<String> getTypes() {
        return types;
    }

    public Integer getScrollSize() {
        return scrollSize;
    }

    public QueryBuilder getQuery() {
        return query;
    }

    public AggregatorFactories.Builder getAggregations() {
        return aggregations;
    }

    /**
     * Returns the histogram's interval as epoch millis.
     */
    public long getHistogramIntervalMillis() {
        return ExtractorUtils.getHistogramIntervalMillis(aggregations);
    }

    /**
     * @return {@code true} when there are non-empty aggregations, {@code false} otherwise
     */
    public boolean hasAggregations() {
        return aggregations != null && aggregations.count() > 0;
    }

    public List<SearchSourceBuilder.ScriptField> getScriptFields() {
        return scriptFields == null ? Collections.emptyList() : scriptFields;
    }

    public ChunkingConfig getChunkingConfig() {
        return chunkingConfig;
    }

    public Map<String, String> getHeaders() {
        return headers;
    }

    public DelayedDataCheckConfig getDelayedDataCheckConfig() {
        return delayedDataCheckConfig;
    }

    @Override
    public void writeTo(StreamOutput out) throws IOException {
        out.writeString(id);
        out.writeString(jobId);
        out.writeOptionalTimeValue(queryDelay);
        out.writeOptionalTimeValue(frequency);
        if (indices != null) {
            out.writeBoolean(true);
            out.writeStringList(indices);
        } else {
            out.writeBoolean(false);
        }
        if (types != null) {
            out.writeBoolean(true);
            out.writeStringList(types);
        } else {
            out.writeBoolean(false);
        }
        out.writeNamedWriteable(query);
        out.writeOptionalWriteable(aggregations);
        if (scriptFields != null) {
            out.writeBoolean(true);
            out.writeList(scriptFields);
        } else {
            out.writeBoolean(false);
        }
        out.writeOptionalVInt(scrollSize);
        out.writeOptionalWriteable(chunkingConfig);
        if (out.getVersion().onOrAfter(Version.V_6_2_0)) {
            out.writeMap(headers, StreamOutput::writeString, StreamOutput::writeString);
        }
        if (out.getVersion().onOrAfter(Version.CURRENT)) {
            out.writeOptionalWriteable(delayedDataCheckConfig);
        }
    }

    @Override
    public XContentBuilder toXContent(XContentBuilder builder, Params params) throws IOException {
        builder.startObject();
        builder.field(ID.getPreferredName(), id);
        builder.field(Job.ID.getPreferredName(), jobId);
        if (params.paramAsBoolean(ToXContentParams.INCLUDE_TYPE, false) == true) {
            builder.field(CONFIG_TYPE.getPreferredName(), TYPE);
        }
        builder.field(QUERY_DELAY.getPreferredName(), queryDelay.getStringRep());
        if (frequency != null) {
            builder.field(FREQUENCY.getPreferredName(), frequency.getStringRep());
        }
        builder.field(INDICES.getPreferredName(), indices);
        builder.field(TYPES.getPreferredName(), types);
        builder.field(QUERY.getPreferredName(), query);
        if (aggregations != null) {
            builder.field(AGGREGATIONS.getPreferredName(), aggregations);
        }
        if (scriptFields != null) {
            builder.startObject(SCRIPT_FIELDS.getPreferredName());
            for (SearchSourceBuilder.ScriptField scriptField : scriptFields) {
                scriptField.toXContent(builder, params);
            }
            builder.endObject();
        }
        builder.field(SCROLL_SIZE.getPreferredName(), scrollSize);
        if (chunkingConfig != null) {
            builder.field(CHUNKING_CONFIG.getPreferredName(), chunkingConfig);
        }
        if (headers.isEmpty() == false && params.paramAsBoolean(ToXContentParams.FOR_INTERNAL_STORAGE, false) == true) {
            builder.field(HEADERS.getPreferredName(), headers);
        }
<<<<<<< HEAD
        builder.endObject();
=======
        if (delayedDataCheckConfig != null) {
            builder.field(DELAYED_DATA_CHECK_CONFIG.getPreferredName(), delayedDataCheckConfig);
        }
>>>>>>> 797cffbb
        return builder;
    }

    /**
     * The lists of indices and types are compared for equality but they are not
     * sorted first so this test could fail simply because the indices and types
     * lists are in different orders.
     */
    @Override
    public boolean equals(Object other) {
        if (this == other) {
            return true;
        }

        if (other instanceof DatafeedConfig == false) {
            return false;
        }

        DatafeedConfig that = (DatafeedConfig) other;

        return Objects.equals(this.id, that.id)
                && Objects.equals(this.jobId, that.jobId)
                && Objects.equals(this.frequency, that.frequency)
                && Objects.equals(this.queryDelay, that.queryDelay)
                && Objects.equals(this.indices, that.indices)
                && Objects.equals(this.types, that.types)
                && Objects.equals(this.query, that.query)
                && Objects.equals(this.scrollSize, that.scrollSize)
                && Objects.equals(this.aggregations, that.aggregations)
                && Objects.equals(this.scriptFields, that.scriptFields)
                && Objects.equals(this.chunkingConfig, that.chunkingConfig)
                && Objects.equals(this.headers, that.headers)
                && Objects.equals(this.delayedDataCheckConfig, that.delayedDataCheckConfig);
    }

    @Override
    public int hashCode() {
        return Objects.hash(id, jobId, frequency, queryDelay, indices, types, query, scrollSize, aggregations, scriptFields,
                chunkingConfig, headers, delayedDataCheckConfig);
    }

    @Override
    public String toString() {
        return Strings.toString(this);
    }

    /**
     * Calculates a sensible default frequency for a given bucket span.
     * <p>
     * The default depends on the bucket span:
     * <ul>
     * <li> &lt;= 2 mins -&gt; 1 min</li>
     * <li> &lt;= 20 mins -&gt; bucket span / 2</li>
     * <li> &lt;= 12 hours -&gt; 10 mins</li>
     * <li> &gt; 12 hours -&gt; 1 hour</li>
     * </ul>
     *
     * If the datafeed has aggregations, the default frequency is the
     * closest multiple of the histogram interval based on the rules above.
     *
     * @param bucketSpan the bucket span
     * @return the default frequency
     */
    public TimeValue defaultFrequency(TimeValue bucketSpan) {
        TimeValue defaultFrequency = defaultFrequencyTarget(bucketSpan);
        if (hasAggregations()) {
            long histogramIntervalMillis = getHistogramIntervalMillis();
            long targetFrequencyMillis = defaultFrequency.millis();
            long defaultFrequencyMillis = histogramIntervalMillis > targetFrequencyMillis ? histogramIntervalMillis
                    : (targetFrequencyMillis / histogramIntervalMillis) * histogramIntervalMillis;
            defaultFrequency = TimeValue.timeValueMillis(defaultFrequencyMillis);
        }
        return defaultFrequency;
    }

    private TimeValue defaultFrequencyTarget(TimeValue bucketSpan) {
        long bucketSpanSeconds = bucketSpan.seconds();
        if (bucketSpanSeconds <= 0) {
            throw new IllegalArgumentException("Bucket span has to be > 0");
        }

        if (bucketSpanSeconds <= TWO_MINS_SECONDS) {
            return TimeValue.timeValueSeconds(SECONDS_IN_MINUTE);
        }
        if (bucketSpanSeconds <= TWENTY_MINS_SECONDS) {
            return TimeValue.timeValueSeconds(bucketSpanSeconds / 2);
        }
        if (bucketSpanSeconds <= HALF_DAY_SECONDS) {
            return TimeValue.timeValueMinutes(10);
        }
        return TimeValue.timeValueHours(1);
    }

    public static class Builder {

        public static final int DEFAULT_AGGREGATION_CHUNKING_BUCKETS = 1000;
        private static final TimeValue MIN_DEFAULT_QUERY_DELAY = TimeValue.timeValueMinutes(1);
        private static final TimeValue MAX_DEFAULT_QUERY_DELAY = TimeValue.timeValueMinutes(2);

        private String id;
        private String jobId;
        private TimeValue queryDelay;
        private TimeValue frequency;
        private List<String> indices = Collections.emptyList();
        private List<String> types = Collections.emptyList();
        private QueryBuilder query = QueryBuilders.matchAllQuery();
        private AggregatorFactories.Builder aggregations;
        private List<SearchSourceBuilder.ScriptField> scriptFields;
        private Integer scrollSize = DEFAULT_SCROLL_SIZE;
        private ChunkingConfig chunkingConfig;
        private Map<String, String> headers = Collections.emptyMap();
        private DelayedDataCheckConfig delayedDataCheckConfig = DelayedDataCheckConfig.defaultDelayedDataCheckConfig();

        public Builder() {
        }

        public Builder(String id, String jobId) {
            this();
            this.id = ExceptionsHelper.requireNonNull(id, ID.getPreferredName());
            this.jobId = ExceptionsHelper.requireNonNull(jobId, Job.ID.getPreferredName());
        }

        public Builder(DatafeedConfig config) {
            this.id = config.id;
            this.jobId = config.jobId;
            this.queryDelay = config.queryDelay;
            this.frequency = config.frequency;
            this.indices = config.indices;
            this.types = config.types;
            this.query = config.query;
            this.aggregations = config.aggregations;
            this.scriptFields = config.scriptFields;
            this.scrollSize = config.scrollSize;
            this.chunkingConfig = config.chunkingConfig;
            this.headers = config.headers;
            this.delayedDataCheckConfig = config.getDelayedDataCheckConfig();
        }

        public void setId(String datafeedId) {
            id = ExceptionsHelper.requireNonNull(datafeedId, ID.getPreferredName());
        }

        public String getId() {
            return id;
        }

        public void setJobId(String jobId) {
            this.jobId = ExceptionsHelper.requireNonNull(jobId, Job.ID.getPreferredName());
        }

        public void setHeaders(Map<String, String> headers) {
            this.headers = ExceptionsHelper.requireNonNull(headers, HEADERS.getPreferredName());
        }

        public void setIndices(List<String> indices) {
            this.indices = ExceptionsHelper.requireNonNull(indices, INDICES.getPreferredName());
        }

        public void setTypes(List<String> types) {
            this.types = ExceptionsHelper.requireNonNull(types, TYPES.getPreferredName());
        }

        public void setQueryDelay(TimeValue queryDelay) {
            TimeUtils.checkNonNegativeMultiple(queryDelay, TimeUnit.MILLISECONDS, QUERY_DELAY);
            this.queryDelay = queryDelay;
        }

        public void setFrequency(TimeValue frequency) {
            TimeUtils.checkPositiveMultiple(frequency, TimeUnit.SECONDS, FREQUENCY);
            this.frequency = frequency;
        }

        public void setQuery(QueryBuilder query) {
            this.query = ExceptionsHelper.requireNonNull(query, QUERY.getPreferredName());
        }

        public void setAggregations(AggregatorFactories.Builder aggregations) {
            this.aggregations = aggregations;
        }

        public void setScriptFields(List<SearchSourceBuilder.ScriptField> scriptFields) {
            List<SearchSourceBuilder.ScriptField> sorted = new ArrayList<>();
            for (SearchSourceBuilder.ScriptField scriptField : scriptFields) {
                sorted.add(scriptField);
            }
            sorted.sort(Comparator.comparing(SearchSourceBuilder.ScriptField::fieldName));
            this.scriptFields = sorted;
        }

        public void setScrollSize(int scrollSize) {
            if (scrollSize < 0) {
                String msg = Messages.getMessage(Messages.DATAFEED_CONFIG_INVALID_OPTION_VALUE,
                        DatafeedConfig.SCROLL_SIZE.getPreferredName(), scrollSize);
                throw ExceptionsHelper.badRequestException(msg);
            }
            this.scrollSize = scrollSize;
        }

        public void setChunkingConfig(ChunkingConfig chunkingConfig) {
            this.chunkingConfig = chunkingConfig;
        }

        public void setDelayedDataCheckConfig(DelayedDataCheckConfig delayedDataCheckConfig) {
            this.delayedDataCheckConfig = delayedDataCheckConfig;
        }

        public DatafeedConfig build() {
            ExceptionsHelper.requireNonNull(id, ID.getPreferredName());
            ExceptionsHelper.requireNonNull(jobId, Job.ID.getPreferredName());
            if (!MlStrings.isValidId(id)) {
                throw ExceptionsHelper.badRequestException(Messages.getMessage(Messages.INVALID_ID, ID.getPreferredName(), id));
            }
            if (indices == null || indices.isEmpty() || indices.contains(null) || indices.contains("")) {
                throw invalidOptionValue(INDICES.getPreferredName(), indices);
            }
            if (types == null || types.contains(null) || types.contains("")) {
                throw invalidOptionValue(TYPES.getPreferredName(), types);
            }

            validateAggregations();
            setDefaultChunkingConfig();
            setDefaultQueryDelay();
            return new DatafeedConfig(id, jobId, queryDelay, frequency, indices, types, query, aggregations, scriptFields, scrollSize,
                    chunkingConfig, headers, delayedDataCheckConfig);
        }

        void validateAggregations() {
            if (aggregations == null) {
                return;
            }
            if (scriptFields != null && !scriptFields.isEmpty()) {
                throw ExceptionsHelper.badRequestException(
                        Messages.getMessage(Messages.DATAFEED_CONFIG_CANNOT_USE_SCRIPT_FIELDS_WITH_AGGS));
            }
            Collection<AggregationBuilder> aggregatorFactories = aggregations.getAggregatorFactories();
            if (aggregatorFactories.isEmpty()) {
                throw ExceptionsHelper.badRequestException(Messages.DATAFEED_AGGREGATIONS_REQUIRES_DATE_HISTOGRAM);
            }

            AggregationBuilder histogramAggregation = ExtractorUtils.getHistogramAggregation(aggregatorFactories);
            checkNoMoreHistogramAggregations(histogramAggregation.getSubAggregations());
            checkHistogramAggregationHasChildMaxTimeAgg(histogramAggregation);
            checkHistogramIntervalIsPositive(histogramAggregation);
        }

        private static void checkNoMoreHistogramAggregations(Collection<AggregationBuilder> aggregations) {
            for (AggregationBuilder agg : aggregations) {
                if (ExtractorUtils.isHistogram(agg)) {
                    throw ExceptionsHelper.badRequestException(Messages.DATAFEED_AGGREGATIONS_MAX_ONE_DATE_HISTOGRAM);
                }
                checkNoMoreHistogramAggregations(agg.getSubAggregations());
            }
        }

        static void checkHistogramAggregationHasChildMaxTimeAgg(AggregationBuilder histogramAggregation) {
            String timeField = null;
            if (histogramAggregation instanceof ValuesSourceAggregationBuilder) {
                timeField = ((ValuesSourceAggregationBuilder) histogramAggregation).field();
            }

            for (AggregationBuilder agg : histogramAggregation.getSubAggregations()) {
                if (agg instanceof MaxAggregationBuilder) {
                    MaxAggregationBuilder maxAgg = (MaxAggregationBuilder)agg;
                    if (maxAgg.field().equals(timeField)) {
                        return;
                    }
                }
            }

            throw ExceptionsHelper.badRequestException(
                    Messages.getMessage(Messages.DATAFEED_DATA_HISTOGRAM_MUST_HAVE_NESTED_MAX_AGGREGATION, timeField));
        }

        private static void checkHistogramIntervalIsPositive(AggregationBuilder histogramAggregation) {
            long interval = ExtractorUtils.getHistogramIntervalMillis(histogramAggregation);
            if (interval <= 0) {
                throw ExceptionsHelper.badRequestException(Messages.DATAFEED_AGGREGATIONS_INTERVAL_MUST_BE_GREATER_THAN_ZERO);
            }
        }

        private void setDefaultChunkingConfig() {
            if (chunkingConfig == null) {
                if (aggregations == null) {
                    chunkingConfig = ChunkingConfig.newAuto();
                } else {
                    long histogramIntervalMillis = ExtractorUtils.getHistogramIntervalMillis(aggregations);
                    chunkingConfig = ChunkingConfig.newManual(TimeValue.timeValueMillis(
                            DEFAULT_AGGREGATION_CHUNKING_BUCKETS * histogramIntervalMillis));
                }
            }
        }

        private void setDefaultQueryDelay() {
            if (queryDelay == null) {
                Random random = new Random(jobId.hashCode());
                long delayMillis = random.longs(MIN_DEFAULT_QUERY_DELAY.millis(), MAX_DEFAULT_QUERY_DELAY.millis())
                        .findFirst().getAsLong();
                queryDelay = TimeValue.timeValueMillis(delayMillis);
            }
        }

        private static ElasticsearchException invalidOptionValue(String fieldName, Object value) {
            String msg = Messages.getMessage(Messages.DATAFEED_CONFIG_INVALID_OPTION_VALUE, fieldName, value);
            throw ExceptionsHelper.badRequestException(msg);
        }
    }
}<|MERGE_RESOLUTION|>--- conflicted
+++ resolved
@@ -360,13 +360,10 @@
         if (headers.isEmpty() == false && params.paramAsBoolean(ToXContentParams.FOR_INTERNAL_STORAGE, false) == true) {
             builder.field(HEADERS.getPreferredName(), headers);
         }
-<<<<<<< HEAD
-        builder.endObject();
-=======
         if (delayedDataCheckConfig != null) {
             builder.field(DELAYED_DATA_CHECK_CONFIG.getPreferredName(), delayedDataCheckConfig);
         }
->>>>>>> 797cffbb
+        builder.endObject();
         return builder;
     }
 
