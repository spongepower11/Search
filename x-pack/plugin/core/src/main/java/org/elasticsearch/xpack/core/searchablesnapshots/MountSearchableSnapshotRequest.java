/*
 * Copyright Elasticsearch B.V. and/or licensed to Elasticsearch B.V. under one
 * or more contributor license agreements. Licensed under the Elastic License
 * 2.0; you may not use this file except in compliance with the Elastic License
 * 2.0.
 */

package org.elasticsearch.xpack.core.searchablesnapshots;

import org.elasticsearch.Version;
import org.elasticsearch.action.ActionRequestValidationException;
import org.elasticsearch.action.support.master.MasterNodeRequest;
import org.elasticsearch.cluster.metadata.IndexMetadata;
import org.elasticsearch.cluster.routing.allocation.DataTier;
import org.elasticsearch.common.Strings;
import org.elasticsearch.common.io.stream.StreamInput;
import org.elasticsearch.common.io.stream.StreamOutput;
import org.elasticsearch.common.io.stream.Writeable;
import org.elasticsearch.common.settings.Settings;
import org.elasticsearch.rest.RestRequest;
import org.elasticsearch.xcontent.ConstructingObjectParser;
import org.elasticsearch.xcontent.ObjectParser;
import org.elasticsearch.xcontent.ParseField;
import org.elasticsearch.xcontent.XContentParser;

import java.io.IOException;
import java.util.Arrays;
import java.util.Locale;
import java.util.Objects;
import java.util.stream.Collectors;

import static org.elasticsearch.action.ValidateActions.addValidationError;
import static org.elasticsearch.common.settings.Settings.readSettingsFromStream;
import static org.elasticsearch.common.settings.Settings.writeSettingsToStream;
import static org.elasticsearch.xcontent.ConstructingObjectParser.constructorArg;
import static org.elasticsearch.xcontent.ConstructingObjectParser.optionalConstructorArg;

public class MountSearchableSnapshotRequest extends MasterNodeRequest<MountSearchableSnapshotRequest> {

    public static final ConstructingObjectParser<MountSearchableSnapshotRequest, RestRequest> PARSER = new ConstructingObjectParser<>(
<<<<<<< HEAD
        "mount_searchable_snapshot", false,
=======
        "mount_searchable_snapshot",
        true,
>>>>>>> 9c659bd7
        (a, request) -> new MountSearchableSnapshotRequest(
            Objects.requireNonNullElse((String) a[1], (String) a[0]),
            Objects.requireNonNull(request.param("repository")),
            Objects.requireNonNull(request.param("snapshot")),
            (String) a[0],
            Objects.requireNonNullElse((Settings) a[2], Settings.EMPTY),
            Objects.requireNonNullElse((String[]) a[3], Strings.EMPTY_ARRAY),
            request.paramAsBoolean("wait_for_completion", false),
            Storage.valueOf(request.param("storage", Storage.FULL_COPY.toString()).toUpperCase(Locale.ROOT))
        )
    );

    private static final ParseField INDEX_FIELD = new ParseField("index");
    private static final ParseField RENAMED_INDEX_FIELD = new ParseField("renamed_index");
    private static final ParseField INDEX_SETTINGS_FIELD = new ParseField("index_settings");
    private static final ParseField IGNORE_INDEX_SETTINGS_FIELD = new ParseField("ignore_index_settings");

    static {
        PARSER.declareField(constructorArg(), XContentParser::text, INDEX_FIELD, ObjectParser.ValueType.STRING);
        PARSER.declareField(optionalConstructorArg(), XContentParser::text, RENAMED_INDEX_FIELD, ObjectParser.ValueType.STRING);
        PARSER.declareField(optionalConstructorArg(), Settings::fromXContent, INDEX_SETTINGS_FIELD, ObjectParser.ValueType.OBJECT);
        PARSER.declareField(
            optionalConstructorArg(),
            p -> p.list().stream().map(s -> (String) s).collect(Collectors.toList()).toArray(Strings.EMPTY_ARRAY),
            IGNORE_INDEX_SETTINGS_FIELD,
            ObjectParser.ValueType.STRING_ARRAY
        );
    }

    /**
     * Searchable snapshots partial storage was introduced in 7.12.0
     */
    private static final Version SHARED_CACHE_VERSION = Version.V_7_12_0;

    private final String mountedIndexName;
    private final String repositoryName;
    private final String snapshotName;
    private final String snapshotIndexName;
    private final Settings indexSettings;
    private final String[] ignoreIndexSettings;
    private final boolean waitForCompletion;
    private final Storage storage;

    /**
     * Constructs a new mount searchable snapshot request, restoring an index with the settings needed to make it a searchable snapshot.
     */
    public MountSearchableSnapshotRequest(
<<<<<<< HEAD
            String mountedIndexName,
            String repositoryName,
            String snapshotName,
            String snapshotIndexName,
            Settings indexSettings,
            String[] ignoreIndexSettings,
            boolean waitForCompletion,
            Storage storage) {
=======
        String mountedIndexName,
        String repositoryName,
        String snapshotName,
        String snapshotIndexName,
        Settings indexSettings,
        String[] ignoredIndexSettings,
        boolean waitForCompletion,
        Storage storage
    ) {
>>>>>>> 9c659bd7
        this.mountedIndexName = Objects.requireNonNull(mountedIndexName);
        this.repositoryName = Objects.requireNonNull(repositoryName);
        this.snapshotName = Objects.requireNonNull(snapshotName);
        this.snapshotIndexName = Objects.requireNonNull(snapshotIndexName);
        this.indexSettings = Objects.requireNonNull(indexSettings);
        this.ignoreIndexSettings = Objects.requireNonNull(ignoreIndexSettings);
        this.waitForCompletion = waitForCompletion;
        this.storage = storage;
    }

    public MountSearchableSnapshotRequest(StreamInput in) throws IOException {
        super(in);
        this.mountedIndexName = in.readString();
        this.repositoryName = in.readString();
        this.snapshotName = in.readString();
        this.snapshotIndexName = in.readString();
        this.indexSettings = readSettingsFromStream(in);
        this.ignoreIndexSettings = in.readStringArray();
        this.waitForCompletion = in.readBoolean();
        if (in.getVersion().onOrAfter(SHARED_CACHE_VERSION)) {
            this.storage = Storage.readFromStream(in);
        } else {
            this.storage = Storage.FULL_COPY;
        }
    }

    @Override
    public void writeTo(StreamOutput out) throws IOException {
        super.writeTo(out);
        out.writeString(mountedIndexName);
        out.writeString(repositoryName);
        out.writeString(snapshotName);
        out.writeString(snapshotIndexName);
        writeSettingsToStream(indexSettings, out);
        out.writeStringArray(ignoreIndexSettings);
        out.writeBoolean(waitForCompletion);
        if (out.getVersion().onOrAfter(SHARED_CACHE_VERSION)) {
            storage.writeTo(out);
        } else if (storage != Storage.FULL_COPY) {
            throw new UnsupportedOperationException(
                "storage type [" + storage + "] is not supported on version [" + out.getVersion() + "]"
            );
        }
    }

    @Override
    public ActionRequestValidationException validate() {
        ActionRequestValidationException validationException = null;
        if (IndexMetadata.INDEX_DATA_PATH_SETTING.exists(indexSettings)) {
            validationException = addValidationError(
                "setting [" + IndexMetadata.SETTING_DATA_PATH + "] is not permitted on searchable snapshots",
                validationException
            );
        }
        return validationException;
    }

    /**
     * @return the name of the index that will be created
     */
    public String mountedIndexName() {
        return mountedIndexName;
    }

    /**
     * @return the name of the repository
     */
    public String repositoryName() {
        return this.repositoryName;
    }

    /**
     * @return the name of the snapshot.
     */
    public String snapshotName() {
        return this.snapshotName;
    }

    /**
     * @return the name of the index contained in the snapshot
     */
    public String snapshotIndexName() {
        return snapshotIndexName;
    }

    /**
     * @return true if the operation will wait for completion
     */
    public boolean waitForCompletion() {
        return waitForCompletion;
    }

    /**
     * @return settings that should be added to the index when it is mounted
     */
    public Settings indexSettings() {
        return this.indexSettings;
    }

    /**
     * @return the names of settings that should be removed from the index when it is mounted
     */
    public String[] ignoreIndexSettings() {
        return ignoreIndexSettings;
    }

    /**
     * @return how nodes will use their local storage to accelerate searches of this snapshot
     */
    public Storage storage() {
        return storage;
    }

    @Override
    public String getDescription() {
        return "mount snapshot [" + repositoryName + ":" + snapshotName + ":" + snapshotIndexName + "] as [" + mountedIndexName + "]";
    }

    @Override
    public boolean equals(Object o) {
        if (this == o) return true;
        if (o == null || getClass() != o.getClass()) return false;
        MountSearchableSnapshotRequest that = (MountSearchableSnapshotRequest) o;
<<<<<<< HEAD
        return waitForCompletion == that.waitForCompletion &&
            storage == that.storage &&
            Objects.equals(mountedIndexName, that.mountedIndexName) &&
            Objects.equals(repositoryName, that.repositoryName) &&
            Objects.equals(snapshotName, that.snapshotName) &&
            Objects.equals(snapshotIndexName, that.snapshotIndexName) &&
            Objects.equals(indexSettings, that.indexSettings) &&
            Arrays.equals(ignoreIndexSettings, that.ignoreIndexSettings) &&
            Objects.equals(masterNodeTimeout, that.masterNodeTimeout);
=======
        return waitForCompletion == that.waitForCompletion
            && storage == that.storage
            && Objects.equals(mountedIndexName, that.mountedIndexName)
            && Objects.equals(repositoryName, that.repositoryName)
            && Objects.equals(snapshotName, that.snapshotName)
            && Objects.equals(snapshotIndexName, that.snapshotIndexName)
            && Objects.equals(indexSettings, that.indexSettings)
            && Arrays.equals(ignoredIndexSettings, that.ignoredIndexSettings)
            && Objects.equals(masterNodeTimeout, that.masterNodeTimeout);
>>>>>>> 9c659bd7
    }

    @Override
    public int hashCode() {
<<<<<<< HEAD
        int result = Objects.hash(mountedIndexName, repositoryName, snapshotName, snapshotIndexName, indexSettings, waitForCompletion,
            masterNodeTimeout, storage);
        result = 31 * result + Arrays.hashCode(ignoreIndexSettings);
=======
        int result = Objects.hash(
            mountedIndexName,
            repositoryName,
            snapshotName,
            snapshotIndexName,
            indexSettings,
            waitForCompletion,
            masterNodeTimeout,
            storage
        );
        result = 31 * result + Arrays.hashCode(ignoredIndexSettings);
>>>>>>> 9c659bd7
        return result;
    }

    @Override
    public String toString() {
        return getDescription();
    }

    /**
     * Enumerates the different ways that nodes can use their local storage to accelerate searches of a snapshot.
     */
    public enum Storage implements Writeable {
        FULL_COPY(String.join(",", DataTier.DATA_COLD, DataTier.DATA_WARM, DataTier.DATA_HOT)),
        SHARED_CACHE(DataTier.DATA_FROZEN);

        private final String defaultDataTiersPreference;

        Storage(String defaultDataTiersPreference) {
            this.defaultDataTiersPreference = defaultDataTiersPreference;
        }

        /**
         * Returns the default preference for new searchable snapshot indices. When
         * performing a full mount the preference is cold - warm - hot. When
         * performing a partial mount the preference is only frozen
         */
        public String defaultDataTiersPreference() {
            return defaultDataTiersPreference;
        }

        public static Storage fromString(String type) {
            if ("full_copy".equals(type)) {
                return FULL_COPY;
            } else if ("shared_cache".equals(type)) {
                return SHARED_CACHE;
            } else {
                throw new IllegalArgumentException(
                    "unknown searchable snapshot storage type ["
                        + type
                        + "], valid types are: "
                        + Strings.arrayToCommaDelimitedString(Storage.values())
                );
            }
        }

        @Override
        public String toString() {
            return super.toString().toLowerCase(Locale.ROOT);
        }

        public static Storage readFromStream(StreamInput in) throws IOException {
            return in.readEnum(Storage.class);
        }

        @Override
        public void writeTo(StreamOutput out) throws IOException {
            out.writeEnum(this);
        }
    }
}<|MERGE_RESOLUTION|>--- conflicted
+++ resolved
@@ -38,12 +38,8 @@
 public class MountSearchableSnapshotRequest extends MasterNodeRequest<MountSearchableSnapshotRequest> {
 
     public static final ConstructingObjectParser<MountSearchableSnapshotRequest, RestRequest> PARSER = new ConstructingObjectParser<>(
-<<<<<<< HEAD
-        "mount_searchable_snapshot", false,
-=======
         "mount_searchable_snapshot",
-        true,
->>>>>>> 9c659bd7
+        false,
         (a, request) -> new MountSearchableSnapshotRequest(
             Objects.requireNonNullElse((String) a[1], (String) a[0]),
             Objects.requireNonNull(request.param("repository")),
@@ -91,26 +87,15 @@
      * Constructs a new mount searchable snapshot request, restoring an index with the settings needed to make it a searchable snapshot.
      */
     public MountSearchableSnapshotRequest(
-<<<<<<< HEAD
-            String mountedIndexName,
-            String repositoryName,
-            String snapshotName,
-            String snapshotIndexName,
-            Settings indexSettings,
-            String[] ignoreIndexSettings,
-            boolean waitForCompletion,
-            Storage storage) {
-=======
         String mountedIndexName,
         String repositoryName,
         String snapshotName,
         String snapshotIndexName,
         Settings indexSettings,
-        String[] ignoredIndexSettings,
+        String[] ignoreIndexSettings,
         boolean waitForCompletion,
         Storage storage
     ) {
->>>>>>> 9c659bd7
         this.mountedIndexName = Objects.requireNonNull(mountedIndexName);
         this.repositoryName = Objects.requireNonNull(repositoryName);
         this.snapshotName = Objects.requireNonNull(snapshotName);
@@ -234,17 +219,6 @@
         if (this == o) return true;
         if (o == null || getClass() != o.getClass()) return false;
         MountSearchableSnapshotRequest that = (MountSearchableSnapshotRequest) o;
-<<<<<<< HEAD
-        return waitForCompletion == that.waitForCompletion &&
-            storage == that.storage &&
-            Objects.equals(mountedIndexName, that.mountedIndexName) &&
-            Objects.equals(repositoryName, that.repositoryName) &&
-            Objects.equals(snapshotName, that.snapshotName) &&
-            Objects.equals(snapshotIndexName, that.snapshotIndexName) &&
-            Objects.equals(indexSettings, that.indexSettings) &&
-            Arrays.equals(ignoreIndexSettings, that.ignoreIndexSettings) &&
-            Objects.equals(masterNodeTimeout, that.masterNodeTimeout);
-=======
         return waitForCompletion == that.waitForCompletion
             && storage == that.storage
             && Objects.equals(mountedIndexName, that.mountedIndexName)
@@ -252,18 +226,12 @@
             && Objects.equals(snapshotName, that.snapshotName)
             && Objects.equals(snapshotIndexName, that.snapshotIndexName)
             && Objects.equals(indexSettings, that.indexSettings)
-            && Arrays.equals(ignoredIndexSettings, that.ignoredIndexSettings)
+            && Arrays.equals(ignoreIndexSettings, that.ignoreIndexSettings)
             && Objects.equals(masterNodeTimeout, that.masterNodeTimeout);
->>>>>>> 9c659bd7
     }
 
     @Override
     public int hashCode() {
-<<<<<<< HEAD
-        int result = Objects.hash(mountedIndexName, repositoryName, snapshotName, snapshotIndexName, indexSettings, waitForCompletion,
-            masterNodeTimeout, storage);
-        result = 31 * result + Arrays.hashCode(ignoreIndexSettings);
-=======
         int result = Objects.hash(
             mountedIndexName,
             repositoryName,
@@ -274,8 +242,7 @@
             masterNodeTimeout,
             storage
         );
-        result = 31 * result + Arrays.hashCode(ignoredIndexSettings);
->>>>>>> 9c659bd7
+        result = 31 * result + Arrays.hashCode(ignoreIndexSettings);
         return result;
     }
 
