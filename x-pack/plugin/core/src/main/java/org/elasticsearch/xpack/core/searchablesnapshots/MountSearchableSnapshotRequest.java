--- conflicted
+++ resolved
@@ -141,13 +141,8 @@
         out.writeString(repositoryName);
         out.writeString(snapshotName);
         out.writeString(snapshotIndexName);
-<<<<<<< HEAD
-        writeSettingsToStream(indexSettings, out);
+        indexSettings.writeTo(out);
         out.writeStringArray(ignoreIndexSettings);
-=======
-        indexSettings.writeTo(out);
-        out.writeStringArray(ignoredIndexSettings);
->>>>>>> c7e10e70
         out.writeBoolean(waitForCompletion);
         if (out.getVersion().onOrAfter(SHARED_CACHE_VERSION)) {
             storage.writeTo(out);
