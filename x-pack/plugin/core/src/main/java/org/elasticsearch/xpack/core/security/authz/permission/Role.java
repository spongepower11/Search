/*
 * Copyright Elasticsearch B.V. and/or licensed to Elasticsearch B.V. under one
 * or more contributor license agreements. Licensed under the Elastic License
 * 2.0; you may not use this file except in compliance with the Elastic License
 * 2.0.
 */
package org.elasticsearch.xpack.core.security.authz.permission;

import org.apache.lucene.util.automaton.Automaton;
import org.elasticsearch.cluster.metadata.IndexAbstraction;
import org.elasticsearch.common.bytes.BytesReference;
import org.elasticsearch.common.util.set.Sets;
import org.elasticsearch.core.Nullable;
import org.elasticsearch.core.Tuple;
import org.elasticsearch.transport.TransportRequest;
import org.elasticsearch.xpack.core.security.authc.Authentication;
import org.elasticsearch.xpack.core.security.authz.RoleDescriptor;
import org.elasticsearch.xpack.core.security.authz.accesscontrol.IndicesAccessControl;
import org.elasticsearch.xpack.core.security.authz.privilege.ApplicationPrivilege;
import org.elasticsearch.xpack.core.security.authz.privilege.ApplicationPrivilegeDescriptor;
import org.elasticsearch.xpack.core.security.authz.privilege.ClusterPrivilege;
import org.elasticsearch.xpack.core.security.authz.privilege.ClusterPrivilegeResolver;
import org.elasticsearch.xpack.core.security.authz.privilege.ConfigurableClusterPrivilege;
import org.elasticsearch.xpack.core.security.authz.privilege.IndexPrivilege;
import org.elasticsearch.xpack.core.security.authz.privilege.Privilege;
import org.elasticsearch.xpack.core.security.support.Automatons;

import java.util.ArrayList;
import java.util.Arrays;
import java.util.Collection;
import java.util.Collections;
import java.util.List;
import java.util.Map;
import java.util.Objects;
import java.util.Set;
import java.util.function.Predicate;

public class Role {

    public static final Role EMPTY = Role.builder(Automatons.EMPTY, "__empty").build();

    private final String[] names;
    private final ClusterPermission cluster;
    private final IndicesPermission indices;
    private final ApplicationPermission application;
    private final RunAsPermission runAs;

    Role(String[] names, ClusterPermission cluster, IndicesPermission indices, ApplicationPermission application, RunAsPermission runAs) {
        this.names = names;
        this.cluster = Objects.requireNonNull(cluster);
        this.indices = Objects.requireNonNull(indices);
        this.application = Objects.requireNonNull(application);
        this.runAs = Objects.requireNonNull(runAs);
    }

    public String[] names() {
        return names;
    }

    public ClusterPermission cluster() {
        return cluster;
    }

    public IndicesPermission indices() {
        return indices;
    }

    public ApplicationPermission application() {
        return application;
    }

    public RunAsPermission runAs() {
        return runAs;
    }

    public boolean hasFieldOrDocumentLevelSecurity() {
        return indices.hasFieldOrDocumentLevelSecurity();
    }

    /**
     * @param restrictedIndices An automaton that can determine whether a string names
     *                          a restricted index. For simple unit tests, this can be
     *                          {@link Automatons#EMPTY}.
     * @param names Names of roles.
     * @return A builder for a role
     */
    public static Builder builder(Automaton restrictedIndices, String... names) {
        return new Builder(restrictedIndices, names);
    }

    public static Builder builder(RoleDescriptor rd, FieldPermissionsCache fieldPermissionsCache, Automaton restrictedIndices) {
        return new Builder(rd, fieldPermissionsCache, restrictedIndices);
    }

    /**
     * @return A predicate that will match all the indices that this role
     * has the privilege for executing the given action on.
     */
    public Predicate<IndexAbstraction> allowedIndicesMatcher(String action) {
        return indices.allowedIndicesMatcher(action);
    }

    public Automaton allowedActionsMatcher(String index) {
        return indices.allowedActionsMatcher(index);
    }

    public boolean checkRunAs(String runAsName) {
        return runAs.check(runAsName);
    }

    /**
     * Check if indices permissions allow for the given action
     *
     * @param action indices action
     * @return {@code true} if action is allowed else returns {@code false}
     */
    public boolean checkIndicesAction(String action) {
        return indices.check(action);
    }

    /**
     * For given index patterns and index privileges determines allowed privileges and creates an instance of {@link ResourcePrivilegesMap}
     * holding a map of resource to {@link ResourcePrivileges} where resource is index pattern and the map of index privilege to whether it
     * is allowed or not.
     *
     * @param checkForIndexPatterns check permission grants for the set of index patterns
     * @param allowRestrictedIndices if {@code true} then checks permission grants even for restricted indices by index matching
     * @param checkForPrivileges check permission grants for the set of index privileges
     * @return an instance of {@link ResourcePrivilegesMap}
     */
    public ResourcePrivilegesMap checkIndicesPrivileges(
        Set<String> checkForIndexPatterns,
        boolean allowRestrictedIndices,
        Set<String> checkForPrivileges
    ) {
        return indices.checkResourcePrivileges(checkForIndexPatterns, allowRestrictedIndices, checkForPrivileges);
    }

    /**
     * Check if cluster permissions allow for the given action in the context of given
     * authentication.
     *
     * @param action cluster action
     * @param request {@link TransportRequest}
     * @param authentication {@link Authentication}
     * @return {@code true} if action is allowed else returns {@code false}
     */
    public boolean checkClusterAction(String action, TransportRequest request, Authentication authentication) {
        return cluster.check(action, request, authentication);
    }

    /**
     * Check if cluster permissions grants the given cluster privilege
     *
     * @param clusterPrivilege cluster privilege
     * @return {@code true} if cluster privilege is allowed else returns {@code false}
     */
    public boolean grants(ClusterPrivilege clusterPrivilege) {
        return cluster.implies(clusterPrivilege.buildPermission(ClusterPermission.builder()).build());
    }

    /**
     * For a given application, checks for the privileges for resources and returns an instance of {@link ResourcePrivilegesMap} holding a
     * map of resource to {@link ResourcePrivileges} where the resource is application resource and the map of application privilege to
     * whether it is allowed or not.
     *
     * @param applicationName checks privileges for the provided application name
     * @param checkForResources check permission grants for the set of resources
     * @param checkForPrivilegeNames check permission grants for the set of privilege names
     * @param storedPrivileges stored {@link ApplicationPrivilegeDescriptor} for an application against which the access checks are
     * performed
     * @return an instance of {@link ResourcePrivilegesMap}
     */
    public ResourcePrivilegesMap checkApplicationResourcePrivileges(
        final String applicationName,
        Set<String> checkForResources,
        Set<String> checkForPrivilegeNames,
        Collection<ApplicationPrivilegeDescriptor> storedPrivileges
    ) {
        return application.checkResourcePrivileges(applicationName, checkForResources, checkForPrivilegeNames, storedPrivileges);
    }

    /**
     * Returns whether at least one group encapsulated by this indices permissions is authorized to execute the
     * specified action with the requested indices/aliases. At the same time if field and/or document level security
     * is configured for any group also the allowed fields and role queries are resolved.
     */
    public IndicesAccessControl authorize(
        String action,
        Set<String> requestedIndicesOrAliases,
        Map<String, IndexAbstraction> aliasAndIndexLookup,
        FieldPermissionsCache fieldPermissionsCache
    ) {
<<<<<<< HEAD
        Map<String, IndicesAccessControl.IndexAccessControl> indexPermissions = indices.authorize(
            action,
            requestedIndicesOrAliases,
            aliasAndIndexLookup,
            fieldPermissionsCache
        );

        // At least one role / indices permission set need to match with all the requested indices/aliases:
        boolean granted = true;
        for (Map.Entry<String, IndicesAccessControl.IndexAccessControl> entry : indexPermissions.entrySet()) {
            if (entry.getValue().isGranted() == false) {
                granted = false;
                break;
            }
        }
        return new IndicesAccessControl(granted, indexPermissions);
=======
        return indices.authorize(action, requestedIndicesOrAliases, aliasAndIndexLookup, fieldPermissionsCache);
>>>>>>> d90fa4eb
    }

    @Override
    public boolean equals(Object o) {
        if (this == o) {
            return true;
        }
        if (o == null || getClass() != o.getClass()) {
            return false;
        }
        Role that = (Role) o;
        return Arrays.equals(this.names, that.names)
            && this.cluster.equals(that.cluster)
            && this.indices.equals(that.indices)
            && this.application.equals(that.application)
            && this.runAs.equals(that.runAs);
    }

    @Override
    public int hashCode() {
        int result = Objects.hash(cluster, indices, application, runAs);
        result = 31 * result + Arrays.hashCode(names);
        return result;
    }

    public static class Builder {

        private final String[] names;
        private ClusterPermission cluster = ClusterPermission.NONE;
        private RunAsPermission runAs = RunAsPermission.NONE;
        private final List<IndicesPermissionGroupDefinition> groups = new ArrayList<>();
        private final List<Tuple<ApplicationPrivilege, Set<String>>> applicationPrivs = new ArrayList<>();
        private final Automaton restrictedNamesAutomaton;

        private Builder(Automaton restrictedNamesAutomaton, String[] names) {
            this.restrictedNamesAutomaton = restrictedNamesAutomaton;
            this.names = names;
        }

        private Builder(RoleDescriptor rd, @Nullable FieldPermissionsCache fieldPermissionsCache, Automaton restrictedNamesAutomaton) {
            this.names = new String[] { rd.getName() };
            cluster(Sets.newHashSet(rd.getClusterPrivileges()), Arrays.asList(rd.getConditionalClusterPrivileges()));
            groups.addAll(convertFromIndicesPrivileges(rd.getIndicesPrivileges(), fieldPermissionsCache));

            final RoleDescriptor.ApplicationResourcePrivileges[] applicationPrivileges = rd.getApplicationPrivileges();
            for (RoleDescriptor.ApplicationResourcePrivileges applicationPrivilege : applicationPrivileges) {
                applicationPrivs.add(convertApplicationPrivilege(applicationPrivilege));
            }

            String[] rdRunAs = rd.getRunAs();
            if (rdRunAs != null && rdRunAs.length > 0) {
                this.runAs(new Privilege(Sets.newHashSet(rdRunAs), rdRunAs));
            }
            this.restrictedNamesAutomaton = restrictedNamesAutomaton;
        }

        public Builder cluster(Set<String> privilegeNames, Iterable<ConfigurableClusterPrivilege> configurableClusterPrivileges) {
            ClusterPermission.Builder builder = ClusterPermission.builder();
            if (privilegeNames.isEmpty() == false) {
                for (String name : privilegeNames) {
                    builder = ClusterPrivilegeResolver.resolve(name).buildPermission(builder);
                }
            }
            for (ConfigurableClusterPrivilege ccp : configurableClusterPrivileges) {
                builder = ccp.buildPermission(builder);
            }
            this.cluster = builder.build();
            return this;
        }

        public Builder runAs(Privilege privilege) {
            runAs = new RunAsPermission(privilege);
            return this;
        }

        public Builder add(IndexPrivilege privilege, String... indices) {
            groups.add(new IndicesPermissionGroupDefinition(privilege, FieldPermissions.DEFAULT, null, false, indices));
            return this;
        }

        public Builder add(
            FieldPermissions fieldPermissions,
            Set<BytesReference> query,
            IndexPrivilege privilege,
            boolean allowRestrictedIndices,
            String... indices
        ) {
            groups.add(new IndicesPermissionGroupDefinition(privilege, fieldPermissions, query, allowRestrictedIndices, indices));
            return this;
        }

        public Builder addApplicationPrivilege(ApplicationPrivilege privilege, Set<String> resources) {
            applicationPrivs.add(new Tuple<>(privilege, resources));
            return this;
        }

        public Role build() {
            final IndicesPermission indices;
            if (groups.isEmpty()) {
                indices = IndicesPermission.NONE;
            } else {
                IndicesPermission.Builder indicesBuilder = new IndicesPermission.Builder(restrictedNamesAutomaton);
                for (IndicesPermissionGroupDefinition group : groups) {
                    indicesBuilder.addGroup(
                        group.privilege,
                        group.fieldPermissions,
                        group.query,
                        group.allowRestrictedIndices,
                        group.indices
                    );
                }
                indices = indicesBuilder.build();
            }
            final ApplicationPermission applicationPermission = applicationPrivs.isEmpty()
                ? ApplicationPermission.NONE
                : new ApplicationPermission(applicationPrivs);
            return new Role(names, cluster, indices, applicationPermission, runAs);
        }

        static List<IndicesPermissionGroupDefinition> convertFromIndicesPrivileges(
            RoleDescriptor.IndicesPrivileges[] indicesPrivileges,
            @Nullable FieldPermissionsCache fieldPermissionsCache
        ) {
            List<IndicesPermissionGroupDefinition> list = new ArrayList<>(indicesPrivileges.length);
            for (RoleDescriptor.IndicesPrivileges privilege : indicesPrivileges) {
                final FieldPermissions fieldPermissions;
                if (fieldPermissionsCache != null) {
                    fieldPermissions = fieldPermissionsCache.getFieldPermissions(privilege.getGrantedFields(), privilege.getDeniedFields());
                } else {
                    fieldPermissions = new FieldPermissions(
                        new FieldPermissionsDefinition(privilege.getGrantedFields(), privilege.getDeniedFields())
                    );
                }
                final Set<BytesReference> query = privilege.getQuery() == null ? null : Collections.singleton(privilege.getQuery());
                list.add(
                    new IndicesPermissionGroupDefinition(
                        IndexPrivilege.get(Sets.newHashSet(privilege.getPrivileges())),
                        fieldPermissions,
                        query,
                        privilege.allowRestrictedIndices(),
                        privilege.getIndices()
                    )
                );
            }
            return list;
        }

        static Tuple<ApplicationPrivilege, Set<String>> convertApplicationPrivilege(RoleDescriptor.ApplicationResourcePrivileges arp) {
            return new Tuple<>(
                new ApplicationPrivilege(arp.getApplication(), Sets.newHashSet(arp.getPrivileges()), arp.getPrivileges()),
                Sets.newHashSet(arp.getResources())
            );
        }

        private static class IndicesPermissionGroupDefinition {
            private final IndexPrivilege privilege;
            private final FieldPermissions fieldPermissions;
            private final @Nullable Set<BytesReference> query;
            private final boolean allowRestrictedIndices;
            private final String[] indices;

            private IndicesPermissionGroupDefinition(
                IndexPrivilege privilege,
                FieldPermissions fieldPermissions,
                @Nullable Set<BytesReference> query,
                boolean allowRestrictedIndices,
                String... indices
            ) {
                this.privilege = privilege;
                this.fieldPermissions = fieldPermissions;
                this.query = query;
                this.allowRestrictedIndices = allowRestrictedIndices;
                this.indices = indices;
            }
        }
    }

}<|MERGE_RESOLUTION|>--- conflicted
+++ resolved
@@ -191,26 +191,7 @@
         Map<String, IndexAbstraction> aliasAndIndexLookup,
         FieldPermissionsCache fieldPermissionsCache
     ) {
-<<<<<<< HEAD
-        Map<String, IndicesAccessControl.IndexAccessControl> indexPermissions = indices.authorize(
-            action,
-            requestedIndicesOrAliases,
-            aliasAndIndexLookup,
-            fieldPermissionsCache
-        );
-
-        // At least one role / indices permission set need to match with all the requested indices/aliases:
-        boolean granted = true;
-        for (Map.Entry<String, IndicesAccessControl.IndexAccessControl> entry : indexPermissions.entrySet()) {
-            if (entry.getValue().isGranted() == false) {
-                granted = false;
-                break;
-            }
-        }
-        return new IndicesAccessControl(granted, indexPermissions);
-=======
         return indices.authorize(action, requestedIndicesOrAliases, aliasAndIndexLookup, fieldPermissionsCache);
->>>>>>> d90fa4eb
     }
 
     @Override
