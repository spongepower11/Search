/*
 * Copyright Elasticsearch B.V. and/or licensed to Elasticsearch B.V. under one
 * or more contributor license agreements. Licensed under the Elastic License
 * 2.0; you may not use this file except in compliance with the Elastic License
 * 2.0.
 */

package org.elasticsearch.xpack.core.security.authc;

import org.apache.logging.log4j.LogManager;
import org.apache.logging.log4j.Logger;
import org.elasticsearch.ElasticsearchSecurityException;
import org.elasticsearch.TransportVersion;
import org.elasticsearch.common.bytes.BytesArray;
import org.elasticsearch.common.bytes.BytesReference;
import org.elasticsearch.common.util.ArrayUtils;
import org.elasticsearch.core.Nullable;
import org.elasticsearch.xpack.core.security.authc.service.ServiceAccountSettings;
import org.elasticsearch.xpack.core.security.authz.store.RoleReference;
import org.elasticsearch.xpack.core.security.authz.store.RoleReferenceIntersection;
import org.elasticsearch.xpack.core.security.user.AnonymousUser;
import org.elasticsearch.xpack.core.security.user.User;

import java.util.ArrayList;
import java.util.List;
import java.util.Map;
import java.util.Objects;

import static org.elasticsearch.xpack.core.security.authc.Authentication.VERSION_API_KEY_ROLES_AS_BYTES;
import static org.elasticsearch.xpack.core.security.authc.AuthenticationField.API_KEY_LIMITED_ROLE_DESCRIPTORS_KEY;
import static org.elasticsearch.xpack.core.security.authc.AuthenticationField.API_KEY_ROLE_DESCRIPTORS_KEY;
import static org.elasticsearch.xpack.core.security.authc.AuthenticationField.REMOTE_ACCESS_ROLE_DESCRIPTORS_KEY;
import static org.elasticsearch.xpack.core.security.authc.Subject.Type.API_KEY;
import static org.elasticsearch.xpack.core.security.authc.Subject.Type.REMOTE_ACCESS;

/**
 * A subject is a more generic concept similar to user and associated to the current authentication.
 * It is more generic than user because it can also represent API keys, service accounts, or remote access users.
 * It also contains authentication level information, e.g. realm and metadata so that it can answer
 * queries in a better encapsulated way.
 */
public class Subject {

    private static final Logger logger = LogManager.getLogger(Subject.class);

    public enum Type {
        USER,
        API_KEY,
        SERVICE_ACCOUNT,
        REMOTE_ACCESS,
    }

    private final TransportVersion version;
    private final User user;
    private final Authentication.RealmRef realm;
    private final Type type;
    private final Map<String, Object> metadata;

    public Subject(User user, Authentication.RealmRef realm) {
        this(user, realm, TransportVersion.CURRENT, Map.of());
    }

    public Subject(User user, Authentication.RealmRef realm, TransportVersion version, Map<String, Object> metadata) {
        this.version = version;
        this.user = user;
        this.realm = realm;
        // Realm can be null for run-as user if it does not exist. Pretend it is a user and it will be rejected later in authorization
        // This is to be consistent with existing behaviour.
        if (realm == null) {
            this.type = Type.USER;
        } else if (AuthenticationField.API_KEY_REALM_TYPE.equals(realm.getType())) {
            assert AuthenticationField.API_KEY_REALM_NAME.equals(realm.getName()) : "api key realm name mismatch";
            this.type = Type.API_KEY;
        } else if (ServiceAccountSettings.REALM_TYPE.equals(realm.getType())) {
            assert ServiceAccountSettings.REALM_NAME.equals(realm.getName()) : "service account realm name mismatch";
            this.type = Type.SERVICE_ACCOUNT;
        } else if (AuthenticationField.REMOTE_ACCESS_REALM_TYPE.equals(realm.getType())) {
<<<<<<< HEAD
            assert realm.getName().startsWith(AuthenticationField.REMOTE_ACCESS_REALM_NAME) : "remote access realm name prefix mismatch";
=======
            assert AuthenticationField.REMOTE_ACCESS_REALM_NAME.equals(realm.getName()) : "remote access realm name mismatch";
>>>>>>> fd4c6172
            this.type = Type.REMOTE_ACCESS;
        } else {
            this.type = Type.USER;
        }
        this.metadata = metadata;
    }

    public User getUser() {
        return user;
    }

    public Authentication.RealmRef getRealm() {
        return realm;
    }

    public Type getType() {
        return type;
    }

    public Map<String, Object> getMetadata() {
        return metadata;
    }

    public TransportVersion getTransportVersion() {
        return version;
    }

    public RoleReferenceIntersection getRoleReferenceIntersection(@Nullable AnonymousUser anonymousUser) {
        switch (type) {
            case USER:
                return buildRoleReferencesForUser(anonymousUser);
            case API_KEY:
                return buildRoleReferencesForApiKey();
            case SERVICE_ACCOUNT:
                return new RoleReferenceIntersection(new RoleReference.ServiceAccountRoleReference(user.principal()));
            case REMOTE_ACCESS:
                return buildRoleReferencesForRemoteAccess();
            default:
                assert false : "unknown subject type: [" + type + "]";
                throw new IllegalStateException("unknown subject type: [" + type + "]");
        }
    }

    public boolean canAccessResourcesOf(Subject resourceCreatorSubject) {
        if (API_KEY.equals(getType()) && API_KEY.equals(resourceCreatorSubject.getType())) {
            final boolean sameKeyId = getMetadata().get(AuthenticationField.API_KEY_ID_KEY)
                .equals(resourceCreatorSubject.getMetadata().get(AuthenticationField.API_KEY_ID_KEY));
            assert false == sameKeyId || getUser().principal().equals(resourceCreatorSubject.getUser().principal())
                : "The same API key ID cannot be attributed to two different usernames";
            return sameKeyId;
        } else if ((API_KEY.equals(getType()) && false == API_KEY.equals(resourceCreatorSubject.getType()))
            || (false == API_KEY.equals(getType()) && API_KEY.equals(resourceCreatorSubject.getType()))) {
                // an API Key cannot access resources created by non-API Keys or vice-versa
                return false;
            } else if (REMOTE_ACCESS.equals(getType()) || REMOTE_ACCESS.equals(resourceCreatorSubject.getType())) {
                // TODO implement this once remote authentication is fully supported
                return false;
            } else {
                if (false == getUser().principal().equals(resourceCreatorSubject.getUser().principal())) {
                    return false;
                }
                final Authentication.RealmRef myAuthRealm = getRealm();
                final Authentication.RealmRef creatorAuthRealm = resourceCreatorSubject.getRealm();
                if (null == myAuthRealm.getDomain()) {
                    // the authentication accessing the resource is for a user from a realm not part of any domain
                    return Authentication.equivalentRealms(
                        myAuthRealm.getName(),
                        myAuthRealm.getType(),
                        creatorAuthRealm.getName(),
                        creatorAuthRealm.getType()
                    );
                } else {
                    for (RealmConfig.RealmIdentifier domainRealm : myAuthRealm.getDomain().realms()) {
                        if (Authentication.equivalentRealms(
                            domainRealm.getName(),
                            domainRealm.getType(),
                            creatorAuthRealm.getName(),
                            creatorAuthRealm.getType()
                        )) {
                            return true;
                        }
                    }
                    return false;
                }
            }
    }

    @Override
    public boolean equals(Object o) {
        if (this == o) return true;
        if (o == null || getClass() != o.getClass()) return false;
        Subject subject = (Subject) o;
        return version.equals(subject.version)
            && user.equals(subject.user)
            && Objects.equals(realm, subject.realm)
            && type == subject.type
            && metadata.equals(subject.metadata);
    }

    @Override
    public int hashCode() {
        return Objects.hash(version, user, realm, type, metadata);
    }

    @Override
    public String toString() {
        return "Subject{"
            + "version="
            + version
            + ", user="
            + user
            + ", realm="
            + realm
            + ", type="
            + type
            + ", metadata="
            + metadata
            + '}';
    }

    private RoleReferenceIntersection buildRoleReferencesForUser(AnonymousUser anonymousUser) {
        if (user.equals(anonymousUser)) {
            return new RoleReferenceIntersection(new RoleReference.NamedRoleReference(user.roles()));
        }
        final String[] allRoleNames;
        if (anonymousUser == null || false == anonymousUser.enabled()) {
            allRoleNames = user.roles();
        } else {
            // TODO: should we validate enable status and length of role names on instantiation time of anonymousUser?
            if (anonymousUser.roles().length == 0) {
                throw new IllegalStateException("anonymous is only enabled when the anonymous user has roles");
            }
            allRoleNames = ArrayUtils.concat(user.roles(), anonymousUser.roles());
        }
        return new RoleReferenceIntersection(new RoleReference.NamedRoleReference(allRoleNames));
    }

    private RoleReferenceIntersection buildRoleReferencesForApiKey() {
        if (version.before(VERSION_API_KEY_ROLES_AS_BYTES)) {
            return buildRolesReferenceForApiKeyBwc();
        }
        final String apiKeyId = (String) metadata.get(AuthenticationField.API_KEY_ID_KEY);
        final BytesReference roleDescriptorsBytes = (BytesReference) metadata.get(API_KEY_ROLE_DESCRIPTORS_KEY);
        final BytesReference limitedByRoleDescriptorsBytes = getLimitedByRoleDescriptorsBytes();
        if (roleDescriptorsBytes == null && limitedByRoleDescriptorsBytes == null) {
            throw new ElasticsearchSecurityException("no role descriptors found for API key");
        }
        final RoleReference.ApiKeyRoleReference limitedByRoleReference = new RoleReference.ApiKeyRoleReference(
            apiKeyId,
            limitedByRoleDescriptorsBytes,
            RoleReference.ApiKeyRoleType.LIMITED_BY
        );
        if (isEmptyRoleDescriptorsBytes(roleDescriptorsBytes)) {
            return new RoleReferenceIntersection(limitedByRoleReference);
        }
        return new RoleReferenceIntersection(
            new RoleReference.ApiKeyRoleReference(apiKeyId, roleDescriptorsBytes, RoleReference.ApiKeyRoleType.ASSIGNED),
            limitedByRoleReference
        );
    }

    private RoleReferenceIntersection buildRoleReferencesForRemoteAccess() {
<<<<<<< HEAD
        final List<RoleReference> roleReferences = new ArrayList<>(buildRoleReferencesForApiKey().getRoleReferences());
        @SuppressWarnings("unchecked")
        final List<RemoteAccessAuthentication.RoleDescriptorsBytes> remoteAccessRoleDescriptorsBytes = (List<
            RemoteAccessAuthentication.RoleDescriptorsBytes>) metadata.get(REMOTE_ACCESS_ROLE_DESCRIPTORS_KEY);
        if (remoteAccessRoleDescriptorsBytes.isEmpty()) {
            // TODO hack. fail earlier, and assert here instead
            return new RoleReferenceIntersection(List.of(new RoleReference.NamedRoleReference(new String[] {})));
        }
        // TODO handle this once we support API keys as querying subjects
        assert remoteAccessRoleDescriptorsBytes.size() == 1;
        for (RemoteAccessAuthentication.RoleDescriptorsBytes roleDescriptorsBytes : remoteAccessRoleDescriptorsBytes) {
            roleReferences.add(new RoleReference.RemoteAccessRoleReference(roleDescriptorsBytes));
        }
=======
        final List<RoleReference> roleReferences = new ArrayList<>(4);
        @SuppressWarnings("unchecked")
        final List<RemoteAccessAuthentication.RoleDescriptorsBytes> remoteAccessRoleDescriptorsBytes = (List<
            RemoteAccessAuthentication.RoleDescriptorsBytes>) metadata.get(AuthenticationField.REMOTE_ACCESS_ROLE_DESCRIPTORS_KEY);
        if (remoteAccessRoleDescriptorsBytes.isEmpty()) {
            // If the remote access role descriptors are empty, the remote user has no privileges. We need to add an empty role to restrict
            // access of the overall intersection accordingly
            roleReferences.add(new RoleReference.RemoteAccessRoleReference(RemoteAccessAuthentication.RoleDescriptorsBytes.EMPTY));
        } else {
            // TODO handle this once we support API keys as querying subjects
            assert remoteAccessRoleDescriptorsBytes.size() == 1
                : "only a singleton list of remote access role descriptors bytes is supported";
            for (RemoteAccessAuthentication.RoleDescriptorsBytes roleDescriptorsBytes : remoteAccessRoleDescriptorsBytes) {
                roleReferences.add(new RoleReference.RemoteAccessRoleReference(roleDescriptorsBytes));
            }
        }
        roleReferences.addAll(buildRoleReferencesForApiKey().getRoleReferences());
>>>>>>> fd4c6172
        return new RoleReferenceIntersection(List.copyOf(roleReferences));
    }

    private static boolean isEmptyRoleDescriptorsBytes(BytesReference roleDescriptorsBytes) {
        return roleDescriptorsBytes == null || (roleDescriptorsBytes.length() == 2 && "{}".equals(roleDescriptorsBytes.utf8ToString()));
    }

    private RoleReferenceIntersection buildRolesReferenceForApiKeyBwc() {
        final String apiKeyId = (String) metadata.get(AuthenticationField.API_KEY_ID_KEY);
        final Map<String, Object> roleDescriptorsMap = getRoleDescriptorMap(API_KEY_ROLE_DESCRIPTORS_KEY);
        final Map<String, Object> limitedByRoleDescriptorsMap = getRoleDescriptorMap(API_KEY_LIMITED_ROLE_DESCRIPTORS_KEY);
        if (roleDescriptorsMap == null && limitedByRoleDescriptorsMap == null) {
            throw new ElasticsearchSecurityException("no role descriptors found for API key");
        } else {
            final RoleReference.BwcApiKeyRoleReference limitedByRoleReference = new RoleReference.BwcApiKeyRoleReference(
                apiKeyId,
                limitedByRoleDescriptorsMap,
                RoleReference.ApiKeyRoleType.LIMITED_BY
            );
            if (roleDescriptorsMap == null || roleDescriptorsMap.isEmpty()) {
                return new RoleReferenceIntersection(limitedByRoleReference);
            } else {
                return new RoleReferenceIntersection(
                    new RoleReference.BwcApiKeyRoleReference(apiKeyId, roleDescriptorsMap, RoleReference.ApiKeyRoleType.ASSIGNED),
                    limitedByRoleReference
                );
            }
        }
    }

    @SuppressWarnings("unchecked")
    private Map<String, Object> getRoleDescriptorMap(String key) {
        return (Map<String, Object>) metadata.get(key);
    }

    // This following fixed role descriptor is for fleet-server BWC on and before 7.14.
    // It is fixed and must NOT be updated when the fleet-server service account updates.
    // Package private for testing
    static final BytesArray FLEET_SERVER_ROLE_DESCRIPTOR_BYTES_V_7_14 = new BytesArray(
        "{\"elastic/fleet-server\":{\"cluster\":[\"monitor\",\"manage_own_api_key\"],"
            + "\"indices\":[{\"names\":[\"logs-*\",\"metrics-*\",\"traces-*\",\"synthetics-*\","
            + "\".logs-endpoint.diagnostic.collection-*\"],"
            + "\"privileges\":[\"write\",\"create_index\",\"auto_configure\"],\"allow_restricted_indices\":false},"
            + "{\"names\":[\".fleet-*\"],\"privileges\":[\"read\",\"write\",\"monitor\",\"create_index\",\"auto_configure\"],"
            + "\"allow_restricted_indices\":false}],\"applications\":[],\"run_as\":[],\"metadata\":{},"
            + "\"transient_metadata\":{\"enabled\":true}}}"
    );

    private BytesReference getLimitedByRoleDescriptorsBytes() {
        final BytesReference bytesReference = (BytesReference) metadata.get(API_KEY_LIMITED_ROLE_DESCRIPTORS_KEY);
        // Unfortunate BWC bug fix code
        if (bytesReference.length() == 2 && "{}".equals(bytesReference.utf8ToString())) {
            if (ServiceAccountSettings.REALM_NAME.equals(metadata.get(AuthenticationField.API_KEY_CREATOR_REALM_NAME))
                && "elastic/fleet-server".equals(user.principal())) {
                return FLEET_SERVER_ROLE_DESCRIPTOR_BYTES_V_7_14;
            }
        }
        return bytesReference;
    }
}<|MERGE_RESOLUTION|>--- conflicted
+++ resolved
@@ -75,11 +75,7 @@
             assert ServiceAccountSettings.REALM_NAME.equals(realm.getName()) : "service account realm name mismatch";
             this.type = Type.SERVICE_ACCOUNT;
         } else if (AuthenticationField.REMOTE_ACCESS_REALM_TYPE.equals(realm.getType())) {
-<<<<<<< HEAD
-            assert realm.getName().startsWith(AuthenticationField.REMOTE_ACCESS_REALM_NAME) : "remote access realm name prefix mismatch";
-=======
             assert AuthenticationField.REMOTE_ACCESS_REALM_NAME.equals(realm.getName()) : "remote access realm name mismatch";
->>>>>>> fd4c6172
             this.type = Type.REMOTE_ACCESS;
         } else {
             this.type = Type.USER;
@@ -242,21 +238,6 @@
     }
 
     private RoleReferenceIntersection buildRoleReferencesForRemoteAccess() {
-<<<<<<< HEAD
-        final List<RoleReference> roleReferences = new ArrayList<>(buildRoleReferencesForApiKey().getRoleReferences());
-        @SuppressWarnings("unchecked")
-        final List<RemoteAccessAuthentication.RoleDescriptorsBytes> remoteAccessRoleDescriptorsBytes = (List<
-            RemoteAccessAuthentication.RoleDescriptorsBytes>) metadata.get(REMOTE_ACCESS_ROLE_DESCRIPTORS_KEY);
-        if (remoteAccessRoleDescriptorsBytes.isEmpty()) {
-            // TODO hack. fail earlier, and assert here instead
-            return new RoleReferenceIntersection(List.of(new RoleReference.NamedRoleReference(new String[] {})));
-        }
-        // TODO handle this once we support API keys as querying subjects
-        assert remoteAccessRoleDescriptorsBytes.size() == 1;
-        for (RemoteAccessAuthentication.RoleDescriptorsBytes roleDescriptorsBytes : remoteAccessRoleDescriptorsBytes) {
-            roleReferences.add(new RoleReference.RemoteAccessRoleReference(roleDescriptorsBytes));
-        }
-=======
         final List<RoleReference> roleReferences = new ArrayList<>(4);
         @SuppressWarnings("unchecked")
         final List<RemoteAccessAuthentication.RoleDescriptorsBytes> remoteAccessRoleDescriptorsBytes = (List<
@@ -274,7 +255,6 @@
             }
         }
         roleReferences.addAll(buildRoleReferencesForApiKey().getRoleReferences());
->>>>>>> fd4c6172
         return new RoleReferenceIntersection(List.copyOf(roleReferences));
     }
 
