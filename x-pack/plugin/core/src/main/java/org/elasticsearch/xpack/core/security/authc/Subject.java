--- conflicted
+++ resolved
@@ -275,14 +275,7 @@
             // access of the overall intersection accordingly
             roleReferences.add(new RoleReference.RemoteAccessRoleReference(RoleDescriptorsBytes.EMPTY));
         } else {
-<<<<<<< HEAD
-            for (RemoteAccessAuthentication.RoleDescriptorsBytes roleDescriptorsBytes : remoteAccessRoleDescriptorsBytes) {
-=======
-            // TODO handle this once we support API keys as querying subjects
-            assert remoteAccessRoleDescriptorsBytes.size() == 1
-                : "only a singleton list of remote access role descriptors bytes is supported";
             for (RoleDescriptorsBytes roleDescriptorsBytes : remoteAccessRoleDescriptorsBytes) {
->>>>>>> e811c2ef
                 roleReferences.add(new RoleReference.RemoteAccessRoleReference(roleDescriptorsBytes));
             }
         }
