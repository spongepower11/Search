--- conflicted
+++ resolved
@@ -275,16 +275,8 @@
             // restrict access of the overall intersection accordingly
             roleReferences.add(new RoleReference.CrossClusterAccessRoleReference(RoleDescriptorsBytes.EMPTY));
         } else {
-<<<<<<< HEAD
-            for (RoleDescriptorsBytes roleDescriptorsBytes : remoteAccessRoleDescriptorsBytes) {
-                roleReferences.add(new RoleReference.RemoteAccessRoleReference(roleDescriptorsBytes));
-=======
-            // TODO handle this once we support API keys as querying subjects
-            assert crossClusterAccessRoleDescriptorsBytes.size() == 1
-                : "only a singleton list of cross cluster access role descriptors bytes is supported";
             for (RoleDescriptorsBytes roleDescriptorsBytes : crossClusterAccessRoleDescriptorsBytes) {
                 roleReferences.add(new RoleReference.CrossClusterAccessRoleReference(roleDescriptorsBytes));
->>>>>>> 5c6e4767
             }
         }
         roleReferences.addAll(buildRoleReferencesForApiKey().getRoleReferences());
