--- conflicted
+++ resolved
@@ -15,10 +15,6 @@
 import org.elasticsearch.common.bytes.BytesReference;
 import org.elasticsearch.common.io.stream.StreamInput;
 import org.elasticsearch.common.io.stream.StreamOutput;
-<<<<<<< HEAD
-import org.elasticsearch.common.io.stream.Streamable;
-=======
->>>>>>> 6c07d105
 import org.elasticsearch.common.io.stream.Writeable;
 import org.elasticsearch.common.xcontent.LoggingDeprecationHandler;
 import org.elasticsearch.common.xcontent.NamedXContentRegistry;
@@ -120,14 +116,14 @@
         int size = in.readVInt();
         this.indicesPrivileges = new IndicesPrivileges[size];
         for (int i = 0; i < size; i++) {
-            indicesPrivileges[i] = IndicesPrivileges.createFrom(in);
+            indicesPrivileges[i] = new IndicesPrivileges(in);
         }
         this.runAs = in.readStringArray();
         this.metadata = in.readMap();
         this.transientMetadata = in.readMap();
 
         if (in.getVersion().onOrAfter(Version.V_6_4_0)) {
-            this.applicationPrivileges = in.readArray(ApplicationResourcePrivileges::createFrom, ApplicationResourcePrivileges[]::new);
+            this.applicationPrivileges = in.readArray(ApplicationResourcePrivileges::new, ApplicationResourcePrivileges[]::new);
             this.conditionalClusterPrivileges = ConditionalClusterPrivileges.readArray(in);
         } else {
             this.applicationPrivileges = ApplicationResourcePrivileges.NONE;
@@ -257,47 +253,12 @@
         return builder.endObject();
     }
 
-<<<<<<< HEAD
     @Override
     public void writeTo(StreamOutput out) throws IOException {
         out.writeString(name);
         out.writeStringArray(clusterPrivileges);
         out.writeVInt(indicesPrivileges.length);
         for (IndicesPrivileges group : indicesPrivileges) {
-=======
-    public static RoleDescriptor readFrom(StreamInput in) throws IOException {
-        String name = in.readString();
-        String[] clusterPrivileges = in.readStringArray();
-        int size = in.readVInt();
-        IndicesPrivileges[] indicesPrivileges = new IndicesPrivileges[size];
-        for (int i = 0; i < size; i++) {
-            indicesPrivileges[i] = new IndicesPrivileges(in);
-        }
-        String[] runAs = in.readStringArray();
-        Map<String, Object> metadata = in.readMap();
-
-        final Map<String, Object> transientMetadata = in.readMap();
-
-        final ApplicationResourcePrivileges[] applicationPrivileges;
-        final ConditionalClusterPrivilege[] conditionalClusterPrivileges;
-        if (in.getVersion().onOrAfter(Version.V_6_4_0)) {
-            applicationPrivileges = in.readArray(ApplicationResourcePrivileges::new, ApplicationResourcePrivileges[]::new);
-            conditionalClusterPrivileges = ConditionalClusterPrivileges.readArray(in);
-        } else {
-            applicationPrivileges = ApplicationResourcePrivileges.NONE;
-            conditionalClusterPrivileges = ConditionalClusterPrivileges.EMPTY_ARRAY;
-        }
-
-        return new RoleDescriptor(name, clusterPrivileges, indicesPrivileges, applicationPrivileges, conditionalClusterPrivileges,
-            runAs, metadata, transientMetadata);
-    }
-
-    public static void writeTo(RoleDescriptor descriptor, StreamOutput out) throws IOException {
-        out.writeString(descriptor.name);
-        out.writeStringArray(descriptor.clusterPrivileges);
-        out.writeVInt(descriptor.indicesPrivileges.length);
-        for (IndicesPrivileges group : descriptor.indicesPrivileges) {
->>>>>>> 6c07d105
             group.writeTo(out);
         }
         out.writeStringArray(runAs);
