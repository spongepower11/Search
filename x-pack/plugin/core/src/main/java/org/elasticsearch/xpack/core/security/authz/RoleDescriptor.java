--- conflicted
+++ resolved
@@ -54,11 +54,7 @@
  */
 public class RoleDescriptor implements ToXContentObject, Writeable {
 
-<<<<<<< HEAD
-    public static final TransportVersion WORKFLOWS_RESTRICTION_VERSION = TransportVersions.V_8_500_010;
-=======
-    public static final TransportVersion WORKFLOWS_RESTRICTION_VERSION = TransportVersion.V_8_500_020;
->>>>>>> 8752d804
+    public static final TransportVersion WORKFLOWS_RESTRICTION_VERSION = TransportVersions.V_8_500_020;
 
     public static final String ROLE_TYPE = "role";
 
