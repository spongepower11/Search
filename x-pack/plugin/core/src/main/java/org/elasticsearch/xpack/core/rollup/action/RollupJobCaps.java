/*
 * Copyright Elasticsearch B.V. and/or licensed to Elasticsearch B.V. under one
 * or more contributor license agreements. Licensed under the Elastic License;
 * you may not use this file except in compliance with the Elastic License.
 */
package org.elasticsearch.xpack.core.rollup.action;

import org.elasticsearch.common.ParseField;
import org.elasticsearch.common.io.stream.StreamInput;
import org.elasticsearch.common.io.stream.StreamOutput;
import org.elasticsearch.common.io.stream.Writeable;
import org.elasticsearch.common.xcontent.ToXContentFragment;
import org.elasticsearch.common.xcontent.ToXContentObject;
import org.elasticsearch.common.xcontent.XContentBuilder;
import org.elasticsearch.search.aggregations.bucket.histogram.DateHistogramAggregationBuilder;
import org.elasticsearch.search.aggregations.bucket.histogram.HistogramAggregationBuilder;
import org.elasticsearch.search.aggregations.bucket.terms.TermsAggregationBuilder;
import org.elasticsearch.xpack.core.rollup.job.DateHistogramGroupConfig;
import org.elasticsearch.xpack.core.rollup.job.GroupConfig;
import org.elasticsearch.xpack.core.rollup.job.HistogramGroupConfig;
import org.elasticsearch.xpack.core.rollup.job.MetricConfig;
import org.elasticsearch.xpack.core.rollup.job.RollupJobConfig;
import org.elasticsearch.xpack.core.rollup.job.TermsGroupConfig;

import java.io.IOException;
import java.util.ArrayList;
import java.util.Arrays;
import java.util.Collections;
import java.util.HashMap;
import java.util.List;
import java.util.Map;
import java.util.Objects;
import java.util.stream.Collectors;

import static java.util.Collections.singletonMap;

/**
 * Represents the Rollup capabilities for a specific job on a single rollup index
 */
public class RollupJobCaps implements Writeable, ToXContentObject {
    private static ParseField JOB_ID = new ParseField("job_id");
    private static ParseField ROLLUP_INDEX = new ParseField("rollup_index");
    private static ParseField INDEX_PATTERN = new ParseField("index_pattern");
    private static ParseField FIELDS = new ParseField("fields");

<<<<<<< HEAD
    private String jobID;
    private String rollupIndex;
    private String indexPattern;
    private Map<String, RollupFieldCaps> fieldCapLookup = new HashMap<>();
    private RollupJobConfig rollupJobConfig;
=======
    private final String jobID;
    private final String rollupIndex;
    private final String indexPattern;
    private final Map<String, RollupFieldCaps> fieldCapLookup;
>>>>>>> 4236358f

    // TODO now that these rollup caps are being used more widely (e.g. search), perhaps we should
    // store the RollupJob and translate into FieldCaps on demand for json output.  Would make working with
    // it internally a lot easier
    public RollupJobCaps(RollupJobConfig job) {
        jobID = job.getId();
        rollupIndex = job.getRollupIndex();
        indexPattern = job.getIndexPattern();
        rollupJobConfig = job;
        fieldCapLookup = createRollupFieldCaps(job);
    }

    public RollupJobCaps(String jobID, String rollupIndex, String indexPattern, Map<String, RollupFieldCaps> fieldCapLookup) {
        this.jobID = jobID;
        this.rollupIndex = rollupIndex;
        this.indexPattern = indexPattern;
        this.fieldCapLookup = Collections.unmodifiableMap(Objects.requireNonNull(fieldCapLookup));
    }

    public RollupJobCaps(StreamInput in) throws IOException {
        this.jobID = in.readString();
        this.rollupIndex = in.readString();
        this.indexPattern = in.readString();
        this.fieldCapLookup = in.readMap(StreamInput::readString, RollupFieldCaps::new);
    }

    public Map<String, RollupFieldCaps> getFieldCaps() {
        return fieldCapLookup;
    }

    public String getRollupIndex() {
        return rollupIndex;
    }

    public String getIndexPattern() {
        return indexPattern;
    }

    public String getJobID() {
        return jobID;
    }

    public RollupJobConfig getRollupJobConfig() {
        return rollupJobConfig;
    }

    @Override
    public void writeTo(StreamOutput out) throws IOException {
        out.writeString(jobID);
        out.writeString(rollupIndex);
        out.writeString(indexPattern);
        out.writeMap(fieldCapLookup, StreamOutput::writeString, (o, value) -> value.writeTo(o));
    }

    @Override
    public XContentBuilder toXContent(XContentBuilder builder, Params params) throws IOException {
        builder.startObject();
        {
            builder.field(JOB_ID.getPreferredName(), jobID);
            builder.field(ROLLUP_INDEX.getPreferredName(), rollupIndex);
            builder.field(INDEX_PATTERN.getPreferredName(), indexPattern);
            builder.startObject(FIELDS.getPreferredName());
            {
                for (Map.Entry<String, RollupFieldCaps> fieldCap : fieldCapLookup.entrySet()) {
                    builder.array(fieldCap.getKey(), fieldCap.getValue());
                }
            }
            builder.endObject();
        }
        builder.endObject();
        return builder;
    }

    @Override
    public boolean equals(Object other) {
        if (this == other) {
            return true;
        }

        if (other == null || getClass() != other.getClass()) {
            return false;
        }

        RollupJobCaps that = (RollupJobCaps) other;

        return Objects.equals(this.jobID, that.jobID)
            && Objects.equals(this.rollupIndex, that.rollupIndex)
            && Objects.equals(this.fieldCapLookup, that.fieldCapLookup);
    }

    @Override
    public int hashCode() {
        return Objects.hash(jobID, rollupIndex, fieldCapLookup, indexPattern);
    }

    private static Map<String, RollupFieldCaps> createRollupFieldCaps(final RollupJobConfig rollupJobConfig) {
        final Map<String, List<Map<String, Object>>> tempFieldCaps = new HashMap<>();

        final GroupConfig groupConfig = rollupJobConfig.getGroupConfig();
        if (groupConfig != null) {
            // Create RollupFieldCaps for the date histogram
            final DateHistogramGroupConfig dateHistogram = groupConfig.getDateHistogram();
            final Map<String, Object> dateHistogramAggCap = new HashMap<>();
            dateHistogramAggCap.put("agg", DateHistogramAggregationBuilder.NAME);
            dateHistogramAggCap.put(DateHistogramGroupConfig.INTERVAL, dateHistogram.getInterval().toString());
            if (dateHistogram.getDelay() != null) {
                dateHistogramAggCap.put(DateHistogramGroupConfig.DELAY, dateHistogram.getDelay().toString());
            }
            dateHistogramAggCap.put(DateHistogramGroupConfig.TIME_ZONE, dateHistogram.getTimeZone());

            List<Map<String, Object>> dateAggCaps = tempFieldCaps.getOrDefault(dateHistogram.getField(), new ArrayList<>());
            dateAggCaps.add(dateHistogramAggCap);
            tempFieldCaps.put(dateHistogram.getField(), dateAggCaps);

            // Create RollupFieldCaps for the histogram
            final HistogramGroupConfig histogram = groupConfig.getHistogram();
            if (histogram != null) {
                final Map<String, Object> histogramAggCap = new HashMap<>();
                histogramAggCap.put("agg", HistogramAggregationBuilder.NAME);
                histogramAggCap.put(HistogramGroupConfig.INTERVAL, histogram.getInterval());
                Arrays.stream(rollupJobConfig.getGroupConfig().getHistogram().getFields()).forEach(field -> {
                    List<Map<String, Object>> caps = tempFieldCaps.getOrDefault(field, new ArrayList<>());
                    caps.add(histogramAggCap);
                    tempFieldCaps.put(field, caps);
                });
            }

            // Create RollupFieldCaps for the term
            final TermsGroupConfig terms = groupConfig.getTerms();
            if (terms != null) {
                final Map<String, Object> termsAggCap = singletonMap("agg", TermsAggregationBuilder.NAME);
                Arrays.stream(rollupJobConfig.getGroupConfig().getTerms().getFields()).forEach(field -> {
                    List<Map<String, Object>> caps = tempFieldCaps.getOrDefault(field, new ArrayList<>());
                    caps.add(termsAggCap);
                    tempFieldCaps.put(field, caps);
                });
            }
        }

        // Create RollupFieldCaps for the metrics
        final List<MetricConfig> metricsConfig = rollupJobConfig.getMetricsConfig();
            if (metricsConfig.size() > 0) {
                rollupJobConfig.getMetricsConfig().forEach(metricConfig -> {
                    final List<Map<String, Object>> metrics = metricConfig.getMetrics().stream()
                        .map(metric -> singletonMap("agg", (Object) metric))
                        .collect(Collectors.toList());
                    metrics.forEach(m -> {
                        List<Map<String, Object>> caps = tempFieldCaps
                            .getOrDefault(metricConfig.getField(), new ArrayList<>());
                        caps.add(m);
                        tempFieldCaps.put(metricConfig.getField(), caps);
                    });
                });
        }

        return Collections.unmodifiableMap(tempFieldCaps.entrySet()
            .stream()
            .collect(Collectors.toMap(Map.Entry::getKey,
                e -> new RollupFieldCaps(e.getValue()))));
    }

    public static class RollupFieldCaps implements Writeable, ToXContentFragment {
        private final List<Map<String, Object>> aggs;

        RollupFieldCaps(StreamInput in) throws IOException {
            int size = in.readInt();
            List<Map<String, Object>> inAggs = new ArrayList<>(size);
            for (int i = 0; i < size; i++) {
                inAggs.add(in.readMap());
            }
            this.aggs = Collections.unmodifiableList(inAggs);
        }

        RollupFieldCaps(List<Map<String, Object>> aggs) {
            this.aggs = Collections.unmodifiableList(Objects.requireNonNull(aggs));
        }

        public List<Map<String, Object>> getAggs() {
            return aggs;
        }

        @Override
        public void writeTo(StreamOutput out) throws IOException {
            out.writeInt(aggs.size());
            for (Map<String, Object> agg : aggs) {
                out.writeMap(agg);
            }
        }

        @Override
        public XContentBuilder toXContent(XContentBuilder builder, Params params) throws IOException {
            for (Map<String, Object> agg : aggs) {
                builder.map(agg);
            }
            return builder;
        }

        @Override
        public boolean equals(Object other) {
            if (this == other) {
                return true;
            }

            if (other == null || getClass() != other.getClass()) {
                return false;
            }

            RollupFieldCaps that = (RollupFieldCaps) other;
            return Objects.equals(this.aggs, that.aggs);
        }

        @Override
        public int hashCode() {
            return Objects.hash(aggs);
        }
    }
}<|MERGE_RESOLUTION|>--- conflicted
+++ resolved
@@ -43,18 +43,11 @@
     private static ParseField INDEX_PATTERN = new ParseField("index_pattern");
     private static ParseField FIELDS = new ParseField("fields");
 
-<<<<<<< HEAD
-    private String jobID;
-    private String rollupIndex;
-    private String indexPattern;
-    private Map<String, RollupFieldCaps> fieldCapLookup = new HashMap<>();
     private RollupJobConfig rollupJobConfig;
-=======
     private final String jobID;
     private final String rollupIndex;
     private final String indexPattern;
     private final Map<String, RollupFieldCaps> fieldCapLookup;
->>>>>>> 4236358f
 
     // TODO now that these rollup caps are being used more widely (e.g. search), perhaps we should
     // store the RollupJob and translate into FieldCaps on demand for json output.  Would make working with
