--- conflicted
+++ resolved
@@ -613,13 +613,8 @@
                                 }
 
                                 @Override
-<<<<<<< HEAD
-                                public Executor executor(ThreadPool threadPool) {
+                                public Executor executor() {
                                     return coordinationExecutor;
-=======
-                                public Executor executor() {
-                                    return TransportResponseHandler.TRANSPORT_WORKER;
->>>>>>> 98d0c5f1
                                 }
 
                                 @Override
@@ -644,17 +639,8 @@
             try {
                 TermsEnumRequest req = new TermsEnumRequest(request).indices(remoteIndices.indices());
 
-<<<<<<< HEAD
-                Client remoteClient = remoteClusterService.getRemoteClusterClient(
-                    transportService.getThreadPool(),
-                    clusterAlias,
-                    coordinationExecutor
-                );
-                remoteClient.execute(TermsEnumAction.INSTANCE, req, new ActionListener<>() {
-=======
-                var remoteClient = remoteClusterService.getRemoteClusterClient(clusterAlias, EsExecutors.DIRECT_EXECUTOR_SERVICE);
+                var remoteClient = remoteClusterService.getRemoteClusterClient(clusterAlias, coordinationExecutor);
                 remoteClient.execute(TermsEnumAction.REMOTE_TYPE, req, new ActionListener<>() {
->>>>>>> 98d0c5f1
                     @Override
                     public void onResponse(TermsEnumResponse termsEnumResponse) {
                         onRemoteClusterResponse(
