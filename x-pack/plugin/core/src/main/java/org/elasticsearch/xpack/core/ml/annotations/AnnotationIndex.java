/*
 * Copyright Elasticsearch B.V. and/or licensed to Elasticsearch B.V. under one
 * or more contributor license agreements. Licensed under the Elastic License
 * 2.0; you may not use this file except in compliance with the Elastic License
 * 2.0.
 */
package org.elasticsearch.xpack.core.ml.annotations;

import org.apache.logging.log4j.LogManager;
import org.apache.logging.log4j.Logger;
import org.apache.logging.log4j.message.ParameterizedMessage;
import org.elasticsearch.ResourceAlreadyExistsException;
import org.elasticsearch.Version;
import org.elasticsearch.action.ActionListener;
import org.elasticsearch.action.admin.cluster.health.ClusterHealthAction;
import org.elasticsearch.action.admin.cluster.health.ClusterHealthRequest;
import org.elasticsearch.action.admin.indices.alias.IndicesAliasesRequest;
import org.elasticsearch.action.admin.indices.alias.IndicesAliasesRequestBuilder;
import org.elasticsearch.action.admin.indices.create.CreateIndexRequest;
import org.elasticsearch.action.admin.indices.create.CreateIndexResponse;
import org.elasticsearch.action.support.master.AcknowledgedResponse;
import org.elasticsearch.client.Client;
import org.elasticsearch.client.Requests;
import org.elasticsearch.cluster.ClusterState;
import org.elasticsearch.cluster.metadata.IndexAbstraction;
import org.elasticsearch.cluster.metadata.IndexMetadata;
import org.elasticsearch.common.settings.Settings;
import org.elasticsearch.core.TimeValue;
import org.elasticsearch.index.Index;
import org.elasticsearch.xpack.core.ml.MlMetadata;
import org.elasticsearch.xpack.core.ml.job.persistence.ElasticsearchMappings;
import org.elasticsearch.xpack.core.ml.utils.ExceptionsHelper;
import org.elasticsearch.xpack.core.template.TemplateUtils;

import java.util.List;
import java.util.SortedMap;

import static org.elasticsearch.xpack.core.ClientHelper.ML_ORIGIN;
import static org.elasticsearch.xpack.core.ClientHelper.executeAsyncWithOrigin;

public class AnnotationIndex {

    private static final Logger logger = LogManager.getLogger(AnnotationIndex.class);

    public static final String READ_ALIAS_NAME = ".ml-annotations-read";
    public static final String WRITE_ALIAS_NAME = ".ml-annotations-write";

    // Exposed for testing, but always use the aliases in non-test code.
    public static final String LATEST_INDEX_NAME = ".ml-annotations-000001";
    // Due to historical bugs this index may not have the correct mappings
    // in some production clusters. Therefore new annotations should be
    // written to the latest index. If we ever switch to another new annotations
    // index then this list should be adjusted to include the previous latest
    // index.
    public static final List<String> OLD_INDEX_NAMES = List.of(".ml-annotations-6");

    private static final String MAPPINGS_VERSION_VARIABLE = "xpack.ml.version";

    /**
     * Create the .ml-annotations-6 index with correct mappings if it does not already exist. This index is read and written by the UI
     * results views, so needs to exist when there might be ML results to view.  This method also waits for the index to be ready to search
     * before it returns.
     */
    public static void createAnnotationsIndexIfNecessaryAndWaitForYellow(
        Client client,
        ClusterState state,
        TimeValue masterNodeTimeout,
        final ActionListener<Boolean> finalListener
    ) {

        final ActionListener<Boolean> annotationsIndexCreatedListener = ActionListener.wrap(success -> {
            final ClusterHealthRequest request = Requests.clusterHealthRequest(READ_ALIAS_NAME)
                .waitForYellowStatus()
                .masterNodeTimeout(masterNodeTimeout);
            executeAsyncWithOrigin(
<<<<<<< HEAD
                client.threadPool().getThreadContext(),
                ML_ORIGIN,
                request,
                ActionListener.<ClusterHealthResponse>wrap(
                    r -> finalListener.onResponse(r.isTimedOut() == false),
                    finalListener::onFailure
                ),
                client.admin().cluster()::health
=======
                client,
                ML_ORIGIN,
                ClusterHealthAction.INSTANCE,
                request,
                ActionListener.wrap(r -> finalListener.onResponse(r.isTimedOut() == false), finalListener::onFailure)
>>>>>>> d90fa4eb
            );
        }, finalListener::onFailure);

        createAnnotationsIndexIfNecessary(client, state, masterNodeTimeout, annotationsIndexCreatedListener);
    }

    /**
     * Create the .ml-annotations-6 index with correct mappings if it does not already exist. This index is read and written by the UI
     * results views, so needs to exist when there might be ML results to view.
     */
    public static void createAnnotationsIndexIfNecessary(
        Client client,
        ClusterState state,
        TimeValue masterNodeTimeout,
        final ActionListener<Boolean> finalListener
    ) {

        final ActionListener<Boolean> checkMappingsListener = ActionListener.wrap(
            success -> ElasticsearchMappings.addDocMappingIfMissing(
                WRITE_ALIAS_NAME,
                AnnotationIndex::annotationsMapping,
                client,
                state,
                masterNodeTimeout,
                finalListener
            ),
            finalListener::onFailure
        );

        final ActionListener<Boolean> createAliasListener = ActionListener.wrap(success -> {
<<<<<<< HEAD
            final IndicesAliasesRequest request = client.admin()
                .indices()
                .prepareAliases()
                .addAliasAction(IndicesAliasesRequest.AliasActions.add().index(INDEX_NAME).alias(READ_ALIAS_NAME).isHidden(true))
                .addAliasAction(IndicesAliasesRequest.AliasActions.add().index(INDEX_NAME).alias(WRITE_ALIAS_NAME).isHidden(true))
                .request();
            executeAsyncWithOrigin(
                client.threadPool().getThreadContext(),
                ML_ORIGIN,
                request,
=======
            final IndicesAliasesRequestBuilder requestBuilder = client.admin()
                .indices()
                .prepareAliases()
                .addAliasAction(IndicesAliasesRequest.AliasActions.add().index(LATEST_INDEX_NAME).alias(READ_ALIAS_NAME).isHidden(true))
                .addAliasAction(IndicesAliasesRequest.AliasActions.add().index(LATEST_INDEX_NAME).alias(WRITE_ALIAS_NAME).isHidden(true));
            for (String oldIndexName : OLD_INDEX_NAMES) {
                if (state.getMetadata().getIndicesLookup().containsKey(oldIndexName)) {
                    requestBuilder.removeAlias(oldIndexName, WRITE_ALIAS_NAME);
                }
            }
            executeAsyncWithOrigin(
                client.threadPool().getThreadContext(),
                ML_ORIGIN,
                requestBuilder.request(),
>>>>>>> d90fa4eb
                ActionListener.<AcknowledgedResponse>wrap(
                    r -> checkMappingsListener.onResponse(r.isAcknowledged()),
                    finalListener::onFailure
                ),
                client.admin().indices()::aliases
            );
        }, finalListener::onFailure);

        // Only create the index or aliases if some other ML index exists - saves clutter if ML is never used.
        // Also, don't do this if there's a reset in progress or if ML upgrade mode is enabled.
        MlMetadata mlMetadata = MlMetadata.getMlMetadata(state);
        SortedMap<String, IndexAbstraction> mlLookup = state.getMetadata().getIndicesLookup().tailMap(".ml");
        if (mlMetadata.isResetMode() == false
            && mlMetadata.isUpgradeMode() == false
            && mlLookup.isEmpty() == false
            && mlLookup.firstKey().startsWith(".ml")) {

            // Create the annotations index if it doesn't exist already.
            if (mlLookup.containsKey(LATEST_INDEX_NAME) == false) {
                logger.debug(
                    () -> new ParameterizedMessage(
                        "Creating [{}] because [{}] exists; trace {}",
                        LATEST_INDEX_NAME,
                        mlLookup.firstKey(),
                        org.elasticsearch.ExceptionsHelper.formatStackTrace(Thread.currentThread().getStackTrace())
                    )
                );

<<<<<<< HEAD
                CreateIndexRequest createIndexRequest = new CreateIndexRequest(INDEX_NAME).mapping(annotationsMapping())
=======
                CreateIndexRequest createIndexRequest = new CreateIndexRequest(LATEST_INDEX_NAME).mapping(annotationsMapping())
>>>>>>> d90fa4eb
                    .settings(
                        Settings.builder()
                            .put(IndexMetadata.SETTING_AUTO_EXPAND_REPLICAS, "0-1")
                            .put(IndexMetadata.SETTING_NUMBER_OF_SHARDS, "1")
                            .put(IndexMetadata.SETTING_INDEX_HIDDEN, true)
                    );

                executeAsyncWithOrigin(
                    client.threadPool().getThreadContext(),
                    ML_ORIGIN,
                    createIndexRequest,
                    ActionListener.<CreateIndexResponse>wrap(r -> createAliasListener.onResponse(r.isAcknowledged()), e -> {
                        // Possible that the index was created while the request was executing,
                        // so we need to handle that possibility
                        if (ExceptionsHelper.unwrapCause(e) instanceof ResourceAlreadyExistsException) {
                            // Create the alias
                            createAliasListener.onResponse(true);
                        } else {
                            finalListener.onFailure(e);
                        }
                    }),
                    client.admin().indices()::create
                );
                return;
            }

            // Recreate the aliases if they've gone even though the index still exists.
            IndexAbstraction writeAliasDefinition = mlLookup.get(WRITE_ALIAS_NAME);
            if (mlLookup.containsKey(READ_ALIAS_NAME) == false || writeAliasDefinition == null) {
                createAliasListener.onResponse(true);
                return;
            }

            List<Index> writeAliasIndices = writeAliasDefinition.getIndices();
            if (writeAliasIndices.size() != 1 || LATEST_INDEX_NAME.equals(writeAliasIndices.get(0).getName()) == false) {
                createAliasListener.onResponse(true);
                return;
            }

            // Check the mappings
            checkMappingsListener.onResponse(false);
            return;
        }

        // Nothing to do, but respond to the listener
        finalListener.onResponse(false);
    }

    public static String annotationsMapping() {
        return TemplateUtils.loadTemplate(
            "/org/elasticsearch/xpack/core/ml/annotations_index_mappings.json",
            Version.CURRENT.toString(),
            MAPPINGS_VERSION_VARIABLE
        );
    }
}<|MERGE_RESOLUTION|>--- conflicted
+++ resolved
@@ -73,22 +73,11 @@
                 .waitForYellowStatus()
                 .masterNodeTimeout(masterNodeTimeout);
             executeAsyncWithOrigin(
-<<<<<<< HEAD
-                client.threadPool().getThreadContext(),
-                ML_ORIGIN,
-                request,
-                ActionListener.<ClusterHealthResponse>wrap(
-                    r -> finalListener.onResponse(r.isTimedOut() == false),
-                    finalListener::onFailure
-                ),
-                client.admin().cluster()::health
-=======
                 client,
                 ML_ORIGIN,
                 ClusterHealthAction.INSTANCE,
                 request,
                 ActionListener.wrap(r -> finalListener.onResponse(r.isTimedOut() == false), finalListener::onFailure)
->>>>>>> d90fa4eb
             );
         }, finalListener::onFailure);
 
@@ -119,18 +108,6 @@
         );
 
         final ActionListener<Boolean> createAliasListener = ActionListener.wrap(success -> {
-<<<<<<< HEAD
-            final IndicesAliasesRequest request = client.admin()
-                .indices()
-                .prepareAliases()
-                .addAliasAction(IndicesAliasesRequest.AliasActions.add().index(INDEX_NAME).alias(READ_ALIAS_NAME).isHidden(true))
-                .addAliasAction(IndicesAliasesRequest.AliasActions.add().index(INDEX_NAME).alias(WRITE_ALIAS_NAME).isHidden(true))
-                .request();
-            executeAsyncWithOrigin(
-                client.threadPool().getThreadContext(),
-                ML_ORIGIN,
-                request,
-=======
             final IndicesAliasesRequestBuilder requestBuilder = client.admin()
                 .indices()
                 .prepareAliases()
@@ -145,7 +122,6 @@
                 client.threadPool().getThreadContext(),
                 ML_ORIGIN,
                 requestBuilder.request(),
->>>>>>> d90fa4eb
                 ActionListener.<AcknowledgedResponse>wrap(
                     r -> checkMappingsListener.onResponse(r.isAcknowledged()),
                     finalListener::onFailure
@@ -174,11 +150,7 @@
                     )
                 );
 
-<<<<<<< HEAD
-                CreateIndexRequest createIndexRequest = new CreateIndexRequest(INDEX_NAME).mapping(annotationsMapping())
-=======
                 CreateIndexRequest createIndexRequest = new CreateIndexRequest(LATEST_INDEX_NAME).mapping(annotationsMapping())
->>>>>>> d90fa4eb
                     .settings(
                         Settings.builder()
                             .put(IndexMetadata.SETTING_AUTO_EXPAND_REPLICAS, "0-1")
