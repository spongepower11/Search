/*
 * Copyright Elasticsearch B.V. and/or licensed to Elasticsearch B.V. under one
 * or more contributor license agreements. Licensed under the Elastic License
 * 2.0; you may not use this file except in compliance with the Elastic License
 * 2.0.
 */
package org.elasticsearch.license;

import org.elasticsearch.common.Strings;
import org.elasticsearch.common.logging.HeaderWarning;
import org.elasticsearch.common.logging.LoggerMessageFormat;
import org.elasticsearch.common.settings.Settings;
import org.elasticsearch.core.Nullable;
import org.elasticsearch.core.TimeValue;
import org.elasticsearch.license.License.OperationMode;
import org.elasticsearch.xpack.core.XPackField;
import org.elasticsearch.xpack.core.XPackSettings;

import java.util.Collections;
import java.util.LinkedHashMap;
import java.util.List;
import java.util.Locale;
import java.util.Map;
import java.util.Objects;
import java.util.concurrent.ConcurrentHashMap;
import java.util.concurrent.CopyOnWriteArrayList;
import java.util.function.BiFunction;
import java.util.function.Function;
import java.util.function.LongSupplier;
import java.util.function.Predicate;
import java.util.stream.Collectors;

/**
 * A holder for the current state of the license for all xpack features.
 */
public class XPackLicenseState {

    /**
     * A licensed feature.
     *
     * Each value defines the licensed state necessary for the feature to be allowed.
     */
    public enum Feature {
        SECURITY_AUDITING(OperationMode.GOLD, false),
        SECURITY_CUSTOM_ROLE_PROVIDERS(OperationMode.PLATINUM, true),
        SECURITY_TOKEN_SERVICE(OperationMode.STANDARD, false),
        SECURITY_AUTHORIZATION_REALM(OperationMode.PLATINUM, true),
        SECURITY_AUTHORIZATION_ENGINE(OperationMode.PLATINUM, true),

<<<<<<< HEAD
        MONITORING_CLUSTER_ALERTS(OperationMode.STANDARD, true),
=======
        MACHINE_LEARNING(OperationMode.PLATINUM, true),
>>>>>>> f811c238

        OPERATOR_PRIVILEGES(OperationMode.ENTERPRISE, true);

        // NOTE: this is temporary. The Feature enum will go away in favor of LicensedFeature.
        // Embedding the feature instance here is a stopgap to allow smaller initial PR,
        // followed by PRs to convert the current consumers of the license state.
        final LicensedFeature.Momentary feature;

        Feature(OperationMode minimumOperationMode, boolean needsActive) {
            assert minimumOperationMode.compareTo(OperationMode.BASIC) > 0: minimumOperationMode.toString();
            String name = name().toLowerCase(Locale.ROOT);
            if (needsActive) {
                this.feature = LicensedFeature.momentary(name, name, minimumOperationMode);
            } else {
                this.feature = LicensedFeature.momentaryLenient(name, name, minimumOperationMode);
            }
        }
    }

    /** Messages for each feature which are printed when the license expires. */
    static final Map<String, String[]> EXPIRATION_MESSAGES;
    static {
        Map<String, String[]> messages = new LinkedHashMap<>();
        messages.put(XPackField.SECURITY, new String[] {
            "Cluster health, cluster stats and indices stats operations are blocked",
            "All data operations (read and write) continue to work"
        });
        messages.put(XPackField.WATCHER, new String[] {
            "PUT / GET watch APIs are disabled, DELETE watch API continues to work",
            "Watches execute and write to the history",
            "The actions of the watches don't execute"
        });
        messages.put(XPackField.MONITORING, new String[] {
            "The agent will stop collecting cluster and indices metrics"
        });
        messages.put(XPackField.GRAPH, new String[] {
            "Graph explore APIs are disabled"
        });
        messages.put(XPackField.MACHINE_LEARNING, new String[] {
            "Machine learning APIs are disabled"
        });
        messages.put(XPackField.LOGSTASH, new String[] {
            "Logstash will continue to poll centrally-managed pipelines"
        });
        messages.put(XPackField.BEATS, new String[] {
            "Beats will continue to poll centrally-managed configuration"
        });
        messages.put(XPackField.DEPRECATION, new String[] {
            "Deprecation APIs are disabled"
        });
        messages.put(XPackField.UPGRADE, new String[] {
            "Upgrade API is disabled"
        });
        messages.put(XPackField.SQL, new String[] {
            "SQL support is disabled"
        });
        messages.put(XPackField.ROLLUP, new String[] {
            "Creating and Starting rollup jobs will no longer be allowed.",
            "Stopping/Deleting existing jobs, RollupCaps API and RollupSearch continue to function."
        });
        messages.put(XPackField.TRANSFORM, new String[] {
            "Creating, starting, updating transforms will no longer be allowed.",
            "Stopping/Deleting existing transforms continue to function."
        });
        messages.put(XPackField.ANALYTICS, new String[] {
            "Aggregations provided by Analytics plugin are no longer usable."
        });
        messages.put(XPackField.CCR, new String[]{
            "Creating new follower indices will be blocked",
            "Configuring auto-follow patterns will be blocked",
            "Auto-follow patterns will no longer discover new leader indices",
            "The CCR monitoring endpoint will be blocked",
            "Existing follower indices will continue to replicate data"
        });
        EXPIRATION_MESSAGES = Collections.unmodifiableMap(messages);
    }

    /**
     * Messages for each feature which are printed when the license type changes.
     * The value is a function taking the old and new license type, and returns the messages for that feature.
     */
    static final Map<String, BiFunction<OperationMode, OperationMode, String[]>> ACKNOWLEDGMENT_MESSAGES;
    static {
        Map<String, BiFunction<OperationMode, OperationMode, String[]>> messages = new LinkedHashMap<>();
        messages.put(XPackField.SECURITY, XPackLicenseState::securityAcknowledgementMessages);
        messages.put(XPackField.WATCHER, XPackLicenseState::watcherAcknowledgementMessages);
        messages.put(XPackField.MONITORING, XPackLicenseState::monitoringAcknowledgementMessages);
        messages.put(XPackField.GRAPH, XPackLicenseState::graphAcknowledgementMessages);
        messages.put(XPackField.MACHINE_LEARNING, XPackLicenseState::machineLearningAcknowledgementMessages);
        messages.put(XPackField.LOGSTASH, XPackLicenseState::logstashAcknowledgementMessages);
        messages.put(XPackField.BEATS, XPackLicenseState::beatsAcknowledgementMessages);
        messages.put(XPackField.SQL, XPackLicenseState::sqlAcknowledgementMessages);
        messages.put(XPackField.CCR, XPackLicenseState::ccrAcknowledgementMessages);
        ACKNOWLEDGMENT_MESSAGES = Collections.unmodifiableMap(messages);
    }

    private static String[] securityAcknowledgementMessages(OperationMode currentMode, OperationMode newMode) {
        switch (newMode) {
            case BASIC:
                switch (currentMode) {
                    case STANDARD:
                        return Strings.EMPTY_ARRAY;
                    case TRIAL:
                    case GOLD:
                    case PLATINUM:
                    case ENTERPRISE:
                        return new String[] {
                            "Authentication will be limited to the native and file realms.",
                            "Security tokens and API keys will not be supported.",
                            "IP filtering and auditing will be disabled.",
                            "Field and document level access control will be disabled.",
                            "Custom realms will be ignored.",
                            "A custom authorization engine will be ignored."
                        };
                }
                break;
            case GOLD:
                switch (currentMode) {
                    case BASIC:
                    case STANDARD:
                        // ^^ though technically it was already disabled, it's not bad to remind them
                    case TRIAL:
                    case PLATINUM:
                    case ENTERPRISE:
                        return new String[] {
                            "Field and document level access control will be disabled.",
                            "Custom realms will be ignored.",
                            "A custom authorization engine will be ignored."
                        };
                }
                break;
            case STANDARD:
                switch (currentMode) {
                    case BASIC:
                        // ^^ though technically it doesn't change the feature set, it's not bad to remind them
                    case GOLD:
                    case PLATINUM:
                    case ENTERPRISE:
                    case TRIAL:
                        return new String[] {
                            "Authentication will be limited to the native realms.",
                            "IP filtering and auditing will be disabled.",
                            "Field and document level access control will be disabled.",
                            "Custom realms will be ignored.",
                            "A custom authorization engine will be ignored."
                        };
                }
        }
        return Strings.EMPTY_ARRAY;
    }

    private static String[] watcherAcknowledgementMessages(OperationMode currentMode, OperationMode newMode) {
        switch (newMode) {
            case BASIC:
                switch (currentMode) {
                    case TRIAL:
                    case STANDARD:
                    case GOLD:
                    case PLATINUM:
                    case ENTERPRISE:
                        return new String[] { "Watcher will be disabled" };
                }
                break;
        }
        return Strings.EMPTY_ARRAY;
    }

    private static String[] monitoringAcknowledgementMessages(OperationMode currentMode, OperationMode newMode) {
        switch (newMode) {
            case BASIC:
                switch (currentMode) {
                    case TRIAL:
                    case STANDARD:
                    case GOLD:
                    case PLATINUM:
                    case ENTERPRISE:
                        return new String[] {
                            LoggerMessageFormat.format(
                                "Multi-cluster support is disabled for clusters with [{}] license. If you are\n" +
                                    "running multiple clusters, users won't be able to access the clusters with\n" +
                                    "[{}] licenses from within a single X-Pack Kibana instance. You will have to deploy a\n" +
                                    "separate and dedicated X-pack Kibana instance for each [{}] cluster you wish to monitor.",
                                newMode, newMode, newMode)
                        };
                }
                break;
        }
        return Strings.EMPTY_ARRAY;
    }

    private static String[] graphAcknowledgementMessages(OperationMode currentMode, OperationMode newMode) {
        switch (newMode) {
            case BASIC:
            case STANDARD:
            case GOLD:
                switch (currentMode) {
                    case TRIAL:
                    case PLATINUM:
                    case ENTERPRISE:
                        return new String[] { "Graph will be disabled" };
                }
                break;
        }
        return Strings.EMPTY_ARRAY;
    }

    private static String[] machineLearningAcknowledgementMessages(OperationMode currentMode, OperationMode newMode) {
        switch (newMode) {
            case BASIC:
            case STANDARD:
            case GOLD:
                switch (currentMode) {
                    case TRIAL:
                    case PLATINUM:
                    case ENTERPRISE:
                        return new String[] { "Machine learning will be disabled" };
                }
                break;
        }
        return Strings.EMPTY_ARRAY;
    }

    private static String[] logstashAcknowledgementMessages(OperationMode currentMode, OperationMode newMode) {
        switch (newMode) {
            case BASIC:
                if (isBasic(currentMode) == false) {
                    return new String[] { "Logstash will no longer poll for centrally-managed pipelines" };
                }
                break;
        }
        return Strings.EMPTY_ARRAY;
    }

    private static String[] beatsAcknowledgementMessages(OperationMode currentMode, OperationMode newMode) {
        switch (newMode) {
            case BASIC:
                if (isBasic(currentMode) == false) {
                    return new String[] { "Beats will no longer be able to use centrally-managed configuration" };
                }
                break;
        }
        return Strings.EMPTY_ARRAY;
    }

    private static String[] sqlAcknowledgementMessages(OperationMode currentMode, OperationMode newMode) {
        switch (newMode) {
            case BASIC:
            case STANDARD:
            case GOLD:
                switch (currentMode) {
                    case TRIAL:
                    case PLATINUM:
                    case ENTERPRISE:
                        return new String[] {
                                "JDBC and ODBC support will be disabled, but you can continue to use SQL CLI and REST endpoint" };
                }
                break;
        }
        return Strings.EMPTY_ARRAY;
    }

    private static String[] ccrAcknowledgementMessages(final OperationMode current, final OperationMode next) {
        switch (current) {
            // the current license level permits CCR
            case TRIAL:
            case PLATINUM:
            case ENTERPRISE:
                switch (next) {
                    // the next license level does not permit CCR
                    case MISSING:
                    case BASIC:
                    case STANDARD:
                    case GOLD:
                        // so CCR will be disabled
                        return new String[]{
                            "Cross-Cluster Replication will be disabled"
                        };
                }
        }
        return Strings.EMPTY_ARRAY;
    }

    private static boolean isBasic(OperationMode mode) {
        return mode == OperationMode.BASIC;
    }

    /** A wrapper for the license mode, state, and expiration date, to allow atomically swapping. */
    private static class Status {

        /** The current "mode" of the license (ie license type). */
        final OperationMode mode;

        /** True if the license is active, or false if it is expired. */
        final boolean active;

        /** A warning to be emitted on license checks about the license expiring soon. */
        final String expiryWarning;

        Status(OperationMode mode, boolean active, String expiryWarning) {
            this.mode = mode;
            this.active = active;
            this.expiryWarning = expiryWarning;
        }
    }

    private final List<LicenseStateListener> listeners;

    /**
     * A Map of features for which usage is tracked by a feature identifier and a last-used-time.
     * A last used time of {@code -1} means that the feature is "on" and should report the current time as the last-used-time
     * (See: {@link #epochMillisProvider}, {@link #getLastUsed}).
     */
    private final Map<FeatureUsage, Long> usage;

    private final LongSupplier epochMillisProvider;

    // Since Status is the only field that can be updated, we do not need to synchronize access to
    // XPackLicenseState. However, if status is read multiple times in a method, it can change in between
    // reads. Methods should use `executeAgainstStatus` and `checkAgainstStatus` to ensure that the status
    // is only read once.
    private volatile Status status = new Status(OperationMode.TRIAL, true, null);

    public XPackLicenseState(LongSupplier epochMillisProvider) {
        this.listeners = new CopyOnWriteArrayList<>();
        this.usage = new ConcurrentHashMap<>();
        this.epochMillisProvider = epochMillisProvider;
    }

    private XPackLicenseState(
        List<LicenseStateListener> listeners,
        Status status,
        Map<FeatureUsage, Long> usage,
        LongSupplier epochMillisProvider
    ) {
        this.listeners = listeners;
        this.status = status;
        this.usage = usage;
        this.epochMillisProvider = epochMillisProvider;
    }

    /** Performs function against status, only reading the status once to avoid races */
    private <T> T executeAgainstStatus(Function<Status, T> statusFn) {
        return statusFn.apply(this.status);
    }

    /** Performs predicate against status, only reading the status once to avoid races */
    private boolean checkAgainstStatus(Predicate<Status> statusPredicate) {
        return statusPredicate.test(this.status);
    }

    /**
     * Updates the current state of the license, which will change what features are available.
     *
     * @param mode   The mode (type) of the current license.
     * @param active True if the current license exists and is within its allowed usage period; false if it is expired or missing.
     * @param expiryWarning Warning to emit on license checks about the license expiring soon.
     */
    protected void update(OperationMode mode, boolean active, String expiryWarning) {
        status = new Status(mode, active, expiryWarning);
        listeners.forEach(LicenseStateListener::licenseStateChanged);
    }

    /** Add a listener to be notified on license change */
    public void addListener(final LicenseStateListener listener) {
        listeners.add(Objects.requireNonNull(listener));
    }

    /** Remove a listener */
    public void removeListener(final LicenseStateListener listener) {
        listeners.remove(Objects.requireNonNull(listener));
    }

    /** Return the current license type. */
    public OperationMode getOperationMode() {
        return executeAgainstStatus(status -> status.mode);
    }

    // Package private for tests
    /** Return true if the license is currently within its time boundaries, false otherwise. */
    public boolean isActive() {
        return checkAgainstStatus(status -> status.active);
    }

    public String statusDescription() {
        return executeAgainstStatus(status -> (status.active ? "active" : "expired") + ' ' + status.mode.description() + " license");
    }

    @Deprecated
    public boolean checkFeature(Feature feature) {
        return feature.feature.check(this);
    }

    void featureUsed(LicensedFeature feature) {
        checkExpiry();
        usage.put(new FeatureUsage(feature, null), epochMillisProvider.getAsLong());
    }

    void enableUsageTracking(LicensedFeature feature, String contextName) {
        checkExpiry();
        Objects.requireNonNull(contextName, "Context name cannot be null");
        usage.put(new FeatureUsage(feature, contextName), -1L);
    }

    void disableUsageTracking(LicensedFeature feature, String contextName) {
        Objects.requireNonNull(contextName, "Context name cannot be null");
        usage.replace(new FeatureUsage(feature, contextName), -1L, epochMillisProvider.getAsLong());
    }

    void cleanupUsageTracking() {
        long cutoffTime = epochMillisProvider.getAsLong() - TimeValue.timeValueHours(24).getMillis();
        usage.entrySet().removeIf(e -> {
            long timeMillis = e.getValue();
            if (timeMillis == -1) {
                return false; // feature is still on, don't remove
            }
            return timeMillis < cutoffTime; // true if it has not been used in more than 24 hours
        });
    }

    /**
     * Checks whether the given feature is allowed by the current license.
     * <p>
     * This method should only be used when serializing whether a feature is allowed for telemetry.
     */
    @Deprecated
    public boolean isAllowed(Feature feature) {
        return isAllowed(feature.feature);
    }

    // Package protected: Only allowed to be called by LicensedFeature
    boolean isAllowed(LicensedFeature feature) {
        return isAllowedByLicense(feature.getMinimumOperationMode(), feature.isNeedsActive());
    }

    void checkExpiry() {
        String warning = status.expiryWarning;
        if (warning != null) {
            HeaderWarning.addWarning(warning);
        }
    }

    /**
     * Returns a mapping of gold+ features to the last time that feature was used.
     *
     * Note that if a feature has not been used, it will not appear in the map.
     */
    public Map<FeatureUsage, Long> getLastUsed() {
        long currentTimeMillis = epochMillisProvider.getAsLong();
        Function<Long, Long> timeConverter = v -> v == -1 ? currentTimeMillis : v;
        return usage.entrySet().stream().collect(Collectors.toMap(Map.Entry::getKey, e -> timeConverter.apply(e.getValue())));
    }

    public static boolean isMachineLearningAllowedForOperationMode(final OperationMode operationMode) {
        return isAllowedByOperationMode(operationMode, OperationMode.PLATINUM);
    }

    public static boolean isFipsAllowedForOperationMode(final OperationMode operationMode) {
        return isAllowedByOperationMode(operationMode, OperationMode.PLATINUM);
    }

    public static boolean isTransportTlsRequired(License license, Settings settings) {
        if (license == null) {
            return false;
        }
        switch (license.operationMode()) {
            case STANDARD:
            case GOLD:
            case PLATINUM:
            case ENTERPRISE:
            case BASIC:
                return XPackSettings.SECURITY_ENABLED.get(settings);
            case MISSING:
            case TRIAL:
                return false;
            default:
                throw new AssertionError("unknown operation mode [" + license.operationMode() + "]");
        }
    }

    public static boolean isCcrAllowedForOperationMode(final OperationMode operationMode) {
        return isAllowedByOperationMode(operationMode, OperationMode.PLATINUM);
    }

    public static boolean isAllowedByOperationMode(
        final OperationMode operationMode, final OperationMode minimumMode) {
        if (OperationMode.TRIAL == operationMode) {
            return true;
        }
        return operationMode.compareTo(minimumMode) >= 0;
    }

    /**
     * Creates a copy of this object based on the state at the time the method was called. The
     * returned object will not be modified by a license update/expiration so it can be used to
     * make multiple method calls on the license state safely. This object should not be long
     * lived but instead used within a method when a consistent view of the license state
     * is needed for multiple interactions with the license state.
     */
    public XPackLicenseState copyCurrentLicenseState() {
        return executeAgainstStatus(status ->
            new XPackLicenseState(listeners, status, usage, epochMillisProvider));
    }

    /**
     * Test whether a feature is allowed by the status of license.
     *
     * @param minimumMode  The minimum license to meet or exceed
     * @param needActive   Whether current license needs to be active
     *
     * @return true if feature is allowed, otherwise false
     */
    @Deprecated
    public boolean isAllowedByLicense(OperationMode minimumMode, boolean needActive) {
        return checkAgainstStatus(status -> {
            if (needActive && false == status.active) {
                return false;
            }
            return isAllowedByOperationMode(status.mode, minimumMode);
        });
    }

    /**
     * A convenient method to test whether a feature is by license status.
     * @see #isAllowedByLicense(OperationMode, boolean)
     *
     * @param minimumMode  The minimum license to meet or exceed
     */
    public boolean isAllowedByLicense(OperationMode minimumMode) {
        return isAllowedByLicense(minimumMode, true);
    }

    public static class FeatureUsage {
        private final LicensedFeature feature;

        @Nullable
        private final String context;

        private FeatureUsage(LicensedFeature feature, String context) {
            this.feature = Objects.requireNonNull(feature, "Feature cannot be null");
            this.context = context;
        }

        @Override
        public String toString() {
            return context == null ? feature.getName() : feature.getName() + ":" + context;
        }

        @Override
        public boolean equals(Object o) {
            if (this == o) return true;
            if (o == null || getClass() != o.getClass()) return false;
            FeatureUsage usage = (FeatureUsage) o;
            return Objects.equals(feature, usage.feature) && Objects.equals(context, usage.context);
        }

        @Override
        public int hashCode() {
            return Objects.hash(feature, context);
        }

        public LicensedFeature feature() {
            return feature;
        }

        public String contextName() {
            return context;
        }
    }
}<|MERGE_RESOLUTION|>--- conflicted
+++ resolved
@@ -46,12 +46,6 @@
         SECURITY_TOKEN_SERVICE(OperationMode.STANDARD, false),
         SECURITY_AUTHORIZATION_REALM(OperationMode.PLATINUM, true),
         SECURITY_AUTHORIZATION_ENGINE(OperationMode.PLATINUM, true),
-
-<<<<<<< HEAD
-        MONITORING_CLUSTER_ALERTS(OperationMode.STANDARD, true),
-=======
-        MACHINE_LEARNING(OperationMode.PLATINUM, true),
->>>>>>> f811c238
 
         OPERATOR_PRIVILEGES(OperationMode.ENTERPRISE, true);
 
