--- conflicted
+++ resolved
@@ -41,10 +41,6 @@
      * Each value defines the licensed state necessary for the feature to be allowed.
      */
     public enum Feature {
-<<<<<<< HEAD
-=======
-        SECURITY_TOKEN_SERVICE(OperationMode.STANDARD, false),
->>>>>>> 8467f94e
 
         OPERATOR_PRIVILEGES(OperationMode.ENTERPRISE, true);
 
