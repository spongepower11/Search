--- conflicted
+++ resolved
@@ -461,13 +461,6 @@
         }
     }
 
-<<<<<<< HEAD
-    public abstract char[] hash(SecureString data);
-
-    public abstract boolean verify(SecureString data, char[] hash);
-
-    public static final class SaltProvider {
-=======
     /**
      * Verifies that the cryptographic hash of {@code data} is the same as {@code hash}. The
      * hashing algorithm and its parameters(cost factor-iterations, salt) are deduced from the
@@ -486,7 +479,6 @@
             return false;
         }
     }
->>>>>>> db6b3397
 
     private static char[] getPbkdf2Hash(SecureString data, int cost) {
         try {
