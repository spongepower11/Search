--- conflicted
+++ resolved
@@ -109,11 +109,7 @@
         for (int i = 0; i < indexSize; i++) {
             indexPrivileges[i] = RoleDescriptor.IndicesPrivileges.createFrom(in);
         }
-<<<<<<< HEAD
-        if (in.getVersion().onOrAfter(Version.V_7_0_0)) {
-=======
         if (in.getVersion().onOrAfter(Version.V_6_4_0)) {
->>>>>>> 9f588c95
             applicationPrivileges = in.readArray(ApplicationResourcePrivileges::createFrom, ApplicationResourcePrivileges[]::new);
         }
     }
@@ -127,11 +123,7 @@
         for (RoleDescriptor.IndicesPrivileges priv : indexPrivileges) {
             priv.writeTo(out);
         }
-<<<<<<< HEAD
-        if (out.getVersion().onOrAfter(Version.V_7_0_0)) {
-=======
         if (out.getVersion().onOrAfter(Version.V_6_4_0)) {
->>>>>>> 9f588c95
             out.writeArray(ApplicationResourcePrivileges::write, applicationPrivileges);
         }
     }
