/*
 * Copyright Elasticsearch B.V. and/or licensed to Elasticsearch B.V. under one
 * or more contributor license agreements. Licensed under the Elastic License
 * 2.0; you may not use this file except in compliance with the Elastic License
 * 2.0.
 */

package org.elasticsearch.license;

import org.elasticsearch.client.node.NodeClient;
import org.elasticsearch.common.logging.DeprecationCategory;
import org.elasticsearch.common.logging.DeprecationLogger;
import org.elasticsearch.core.RestApiVersion;
import org.elasticsearch.protocol.xpack.license.GetLicenseRequest;
import org.elasticsearch.rest.BaseRestHandler;
import org.elasticsearch.rest.BytesRestResponse;
import org.elasticsearch.rest.RestRequest;
import org.elasticsearch.rest.RestResponse;
import org.elasticsearch.rest.action.RestBuilderListener;
import org.elasticsearch.xcontent.ToXContent;
import org.elasticsearch.xcontent.XContentBuilder;

import java.io.IOException;
import java.util.HashMap;
import java.util.List;
import java.util.Map;

import static org.elasticsearch.core.RestApiVersion.V_7;
import static org.elasticsearch.core.RestApiVersion.V_8;
import static org.elasticsearch.core.RestApiVersion.onOrAfter;
import static org.elasticsearch.rest.RestRequest.Method.GET;
import static org.elasticsearch.rest.RestStatus.NOT_FOUND;
import static org.elasticsearch.rest.RestStatus.OK;

public class RestGetLicenseAction extends BaseRestHandler {

    private static final DeprecationLogger deprecationLogger = DeprecationLogger.getLogger(RestGetLicenseAction.class);

    RestGetLicenseAction() {}

    @Override
    public List<Route> routes() {
        return List.of(Route.builder(GET, "/_license").replaces(GET, "/_xpack/license", RestApiVersion.V_7).build());
    }

    @Override
    public String getName() {
        return "get_license";
    }

    /**
     * There will be only one license displayed per feature, the selected license will have the latest expiry_date
     * out of all other licenses for the feature.
     * <p>
     * The licenses are sorted by latest issue_date
     */
    @Override
    public RestChannelConsumer prepareRequest(final RestRequest request, final NodeClient client) throws IOException {
        final Map<String, String> overrideParams = new HashMap<>(2);
        overrideParams.put(License.REST_VIEW_MODE, "true");
        overrideParams.put(License.LICENSE_VERSION_MODE, String.valueOf(License.VERSION_CURRENT));

        if (request.getRestApiVersion() == V_7) {
            // Hide enterprise licenses by default, there is an opt-in flag to show them
            final boolean hideEnterprise = request.paramAsBoolean("accept_enterprise", false) == false;
            final int licenseVersion = hideEnterprise ? License.VERSION_CRYPTO_ALGORITHMS : License.VERSION_CURRENT;
            overrideParams.put(License.LICENSE_VERSION_MODE, String.valueOf(licenseVersion));
            overrideParams.put(License.XCONTENT_HIDE_ENTERPRISE, String.valueOf(hideEnterprise));
        }
        // In 7.x, there was an opt-in flag to show "enterprise" licenses. In 8.0 the flag is deprecated and can only be true
        // TODO Remove this from 9.0
        if (request.hasParam("accept_enterprise")) {
<<<<<<< HEAD
            deprecationLogger.critical(
=======
            deprecationLogger.warn(
>>>>>>> d90fa4eb
                DeprecationCategory.API,
                "get_license_accept_enterprise",
                "Including [accept_enterprise] in get license requests is deprecated."
                    + " The parameter will be removed in the next major version"
            );
            if (request.paramAsBoolean("accept_enterprise", true) == false && request.getRestApiVersion().matches(onOrAfter(V_8))) {
                throw new IllegalArgumentException("The [accept_enterprise] parameters may not be false");
            }
        }

        final ToXContent.Params params = new ToXContent.DelegatingMapParams(overrideParams, request);
        GetLicenseRequest getLicenseRequest = new GetLicenseRequest();
        getLicenseRequest.local(request.paramAsBoolean("local", getLicenseRequest.local()));
        return channel -> client.admin()
            .cluster()
            .execute(GetLicenseAction.INSTANCE, getLicenseRequest, new RestBuilderListener<>(channel) {
                @Override
                public RestResponse buildResponse(GetLicenseResponse response, XContentBuilder builder) throws Exception {
                    // Default to pretty printing, but allow ?pretty=false to disable
                    if (request.hasParam("pretty") == false) {
                        builder.prettyPrint().lfAtEnd();
                    }
                    boolean hasLicense = response.license() != null;
                    builder.startObject();
                    if (hasLicense) {
                        builder.startObject("license");
                        response.license().toInnerXContent(builder, params);
                        builder.endObject();
                    }
                    builder.endObject();
                    return new BytesRestResponse(hasLicense ? OK : NOT_FOUND, builder);
                }
            });
    }

}<|MERGE_RESOLUTION|>--- conflicted
+++ resolved
@@ -70,11 +70,7 @@
         // In 7.x, there was an opt-in flag to show "enterprise" licenses. In 8.0 the flag is deprecated and can only be true
         // TODO Remove this from 9.0
         if (request.hasParam("accept_enterprise")) {
-<<<<<<< HEAD
-            deprecationLogger.critical(
-=======
             deprecationLogger.warn(
->>>>>>> d90fa4eb
                 DeprecationCategory.API,
                 "get_license_accept_enterprise",
                 "Including [accept_enterprise] in get license requests is deprecated."
