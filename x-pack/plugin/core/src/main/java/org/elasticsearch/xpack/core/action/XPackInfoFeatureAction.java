--- conflicted
+++ resolved
@@ -45,13 +45,8 @@
     public static final XPackInfoFeatureAction AGGREGATE_METRIC = new XPackInfoFeatureAction(XPackField.AGGREGATE_METRIC);
 
     public static final List<XPackInfoFeatureAction> ALL = Arrays.asList(
-<<<<<<< HEAD
-        SECURITY, MONITORING, WATCHER, GRAPH, MACHINE_LEARNING, LOGSTASH, SQL, ROLLUP, INDEX_LIFECYCLE, SNAPSHOT_LIFECYCLE, CCR,
+        SECURITY, MONITORING, WATCHER, GRAPH, MACHINE_LEARNING, LOGSTASH, EQL, SQL, ROLLUP, INDEX_LIFECYCLE, SNAPSHOT_LIFECYCLE, CCR,
         TRANSFORM, FLATTENED, VECTORS, VOTING_ONLY, FROZEN_INDICES, SPATIAL, ANALYTICS, ENRICH, AGGREGATE_METRIC
-=======
-        SECURITY, MONITORING, WATCHER, GRAPH, MACHINE_LEARNING, LOGSTASH, EQL, SQL, ROLLUP, INDEX_LIFECYCLE, SNAPSHOT_LIFECYCLE, CCR,
-        TRANSFORM, FLATTENED, VECTORS, VOTING_ONLY, FROZEN_INDICES, SPATIAL, ANALYTICS, ENRICH
->>>>>>> cb9be14a
     );
 
     private XPackInfoFeatureAction(String name) {
