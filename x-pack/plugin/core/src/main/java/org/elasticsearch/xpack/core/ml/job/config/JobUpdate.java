/*
 * Copyright Elasticsearch B.V. and/or licensed to Elasticsearch B.V. under one
 * or more contributor license agreements. Licensed under the Elastic License
 * 2.0; you may not use this file except in compliance with the Elastic License
 * 2.0.
 */
package org.elasticsearch.xpack.core.ml.job.config;

import org.elasticsearch.Version;
import org.elasticsearch.core.Nullable;
import org.elasticsearch.common.xcontent.ParseField;
import org.elasticsearch.common.io.stream.StreamInput;
import org.elasticsearch.common.io.stream.StreamOutput;
import org.elasticsearch.common.io.stream.Writeable;
import org.elasticsearch.common.unit.ByteSizeValue;
import org.elasticsearch.core.TimeValue;
import org.elasticsearch.common.xcontent.ConstructingObjectParser;
import org.elasticsearch.common.xcontent.ObjectParser;
import org.elasticsearch.common.xcontent.ToXContentObject;
import org.elasticsearch.common.xcontent.XContentBuilder;
import org.elasticsearch.xpack.core.ml.job.process.autodetect.state.ModelSnapshot;
import org.elasticsearch.xpack.core.ml.utils.ExceptionsHelper;

import java.io.IOException;
import java.util.Arrays;
import java.util.List;
import java.util.Map;
import java.util.Objects;
import java.util.Set;
import java.util.TreeSet;

public class JobUpdate implements Writeable, ToXContentObject {
    public static final ParseField DETECTORS = new ParseField("detectors");
    public static final ParseField CLEAR_JOB_FINISH_TIME = new ParseField("clear_job_finish_time");

    // For internal updates
    static final ConstructingObjectParser<Builder, Void> INTERNAL_PARSER = new ConstructingObjectParser<>(
            "job_update", args -> new Builder((String) args[0]));

    // For parsing REST requests
    public static final ConstructingObjectParser<Builder, Void> EXTERNAL_PARSER = new ConstructingObjectParser<>(
            "job_update", args -> new Builder((String) args[0]));

    static {
        for (ConstructingObjectParser<Builder, Void> parser : Arrays.asList(INTERNAL_PARSER, EXTERNAL_PARSER)) {
            parser.declareString(ConstructingObjectParser.optionalConstructorArg(), Job.ID);
            parser.declareStringArray(Builder::setGroups, Job.GROUPS);
            parser.declareStringOrNull(Builder::setDescription, Job.DESCRIPTION);
            parser.declareObjectArray(Builder::setDetectorUpdates, DetectorUpdate.PARSER, DETECTORS);
            parser.declareObject(Builder::setModelPlotConfig, ModelPlotConfig.STRICT_PARSER, Job.MODEL_PLOT_CONFIG);
            parser.declareObject(Builder::setAnalysisLimits, AnalysisLimits.STRICT_PARSER, Job.ANALYSIS_LIMITS);
            parser.declareString((builder, val) -> builder.setBackgroundPersistInterval(
                    TimeValue.parseTimeValue(val, Job.BACKGROUND_PERSIST_INTERVAL.getPreferredName())), Job.BACKGROUND_PERSIST_INTERVAL);
            parser.declareLong(Builder::setRenormalizationWindowDays, Job.RENORMALIZATION_WINDOW_DAYS);
            parser.declareLong(Builder::setResultsRetentionDays, Job.RESULTS_RETENTION_DAYS);
            parser.declareLong(Builder::setSystemAnnotationsRetentionDays, Job.SYSTEM_ANNOTATIONS_RETENTION_DAYS);
            parser.declareLong(Builder::setModelSnapshotRetentionDays, Job.MODEL_SNAPSHOT_RETENTION_DAYS);
            parser.declareLong(Builder::setDailyModelSnapshotRetentionAfterDays, Job.DAILY_MODEL_SNAPSHOT_RETENTION_AFTER_DAYS);
            parser.declareStringArray(Builder::setCategorizationFilters, AnalysisConfig.CATEGORIZATION_FILTERS);
            parser.declareObject(Builder::setPerPartitionCategorizationConfig, PerPartitionCategorizationConfig.STRICT_PARSER,
                    AnalysisConfig.PER_PARTITION_CATEGORIZATION);
            parser.declareField(Builder::setCustomSettings, (p, c) -> p.map(), Job.CUSTOM_SETTINGS, ObjectParser.ValueType.OBJECT);
            parser.declareBoolean(Builder::setAllowLazyOpen, Job.ALLOW_LAZY_OPEN);
            parser.declareString((builder, val) -> builder.setModelPruneWindow(
                TimeValue.parseTimeValue(val, AnalysisConfig.MODEL_PRUNE_WINDOW.getPreferredName())), AnalysisConfig.MODEL_PRUNE_WINDOW);
        }
        // These fields should not be set by a REST request
        INTERNAL_PARSER.declareString(Builder::setModelSnapshotId, Job.MODEL_SNAPSHOT_ID);
        INTERNAL_PARSER.declareString(Builder::setModelSnapshotMinVersion, Job.MODEL_SNAPSHOT_MIN_VERSION);
        INTERNAL_PARSER.declareString(Builder::setJobVersion, Job.JOB_VERSION);
        INTERNAL_PARSER.declareBoolean(Builder::setClearFinishTime, CLEAR_JOB_FINISH_TIME);
        INTERNAL_PARSER.declareObject(Builder::setBlocked, Blocked.STRICT_PARSER, Job.BLOCKED);
    }

    private final String jobId;
    private final List<String> groups;
    private final String description;
    private final List<DetectorUpdate> detectorUpdates;
    private final ModelPlotConfig modelPlotConfig;
    private final AnalysisLimits analysisLimits;
    private final Long renormalizationWindowDays;
    private final TimeValue backgroundPersistInterval;
    private final Long modelSnapshotRetentionDays;
    private final Long dailyModelSnapshotRetentionAfterDays;
    private final Long resultsRetentionDays;
    private final Long systemAnnotationsRetentionDays;
    private final List<String> categorizationFilters;
    private final PerPartitionCategorizationConfig perPartitionCategorizationConfig;
    private final Map<String, Object> customSettings;
    private final String modelSnapshotId;
    private final Version modelSnapshotMinVersion;
    private final Version jobVersion;
    private final Boolean clearJobFinishTime;
    private final Boolean allowLazyOpen;
    private final Blocked blocked;
    private final TimeValue modelPruneWindow;

    private JobUpdate(String jobId, @Nullable List<String> groups, @Nullable String description,
                      @Nullable List<DetectorUpdate> detectorUpdates, @Nullable ModelPlotConfig modelPlotConfig,
                      @Nullable AnalysisLimits analysisLimits, @Nullable TimeValue backgroundPersistInterval,
                      @Nullable Long renormalizationWindowDays, @Nullable Long resultsRetentionDays,
                      @Nullable Long systemAnnotationsRetentionDays, @Nullable Long modelSnapshotRetentionDays,
                      @Nullable Long dailyModelSnapshotRetentionAfterDays, @Nullable List<String> categorizationFilters,
                      @Nullable PerPartitionCategorizationConfig perPartitionCategorizationConfig,
                      @Nullable Map<String, Object> customSettings, @Nullable String modelSnapshotId,
                      @Nullable Version modelSnapshotMinVersion, @Nullable Version jobVersion, @Nullable Boolean clearJobFinishTime,
                      @Nullable Boolean allowLazyOpen, @Nullable Blocked blocked, @Nullable TimeValue modelPruneWindow) {
        this.jobId = jobId;
        this.groups = groups;
        this.description = description;
        this.detectorUpdates = detectorUpdates;
        this.modelPlotConfig = modelPlotConfig;
        this.analysisLimits = analysisLimits;
        this.renormalizationWindowDays = renormalizationWindowDays;
        this.backgroundPersistInterval = backgroundPersistInterval;
        this.modelSnapshotRetentionDays = modelSnapshotRetentionDays;
        this.dailyModelSnapshotRetentionAfterDays = dailyModelSnapshotRetentionAfterDays;
        this.resultsRetentionDays = resultsRetentionDays;
        this.systemAnnotationsRetentionDays = systemAnnotationsRetentionDays;
        this.categorizationFilters = categorizationFilters;
        this.perPartitionCategorizationConfig = perPartitionCategorizationConfig;
        this.customSettings = customSettings;
        this.modelSnapshotId = modelSnapshotId;
        this.modelSnapshotMinVersion = modelSnapshotMinVersion;
        this.jobVersion = jobVersion;
        this.clearJobFinishTime = clearJobFinishTime;
        this.allowLazyOpen = allowLazyOpen;
        this.blocked = blocked;
        this.modelPruneWindow = modelPruneWindow;
    }

    public JobUpdate(StreamInput in) throws IOException {
        jobId = in.readString();
        String[] groupsArray = in.readOptionalStringArray();
        groups = groupsArray == null ? null : Arrays.asList(groupsArray);
        description = in.readOptionalString();
        if (in.readBoolean()) {
            detectorUpdates = in.readList(DetectorUpdate::new);
        } else {
            detectorUpdates = null;
        }
        modelPlotConfig = in.readOptionalWriteable(ModelPlotConfig::new);
        analysisLimits = in.readOptionalWriteable(AnalysisLimits::new);
        renormalizationWindowDays = in.readOptionalLong();
        backgroundPersistInterval = in.readOptionalTimeValue();
        modelSnapshotRetentionDays = in.readOptionalLong();
        dailyModelSnapshotRetentionAfterDays = in.readOptionalLong();
        resultsRetentionDays = in.readOptionalLong();
        systemAnnotationsRetentionDays = in.readOptionalLong();
        if (in.readBoolean()) {
            categorizationFilters = in.readStringList();
        } else {
            categorizationFilters = null;
        }
        perPartitionCategorizationConfig = in.readOptionalWriteable(PerPartitionCategorizationConfig::new);
        customSettings = in.readMap();
        modelSnapshotId = in.readOptionalString();
        if (in.readBoolean()) {
            jobVersion = Version.readVersion(in);
        } else {
            jobVersion = null;
        }
        clearJobFinishTime = in.readOptionalBoolean();
        if (in.readBoolean()) {
            modelSnapshotMinVersion = Version.readVersion(in);
        } else {
            modelSnapshotMinVersion = null;
        }
        allowLazyOpen = in.readOptionalBoolean();
        blocked = in.readOptionalWriteable(Blocked::new);
        modelPruneWindow = in.readOptionalTimeValue();
    }

    @Override
    public void writeTo(StreamOutput out) throws IOException {
        out.writeString(jobId);
        String[] groupsArray = groups == null ? null : groups.toArray(new String[0]);
        out.writeOptionalStringArray(groupsArray);
        out.writeOptionalString(description);
        out.writeBoolean(detectorUpdates != null);
        if (detectorUpdates != null) {
            out.writeList(detectorUpdates);
        }
        out.writeOptionalWriteable(modelPlotConfig);
        out.writeOptionalWriteable(analysisLimits);
        out.writeOptionalLong(renormalizationWindowDays);
        out.writeOptionalTimeValue(backgroundPersistInterval);
        out.writeOptionalLong(modelSnapshotRetentionDays);
        out.writeOptionalLong(dailyModelSnapshotRetentionAfterDays);
        out.writeOptionalLong(resultsRetentionDays);
        out.writeOptionalLong(systemAnnotationsRetentionDays);
        out.writeBoolean(categorizationFilters != null);
        if (categorizationFilters != null) {
            out.writeStringCollection(categorizationFilters);
        }
        out.writeOptionalWriteable(perPartitionCategorizationConfig);
        out.writeMap(customSettings);
        out.writeOptionalString(modelSnapshotId);
        if (jobVersion != null) {
            out.writeBoolean(true);
            Version.writeVersion(jobVersion, out);
        } else {
            out.writeBoolean(false);
        }
        out.writeOptionalBoolean(clearJobFinishTime);
        if (modelSnapshotMinVersion != null) {
            out.writeBoolean(true);
            Version.writeVersion(modelSnapshotMinVersion, out);
        } else {
            out.writeBoolean(false);
        }
        out.writeOptionalBoolean(allowLazyOpen);
        out.writeOptionalWriteable(blocked);
        out.writeOptionalTimeValue(modelPruneWindow);
    }

    public String getJobId() {
        return jobId;
    }

    public List<String> getGroups() {
        return groups;
    }

    public String getDescription() {
        return description;
    }

    public List<DetectorUpdate> getDetectorUpdates() {
        return detectorUpdates;
    }

    public ModelPlotConfig getModelPlotConfig() {
        return modelPlotConfig;
    }

    public AnalysisLimits getAnalysisLimits() {
        return analysisLimits;
    }

    public Long getRenormalizationWindowDays() {
        return renormalizationWindowDays;
    }

    public TimeValue getBackgroundPersistInterval() {
        return backgroundPersistInterval;
    }

    public Long getModelSnapshotRetentionDays() {
        return modelSnapshotRetentionDays;
    }

    public Long getDailyModelSnapshotRetentionAfterDays() {
        return dailyModelSnapshotRetentionAfterDays;
    }

    public Long getResultsRetentionDays() {
        return resultsRetentionDays;
    }

    public Long getSystemAnnotationsRetentionDays() {
        return systemAnnotationsRetentionDays;
    }

    public List<String> getCategorizationFilters() {
        return categorizationFilters;
    }

    public PerPartitionCategorizationConfig getPerPartitionCategorizationConfig() {
        return perPartitionCategorizationConfig;
    }

    public Map<String, Object> getCustomSettings() {
        return customSettings;
    }

    public String getModelSnapshotId() {
        return modelSnapshotId;
    }

    public Version getModelSnapshotMinVersion() {
        return modelSnapshotMinVersion;
    }

    public Version getJobVersion() {
        return jobVersion;
    }

    public Boolean getClearJobFinishTime() {
        return clearJobFinishTime;
    }

    public Boolean getAllowLazyOpen() {
        return allowLazyOpen;
    }

    public boolean isAutodetectProcessUpdate() {
        return modelPlotConfig != null || perPartitionCategorizationConfig != null || detectorUpdates != null || groups != null;
    }

    public Blocked getBlocked() {
        return blocked;
    }

    public TimeValue getModelPruneWindow() {
        return modelPruneWindow;
    }

    @Override
    public XContentBuilder toXContent(XContentBuilder builder, Params params) throws IOException {
        builder.startObject();
        builder.field(Job.ID.getPreferredName(), jobId);
        if (groups != null) {
            builder.field(Job.GROUPS.getPreferredName(), groups);
        }
        if (description != null) {
            builder.field(Job.DESCRIPTION.getPreferredName(), description);
        }
        if (detectorUpdates != null) {
            builder.field(DETECTORS.getPreferredName(), detectorUpdates);
        }
        if (modelPlotConfig != null) {
            builder.field(Job.MODEL_PLOT_CONFIG.getPreferredName(), modelPlotConfig);
        }
        if (analysisLimits != null) {
            builder.field(Job.ANALYSIS_LIMITS.getPreferredName(), analysisLimits);
        }
        if (renormalizationWindowDays != null) {
            builder.field(Job.RENORMALIZATION_WINDOW_DAYS.getPreferredName(), renormalizationWindowDays);
        }
        if (backgroundPersistInterval != null) {
            builder.field(Job.BACKGROUND_PERSIST_INTERVAL.getPreferredName(), backgroundPersistInterval);
        }
        if (modelSnapshotRetentionDays != null) {
            builder.field(Job.MODEL_SNAPSHOT_RETENTION_DAYS.getPreferredName(), modelSnapshotRetentionDays);
        }
        if (dailyModelSnapshotRetentionAfterDays != null) {
            builder.field(Job.DAILY_MODEL_SNAPSHOT_RETENTION_AFTER_DAYS.getPreferredName(), dailyModelSnapshotRetentionAfterDays);
        }
        if (resultsRetentionDays != null) {
            builder.field(Job.RESULTS_RETENTION_DAYS.getPreferredName(), resultsRetentionDays);
        }
        if (systemAnnotationsRetentionDays != null) {
            builder.field(Job.SYSTEM_ANNOTATIONS_RETENTION_DAYS.getPreferredName(), systemAnnotationsRetentionDays);
        }
        if (categorizationFilters != null) {
            builder.field(AnalysisConfig.CATEGORIZATION_FILTERS.getPreferredName(), categorizationFilters);
        }
        if (perPartitionCategorizationConfig != null) {
            builder.field(AnalysisConfig.PER_PARTITION_CATEGORIZATION.getPreferredName(), perPartitionCategorizationConfig);
        }
        if (customSettings != null) {
            builder.field(Job.CUSTOM_SETTINGS.getPreferredName(), customSettings);
        }
        if (modelSnapshotId != null) {
            builder.field(Job.MODEL_SNAPSHOT_ID.getPreferredName(), modelSnapshotId);
        }
        if (modelSnapshotMinVersion != null) {
            builder.field(Job.MODEL_SNAPSHOT_MIN_VERSION.getPreferredName(), modelSnapshotMinVersion);
        }
        if (jobVersion != null) {
            builder.field(Job.JOB_VERSION.getPreferredName(), jobVersion);
        }
        if (clearJobFinishTime != null) {
            builder.field(CLEAR_JOB_FINISH_TIME.getPreferredName(), clearJobFinishTime);
        }
        if (allowLazyOpen != null) {
            builder.field(Job.ALLOW_LAZY_OPEN.getPreferredName(), allowLazyOpen);
        }
        if (blocked != null) {
            builder.field(Job.BLOCKED.getPreferredName(), blocked);
        }
        if (modelPruneWindow != null) {
            builder.field(AnalysisConfig.MODEL_PRUNE_WINDOW.getPreferredName(), modelPruneWindow);
        }
        builder.endObject();
        return builder;
    }

    public Set<String> getUpdateFields() {
        Set<String> updateFields = new TreeSet<>();
        if (groups != null) {
            updateFields.add(Job.GROUPS.getPreferredName());
        }
        if (description != null) {
            updateFields.add(Job.DESCRIPTION.getPreferredName());
        }
        if (detectorUpdates != null) {
            updateFields.add(DETECTORS.getPreferredName());
        }
        if (modelPlotConfig != null) {
            updateFields.add(Job.MODEL_PLOT_CONFIG.getPreferredName());
        }
        if (analysisLimits != null) {
            updateFields.add(Job.ANALYSIS_LIMITS.getPreferredName());
        }
        if (renormalizationWindowDays != null) {
            updateFields.add(Job.RENORMALIZATION_WINDOW_DAYS.getPreferredName());
        }
        if (backgroundPersistInterval != null) {
            updateFields.add(Job.BACKGROUND_PERSIST_INTERVAL.getPreferredName());
        }
        if (modelSnapshotRetentionDays != null) {
            updateFields.add(Job.MODEL_SNAPSHOT_RETENTION_DAYS.getPreferredName());
        }
        if (dailyModelSnapshotRetentionAfterDays != null) {
            updateFields.add(Job.DAILY_MODEL_SNAPSHOT_RETENTION_AFTER_DAYS.getPreferredName());
        }
        if (resultsRetentionDays != null) {
            updateFields.add(Job.RESULTS_RETENTION_DAYS.getPreferredName());
        }
        if (systemAnnotationsRetentionDays != null) {
            updateFields.add(Job.SYSTEM_ANNOTATIONS_RETENTION_DAYS.getPreferredName());
        }
        if (categorizationFilters != null) {
            updateFields.add(AnalysisConfig.CATEGORIZATION_FILTERS.getPreferredName());
        }
        if (perPartitionCategorizationConfig != null) {
            updateFields.add(AnalysisConfig.PER_PARTITION_CATEGORIZATION.getPreferredName());
        }
        if (customSettings != null) {
            updateFields.add(Job.CUSTOM_SETTINGS.getPreferredName());
        }
        if (modelSnapshotId != null) {
            updateFields.add(Job.MODEL_SNAPSHOT_ID.getPreferredName());
        }
        if (modelSnapshotMinVersion != null) {
            updateFields.add(Job.MODEL_SNAPSHOT_MIN_VERSION.getPreferredName());
        }
        if (jobVersion != null) {
            updateFields.add(Job.JOB_VERSION.getPreferredName());
        }
        if (allowLazyOpen != null) {
            updateFields.add(Job.ALLOW_LAZY_OPEN.getPreferredName());
        }
        if (modelPruneWindow != null) {
            updateFields.add(AnalysisConfig.MODEL_PRUNE_WINDOW.getPreferredName());
        }
        return updateFields;
    }

    /**
     * Updates {@code source} with the new values in this object returning a new {@link Job}.
     *
     * @param source              Source job to be updated
     * @param maxModelMemoryLimit The maximum model memory allowed
     * @return A new job equivalent to {@code source} updated.
     */
    public Job mergeWithJob(Job source, ByteSizeValue maxModelMemoryLimit) {
        Job.Builder builder = new Job.Builder(source);
        AnalysisConfig currentAnalysisConfig = source.getAnalysisConfig();
        AnalysisConfig.Builder newAnalysisConfig = new AnalysisConfig.Builder(currentAnalysisConfig);

        if (groups != null) {
            builder.setGroups(groups);
        }
        if (description != null) {
            builder.setDescription(description);
        }
        if (detectorUpdates != null && detectorUpdates.isEmpty() == false) {
            int numDetectors = currentAnalysisConfig.getDetectors().size();
            for (DetectorUpdate dd : detectorUpdates) {
                if (dd.getDetectorIndex() >= numDetectors) {
                    throw ExceptionsHelper.badRequestException("Supplied detector_index [{}] is >= the number of detectors [{}]",
                            dd.getDetectorIndex(), numDetectors);
                }

                Detector.Builder detectorBuilder = new Detector.Builder(currentAnalysisConfig.getDetectors().get(dd.getDetectorIndex()));
                if (dd.getDescription() != null) {
                    detectorBuilder.setDetectorDescription(dd.getDescription());
                }
                if (dd.getRules() != null) {
                    detectorBuilder.setRules(dd.getRules());
                }

                newAnalysisConfig.setDetector(dd.getDetectorIndex(), detectorBuilder.build());
            }
        }
        if (modelPlotConfig != null) {
            builder.setModelPlotConfig(modelPlotConfig);
        }
        if (analysisLimits != null) {
            AnalysisLimits validatedLimits = AnalysisLimits.validateAndSetDefaults(analysisLimits, maxModelMemoryLimit,
                    AnalysisLimits.DEFAULT_MODEL_MEMORY_LIMIT_MB);
            builder.setAnalysisLimits(validatedLimits);
        }
        if (renormalizationWindowDays != null) {
            builder.setRenormalizationWindowDays(renormalizationWindowDays);
        }
        if (backgroundPersistInterval != null) {
            builder.setBackgroundPersistInterval(backgroundPersistInterval);
        }
        if (modelSnapshotRetentionDays != null) {
            builder.setModelSnapshotRetentionDays(modelSnapshotRetentionDays);
        }
        if (dailyModelSnapshotRetentionAfterDays != null) {
            builder.setDailyModelSnapshotRetentionAfterDays(dailyModelSnapshotRetentionAfterDays);
        }
        if (resultsRetentionDays != null) {
            builder.setResultsRetentionDays(resultsRetentionDays);
        }
        if (systemAnnotationsRetentionDays != null) {
            builder.setSystemAnnotationsRetentionDays(systemAnnotationsRetentionDays);
        }
        if (categorizationFilters != null) {
            newAnalysisConfig.setCategorizationFilters(categorizationFilters);
        }
        if (perPartitionCategorizationConfig != null) {
            // Whether per-partition categorization is enabled cannot be changed, only the lower level details
            if (perPartitionCategorizationConfig.isEnabled() !=
                    currentAnalysisConfig.getPerPartitionCategorizationConfig().isEnabled()) {
                throw ExceptionsHelper.badRequestException("analysis_config.per_partition_categorization.enabled cannot be updated");
            }
            newAnalysisConfig.setPerPartitionCategorizationConfig(perPartitionCategorizationConfig);
        }
        if (customSettings != null) {
            builder.setCustomSettings(customSettings);
        }
        if (modelSnapshotId != null) {
            builder.setModelSnapshotId(ModelSnapshot.isTheEmptySnapshot(modelSnapshotId) ? null : modelSnapshotId);
        }
        if (modelSnapshotMinVersion != null) {
            builder.setModelSnapshotMinVersion(modelSnapshotMinVersion);
        }
        if (jobVersion != null) {
            builder.setJobVersion(jobVersion);
        }
        if (clearJobFinishTime != null && clearJobFinishTime) {
            builder.setFinishedTime(null);
        }
        if (allowLazyOpen != null) {
            builder.setAllowLazyOpen(allowLazyOpen);
        }
        if (blocked != null) {
            builder.setBlocked(blocked);
        }
        if (modelPruneWindow != null) {
            newAnalysisConfig.setModelPruneWindow(modelPruneWindow);
        }

        builder.setAnalysisConfig(newAnalysisConfig);
        return builder.build();
    }

    boolean isNoop(Job job) {
        return (groups == null || Objects.equals(groups, job.getGroups()))
                && (description == null || Objects.equals(description, job.getDescription()))
                && (modelPlotConfig == null || Objects.equals(modelPlotConfig, job.getModelPlotConfig()))
                && (analysisLimits == null || Objects.equals(analysisLimits, job.getAnalysisLimits()))
                && updatesDetectors(job) == false
                && (renormalizationWindowDays == null || Objects.equals(renormalizationWindowDays, job.getRenormalizationWindowDays()))
                && (backgroundPersistInterval == null || Objects.equals(backgroundPersistInterval, job.getBackgroundPersistInterval()))
                && (modelSnapshotRetentionDays == null || Objects.equals(modelSnapshotRetentionDays, job.getModelSnapshotRetentionDays()))
                && (dailyModelSnapshotRetentionAfterDays == null
                        || Objects.equals(dailyModelSnapshotRetentionAfterDays, job.getDailyModelSnapshotRetentionAfterDays()))
                && (resultsRetentionDays == null || Objects.equals(resultsRetentionDays, job.getResultsRetentionDays()))
                && (systemAnnotationsRetentionDays == null
                        || Objects.equals(systemAnnotationsRetentionDays, job.getSystemAnnotationsRetentionDays()))
                && (categorizationFilters == null
                        || Objects.equals(categorizationFilters, job.getAnalysisConfig().getCategorizationFilters()))
                && (perPartitionCategorizationConfig == null
                        || Objects.equals(perPartitionCategorizationConfig, job.getAnalysisConfig().getPerPartitionCategorizationConfig()))
                && (customSettings == null || Objects.equals(customSettings, job.getCustomSettings()))
                && (modelSnapshotId == null || Objects.equals(modelSnapshotId, job.getModelSnapshotId()))
                && (modelSnapshotMinVersion == null || Objects.equals(modelSnapshotMinVersion, job.getModelSnapshotMinVersion()))
                && (jobVersion == null || Objects.equals(jobVersion, job.getJobVersion()))
                && (clearJobFinishTime == null || clearJobFinishTime == false || job.getFinishedTime() == null)
                && (allowLazyOpen == null || Objects.equals(allowLazyOpen, job.allowLazyOpen()))
                && (blocked == null || Objects.equals(blocked, job.getBlocked()))
                && (modelPruneWindow == null || Objects.equals(modelPruneWindow, job.getAnalysisConfig().getModelPruneWindow()));
    }

    boolean updatesDetectors(Job job) {
        AnalysisConfig analysisConfig = job.getAnalysisConfig();
        if (detectorUpdates == null) {
            return false;
        }
        for (DetectorUpdate detectorUpdate : detectorUpdates) {
            if (detectorUpdate.description == null && detectorUpdate.rules == null) {
                continue;
            }
            Detector detector = analysisConfig.getDetectors().get(detectorUpdate.detectorIndex);
            if (Objects.equals(detectorUpdate.description, detector.getDetectorDescription()) == false
                    || Objects.equals(detectorUpdate.rules, detector.getRules()) == false) {
                return true;
            }
        }
        return false;
    }

    @Override
    public boolean equals(Object other) {
        if (this == other) {
            return true;
        }

        if (other instanceof JobUpdate == false) {
            return false;
        }

        JobUpdate that = (JobUpdate) other;

        return Objects.equals(this.jobId, that.jobId)
                && Objects.equals(this.groups, that.groups)
                && Objects.equals(this.description, that.description)
                && Objects.equals(this.detectorUpdates, that.detectorUpdates)
                && Objects.equals(this.modelPlotConfig, that.modelPlotConfig)
                && Objects.equals(this.analysisLimits, that.analysisLimits)
                && Objects.equals(this.renormalizationWindowDays, that.renormalizationWindowDays)
                && Objects.equals(this.backgroundPersistInterval, that.backgroundPersistInterval)
                && Objects.equals(this.modelSnapshotRetentionDays, that.modelSnapshotRetentionDays)
                && Objects.equals(this.dailyModelSnapshotRetentionAfterDays, that.dailyModelSnapshotRetentionAfterDays)
                && Objects.equals(this.resultsRetentionDays, that.resultsRetentionDays)
                && Objects.equals(this.systemAnnotationsRetentionDays, that.systemAnnotationsRetentionDays)
                && Objects.equals(this.categorizationFilters, that.categorizationFilters)
                && Objects.equals(this.perPartitionCategorizationConfig, that.perPartitionCategorizationConfig)
                && Objects.equals(this.customSettings, that.customSettings)
                && Objects.equals(this.modelSnapshotId, that.modelSnapshotId)
                && Objects.equals(this.modelSnapshotMinVersion, that.modelSnapshotMinVersion)
                && Objects.equals(this.jobVersion, that.jobVersion)
                && Objects.equals(this.clearJobFinishTime, that.clearJobFinishTime)
                && Objects.equals(this.allowLazyOpen, that.allowLazyOpen)
                && Objects.equals(this.blocked, that.blocked)
                && Objects.equals(this.modelPruneWindow, that.modelPruneWindow);
    }

    @Override
    public int hashCode() {
        return Objects.hash(jobId, groups, description, detectorUpdates, modelPlotConfig, analysisLimits, renormalizationWindowDays,
                backgroundPersistInterval, modelSnapshotRetentionDays, dailyModelSnapshotRetentionAfterDays, resultsRetentionDays,
<<<<<<< HEAD
                categorizationFilters, perPartitionCategorizationConfig, customSettings, modelSnapshotId, modelSnapshotMinVersion,
                jobVersion, clearJobFinishTime, allowLazyOpen, blocked, modelPruneWindow);
=======
                systemAnnotationsRetentionDays, categorizationFilters, perPartitionCategorizationConfig, customSettings, modelSnapshotId,
                modelSnapshotMinVersion, jobVersion, clearJobFinishTime, allowLazyOpen, blocked);
>>>>>>> ffeaab8e
    }

    public static class DetectorUpdate implements Writeable, ToXContentObject {
        @SuppressWarnings("unchecked")
        public static final ConstructingObjectParser<DetectorUpdate, Void> PARSER =
                new ConstructingObjectParser<>("detector_update", a -> new DetectorUpdate((int) a[0], (String) a[1],
                        (List<DetectionRule>) a[2]));

        static {
            PARSER.declareInt(ConstructingObjectParser.optionalConstructorArg(), Detector.DETECTOR_INDEX);
            PARSER.declareStringOrNull(ConstructingObjectParser.optionalConstructorArg(), Job.DESCRIPTION);
            PARSER.declareObjectArray(ConstructingObjectParser.optionalConstructorArg(), (parser, parseFieldMatcher) ->
                    DetectionRule.STRICT_PARSER.apply(parser, parseFieldMatcher).build(), Detector.CUSTOM_RULES_FIELD);
        }

        private final int detectorIndex;
        private final String description;
        private final List<DetectionRule> rules;

        public DetectorUpdate(int detectorIndex, String description, List<DetectionRule> rules) {
            this.detectorIndex = detectorIndex;
            this.description = description;
            this.rules = rules;
        }

        public DetectorUpdate(StreamInput in) throws IOException {
            detectorIndex = in.readInt();
            description = in.readOptionalString();
            if (in.readBoolean()) {
                rules = in.readList(DetectionRule::new);
            } else {
                rules = null;
            }
        }

        public int getDetectorIndex() {
            return detectorIndex;
        }

        public String getDescription() {
            return description;
        }

        public List<DetectionRule> getRules() {
            return rules;
        }

        @Override
        public void writeTo(StreamOutput out) throws IOException {
            out.writeInt(detectorIndex);
            out.writeOptionalString(description);
            out.writeBoolean(rules != null);
            if (rules != null) {
                out.writeList(rules);
            }
        }

        @Override
        public XContentBuilder toXContent(XContentBuilder builder, Params params) throws IOException {
            builder.startObject();

            builder.field(Detector.DETECTOR_INDEX.getPreferredName(), detectorIndex);
            if (description != null) {
                builder.field(Job.DESCRIPTION.getPreferredName(), description);
            }
            if (rules != null) {
                builder.field(Detector.CUSTOM_RULES_FIELD.getPreferredName(), rules);
            }
            builder.endObject();

            return builder;
        }

        @Override
        public int hashCode() {
            return Objects.hash(detectorIndex, description, rules);
        }

        @Override
        public boolean equals(Object other) {
            if (this == other) {
                return true;
            }
            if (other instanceof DetectorUpdate == false) {
                return false;
            }

            DetectorUpdate that = (DetectorUpdate) other;
            return this.detectorIndex == that.detectorIndex && Objects.equals(this.description, that.description)
                    && Objects.equals(this.rules, that.rules);
        }
    }

    public static class Builder {

        private String jobId;
        private List<String> groups;
        private String description;
        private List<DetectorUpdate> detectorUpdates;
        private ModelPlotConfig modelPlotConfig;
        private AnalysisLimits analysisLimits;
        private Long renormalizationWindowDays;
        private TimeValue backgroundPersistInterval;
        private Long modelSnapshotRetentionDays;
        private Long dailyModelSnapshotRetentionAfterDays;
        private Long resultsRetentionDays;
        private Long systemAnnotationsRetentionDays;
        private List<String> categorizationFilters;
        private PerPartitionCategorizationConfig perPartitionCategorizationConfig;
        private Map<String, Object> customSettings;
        private String modelSnapshotId;
        private Version modelSnapshotMinVersion;
        private Version jobVersion;
        private Boolean clearJobFinishTime;
        private Boolean allowLazyOpen;
        private Blocked blocked;
        private TimeValue modelPruneWindow;

        public Builder(String jobId) {
            this.jobId = jobId;
        }

        public Builder setJobId(String jobId) {
            this.jobId = jobId;
            return this;
        }

        public Builder setGroups(List<String> groups) {
            this.groups = groups;
            return this;
        }

        public Builder setDescription(String description) {
            this.description = description;
            return this;
        }

        public Builder setDetectorUpdates(List<DetectorUpdate> detectorUpdates) {
            this.detectorUpdates = detectorUpdates;
            return this;
        }

        public Builder setModelPlotConfig(ModelPlotConfig modelPlotConfig) {
            this.modelPlotConfig = modelPlotConfig;
            return this;
        }

        public Builder setAnalysisLimits(AnalysisLimits analysisLimits) {
            this.analysisLimits = analysisLimits;
            return this;
        }

        public Builder setRenormalizationWindowDays(Long renormalizationWindowDays) {
            this.renormalizationWindowDays = renormalizationWindowDays;
            return this;
        }

        public Builder setBackgroundPersistInterval(TimeValue backgroundPersistInterval) {
            this.backgroundPersistInterval = backgroundPersistInterval;
            return this;
        }

        public Builder setModelSnapshotRetentionDays(Long modelSnapshotRetentionDays) {
            this.modelSnapshotRetentionDays = modelSnapshotRetentionDays;
            return this;
        }

        public Builder setDailyModelSnapshotRetentionAfterDays(Long dailyModelSnapshotRetentionAfterDays) {
            this.dailyModelSnapshotRetentionAfterDays = dailyModelSnapshotRetentionAfterDays;
            return this;
        }

        public Builder setResultsRetentionDays(Long resultsRetentionDays) {
            this.resultsRetentionDays = resultsRetentionDays;
            return this;
        }

        public Builder setSystemAnnotationsRetentionDays(Long systemAnnotationsRetentionDays) {
            this.systemAnnotationsRetentionDays = systemAnnotationsRetentionDays;
            return this;
        }

        public Builder setCategorizationFilters(List<String> categorizationFilters) {
            this.categorizationFilters = categorizationFilters;
            return this;
        }

        public Builder setPerPartitionCategorizationConfig(PerPartitionCategorizationConfig perPartitionCategorizationConfig) {
            this.perPartitionCategorizationConfig = perPartitionCategorizationConfig;
            return this;
        }

        public Builder setCustomSettings(Map<String, Object> customSettings) {
            this.customSettings = customSettings;
            return this;
        }

        public Builder setModelSnapshotId(String modelSnapshotId) {
            this.modelSnapshotId = modelSnapshotId;
            return this;
        }

        public Builder setModelSnapshotMinVersion(Version modelSnapshotMinVersion) {
            this.modelSnapshotMinVersion = modelSnapshotMinVersion;
            return this;
        }

        public Builder setModelSnapshotMinVersion(String modelSnapshotMinVersion) {
            this.modelSnapshotMinVersion = Version.fromString(modelSnapshotMinVersion);
            return this;
        }

        public Builder setJobVersion(Version version) {
            this.jobVersion = version;
            return this;
        }

        public Builder setJobVersion(String version) {
            this.jobVersion = Version.fromString(version);
            return this;
        }

        public Builder setAllowLazyOpen(boolean allowLazyOpen) {
            this.allowLazyOpen = allowLazyOpen;
            return this;
        }

        public Builder setClearFinishTime(boolean clearJobFinishTime) {
            this.clearJobFinishTime = clearJobFinishTime;
            return this;
        }

        public Builder setBlocked(Blocked blocked) {
            this.blocked = blocked;
            return this;
        }

        public Builder setModelPruneWindow(TimeValue modelPruneWindow) {
            this.modelPruneWindow = modelPruneWindow;
            return this;
        }

        public JobUpdate build() {
            return new JobUpdate(jobId, groups, description, detectorUpdates, modelPlotConfig, analysisLimits, backgroundPersistInterval,
<<<<<<< HEAD
                    renormalizationWindowDays, resultsRetentionDays, modelSnapshotRetentionDays, dailyModelSnapshotRetentionAfterDays,
                    categorizationFilters, perPartitionCategorizationConfig, customSettings, modelSnapshotId, modelSnapshotMinVersion,
                    jobVersion, clearJobFinishTime, allowLazyOpen, blocked, modelPruneWindow);
=======
                    renormalizationWindowDays, resultsRetentionDays, systemAnnotationsRetentionDays, modelSnapshotRetentionDays,
                    dailyModelSnapshotRetentionAfterDays, categorizationFilters, perPartitionCategorizationConfig, customSettings,
                    modelSnapshotId, modelSnapshotMinVersion, jobVersion, clearJobFinishTime, allowLazyOpen, blocked);
>>>>>>> ffeaab8e
        }
    }
}<|MERGE_RESOLUTION|>--- conflicted
+++ resolved
@@ -628,13 +628,8 @@
     public int hashCode() {
         return Objects.hash(jobId, groups, description, detectorUpdates, modelPlotConfig, analysisLimits, renormalizationWindowDays,
                 backgroundPersistInterval, modelSnapshotRetentionDays, dailyModelSnapshotRetentionAfterDays, resultsRetentionDays,
-<<<<<<< HEAD
-                categorizationFilters, perPartitionCategorizationConfig, customSettings, modelSnapshotId, modelSnapshotMinVersion,
-                jobVersion, clearJobFinishTime, allowLazyOpen, blocked, modelPruneWindow);
-=======
                 systemAnnotationsRetentionDays, categorizationFilters, perPartitionCategorizationConfig, customSettings, modelSnapshotId,
-                modelSnapshotMinVersion, jobVersion, clearJobFinishTime, allowLazyOpen, blocked);
->>>>>>> ffeaab8e
+                modelSnapshotMinVersion, jobVersion, clearJobFinishTime, allowLazyOpen, blocked, modelPruneWindow);
     }
 
     public static class DetectorUpdate implements Writeable, ToXContentObject {
@@ -879,15 +874,9 @@
 
         public JobUpdate build() {
             return new JobUpdate(jobId, groups, description, detectorUpdates, modelPlotConfig, analysisLimits, backgroundPersistInterval,
-<<<<<<< HEAD
-                    renormalizationWindowDays, resultsRetentionDays, modelSnapshotRetentionDays, dailyModelSnapshotRetentionAfterDays,
-                    categorizationFilters, perPartitionCategorizationConfig, customSettings, modelSnapshotId, modelSnapshotMinVersion,
-                    jobVersion, clearJobFinishTime, allowLazyOpen, blocked, modelPruneWindow);
-=======
                     renormalizationWindowDays, resultsRetentionDays, systemAnnotationsRetentionDays, modelSnapshotRetentionDays,
                     dailyModelSnapshotRetentionAfterDays, categorizationFilters, perPartitionCategorizationConfig, customSettings,
-                    modelSnapshotId, modelSnapshotMinVersion, jobVersion, clearJobFinishTime, allowLazyOpen, blocked);
->>>>>>> ffeaab8e
+                    modelSnapshotId, modelSnapshotMinVersion, jobVersion, clearJobFinishTime, allowLazyOpen, blocked, modelPruneWindow);
         }
     }
 }