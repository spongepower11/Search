/*
 * Copyright Elasticsearch B.V. and/or licensed to Elasticsearch B.V. under one
 * or more contributor license agreements. Licensed under the Elastic License
 * 2.0; you may not use this file except in compliance with the Elastic License
 * 2.0.
 */

package org.elasticsearch.xpack.core.ml.action;

import org.elasticsearch.TransportVersions;
import org.elasticsearch.action.ActionRequestValidationException;
import org.elasticsearch.action.ActionType;
import org.elasticsearch.action.support.master.AcknowledgedRequest;
import org.elasticsearch.action.support.master.AcknowledgedResponse;
import org.elasticsearch.common.io.stream.StreamInput;
import org.elasticsearch.common.io.stream.StreamOutput;
import org.elasticsearch.core.Nullable;
import org.elasticsearch.xcontent.ObjectParser;
import org.elasticsearch.xcontent.ParseField;
import org.elasticsearch.xcontent.XContentParser;
import org.elasticsearch.xpack.core.ml.inference.TrainedModelConfig;
import org.elasticsearch.xpack.core.ml.utils.ExceptionsHelper;

import java.io.IOException;
import java.util.List;
import java.util.Objects;
import java.util.Optional;

import static org.elasticsearch.action.ValidateActions.addValidationError;

public class PutTrainedModelVocabularyAction extends ActionType<AcknowledgedResponse> {

    public static final PutTrainedModelVocabularyAction INSTANCE = new PutTrainedModelVocabularyAction();
    public static final String NAME = "cluster:admin/xpack/ml/trained_models/vocabulary/put";

    private PutTrainedModelVocabularyAction() {
        super(NAME, AcknowledgedResponse::readFrom);
    }

    public static class Request extends AcknowledgedRequest<Request> {

        public static final ParseField VOCABULARY = new ParseField("vocabulary");
        public static final ParseField MERGES = new ParseField("merges");
        public static final ParseField SCORES = new ParseField("scores");

        private static final ObjectParser<Builder, Void> PARSER = new ObjectParser<>("put_trained_model_vocabulary", Builder::new);
        static {
            PARSER.declareStringArray(Builder::setVocabulary, VOCABULARY);
            PARSER.declareStringArray(Builder::setMerges, MERGES);
            PARSER.declareDoubleArray(Builder::setScores, SCORES);
        }

        public static Request parseRequest(String modelId, XContentParser parser) {
            return PARSER.apply(parser, null).build(modelId, false);
        }

        private final String modelId;
        private final List<String> vocabulary;
        private final List<String> merges;
        private final List<Double> scores;
        /**
         * An internal flag for indicating whether the vocabulary can be overwritten
         */
        private final boolean allowOverwriting;

        public Request(
            String modelId,
            List<String> vocabulary,
            @Nullable List<String> merges,
            @Nullable List<Double> scores,
            boolean allowOverwriting
        ) {
            this.modelId = ExceptionsHelper.requireNonNull(modelId, TrainedModelConfig.MODEL_ID);
            this.vocabulary = ExceptionsHelper.requireNonNull(vocabulary, VOCABULARY);
            this.merges = Optional.ofNullable(merges).orElse(List.of());
            this.scores = Optional.ofNullable(scores).orElse(List.of());
            this.allowOverwriting = allowOverwriting;
        }

        public Request(StreamInput in) throws IOException {
            super(in);
            this.modelId = in.readString();
            this.vocabulary = in.readStringCollectionAsList();
            if (in.getTransportVersion().onOrAfter(TransportVersions.V_8_2_0)) {
                this.merges = in.readStringCollectionAsList();
            } else {
                this.merges = List.of();
            }
<<<<<<< HEAD
            if (in.getTransportVersion().onOrAfter(TransportVersions.V_8_500_010)) {
=======
            if (in.getTransportVersion().onOrAfter(TransportVersion.V_8_500_020)) {
>>>>>>> 8752d804
                this.scores = in.readCollectionAsList(StreamInput::readDouble);
            } else {
                this.scores = List.of();
            }
            if (in.getTransportVersion().onOrAfter(TransportVersions.V_8_500_043)) {
                this.allowOverwriting = in.readBoolean();
            } else {
                this.allowOverwriting = false;
            }
        }

        @Override
        public ActionRequestValidationException validate() {
            ActionRequestValidationException validationException = null;
            if (vocabulary.isEmpty()) {
                validationException = addValidationError("[vocabulary] must not be empty", validationException);
            } else {
                if (scores.isEmpty() == false && scores.size() != vocabulary.size()) {
                    validationException = addValidationError("[scores] must have same length as [vocabulary]", validationException);
                }
            }
            return validationException;
        }

        @Override
        public boolean equals(Object o) {
            if (this == o) return true;
            if (o == null || getClass() != o.getClass()) return false;
            Request request = (Request) o;
            return Objects.equals(modelId, request.modelId)
                && Objects.equals(vocabulary, request.vocabulary)
                && Objects.equals(scores, request.scores)
                && Objects.equals(merges, request.merges)
                && allowOverwriting == request.allowOverwriting;
        }

        @Override
        public int hashCode() {
            return Objects.hash(modelId, vocabulary, merges, scores, allowOverwriting);
        }

        @Override
        public void writeTo(StreamOutput out) throws IOException {
            super.writeTo(out);
            out.writeString(modelId);
            out.writeStringCollection(vocabulary);
            if (out.getTransportVersion().onOrAfter(TransportVersions.V_8_2_0)) {
                out.writeStringCollection(merges);
            }
<<<<<<< HEAD
            if (out.getTransportVersion().onOrAfter(TransportVersions.V_8_500_010)) {
=======
            if (out.getTransportVersion().onOrAfter(TransportVersion.V_8_500_020)) {
>>>>>>> 8752d804
                out.writeCollection(scores, StreamOutput::writeDouble);
            }
            if (out.getTransportVersion().onOrAfter(TransportVersions.V_8_500_043)) {
                out.writeBoolean(allowOverwriting);
            }
        }

        public String getModelId() {
            return modelId;
        }

        public List<String> getVocabulary() {
            return vocabulary;
        }

        public List<String> getMerges() {
            return merges;
        }

        public List<Double> getScores() {
            return scores;
        }

        public boolean isOverwritingAllowed() {
            return allowOverwriting;
        }

        public static class Builder {
            private List<String> vocabulary;
            private List<String> merges;
            private List<Double> scores;

            public Builder setVocabulary(List<String> vocabulary) {
                this.vocabulary = vocabulary;
                return this;
            }

            public Builder setMerges(List<String> merges) {
                this.merges = merges;
                return this;
            }

            public Builder setScores(List<Double> scores) {
                this.scores = scores;
                return this;
            }

            public Request build(String modelId, boolean allowOverwriting) {
                return new Request(modelId, vocabulary, merges, scores, allowOverwriting);
            }
        }
    }

}<|MERGE_RESOLUTION|>--- conflicted
+++ resolved
@@ -86,11 +86,7 @@
             } else {
                 this.merges = List.of();
             }
-<<<<<<< HEAD
-            if (in.getTransportVersion().onOrAfter(TransportVersions.V_8_500_010)) {
-=======
-            if (in.getTransportVersion().onOrAfter(TransportVersion.V_8_500_020)) {
->>>>>>> 8752d804
+            if (in.getTransportVersion().onOrAfter(TransportVersions.V_8_500_020)) {
                 this.scores = in.readCollectionAsList(StreamInput::readDouble);
             } else {
                 this.scores = List.of();
@@ -140,11 +136,7 @@
             if (out.getTransportVersion().onOrAfter(TransportVersions.V_8_2_0)) {
                 out.writeStringCollection(merges);
             }
-<<<<<<< HEAD
-            if (out.getTransportVersion().onOrAfter(TransportVersions.V_8_500_010)) {
-=======
-            if (out.getTransportVersion().onOrAfter(TransportVersion.V_8_500_020)) {
->>>>>>> 8752d804
+            if (out.getTransportVersion().onOrAfter(TransportVersions.V_8_500_020)) {
                 out.writeCollection(scores, StreamOutput::writeDouble);
             }
             if (out.getTransportVersion().onOrAfter(TransportVersions.V_8_500_043)) {
