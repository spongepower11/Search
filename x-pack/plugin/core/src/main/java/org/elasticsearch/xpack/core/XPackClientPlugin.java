--- conflicted
+++ resolved
@@ -455,7 +455,9 @@
                 new NamedXContentRegistry.Entry(LifecycleAction.class, new ParseField(DeleteAction.NAME), DeleteAction::parse),
                 // ILM - Client - Lifecycle Actions
                 new NamedXContentRegistry.Entry(org.elasticsearch.protocol.xpack.indexlifecycle.LifecycleAction.class,
-<<<<<<< HEAD
+                    new ParseField(org.elasticsearch.protocol.xpack.indexlifecycle.AllocateAction.NAME),
+                    org.elasticsearch.protocol.xpack.indexlifecycle.AllocateAction::parse),
+                new NamedXContentRegistry.Entry(org.elasticsearch.protocol.xpack.indexlifecycle.LifecycleAction.class,
                     new ParseField(org.elasticsearch.protocol.xpack.indexlifecycle.DeleteAction.NAME),
                     org.elasticsearch.protocol.xpack.indexlifecycle.DeleteAction::parse),
                 new NamedXContentRegistry.Entry(org.elasticsearch.protocol.xpack.indexlifecycle.LifecycleAction.class,
@@ -471,11 +473,6 @@
                     new ParseField(org.elasticsearch.protocol.xpack.indexlifecycle.ShrinkAction.NAME),
                     org.elasticsearch.protocol.xpack.indexlifecycle.ShrinkAction::parse)
             );
-=======
-                    new ParseField(org.elasticsearch.protocol.xpack.indexlifecycle.AllocateAction.NAME),
-                        org.elasticsearch.protocol.xpack.indexlifecycle.AllocateAction::parse)
-        );
->>>>>>> c9de707f
     }
 
     @Override
