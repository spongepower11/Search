--- conflicted
+++ resolved
@@ -45,16 +45,6 @@
     private static final ParseField ELASTICSEARCH_VERSION = new ParseField("elasticsearch_version");
 
     @SuppressWarnings("unchecked")
-<<<<<<< HEAD
-    private static final ConstructingObjectParser<EnrichPolicy, Void> PARSER = new ConstructingObjectParser<>("policy",
-        args -> new EnrichPolicy(
-            (String) args[0],
-            (QuerySource) args[1],
-            (List<String>) args[2],
-            (String) args[3],
-            (List<String>) args[4],
-            (Version) args[5]
-=======
     private static final ConstructingObjectParser<EnrichPolicy, String> PARSER = new ConstructingObjectParser<>(
         "policy",
         false,
@@ -63,8 +53,8 @@
             (QuerySource) args[0],
             (List<String>) args[1],
             (String) args[2],
-            (List<String>) args[3]
->>>>>>> a1e8194a
+            (List<String>) args[3],
+            (Version) args[4]
         )
     );
 
@@ -72,12 +62,7 @@
         declareCommonConstructorParsingOptions(PARSER);
     }
 
-<<<<<<< HEAD
     private static <T> void declareCommonConstructorParsingOptions(ConstructingObjectParser<T, ?> parser) {
-        parser.declareString(ConstructingObjectParser.constructorArg(), TYPE);
-=======
-    private static void declareParserOptions(ConstructingObjectParser<?, ?> parser) {
->>>>>>> a1e8194a
         parser.declareObject(ConstructingObjectParser.optionalConstructorArg(), (p, c) -> {
             XContentBuilder contentBuilder = XContentBuilder.builder(p.contentType().xContent());
             contentBuilder.generator().copyCurrentStructure(p);
@@ -193,26 +178,22 @@
     public XContentBuilder toXContent(XContentBuilder builder, Params params) throws IOException {
         builder.startObject(type);
         {
-            toInnerXContent(builder);
+            toInnerXContent(builder, params);
         }
         builder.endObject();
         return builder;
     }
 
-    private void toInnerXContent(XContentBuilder builder) throws IOException {
+    private void toInnerXContent(XContentBuilder builder, Params params) throws IOException {
         if (query != null) {
             builder.field(QUERY.getPreferredName(), query.getQueryAsMap());
         }
         builder.array(INDICES.getPreferredName(), indices.toArray(new String[0]));
         builder.field(MATCH_FIELD.getPreferredName(), matchField);
         builder.array(ENRICH_FIELDS.getPreferredName(), enrichFields.toArray(new String[0]));
-<<<<<<< HEAD
         if (params.paramAsBoolean("include_version", false) && elasticsearchVersion != null) {
             builder.field(ELASTICSEARCH_VERSION.getPreferredName(), elasticsearchVersion.toString());
         }
-        return builder;
-=======
->>>>>>> a1e8194a
     }
 
     @Override
@@ -300,20 +281,12 @@
             false,
             (args, policyType) -> new NamedPolicy(
                 (String) args[0],
-<<<<<<< HEAD
-                new EnrichPolicy((String) args[1],
-                    (QuerySource) args[2],
-                    (List<String>) args[3],
-                    (String) args[4],
-                    (List<String>) args[5],
-                    (Version) args[6])
-=======
                 new EnrichPolicy(policyType,
                     (QuerySource) args[1],
                     (List<String>) args[2],
                     (String) args[3],
-                    (List<String>) args[4])
->>>>>>> a1e8194a
+                    (List<String>) args[4],
+                    (Version) args[5])
             )
         );
 
@@ -355,7 +328,7 @@
             builder.startObject(policy.type);
             {
                 builder.field(NAME.getPreferredName(), name);
-                policy.toInnerXContent(builder);
+                policy.toInnerXContent(builder, params);
             }
             builder.endObject();
             builder.endObject();
