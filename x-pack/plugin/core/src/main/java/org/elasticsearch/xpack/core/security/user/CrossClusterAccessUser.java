/*
 * Copyright Elasticsearch B.V. and/or licensed to Elasticsearch B.V. under one
 * or more contributor license agreements. Licensed under the Elastic License
 * 2.0; you may not use this file except in compliance with the Elastic License
 * 2.0.
 */

package org.elasticsearch.xpack.core.security.user;

import org.elasticsearch.TransportVersion;
import org.elasticsearch.xpack.core.security.authc.Authentication;
import org.elasticsearch.xpack.core.security.authc.CrossClusterAccessSubjectInfo;
import org.elasticsearch.xpack.core.security.authc.Subject;
import org.elasticsearch.xpack.core.security.authz.RoleDescriptor;
import org.elasticsearch.xpack.core.security.authz.RoleDescriptorsIntersection;

import java.io.IOException;
import java.io.UncheckedIOException;
import java.util.Optional;

public class CrossClusterAccessUser extends InternalUser {
<<<<<<< HEAD
    public static final String NAME = UsernamesField.CROSS_CLUSTER_ACCESS_NAME;

    public static final RoleDescriptor REMOTE_ACCESS_ROLE_DESCRIPTOR = new RoleDescriptor(
=======

    private static final RoleDescriptor REMOTE_ACCESS_ROLE_DESCRIPTOR = new RoleDescriptor(
>>>>>>> be0d5ccb
        UsernamesField.CROSS_CLUSTER_ACCESS_ROLE,
        new String[] { "cross_cluster_search", "cross_cluster_replication" },
        // Needed for CCR background jobs (with system user)
        new RoleDescriptor.IndicesPrivileges[] {
            RoleDescriptor.IndicesPrivileges.builder()
                .indices("*")
                .privileges("cross_cluster_replication", "cross_cluster_replication_internal")
                .allowRestrictedIndices(true)
                .build() },
        null,
        null,
        null,
        null,
        null,
        null
    );

<<<<<<< HEAD
    public static final InternalUser INSTANCE = new CrossClusterAccessUser();

    private CrossClusterAccessUser() {
        super(
            NAME,
=======
    /**
     * Package protected to enforce a singleton (private constructor) - use {@link InternalUsers#CROSS_CLUSTER_ACCESS_USER} instead
     */
    static final InternalUser INSTANCE = new CrossClusterAccessUser();

    private CrossClusterAccessUser() {
        super(
            UsernamesField.CROSS_CLUSTER_ACCESS_NAME,
>>>>>>> be0d5ccb
            /**
             *  this user is not permitted to execute actions that originate on the local cluster,
             *  its only purpose is to execute actions from a remote cluster
             */
            Optional.empty(),
            Optional.of(REMOTE_ACCESS_ROLE_DESCRIPTOR)
        );
<<<<<<< HEAD
    }

    public static boolean is(User user) {
        return INSTANCE.equals(user);
=======
>>>>>>> be0d5ccb
    }

    /**
     * The role descriptor intersection in the returned subject info is always empty. Because the privileges of the cross cluster access
     * internal user are static, we set them during role reference resolution instead of needlessly deserializing the role descriptor
     * intersection (see flow starting at {@link Subject#getRoleReferenceIntersection(AnonymousUser)})
     */
    public static CrossClusterAccessSubjectInfo subjectInfo(TransportVersion transportVersion, String nodeName) {
        try {
            return new CrossClusterAccessSubjectInfo(
                Authentication.newInternalAuthentication(InternalUsers.CROSS_CLUSTER_ACCESS_USER, transportVersion, nodeName),
                RoleDescriptorsIntersection.EMPTY
            );
        } catch (IOException e) {
            throw new UncheckedIOException(e);
        }
    }
}<|MERGE_RESOLUTION|>--- conflicted
+++ resolved
@@ -19,14 +19,8 @@
 import java.util.Optional;
 
 public class CrossClusterAccessUser extends InternalUser {
-<<<<<<< HEAD
-    public static final String NAME = UsernamesField.CROSS_CLUSTER_ACCESS_NAME;
-
-    public static final RoleDescriptor REMOTE_ACCESS_ROLE_DESCRIPTOR = new RoleDescriptor(
-=======
 
     private static final RoleDescriptor REMOTE_ACCESS_ROLE_DESCRIPTOR = new RoleDescriptor(
->>>>>>> be0d5ccb
         UsernamesField.CROSS_CLUSTER_ACCESS_ROLE,
         new String[] { "cross_cluster_search", "cross_cluster_replication" },
         // Needed for CCR background jobs (with system user)
@@ -44,13 +38,6 @@
         null
     );
 
-<<<<<<< HEAD
-    public static final InternalUser INSTANCE = new CrossClusterAccessUser();
-
-    private CrossClusterAccessUser() {
-        super(
-            NAME,
-=======
     /**
      * Package protected to enforce a singleton (private constructor) - use {@link InternalUsers#CROSS_CLUSTER_ACCESS_USER} instead
      */
@@ -59,7 +46,6 @@
     private CrossClusterAccessUser() {
         super(
             UsernamesField.CROSS_CLUSTER_ACCESS_NAME,
->>>>>>> be0d5ccb
             /**
              *  this user is not permitted to execute actions that originate on the local cluster,
              *  its only purpose is to execute actions from a remote cluster
@@ -67,13 +53,6 @@
             Optional.empty(),
             Optional.of(REMOTE_ACCESS_ROLE_DESCRIPTOR)
         );
-<<<<<<< HEAD
-    }
-
-    public static boolean is(User user) {
-        return INSTANCE.equals(user);
-=======
->>>>>>> be0d5ccb
     }
 
     /**
