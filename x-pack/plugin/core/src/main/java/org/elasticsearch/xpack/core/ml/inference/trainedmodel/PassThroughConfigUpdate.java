/*
 * Copyright Elasticsearch B.V. and/or licensed to Elasticsearch B.V. under one
 * or more contributor license agreements. Licensed under the Elastic License
 * 2.0; you may not use this file except in compliance with the Elastic License
 * 2.0.
 */

package org.elasticsearch.xpack.core.ml.inference.trainedmodel;

import org.elasticsearch.common.io.stream.StreamInput;
import org.elasticsearch.common.io.stream.StreamOutput;
import org.elasticsearch.xcontent.ObjectParser;
import org.elasticsearch.xcontent.XContentBuilder;
import org.elasticsearch.xcontent.XContentParser;
import org.elasticsearch.xpack.core.ml.utils.ExceptionsHelper;
import org.elasticsearch.xpack.core.ml.utils.NamedXContentObject;

import java.io.IOException;
import java.util.HashMap;
import java.util.Map;
import java.util.Objects;

import static org.elasticsearch.xpack.core.ml.inference.trainedmodel.NlpConfig.RESULTS_FIELD;
import static org.elasticsearch.xpack.core.ml.inference.trainedmodel.NlpConfig.TOKENIZATION;

public class PassThroughConfigUpdate extends NlpConfigUpdate implements NamedXContentObject {
    public static final String NAME = PassThroughConfig.NAME;

    public static PassThroughConfigUpdate fromMap(Map<String, Object> map) {
        Map<String, Object> options = new HashMap<>(map);
        String resultsField = (String) options.remove(RESULTS_FIELD.getPreferredName());
<<<<<<< HEAD
=======
        TokenizationUpdate tokenizationUpdate = NlpConfigUpdate.tokenizationFromMap(options);
>>>>>>> d90fa4eb

        if (options.isEmpty() == false) {
            throw ExceptionsHelper.badRequestException("Unrecognized fields {}.", options.keySet());
        }
        return new PassThroughConfigUpdate(resultsField, tokenizationUpdate);
    }

    private static final ObjectParser<PassThroughConfigUpdate.Builder, Void> STRICT_PARSER = createParser(false);

    private static ObjectParser<PassThroughConfigUpdate.Builder, Void> createParser(boolean lenient) {
        ObjectParser<PassThroughConfigUpdate.Builder, Void> parser = new ObjectParser<>(
            NAME,
            lenient,
            PassThroughConfigUpdate.Builder::new
        );
        parser.declareString(PassThroughConfigUpdate.Builder::setResultsField, RESULTS_FIELD);
        parser.declareNamedObject(
            PassThroughConfigUpdate.Builder::setTokenizationUpdate,
            (p, c, n) -> p.namedObject(TokenizationUpdate.class, n, lenient),
            TOKENIZATION
        );
        return parser;
    }

    public static PassThroughConfigUpdate fromXContentStrict(XContentParser parser) {
        return STRICT_PARSER.apply(parser, null).build();
    }

    private final String resultsField;

    public PassThroughConfigUpdate(String resultsField, TokenizationUpdate tokenizationUpdate) {
        super(tokenizationUpdate);
        this.resultsField = resultsField;
    }

    public PassThroughConfigUpdate(StreamInput in) throws IOException {
        super(in);
        this.resultsField = in.readOptionalString();
    }

    @Override
    public void writeTo(StreamOutput out) throws IOException {
        super.writeTo(out);
        out.writeOptionalString(resultsField);
    }

    @Override
    public XContentBuilder doXContentBody(XContentBuilder builder, Params params) throws IOException {
        if (resultsField != null) {
            builder.field(RESULTS_FIELD.getPreferredName(), resultsField);
        }
        return builder;
    }

    @Override
    public String getWriteableName() {
        return NAME;
    }

    @Override
    public String getName() {
        return NAME;
    }

    @Override
    public InferenceConfig apply(InferenceConfig originalConfig) {
        if ((resultsField == null || resultsField.equals(originalConfig.getResultsField())) && super.isNoop()) {
            return originalConfig;
        }

        if (originalConfig instanceof PassThroughConfig == false) {
            throw ExceptionsHelper.badRequestException(
                "Inference config of type [{}] can not be updated with a inference request of type [{}]",
                originalConfig.getName(),
                getName()
            );
        }

        PassThroughConfig passThroughConfig = (PassThroughConfig) originalConfig;
<<<<<<< HEAD
        return new PassThroughConfig(passThroughConfig.getVocabularyConfig(), passThroughConfig.getTokenization(), resultsField);
=======
        return new PassThroughConfig(
            passThroughConfig.getVocabularyConfig(),
            (tokenizationUpdate == null)
                ? passThroughConfig.getTokenization()
                : tokenizationUpdate.apply(passThroughConfig.getTokenization()),
            resultsField == null ? originalConfig.getResultsField() : resultsField
        );
>>>>>>> d90fa4eb
    }

    @Override
    public boolean isSupported(InferenceConfig config) {
        return config instanceof PassThroughConfig;
    }

    @Override
    public String getResultsField() {
        return resultsField;
    }

    @Override
    public InferenceConfigUpdate.Builder<? extends InferenceConfigUpdate.Builder<?, ?>, ? extends InferenceConfigUpdate> newBuilder() {
<<<<<<< HEAD
        return new PassThroughConfigUpdate.Builder().setResultsField(resultsField);
=======
        return new PassThroughConfigUpdate.Builder().setResultsField(resultsField).setTokenizationUpdate(tokenizationUpdate);
>>>>>>> d90fa4eb
    }

    @Override
    public boolean equals(Object o) {
        if (this == o) return true;
        if (o == null || getClass() != o.getClass()) return false;
        PassThroughConfigUpdate that = (PassThroughConfigUpdate) o;
        return Objects.equals(resultsField, that.resultsField) && Objects.equals(tokenizationUpdate, that.tokenizationUpdate);
    }

    @Override
    public int hashCode() {
        return Objects.hash(resultsField, tokenizationUpdate);
    }

    public static class Builder implements InferenceConfigUpdate.Builder<PassThroughConfigUpdate.Builder, PassThroughConfigUpdate> {
        private String resultsField;
        private TokenizationUpdate tokenizationUpdate;

        @Override
        public PassThroughConfigUpdate.Builder setResultsField(String resultsField) {
            this.resultsField = resultsField;
            return this;
        }

        public PassThroughConfigUpdate.Builder setTokenizationUpdate(TokenizationUpdate tokenizationUpdate) {
            this.tokenizationUpdate = tokenizationUpdate;
            return this;
        }

        public PassThroughConfigUpdate build() {
            return new PassThroughConfigUpdate(this.resultsField, tokenizationUpdate);
        }
    }
}<|MERGE_RESOLUTION|>--- conflicted
+++ resolved
@@ -29,10 +29,7 @@
     public static PassThroughConfigUpdate fromMap(Map<String, Object> map) {
         Map<String, Object> options = new HashMap<>(map);
         String resultsField = (String) options.remove(RESULTS_FIELD.getPreferredName());
-<<<<<<< HEAD
-=======
         TokenizationUpdate tokenizationUpdate = NlpConfigUpdate.tokenizationFromMap(options);
->>>>>>> d90fa4eb
 
         if (options.isEmpty() == false) {
             throw ExceptionsHelper.badRequestException("Unrecognized fields {}.", options.keySet());
@@ -112,9 +109,6 @@
         }
 
         PassThroughConfig passThroughConfig = (PassThroughConfig) originalConfig;
-<<<<<<< HEAD
-        return new PassThroughConfig(passThroughConfig.getVocabularyConfig(), passThroughConfig.getTokenization(), resultsField);
-=======
         return new PassThroughConfig(
             passThroughConfig.getVocabularyConfig(),
             (tokenizationUpdate == null)
@@ -122,7 +116,6 @@
                 : tokenizationUpdate.apply(passThroughConfig.getTokenization()),
             resultsField == null ? originalConfig.getResultsField() : resultsField
         );
->>>>>>> d90fa4eb
     }
 
     @Override
@@ -137,11 +130,7 @@
 
     @Override
     public InferenceConfigUpdate.Builder<? extends InferenceConfigUpdate.Builder<?, ?>, ? extends InferenceConfigUpdate> newBuilder() {
-<<<<<<< HEAD
-        return new PassThroughConfigUpdate.Builder().setResultsField(resultsField);
-=======
         return new PassThroughConfigUpdate.Builder().setResultsField(resultsField).setTokenizationUpdate(tokenizationUpdate);
->>>>>>> d90fa4eb
     }
 
     @Override
