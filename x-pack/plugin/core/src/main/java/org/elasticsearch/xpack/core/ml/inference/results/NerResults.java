--- conflicted
+++ resolved
@@ -20,11 +20,7 @@
 import java.util.Objects;
 import java.util.stream.Collectors;
 
-<<<<<<< HEAD
-public class NerResults implements InferenceResults {
-=======
 public class NerResults extends NlpInferenceResults {
->>>>>>> 30e15ba8
 
     public static final String NAME = "ner_result";
     public static final String ENTITY_FIELD = "entities";
