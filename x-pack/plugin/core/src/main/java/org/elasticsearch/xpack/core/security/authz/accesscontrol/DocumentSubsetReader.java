--- conflicted
+++ resolved
@@ -21,11 +21,8 @@
 import org.apache.lucene.util.BitSet;
 import org.apache.lucene.util.BitSetIterator;
 import org.apache.lucene.util.Bits;
-<<<<<<< HEAD
+import org.apache.lucene.util.CombinedBitSet;
 import org.apache.lucene.util.BytesRef;
-=======
-import org.apache.lucene.util.CombinedBitSet;
->>>>>>> 0f894b6b
 import org.elasticsearch.ExceptionsHelper;
 import org.elasticsearch.cluster.metadata.IndexMetaData;
 import org.elasticsearch.common.cache.Cache;
@@ -44,15 +41,9 @@
  */
 public final class DocumentSubsetReader extends FilterLeafReader {
 
-<<<<<<< HEAD
-    public static DocumentSubsetDirectoryReader wrap(DirectoryReader in, BitsetFilterCache bitsetFilterCache,
+    public static DocumentSubsetDirectoryReader wrap(DirectoryReader in, DocumentSubsetBitsetCache bitsetCache,
             Query roleQuery, boolean strictTermsEnum) throws IOException {
-        return new DocumentSubsetDirectoryReader(in, bitsetFilterCache, roleQuery, strictTermsEnum);
-=======
-    public static DocumentSubsetDirectoryReader wrap(DirectoryReader in, DocumentSubsetBitsetCache bitsetCache,
-            Query roleQuery) throws IOException {
-        return new DocumentSubsetDirectoryReader(in, bitsetCache, roleQuery);
->>>>>>> 0f894b6b
+        return new DocumentSubsetDirectoryReader(in, bitsetCache, roleQuery, strictTermsEnum);
     }
 
     /**
@@ -126,28 +117,16 @@
     public static final class DocumentSubsetDirectoryReader extends FilterDirectoryReader {
 
         private final Query roleQuery;
-<<<<<<< HEAD
-        private final BitsetFilterCache bitsetFilterCache;
+        private final DocumentSubsetBitsetCache bitsetCache;
         private boolean strictTermsEnum;
 
-        DocumentSubsetDirectoryReader(final DirectoryReader in, final BitsetFilterCache bitsetFilterCache, final Query roleQuery,
-                                      boolean strictTermsEnum)
-                throws IOException {
-=======
-        private final DocumentSubsetBitsetCache bitsetCache;
-
         DocumentSubsetDirectoryReader(final DirectoryReader in, final DocumentSubsetBitsetCache bitsetCache,
-                                      final Query roleQuery) throws IOException {
->>>>>>> 0f894b6b
+                                      final Query roleQuery, boolean strictTermsEnum) throws IOException {
             super(in, new SubReaderWrapper() {
                 @Override
                 public LeafReader wrap(LeafReader reader) {
                     try {
-<<<<<<< HEAD
-                        return new DocumentSubsetReader(reader, bitsetFilterCache, roleQuery, strictTermsEnum);
-=======
-                        return new DocumentSubsetReader(reader, bitsetCache, roleQuery);
->>>>>>> 0f894b6b
+                        return new DocumentSubsetReader(reader, bitsetCache, roleQuery, strictTermsEnum);
                     } catch (Exception e) {
                         throw ExceptionsHelper.convertToElastic(e);
                     }
@@ -162,11 +141,7 @@
 
         @Override
         protected DirectoryReader doWrapDirectoryReader(DirectoryReader in) throws IOException {
-<<<<<<< HEAD
-            return new DocumentSubsetDirectoryReader(in, bitsetFilterCache, roleQuery, strictTermsEnum);
-=======
-            return new DocumentSubsetDirectoryReader(in, bitsetCache, roleQuery);
->>>>>>> 0f894b6b
+            return new DocumentSubsetDirectoryReader(in, bitsetCache, roleQuery, strictTermsEnum);
         }
 
         private static void verifyNoOtherDocumentSubsetDirectoryReaderIsWrapped(DirectoryReader reader) {
@@ -191,12 +166,8 @@
     private final int numDocs;
     private final boolean strictTermsEnum;
 
-<<<<<<< HEAD
-    private DocumentSubsetReader(final LeafReader in, BitsetFilterCache bitsetFilterCache, final Query roleQuery,
+    private DocumentSubsetReader(final LeafReader in, DocumentSubsetBitsetCache bitsetCache, final Query roleQuery,
                                  final boolean strictTermsEnum ) throws Exception {
-=======
-    private DocumentSubsetReader(final LeafReader in, DocumentSubsetBitsetCache bitsetCache, final Query roleQuery) throws Exception {
->>>>>>> 0f894b6b
         super(in);
         this.roleQueryBits = bitsetCache.getBitSet(roleQuery, in.getContext());
         this.numDocs = getNumDocs(in, roleQuery, roleQueryBits);
@@ -239,7 +210,6 @@
         // Not delegated since we change the live docs
         return null;
     }
-<<<<<<< HEAD
 
     BitSet getRoleQueryBits() {
         return roleQueryBits;
@@ -516,6 +486,4 @@
         }
 
     }
-=======
->>>>>>> 0f894b6b
 }