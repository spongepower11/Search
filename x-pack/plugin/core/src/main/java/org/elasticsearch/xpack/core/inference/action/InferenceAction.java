/*
 * Copyright Elasticsearch B.V. and/or licensed to Elasticsearch B.V. under one
 * or more contributor license agreements. Licensed under the Elastic License
 * 2.0; you may not use this file except in compliance with the Elastic License
 * 2.0.
 */

package org.elasticsearch.xpack.core.inference.action;

import org.elasticsearch.ElasticsearchStatusException;
import org.elasticsearch.TransportVersion;
import org.elasticsearch.TransportVersions;
import org.elasticsearch.action.ActionRequest;
import org.elasticsearch.action.ActionRequestValidationException;
import org.elasticsearch.action.ActionResponse;
import org.elasticsearch.action.ActionType;
import org.elasticsearch.common.io.stream.StreamInput;
import org.elasticsearch.common.io.stream.StreamOutput;
import org.elasticsearch.inference.InferenceResults;
import org.elasticsearch.inference.InferenceServiceResults;
import org.elasticsearch.inference.InputType;
import org.elasticsearch.inference.TaskType;
import org.elasticsearch.rest.RestStatus;
import org.elasticsearch.xcontent.ObjectParser;
import org.elasticsearch.xcontent.ParseField;
import org.elasticsearch.xcontent.ToXContentObject;
import org.elasticsearch.xcontent.XContentBuilder;
import org.elasticsearch.xcontent.XContentParser;
import org.elasticsearch.xpack.core.inference.results.LegacyTextEmbeddingResults;
import org.elasticsearch.xpack.core.inference.results.SparseEmbeddingResults;
import org.elasticsearch.xpack.core.ml.inference.results.TextExpansionResults;

import java.io.IOException;
import java.util.ArrayList;
import java.util.List;
import java.util.Map;
import java.util.Objects;

public class InferenceAction extends ActionType<InferenceAction.Response> {

    public static final InferenceAction INSTANCE = new InferenceAction();
    public static final String NAME = "cluster:monitor/xpack/inference";

    public InferenceAction() {
        super(NAME);
    }

    public static class Request extends ActionRequest {

        public static final ParseField INPUT = new ParseField("input");
        public static final ParseField TASK_SETTINGS = new ParseField("task_settings");

        static final ObjectParser<Request.Builder, Void> PARSER = new ObjectParser<>(NAME, Request.Builder::new);
        static {
            // TODO timeout
            PARSER.declareStringArray(Request.Builder::setInput, INPUT);
            PARSER.declareObject(Request.Builder::setTaskSettings, (p, c) -> p.mapOrdered(), TASK_SETTINGS);
        }

<<<<<<< HEAD
        public static Request parseRequest(String modelId, TaskType taskType, XContentParser parser) {
=======
        public static Request parseRequest(String inferenceEntityId, String taskType, XContentParser parser) {
>>>>>>> ff0f83f5
            Request.Builder builder = PARSER.apply(parser, null);
            builder.setInferenceEntityId(inferenceEntityId);
            builder.setTaskType(taskType);
            // For rest requests we won't know what the input type is
            builder.setInputType(InputType.UNSPECIFIED);
            return builder.build();
        }

        private final TaskType taskType;
        private final String inferenceEntityId;
        private final List<String> input;
        private final Map<String, Object> taskSettings;
        private final InputType inputType;

        public Request(
            TaskType taskType,
            String inferenceEntityId,
            List<String> input,
            Map<String, Object> taskSettings,
            InputType inputType
        ) {
            this.taskType = taskType;
            this.inferenceEntityId = inferenceEntityId;
            this.input = input;
            this.taskSettings = taskSettings;
            this.inputType = inputType;
        }

        public Request(StreamInput in) throws IOException {
            super(in);
            this.taskType = TaskType.fromStream(in);
            this.inferenceEntityId = in.readString();
            if (in.getTransportVersion().onOrAfter(TransportVersions.INFERENCE_MULTIPLE_INPUTS)) {
                this.input = in.readStringCollectionAsList();
            } else {
                this.input = List.of(in.readString());
            }
            this.taskSettings = in.readGenericMap();
            if (in.getTransportVersion().onOrAfter(TransportVersions.ML_INFERENCE_REQUEST_INPUT_TYPE_ADDED)) {
                this.inputType = in.readEnum(InputType.class);
            } else {
                this.inputType = InputType.UNSPECIFIED;
            }
        }

        public TaskType getTaskType() {
            return taskType;
        }

        public String getInferenceEntityId() {
            return inferenceEntityId;
        }

        public List<String> getInput() {
            return input;
        }

        public Map<String, Object> getTaskSettings() {
            return taskSettings;
        }

        public InputType getInputType() {
            return inputType;
        }

        @Override
        public ActionRequestValidationException validate() {
            if (input == null) {
                var e = new ActionRequestValidationException();
                e.addValidationError("missing input");
                return e;
            }
            if (input.isEmpty()) {
                var e = new ActionRequestValidationException();
                e.addValidationError("input array is empty");
                return e;
            }
            return null;
        }

        @Override
        public void writeTo(StreamOutput out) throws IOException {
            super.writeTo(out);
            taskType.writeTo(out);
            out.writeString(inferenceEntityId);
            if (out.getTransportVersion().onOrAfter(TransportVersions.INFERENCE_MULTIPLE_INPUTS)) {
                out.writeStringCollection(input);
            } else {
                out.writeString(input.get(0));
            }
            out.writeGenericMap(taskSettings);
            // in version ML_INFERENCE_REQUEST_INPUT_TYPE_ADDED the input type enum was added, so we only want to write the enum if we're
            // at that version or later
            if (out.getTransportVersion().onOrAfter(TransportVersions.ML_INFERENCE_REQUEST_INPUT_TYPE_ADDED)) {
                out.writeEnum(getInputTypeToWrite(out.getTransportVersion()));
            }
        }

        private InputType getInputTypeToWrite(TransportVersion version) {
            // in version ML_INFERENCE_REQUEST_INPUT_TYPE_UNSPECIFIED_ADDED the UNSPECIFIED value was added, so if we're before that
            // version other nodes won't know about it, so set it to INGEST instead
            if (version.before(TransportVersions.ML_INFERENCE_REQUEST_INPUT_TYPE_UNSPECIFIED_ADDED) && inputType == InputType.UNSPECIFIED) {
                return InputType.INGEST;
            }
            return inputType;
        }

        @Override
        public boolean equals(Object o) {
            if (this == o) return true;
            if (o == null || getClass() != o.getClass()) return false;
            Request request = (Request) o;
            return taskType == request.taskType
                && Objects.equals(inferenceEntityId, request.inferenceEntityId)
                && Objects.equals(input, request.input)
                && Objects.equals(taskSettings, request.taskSettings)
                && Objects.equals(inputType, request.inputType);
        }

        @Override
        public int hashCode() {
            return Objects.hash(taskType, inferenceEntityId, input, taskSettings, inputType);
        }

        public static class Builder {

            private TaskType taskType;
            private String inferenceEntityId;
            private List<String> input;
            private InputType inputType = InputType.UNSPECIFIED;
            private Map<String, Object> taskSettings = Map.of();

            private Builder() {}

            public Builder setInferenceEntityId(String inferenceEntityId) {
                this.inferenceEntityId = Objects.requireNonNull(inferenceEntityId);
                return this;
            }

            public Builder setTaskType(TaskType taskType) {
                this.taskType = taskType;
                return this;
            }

            public Builder setInput(List<String> input) {
                this.input = input;
                return this;
            }

            public Builder setInputType(InputType inputType) {
                this.inputType = inputType;
                return this;
            }

            public Builder setTaskSettings(Map<String, Object> taskSettings) {
                this.taskSettings = taskSettings;
                return this;
            }

            public Request build() {
                return new Request(taskType, inferenceEntityId, input, taskSettings, inputType);
            }
        }
    }

    public static class Response extends ActionResponse implements ToXContentObject {

        private final InferenceServiceResults results;

        public Response(InferenceServiceResults results) {
            this.results = results;
        }

        public Response(StreamInput in) throws IOException {
            super(in);
            if (in.getTransportVersion().onOrAfter(TransportVersions.INFERENCE_SERVICE_RESULTS_ADDED)) {
                results = in.readNamedWriteable(InferenceServiceResults.class);
            } else if (in.getTransportVersion().onOrAfter(TransportVersions.INFERENCE_MULTIPLE_INPUTS)) {
                // This could be List<InferenceResults> aka List<TextEmbeddingResults> from ml plugin for
                // hugging face elser and elser or the legacy format for openai
                results = transformToServiceResults(in.readNamedWriteableCollectionAsList(InferenceResults.class));
            } else {
                // It should only be InferenceResults aka TextEmbeddingResults from ml plugin for
                // hugging face elser and elser
                results = transformToServiceResults(List.of(in.readNamedWriteable(InferenceResults.class)));
            }
        }

        @SuppressWarnings("deprecation")
        public static InferenceServiceResults transformToServiceResults(List<? extends InferenceResults> parsedResults) {
            if (parsedResults.isEmpty()) {
                throw new ElasticsearchStatusException(
                    "Failed to transform results to response format, expected a non-empty list, please remove and re-add the service",
                    RestStatus.INTERNAL_SERVER_ERROR
                );
            }

            if (parsedResults.get(0) instanceof LegacyTextEmbeddingResults openaiResults) {
                if (parsedResults.size() > 1) {
                    throw new ElasticsearchStatusException(
                        "Failed to transform results to response format, malformed text embedding result,"
                            + " please remove and re-add the service",
                        RestStatus.INTERNAL_SERVER_ERROR
                    );
                }

                return openaiResults.transformToTextEmbeddingResults();
            } else if (parsedResults.get(0) instanceof TextExpansionResults) {
                return transformToSparseEmbeddingResult(parsedResults);
            } else {
                throw new ElasticsearchStatusException(
                    "Failed to transform results to response format, unknown embedding type received,"
                        + " please remove and re-add the service",
                    RestStatus.INTERNAL_SERVER_ERROR
                );
            }
        }

        private static SparseEmbeddingResults transformToSparseEmbeddingResult(List<? extends InferenceResults> parsedResults) {
            List<TextExpansionResults> textExpansionResults = new ArrayList<>(parsedResults.size());

            for (InferenceResults result : parsedResults) {
                if (result instanceof TextExpansionResults textExpansion) {
                    textExpansionResults.add(textExpansion);
                } else {
                    throw new ElasticsearchStatusException(
                        "Failed to transform results to response format, please remove and re-add the service",
                        RestStatus.INTERNAL_SERVER_ERROR
                    );
                }
            }

            return SparseEmbeddingResults.of(textExpansionResults);
        }

        public InferenceServiceResults getResults() {
            return results;
        }

        @Override
        public void writeTo(StreamOutput out) throws IOException {
            if (out.getTransportVersion().onOrAfter(TransportVersions.INFERENCE_SERVICE_RESULTS_ADDED)) {
                out.writeNamedWriteable(results);
            } else if (out.getTransportVersion().onOrAfter(TransportVersions.INFERENCE_MULTIPLE_INPUTS)) {
                // This includes the legacy openai response format of List<TextEmbedding> and hugging face elser and elser
                out.writeNamedWriteableCollection(results.transformToLegacyFormat());
            } else {
                out.writeNamedWriteable(results.transformToLegacyFormat().get(0));
            }
        }

        @Override
        public XContentBuilder toXContent(XContentBuilder builder, Params params) throws IOException {
            builder.startObject();
            results.toXContent(builder, params);
            builder.endObject();
            return builder;
        }

        @Override
        public boolean equals(Object o) {
            if (this == o) return true;
            if (o == null || getClass() != o.getClass()) return false;
            Response response = (Response) o;
            return Objects.equals(results, response.results);
        }

        @Override
        public int hashCode() {
            return Objects.hash(results);
        }
    }
}<|MERGE_RESOLUTION|>--- conflicted
+++ resolved
@@ -57,11 +57,7 @@
             PARSER.declareObject(Request.Builder::setTaskSettings, (p, c) -> p.mapOrdered(), TASK_SETTINGS);
         }
 
-<<<<<<< HEAD
-        public static Request parseRequest(String modelId, TaskType taskType, XContentParser parser) {
-=======
-        public static Request parseRequest(String inferenceEntityId, String taskType, XContentParser parser) {
->>>>>>> ff0f83f5
+        public static Request parseRequest(String inferenceEntityId, TaskType taskType, XContentParser parser) {
             Request.Builder builder = PARSER.apply(parser, null);
             builder.setInferenceEntityId(inferenceEntityId);
             builder.setTaskType(taskType);
