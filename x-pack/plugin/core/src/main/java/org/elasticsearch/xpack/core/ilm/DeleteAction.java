/*
 * Copyright Elasticsearch B.V. and/or licensed to Elasticsearch B.V. under one
 * or more contributor license agreements. Licensed under the Elastic License
 * 2.0; you may not use this file except in compliance with the Elastic License
 * 2.0.
 */
package org.elasticsearch.xpack.core.ilm;

import org.elasticsearch.client.Client;
import org.elasticsearch.common.Strings;
import org.elasticsearch.common.io.stream.StreamInput;
import org.elasticsearch.common.io.stream.StreamOutput;
import org.elasticsearch.xcontent.ConstructingObjectParser;
import org.elasticsearch.xcontent.ParseField;
import org.elasticsearch.xcontent.XContentBuilder;
import org.elasticsearch.xcontent.XContentParser;

import java.io.IOException;
import java.util.Arrays;
import java.util.List;
import java.util.Objects;

/**
 * A {@link LifecycleAction} which deletes the index.
 */
public class DeleteAction implements LifecycleAction {
    public static final String NAME = "delete";

    public static final ParseField DELETE_SEARCHABLE_SNAPSHOT_FIELD = new ParseField("delete_searchable_snapshot");

<<<<<<< HEAD
    public static final DeleteAction WITH_SNAPSHOT_DELETE = new DeleteAction(true);
    public static final DeleteAction NO_SNAPSHOT_DELETE = new DeleteAction(false);

    private static final ConstructingObjectParser<DeleteAction, Void> PARSER = new ConstructingObjectParser<>(NAME,
        a -> (a[0] == null || (boolean) a[0]) ? WITH_SNAPSHOT_DELETE : NO_SNAPSHOT_DELETE);
=======
    private static final ConstructingObjectParser<DeleteAction, Void> PARSER = new ConstructingObjectParser<>(
        NAME,
        a -> new DeleteAction(a[0] == null ? true : (boolean) a[0])
    );
>>>>>>> 499f84ae

    static {
        PARSER.declareBoolean(ConstructingObjectParser.optionalConstructorArg(), DELETE_SEARCHABLE_SNAPSHOT_FIELD);
    }

    public static DeleteAction parse(XContentParser parser) {
        return PARSER.apply(parser, null);
    }

    private final boolean deleteSearchableSnapshot;

    private DeleteAction(boolean deleteSearchableSnapshot) {
        this.deleteSearchableSnapshot = deleteSearchableSnapshot;
    }

    public static DeleteAction readFrom(StreamInput in) throws IOException {
        return in.readBoolean() ? WITH_SNAPSHOT_DELETE : NO_SNAPSHOT_DELETE;
    }

    @Override
    public void writeTo(StreamOutput out) throws IOException {
        out.writeBoolean(deleteSearchableSnapshot);
    }

    @Override
    public String getWriteableName() {
        return NAME;
    }

    @Override
    public XContentBuilder toXContent(XContentBuilder builder, Params params) throws IOException {
        builder.startObject();
        builder.field(DELETE_SEARCHABLE_SNAPSHOT_FIELD.getPreferredName(), deleteSearchableSnapshot);
        builder.endObject();
        return builder;
    }

    @Override
    public boolean isSafeAction() {
        return true;
    }

    @Override
    public List<Step> toSteps(Client client, String phase, Step.StepKey nextStepKey) {
        Step.StepKey waitForNoFollowerStepKey = new Step.StepKey(phase, NAME, WaitForNoFollowersStep.NAME);
        Step.StepKey deleteStepKey = new Step.StepKey(phase, NAME, DeleteStep.NAME);
        Step.StepKey cleanSnapshotKey = new Step.StepKey(phase, NAME, CleanupSnapshotStep.NAME);

        if (deleteSearchableSnapshot) {
            WaitForNoFollowersStep waitForNoFollowersStep = new WaitForNoFollowersStep(waitForNoFollowerStepKey, cleanSnapshotKey, client);
            CleanupSnapshotStep cleanupSnapshotStep = new CleanupSnapshotStep(cleanSnapshotKey, deleteStepKey, client);
            DeleteStep deleteStep = new DeleteStep(deleteStepKey, nextStepKey, client);
            return Arrays.asList(waitForNoFollowersStep, cleanupSnapshotStep, deleteStep);
        } else {
            WaitForNoFollowersStep waitForNoFollowersStep = new WaitForNoFollowersStep(waitForNoFollowerStepKey, deleteStepKey, client);
            DeleteStep deleteStep = new DeleteStep(deleteStepKey, nextStepKey, client);
            return Arrays.asList(waitForNoFollowersStep, deleteStep);
        }
    }

    @Override
    public int hashCode() {
        return Objects.hash(deleteSearchableSnapshot);
    }

    @Override
    public boolean equals(Object obj) {
        if (obj == null) {
            return false;
        }
        if (obj.getClass() != getClass()) {
            return false;
        }
        DeleteAction that = (DeleteAction) obj;
        return deleteSearchableSnapshot == that.deleteSearchableSnapshot;
    }

    @Override
    public String toString() {
        return Strings.toString(this);
    }

}<|MERGE_RESOLUTION|>--- conflicted
+++ resolved
@@ -28,18 +28,13 @@
 
     public static final ParseField DELETE_SEARCHABLE_SNAPSHOT_FIELD = new ParseField("delete_searchable_snapshot");
 
-<<<<<<< HEAD
     public static final DeleteAction WITH_SNAPSHOT_DELETE = new DeleteAction(true);
     public static final DeleteAction NO_SNAPSHOT_DELETE = new DeleteAction(false);
 
-    private static final ConstructingObjectParser<DeleteAction, Void> PARSER = new ConstructingObjectParser<>(NAME,
-        a -> (a[0] == null || (boolean) a[0]) ? WITH_SNAPSHOT_DELETE : NO_SNAPSHOT_DELETE);
-=======
     private static final ConstructingObjectParser<DeleteAction, Void> PARSER = new ConstructingObjectParser<>(
         NAME,
-        a -> new DeleteAction(a[0] == null ? true : (boolean) a[0])
+        a -> (a[0] == null || (boolean) a[0]) ? WITH_SNAPSHOT_DELETE : NO_SNAPSHOT_DELETE
     );
->>>>>>> 499f84ae
 
     static {
         PARSER.declareBoolean(ConstructingObjectParser.optionalConstructorArg(), DELETE_SEARCHABLE_SNAPSHOT_FIELD);
