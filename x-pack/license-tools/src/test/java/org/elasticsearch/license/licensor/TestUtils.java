/*
 * Copyright Elasticsearch B.V. and/or licensed to Elasticsearch B.V. under one
 * or more contributor license agreements. Licensed under the Elastic License;
 * you may not use this file except in compliance with the Elastic License.
 */
package org.elasticsearch.license.licensor;

import org.elasticsearch.common.Strings;
import org.elasticsearch.common.joda.FormatDateTimeFormatter;
import org.elasticsearch.common.joda.Joda;
import org.elasticsearch.common.time.DateMathParser;
import org.elasticsearch.common.unit.TimeValue;
import org.elasticsearch.common.xcontent.ToXContent;
import org.elasticsearch.common.xcontent.XContentBuilder;
import org.elasticsearch.common.xcontent.XContentFactory;
import org.elasticsearch.common.xcontent.XContentType;
import org.elasticsearch.license.DateUtils;
import org.elasticsearch.license.License;
import org.elasticsearch.test.ESTestCase;
import org.hamcrest.MatcherAssert;

import java.io.IOException;
import java.nio.file.Path;
import java.util.UUID;

import static com.carrotsearch.randomizedtesting.RandomizedTest.randomBoolean;
import static com.carrotsearch.randomizedtesting.RandomizedTest.randomInt;
import static com.carrotsearch.randomizedtesting.RandomizedTest.randomIntBetween;
import static org.elasticsearch.common.xcontent.XContentFactory.jsonBuilder;
import static org.elasticsearch.test.ESTestCase.randomFrom;
import static org.hamcrest.core.IsEqual.equalTo;

public class TestUtils {

    public static final String PUBLIC_KEY_RESOURCE = "/public.key";
    public static final String PRIVATE_KEY_RESOURCE = "/private.key";

    private static final FormatDateTimeFormatter formatDateTimeFormatter =
            Joda.forPattern("yyyy-MM-dd");
    private static final DateMathParser dateMathParser = formatDateTimeFormatter.toDateMathParser();

    public static String dumpLicense(License license) throws Exception {
        XContentBuilder builder = XContentFactory.contentBuilder(XContentType.JSON);
        builder.startObject();
        builder.startObject("license");
        license.toInnerXContent(builder, ToXContent.EMPTY_PARAMS);
        builder.endObject();
        builder.endObject();
        return Strings.toString(builder);
    }

    public static String dateMathString(String time, final long now) {
<<<<<<< HEAD
        return dateTimeFormatter.print(dateMathParser.parse(time, () -> now).toEpochMilli());
=======
        return formatDateTimeFormatter.formatMillis(dateMathParser.parse(time, () -> now));
>>>>>>> dad6f1c9
    }

    public static long dateMath(String time, final long now) {
        return dateMathParser.parse(time, () -> now).toEpochMilli();
    }

    public static LicenseSpec generateRandomLicenseSpec(int version) {
        boolean datesInMillis = randomBoolean();
        long now = System.currentTimeMillis();
        String uid = UUID.randomUUID().toString();
        String issuer = "issuer__"  + randomInt();
        String issuedTo = "issuedTo__" + randomInt();
        String type = version < License.VERSION_NO_FEATURE_TYPE ?
                randomFrom("subscription", "internal", "development") :
                randomFrom("basic", "silver", "dev", "gold", "platinum");
        final String subscriptionType;
        final String feature;
        if (version < License.VERSION_NO_FEATURE_TYPE) {
            subscriptionType = randomFrom("gold", "silver", "platinum");
            feature = "feature__" + randomInt();
        } else {
            subscriptionType = null;
            feature = null;
        }
        int maxNodes = randomIntBetween(5, 100);
        if (datesInMillis) {
            long issueDateInMillis = dateMath("now", now);
            long expiryDateInMillis = dateMath("now+10d/d", now);
            return new LicenseSpec(
                    version,
                    uid,
                    feature,
                    issueDateInMillis,
                    expiryDateInMillis,
                    type,
                    subscriptionType,
                    issuedTo,
                    issuer,
                    maxNodes);
        } else {
            String issueDate = dateMathString("now", now);
            String expiryDate = dateMathString("now+10d/d", now);
            return new LicenseSpec(
                    version,
                    uid,
                    feature,
                    issueDate,
                    expiryDate, type,
                    subscriptionType,
                    issuedTo,
                    issuer,
                    maxNodes);
        }
    }

    public static String generateLicenseSpecString(LicenseSpec licenseSpec) throws IOException {
        XContentBuilder licenses = jsonBuilder();
        licenses.startObject();
        licenses.startObject("license")
                .field("uid", licenseSpec.uid)
                .field("type", licenseSpec.type)
                .field("subscription_type", licenseSpec.subscriptionType)
                .field("issued_to", licenseSpec.issuedTo)
                .field("issuer", licenseSpec.issuer)
                .field("feature", licenseSpec.feature)
                .field("max_nodes", licenseSpec.maxNodes);

        if (licenseSpec.issueDate != null) {
            licenses.field("issue_date", licenseSpec.issueDate);
        } else {
            licenses.field("issue_date_in_millis", licenseSpec.issueDateInMillis);
        }
        if (licenseSpec.expiryDate != null) {
            licenses.field("expiry_date", licenseSpec.expiryDate);
        } else {
            licenses.field("expiry_date_in_millis", licenseSpec.expiryDateInMillis);
        }
        licenses.field("version", licenseSpec.version);
        licenses.endObject();
        licenses.endObject();
        return Strings.toString(licenses);
    }

    public static void assertLicenseSpec(LicenseSpec spec, License license) {
        MatcherAssert.assertThat(license.uid(), equalTo(spec.uid));
        MatcherAssert.assertThat(license.issuedTo(), equalTo(spec.issuedTo));
        MatcherAssert.assertThat(license.issuer(), equalTo(spec.issuer));
        MatcherAssert.assertThat(license.type(), equalTo(spec.type));
        MatcherAssert.assertThat(license.maxNodes(), equalTo(spec.maxNodes));
        if (spec.issueDate != null) {
            MatcherAssert.assertThat(
                    license.issueDate(),
                    equalTo(DateUtils.beginningOfTheDay(spec.issueDate)));
        } else {
            MatcherAssert.assertThat(license.issueDate(), equalTo(spec.issueDateInMillis));
        }
        if (spec.expiryDate != null) {
            MatcherAssert.assertThat(
                    license.expiryDate(),
                    equalTo(DateUtils.endOfTheDay(spec.expiryDate)));
        } else {
            MatcherAssert.assertThat(license.expiryDate(), equalTo(spec.expiryDateInMillis));
        }
    }

    public static License generateSignedLicense(
            TimeValue expiryDuration, Path pubKeyPath, Path priKeyPath) throws Exception {
        long issue = System.currentTimeMillis();
        int version = ESTestCase.randomIntBetween(License.VERSION_START, License.VERSION_CURRENT);
        String type = version < License.VERSION_NO_FEATURE_TYPE ?
                randomFrom("subscription", "internal", "development") :
                randomFrom("trial", "basic", "silver", "dev", "gold", "platinum");
        final License.Builder builder = License.builder()
                .uid(UUID.randomUUID().toString())
                .expiryDate(issue + expiryDuration.getMillis())
                .issueDate(issue)
                .version(version)
                .type(type)
                .issuedTo("customer")
                .issuer("elasticsearch")
                .maxNodes(5);
        if (version == License.VERSION_START) {
            builder.subscriptionType(randomFrom("dev", "gold", "platinum", "silver"));
            builder.feature(ESTestCase.randomAlphaOfLength(10));
        }
        LicenseSigner signer = new LicenseSigner(priKeyPath, pubKeyPath);
        return signer.sign(builder.build());
    }

    public static class LicenseSpec {
        public final int version;
        public final String feature;
        public final String issueDate;
        public final long issueDateInMillis;
        public final String expiryDate;
        public final long expiryDateInMillis;
        public final String uid;
        public final String type;
        public final String subscriptionType;
        public final String issuedTo;
        public final String issuer;
        public final int maxNodes;

        public LicenseSpec(
                int version,
                String uid,
                String feature,
                long issueDateInMillis,
                long expiryDateInMillis,
                String type,
                String subscriptionType,
                String issuedTo,
                String issuer,
                int maxNodes) {
            this.version = version;
            this.feature = feature;
            this.issueDateInMillis = issueDateInMillis;
            this.issueDate = null;
            this.expiryDateInMillis = expiryDateInMillis;
            this.expiryDate = null;
            this.uid = uid;
            this.type = type;
            this.subscriptionType = subscriptionType;
            this.issuedTo = issuedTo;
            this.issuer = issuer;
            this.maxNodes = maxNodes;
        }

        public LicenseSpec(
                int version,
                String uid,
                String feature,
                String issueDate,
                String expiryDate,
                String type,
                String subscriptionType,
                String issuedTo,
                String issuer,
                int maxNodes) {
            this.version = version;
            this.feature = feature;
            this.issueDate = issueDate;
            this.issueDateInMillis = -1;
            this.expiryDate = expiryDate;
            this.expiryDateInMillis = -1;
            this.uid = uid;
            this.type = type;
            this.subscriptionType = subscriptionType;
            this.issuedTo = issuedTo;
            this.issuer = issuer;
            this.maxNodes = maxNodes;
        }
    }

}<|MERGE_RESOLUTION|>--- conflicted
+++ resolved
@@ -6,8 +6,8 @@
 package org.elasticsearch.license.licensor;
 
 import org.elasticsearch.common.Strings;
-import org.elasticsearch.common.joda.FormatDateTimeFormatter;
-import org.elasticsearch.common.joda.Joda;
+import org.elasticsearch.common.time.DateFormatter;
+import org.elasticsearch.common.time.DateFormatters;
 import org.elasticsearch.common.time.DateMathParser;
 import org.elasticsearch.common.unit.TimeValue;
 import org.elasticsearch.common.xcontent.ToXContent;
@@ -35,9 +35,8 @@
     public static final String PUBLIC_KEY_RESOURCE = "/public.key";
     public static final String PRIVATE_KEY_RESOURCE = "/private.key";
 
-    private static final FormatDateTimeFormatter formatDateTimeFormatter =
-            Joda.forPattern("yyyy-MM-dd");
-    private static final DateMathParser dateMathParser = formatDateTimeFormatter.toDateMathParser();
+    private static final DateFormatter dateFormatter = DateFormatters.forPattern("yyyy-MM-dd");
+    private static final DateMathParser dateMathParser = dateFormatter.toDateMathParser();
 
     public static String dumpLicense(License license) throws Exception {
         XContentBuilder builder = XContentFactory.contentBuilder(XContentType.JSON);
@@ -50,11 +49,7 @@
     }
 
     public static String dateMathString(String time, final long now) {
-<<<<<<< HEAD
-        return dateTimeFormatter.print(dateMathParser.parse(time, () -> now).toEpochMilli());
-=======
-        return formatDateTimeFormatter.formatMillis(dateMathParser.parse(time, () -> now));
->>>>>>> dad6f1c9
+        return dateFormatter.format(dateMathParser.parse(time, () -> now));
     }
 
     public static long dateMath(String time, final long now) {
