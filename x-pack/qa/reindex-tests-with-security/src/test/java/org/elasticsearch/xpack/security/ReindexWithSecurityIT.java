--- conflicted
+++ resolved
@@ -36,10 +36,7 @@
 import static org.hamcrest.Matchers.containsString;
 import static org.hamcrest.Matchers.is;
 
-<<<<<<< HEAD
-=======
 @SuppressWarnings("removal")
->>>>>>> 30e15ba8
 public class ReindexWithSecurityIT extends ESRestTestCase {
 
     private static final String USER = "test_admin";
