--- conflicted
+++ resolved
@@ -186,7 +186,8 @@
             setting 'xpack.license.self_generated.type', 'trial'
             setting 'xpack.security.enabled', 'true'
             setting 'xpack.security.transport.ssl.enabled', 'true'
-<<<<<<< HEAD
+            setting 'xpack.security.authc.token.timeout', '60m'
+            setting 'logger.org.elasticsearch.xpack.security.authc.TokenService', 'trace'
             rootProject.globalInfo.ready {
                 if (project.inFipsJvm) {
                     setting 'xpack.security.transport.ssl.key', 'testnode.pem'
@@ -196,17 +197,6 @@
                     setting 'xpack.security.transport.ssl.keystore.path', 'testnode.jks'
                     setting 'xpack.security.transport.ssl.keystore.password', 'testnode'
                 }
-=======
-            setting 'xpack.security.authc.token.timeout', '60m'
-            setting 'logger.org.elasticsearch.xpack.security.authc.TokenService', 'trace'
-            if (project.inFipsJvm) {
-                setting 'xpack.security.transport.ssl.key', 'testnode.pem'
-                setting 'xpack.security.transport.ssl.certificate', 'testnode.crt'
-                keystoreSetting 'xpack.security.transport.ssl.secure_key_passphrase', 'testnode'
-            } else {
-                setting 'xpack.security.transport.ssl.keystore.path', 'testnode.jks'
-                setting 'xpack.security.transport.ssl.keystore.password', 'testnode'
->>>>>>> ec2e01ac
             }
             setting 'node.attr.upgraded', 'true'
             setting 'xpack.security.authc.token.enabled', 'true'
