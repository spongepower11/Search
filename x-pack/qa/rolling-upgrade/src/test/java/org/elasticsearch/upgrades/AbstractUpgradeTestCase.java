/*
 * Copyright Elasticsearch B.V. and/or licensed to Elasticsearch B.V. under one
 * or more contributor license agreements. Licensed under the Elastic License;
 * you may not use this file except in compliance with the Elastic License.
 */
package org.elasticsearch.upgrades;

import org.elasticsearch.client.Request;
import org.elasticsearch.common.settings.Settings;
import org.elasticsearch.common.util.concurrent.ThreadContext;
import org.elasticsearch.test.SecuritySettingsSourceField;
import org.elasticsearch.test.rest.ESRestTestCase;
import org.junit.Before;

import java.io.IOException;
import java.util.Collection;
import java.util.Collections;

import static org.elasticsearch.xpack.core.security.authc.support.UsernamePasswordToken.basicAuthHeaderValue;

public abstract class AbstractUpgradeTestCase extends ESRestTestCase {

    private static final String BASIC_AUTH_VALUE =
            basicAuthHeaderValue("test_user", SecuritySettingsSourceField.TEST_PASSWORD_SECURE_STRING);

    @Override
    protected boolean preserveIndicesUponCompletion() {
        return true;
    }

    @Override
    protected boolean preserveReposUponCompletion() {
        return true;
    }

    @Override
    protected boolean preserveTemplatesUponCompletion() {
        return true;
    }

    @Override
    protected boolean preserveRollupJobsUponCompletion() {
        return true;
    }

    @Override
    protected boolean preserveILMPoliciesUponCompletion() {
        return true;
    }

    enum ClusterType {
        OLD,
        MIXED,
        UPGRADED;

        public static ClusterType parse(String value) {
            switch (value) {
                case "old_cluster":
                    return OLD;
                case "mixed_cluster":
                    return MIXED;
                case "upgraded_cluster":
                    return UPGRADED;
                default:
                    throw new AssertionError("unknown cluster type: " + value);
            }
        }
    }

    protected static final ClusterType CLUSTER_TYPE = ClusterType.parse(System.getProperty("tests.rest.suite"));

    @Override
    protected Settings restClientSettings() {
        return Settings.builder()
                .put(ThreadContext.PREFIX + ".Authorization", BASIC_AUTH_VALUE)
                .build();
    }

    protected Collection<String> templatesToWaitFor() {
        return Collections.singletonList("security-index-template");
    }

    @Before
    public void setupForTests() throws Exception {
        awaitBusy(() -> {
            boolean success = true;
            for (String template : templatesToWaitFor()) {
                try {
<<<<<<< HEAD
                    Request headRequest = new Request("HEAD", "_template/" + template);
=======
                    final Request headRequest = new Request("HEAD", "_template/" + template);
>>>>>>> 015cb8e4
                    headRequest.setOptions(allowTypeRemovalWarnings());
                    final boolean exists = adminClient()
                        .performRequest(headRequest)
                            .getStatusLine().getStatusCode() == 200;
                    success &= exists;
                    logger.debug("template [{}] exists [{}]", template, exists);
                } catch (IOException e) {
                    logger.warn("error calling template api", e);
                }
            }
            return success;
        });
    }
}<|MERGE_RESOLUTION|>--- conflicted
+++ resolved
@@ -86,11 +86,7 @@
             boolean success = true;
             for (String template : templatesToWaitFor()) {
                 try {
-<<<<<<< HEAD
-                    Request headRequest = new Request("HEAD", "_template/" + template);
-=======
                     final Request headRequest = new Request("HEAD", "_template/" + template);
->>>>>>> 015cb8e4
                     headRequest.setOptions(allowTypeRemovalWarnings());
                     final boolean exists = adminClient()
                         .performRequest(headRequest)
