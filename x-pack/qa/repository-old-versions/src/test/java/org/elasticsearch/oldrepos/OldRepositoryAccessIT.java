--- conflicted
+++ resolved
@@ -137,11 +137,7 @@
                     String id = "testdoc" + i;
                     expectedIds.add(id);
                     // use multiple types for ES versions < 6.0.0
-<<<<<<< HEAD
                     String type = getType(oldVersion, id);
-=======
-                    String type = "doc" + (oldVersion.before(Version.fromString("6.0.0")) ? Murmur3HashFunction.hash(id) % 2 : 0);
->>>>>>> 5707b656
                     Request doc = new Request("PUT", "/test/" + type + "/" + id);
                     doc.addParameter("refresh", "true");
                     doc.setJsonEntity(sourceForDoc(i));
@@ -151,11 +147,7 @@
                 for (int i = 0; i < extraDocs; i++) {
                     String id = randomFrom(expectedIds);
                     expectedIds.remove(id);
-<<<<<<< HEAD
                     String type = getType(oldVersion, id);
-=======
-                    String type = "doc" + (oldVersion.before(Version.fromString("6.0.0")) ? Murmur3HashFunction.hash(id) % 2 : 0);
->>>>>>> 5707b656
                     Request doc = new Request("DELETE", "/test/" + type + "/" + id);
                     doc.addParameter("refresh", "true");
                     oldEs.performRequest(doc);
@@ -326,17 +318,10 @@
         assertThat(root.get("_meta"), instanceOf(Map.class));
         @SuppressWarnings("unchecked")
         Map<String, Object> meta = (Map<String, Object>) root.get("_meta");
-<<<<<<< HEAD
-        assertThat(meta, hasKey("legacy-mappings"));
-        assertThat(meta.get("legacy-mappings"), instanceOf(Map.class));
-        @SuppressWarnings("unchecked")
-        Map<String, Object> legacyMappings = (Map<String, Object>) meta.get("legacy-mappings");
-=======
         assertThat(meta, hasKey("legacy_mappings"));
         assertThat(meta.get("legacy_mappings"), instanceOf(Map.class));
         @SuppressWarnings("unchecked")
         Map<String, Object> legacyMappings = (Map<String, Object>) meta.get("legacy_mappings");
->>>>>>> 5707b656
         assertThat(legacyMappings.keySet(), not(empty()));
         for (Map.Entry<String, Object> entry : legacyMappings.entrySet()) {
             String type = entry.getKey();
