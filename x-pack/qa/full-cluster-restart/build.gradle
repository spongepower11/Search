--- conflicted
+++ resolved
@@ -71,24 +71,6 @@
     return tmpFile.exists()
 }
 
-<<<<<<< HEAD
-sourceSets.test {
-    //compileClasspath += project(':qa:full-cluster-restart').sourceSets.test.output
-=======
-sourceSets {
-    testLib {
-        java {
-            srcDir(project(':qa:full-cluster-restart').projectDir.toPath().resolve('src/test/java').toString())
-        }
-    }
-    test {
-        compileClasspath += testLib.output
-    }
->>>>>>> 2b2a3f50
-}
-
-configurations.testLibCompile.extendsFrom configurations.testCompile
-
 licenseHeaders {
     approvedLicenses << 'Apache'
 }
