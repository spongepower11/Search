--- conflicted
+++ resolved
@@ -9,13 +9,6 @@
 import org.apache.http.Header;
 import org.apache.http.HttpEntity;
 import org.apache.http.message.BasicHeader;
-<<<<<<< HEAD
-import org.apache.http.protocol.BasicHttpContext;
-import org.apache.http.protocol.HttpContext;
-import org.apache.http.util.EntityUtils;
-import org.elasticsearch.logging.Message;
-=======
->>>>>>> ec9af87c
 import org.elasticsearch.client.Request;
 import org.elasticsearch.client.RequestOptions;
 import org.elasticsearch.client.Response;
@@ -65,259 +58,7 @@
      */
     @BeforeClass
     public static void registerClients() throws Exception {
-<<<<<<< HEAD
-        try (CloseableHttpClient httpClient = HttpClients.createDefault()) {
-            String codeClient = """
-                {
-                  "grant_types": [ "authorization_code" ],
-                  "response_types": [ "code" ],
-                  "preferred_client_id": "https://my.elasticsearch.org/rp",
-                  "preferred_client_secret": "%s",
-                  "redirect_uris": [ "https://my.fantastic.rp/cb" ],
-                  "token_endpoint_auth_method": "client_secret_basic"
-                }""".formatted(CLIENT_SECRET);
-            String implicitClient = """
-                {
-                  "grant_types": [ "implicit" ],
-                  "response_types": [ "token id_token" ],
-                  "preferred_client_id": "elasticsearch-rp",
-                  "preferred_client_secret": "%s",
-                  "redirect_uris": [ "https://my.fantastic.rp/cb" ]
-                }""".formatted(CLIENT_SECRET);
-            String postClient = """
-                {
-                  "grant_types": [ "authorization_code" ],
-                  "response_types": [ "code" ],
-                  "preferred_client_id": "elasticsearch-post",
-                  "preferred_client_secret": "%s",
-                  "redirect_uris": [ "https://my.fantastic.rp/cb" ],
-                  "token_endpoint_auth_method": "client_secret_post"
-                }""".formatted(CLIENT_SECRET);
-            String jwtClient = """
-                {
-                  "grant_types": [ "authorization_code" ],
-                  "response_types": [ "code" ],
-                  "preferred_client_id": "elasticsearch-post-jwt",
-                  "preferred_client_secret": "%s",
-                  "redirect_uris": [ "https://my.fantastic.rp/cb" ],
-                  "token_endpoint_auth_method": "client_secret_jwt"
-                }""".formatted(CLIENT_SECRET);
-            HttpPost httpPost = new HttpPost(REGISTRATION_URL);
-            final BasicHttpContext context = new BasicHttpContext();
-            httpPost.setEntity(new StringEntity(codeClient, ContentType.APPLICATION_JSON));
-            httpPost.setHeader("Accept", "application/json");
-            httpPost.setHeader("Content-type", "application/json");
-            httpPost.setHeader("Authorization", "Bearer " + OP_API_BEARER_TOKEN);
-
-            HttpPost httpPost2 = new HttpPost(REGISTRATION_URL);
-            httpPost2.setEntity(new StringEntity(implicitClient, ContentType.APPLICATION_JSON));
-            httpPost2.setHeader("Accept", "application/json");
-            httpPost2.setHeader("Content-type", "application/json");
-            httpPost2.setHeader("Authorization", "Bearer " + OP_API_BEARER_TOKEN);
-
-            HttpPost httpPost3 = new HttpPost(REGISTRATION_URL);
-            httpPost3.setEntity(new StringEntity(postClient, ContentType.APPLICATION_JSON));
-            httpPost3.setHeader("Accept", "application/json");
-            httpPost3.setHeader("Content-type", "application/json");
-            httpPost3.setHeader("Authorization", "Bearer " + OP_API_BEARER_TOKEN);
-
-            HttpPost httpPost4 = new HttpPost(REGISTRATION_URL);
-            httpPost4.setEntity(new StringEntity(jwtClient, ContentType.APPLICATION_JSON));
-            httpPost4.setHeader("Accept", "application/json");
-            httpPost4.setHeader("Content-type", "application/json");
-            httpPost4.setHeader("Authorization", "Bearer " + OP_API_BEARER_TOKEN);
-
-            SocketAccess.doPrivileged(() -> {
-                try (CloseableHttpResponse response = httpClient.execute(httpPost, context)) {
-                    assertThat(response.getStatusLine().getStatusCode(), equalTo(201));
-                }
-                try (CloseableHttpResponse response2 = httpClient.execute(httpPost2, context)) {
-                    assertThat(response2.getStatusLine().getStatusCode(), equalTo(201));
-                }
-                try (CloseableHttpResponse response3 = httpClient.execute(httpPost3, context)) {
-                    assertThat(response3.getStatusLine().getStatusCode(), equalTo(201));
-                }
-                try (CloseableHttpResponse response4 = httpClient.execute(httpPost4, context)) {
-                    assertThat(response4.getStatusLine().getStatusCode(), equalTo(201));
-                }
-            });
-        }
-    }
-
-    @Override
-    protected Settings restAdminSettings() {
-        String token = basicAuthHeaderValue("x_pack_rest_user", new SecureString("x-pack-test-password".toCharArray()));
-        return Settings.builder()
-            .put(ThreadContext.PREFIX + ".Authorization", token)
-            .put(CERTIFICATE_AUTHORITIES, HTTP_TRUSTED_CERT)
-            .build();
-    }
-
-    private String authenticateAtOP(URI opAuthUri) throws Exception {
-        // C2ID doesn't have a non JS login page :/, so use their API directly
-        // see https://connect2id.com/products/server/docs/guides/login-page
-        try (CloseableHttpClient httpClient = HttpClients.createDefault()) {
-            final BasicHttpContext context = new BasicHttpContext();
-            // Initiate the authentication process
-            HttpPost httpPost = new HttpPost(LOGIN_API + "initAuthRequest");
-            String initJson = """
-                {"qs":"%s"}
-                """.formatted(opAuthUri.getRawQuery());
-            configureJsonRequest(httpPost, initJson);
-            JSONObject initResponse = execute(httpClient, httpPost, context, response -> {
-                assertHttpOk(response.getStatusLine());
-                return parseJsonResponse(response);
-            });
-            assertThat(initResponse.getAsString("type"), equalTo("auth"));
-            final String sid = initResponse.getAsString("sid");
-            // Actually authenticate the user with ldapAuth
-            HttpPost loginHttpPost = new HttpPost(LOGIN_API + "authenticateSubject?cacheBuster=" + randomAlphaOfLength(8));
-            String loginJson = """
-                {"username":"alice","password":"secret"}""";
-            configureJsonRequest(loginHttpPost, loginJson);
-            JSONObject loginJsonResponse = execute(httpClient, loginHttpPost, context, response -> {
-                assertHttpOk(response.getStatusLine());
-                return parseJsonResponse(response);
-            });
-            // Get the consent screen
-            HttpPut consentFetchHttpPut = new HttpPut(
-                LOGIN_API + "updateAuthRequest" + "/" + sid + "?cacheBuster=" + randomAlphaOfLength(8)
-            );
-            String consentFetchJson = """
-                {
-                  "sub": "%s",
-                  "acr": "http://loa.c2id.com/basic",
-                  "amr": [ "pwd" ],
-                  "data": {
-                    "email": "%s",
-                    "name": "%s"
-                  }
-                }""".formatted(
-                loginJsonResponse.getAsString("id"),
-                loginJsonResponse.getAsString("email"),
-                loginJsonResponse.getAsString("name")
-            );
-            configureJsonRequest(consentFetchHttpPut, consentFetchJson);
-            JSONObject consentFetchResponse = execute(httpClient, consentFetchHttpPut, context, response -> {
-                assertHttpOk(response.getStatusLine());
-                return parseJsonResponse(response);
-            });
-            if (consentFetchResponse.getAsString("type").equals("consent")) {
-                // If needed, submit the consent
-                HttpPut consentHttpPut = new HttpPut(
-                    LOGIN_API + "updateAuthRequest" + "/" + sid + "?cacheBuster=" + randomAlphaOfLength(8)
-                );
-                String consentJson = """
-                    {"claims":["name", "email"],"scope":["openid"]}""";
-                configureJsonRequest(consentHttpPut, consentJson);
-                JSONObject jsonConsentResponse = execute(httpClient, consentHttpPut, context, response -> {
-                    assertHttpOk(response.getStatusLine());
-                    return parseJsonResponse(response);
-                });
-                assertThat(jsonConsentResponse.getAsString("type"), equalTo("response"));
-                JSONObject parameters = (JSONObject) jsonConsentResponse.get("parameters");
-                return parameters.getAsString("uri");
-            } else if (consentFetchResponse.getAsString("type").equals("response")) {
-                JSONObject parameters = (JSONObject) consentFetchResponse.get("parameters");
-                return parameters.getAsString("uri");
-            } else {
-                fail("Received an invalid response from the OP");
-                return null;
-            }
-        }
-    }
-
-    private static String getEphemeralTcpPortFromProperty(String service, String port) {
-        String key = "test.fixtures." + service + ".tcp." + port;
-        final String value = System.getProperty(key);
-        assertNotNull("Expected the actual value for port " + port + " to be in system property " + key, value);
-        return value;
-    }
-
-    private Map<String, Object> callAuthenticateApiUsingAccessToken(String accessToken) throws Exception {
-        Request request = new Request("GET", "/_security/_authenticate");
-        RequestOptions.Builder options = request.getOptions().toBuilder();
-        options.addHeader("Authorization", "Bearer " + accessToken);
-        request.setOptions(options);
-        try (RestClient restClient = getClient()) {
-            return entityAsMap(restClient.performRequest(request));
-        }
-    }
-
-    private <T> T execute(
-        CloseableHttpClient client,
-        HttpEntityEnclosingRequestBase request,
-        HttpContext context,
-        CheckedFunction<HttpResponse, T, Exception> body
-    ) throws Exception {
-        final int timeout = (int) TimeValue.timeValueSeconds(90).millis();
-        RequestConfig requestConfig = RequestConfig.custom()
-            .setConnectionRequestTimeout(timeout)
-            .setConnectTimeout(timeout)
-            .setSocketTimeout(timeout)
-            .build();
-        request.setConfig(requestConfig);
-        logger.info(
-            "Execute HTTP " + request.getMethod() + " " + request.getURI() + " with payload " + EntityUtils.toString(request.getEntity())
-        );
-        try (CloseableHttpResponse response = SocketAccess.doPrivileged(() -> client.execute(request, context))) {
-            return body.apply(response);
-        } catch (Exception e) {
-            logger.warn(Message.createParameterizedMessage("HTTP Request [{}] failed", request.getURI()), e);
-            throw e;
-        }
-    }
-
-    private JSONObject parseJsonResponse(HttpResponse response) throws Exception {
-        JSONParser parser = new JSONParser(JSONParser.DEFAULT_PERMISSIVE_MODE);
-        String entity = EntityUtils.toString(response.getEntity());
-        logger.info("Response entity as string: " + entity);
-        return (JSONObject) parser.parse(entity);
-    }
-
-    private void configureJsonRequest(HttpEntityEnclosingRequestBase request, String jsonBody) {
-        StringEntity entity = new StringEntity(jsonBody, ContentType.APPLICATION_JSON);
-        request.setEntity(entity);
-        request.setHeader("Accept", "application/json");
-        request.setHeader("Content-type", "application/json");
-=======
-        String codeClient = """
-            {
-              "grant_types": [ "authorization_code" ],
-              "response_types": [ "code" ],
-              "preferred_client_id": "https://my.elasticsearch.org/rp",
-              "preferred_client_secret": "%s",
-              "redirect_uris": [ "https://my.fantastic.rp/cb" ],
-              "token_endpoint_auth_method": "client_secret_basic"
-            }""".formatted(CLIENT_SECRET);
-        String implicitClient = """
-            {
-              "grant_types": [ "implicit" ],
-              "response_types": [ "token id_token" ],
-              "preferred_client_id": "elasticsearch-rp",
-              "preferred_client_secret": "%s",
-              "redirect_uris": [ "https://my.fantastic.rp/cb" ]
-            }""".formatted(CLIENT_SECRET);
-        String postClient = """
-            {
-              "grant_types": [ "authorization_code" ],
-              "response_types": [ "code" ],
-              "preferred_client_id": "elasticsearch-post",
-              "preferred_client_secret": "%s",
-              "redirect_uris": [ "https://my.fantastic.rp/cb" ],
-              "token_endpoint_auth_method": "client_secret_post"
-            }""".formatted(CLIENT_SECRET);
-        String jwtClient = """
-            {
-              "grant_types": [ "authorization_code" ],
-              "response_types": [ "code" ],
-              "preferred_client_id": "elasticsearch-post-jwt",
-              "preferred_client_secret": "%s",
-              "redirect_uris": [ "https://my.fantastic.rp/cb" ],
-              "token_endpoint_auth_method": "client_secret_jwt"
-            }""".formatted(CLIENT_SECRET);
-        registerClients(codeClient, implicitClient, postClient, jwtClient);
->>>>>>> ec9af87c
+
     }
 
     public void testAuthenticateWithCodeFlow() throws Exception {
