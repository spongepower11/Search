--- conflicted
+++ resolved
@@ -76,11 +76,7 @@
         });
 
         assertBusy(() -> {
-<<<<<<< HEAD
-            for (String template : XPackRestTestConstants.TEMPLATE_NAMES) {
-=======
-            for (String template : WatcherIndexTemplateRegistryField.TEMPLATE_NAMES_NO_ILM) {
->>>>>>> 454e4967
+            for (String template : XPackRestTestConstants.TEMPLATE_NAMES_NO_ILM) {
                 ClientYamlTestResponse templateExistsResponse = getAdminExecutionContext().callApi("indices.exists_template",
                         singletonMap("name", template), emptyList(), emptyMap());
                 assertThat(templateExistsResponse.getStatusCode(), is(200));
