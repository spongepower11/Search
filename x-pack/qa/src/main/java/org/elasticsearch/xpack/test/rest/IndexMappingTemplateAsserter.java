--- conflicted
+++ resolved
@@ -84,23 +84,14 @@
 
         assertLegacyTemplateMatchesIndexMappings(client, ".ml-config", ".ml-config", false, configIndexExceptions, true);
         // the true parameter means the index may not have been created
-<<<<<<< HEAD
         assertLegacyTemplateMatchesIndexMappings(client, ".ml-meta", ".ml-meta", true, Collections.emptySet(), true);
         assertLegacyTemplateMatchesIndexMappings(client, ".ml-stats", ".ml-stats-000001", true, statsIndexException, false);
         assertLegacyTemplateMatchesIndexMappings(client, ".ml-state", ".ml-state-000001", true, Collections.emptySet(), false);
-        assertLegacyTemplateMatchesIndexMappings(client, ".ml-notifications-000001", ".ml-notifications-000001");
-        assertLegacyTemplateMatchesIndexMappings(client, ".ml-inference-000003", ".ml-inference-000003", true, Collections.emptySet(),
-            true);
-=======
-        assertLegacyTemplateMatchesIndexMappings(client, ".ml-meta", ".ml-meta", true, Collections.emptySet());
-        assertLegacyTemplateMatchesIndexMappings(client, ".ml-stats", ".ml-stats-000001", true, statsIndexException);
-        assertLegacyTemplateMatchesIndexMappings(client, ".ml-state", ".ml-state-000001", true, Collections.emptySet());
         // Depending on the order Full Cluster restart tests are run there may not be an notifications index yet
         assertLegacyTemplateMatchesIndexMappings(client,
-            ".ml-notifications-000001", ".ml-notifications-000001", true, Collections.emptySet());
+            ".ml-notifications-000001", ".ml-notifications-000001", true, Collections.emptySet(), false);
         assertLegacyTemplateMatchesIndexMappings(client,
-            ".ml-inference-000003", ".ml-inference-000003", true, Collections.emptySet());
->>>>>>> fa5320a1
+            ".ml-inference-000003", ".ml-inference-000003", true, Collections.emptySet(), true);
         // .ml-annotations-6 does not use a template
         // .ml-anomalies-shared uses a template but will have dynamically updated mappings as new jobs are opened
     }
