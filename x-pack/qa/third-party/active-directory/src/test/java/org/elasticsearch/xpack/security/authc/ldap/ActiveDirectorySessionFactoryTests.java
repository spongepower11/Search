/*
 * Copyright Elasticsearch B.V. and/or licensed to Elasticsearch B.V. under one
 * or more contributor license agreements. Licensed under the Elastic License;
 * you may not use this file except in compliance with the Elastic License.
 */
package org.elasticsearch.xpack.security.authc.ldap;

import com.unboundid.ldap.sdk.LDAPException;
import com.unboundid.ldap.sdk.ResultCode;
import org.apache.lucene.util.LuceneTestCase;
import org.elasticsearch.action.support.PlainActionFuture;
import org.elasticsearch.common.settings.SecureString;
import org.elasticsearch.common.settings.Settings;
import org.elasticsearch.common.util.concurrent.ThreadContext;
import org.elasticsearch.common.util.concurrent.UncategorizedExecutionException;
import org.elasticsearch.env.Environment;
import org.elasticsearch.env.TestEnvironment;
import org.elasticsearch.threadpool.TestThreadPool;
import org.elasticsearch.threadpool.ThreadPool;
import org.elasticsearch.xpack.core.security.authc.RealmConfig;
import org.elasticsearch.xpack.core.security.authc.RealmSettings;
import org.elasticsearch.xpack.core.security.authc.ldap.ActiveDirectorySessionFactorySettings;
import org.elasticsearch.xpack.core.security.authc.ldap.LdapRealmSettings;
import org.elasticsearch.xpack.core.security.authc.ldap.support.LdapSearchScope;
import org.elasticsearch.xpack.core.security.authc.ldap.support.SessionFactorySettings;
import org.elasticsearch.xpack.core.ssl.SSLConfigurationSettings;
import org.elasticsearch.xpack.core.ssl.SSLService;
import org.elasticsearch.xpack.core.ssl.VerificationMode;
import org.elasticsearch.xpack.security.authc.ldap.support.LdapSession;
import org.elasticsearch.xpack.security.authc.ldap.support.LdapTestCase;
import org.elasticsearch.xpack.security.authc.ldap.support.SessionFactory;
import org.junit.After;
import org.junit.Before;

import java.util.Arrays;
import java.util.List;
import java.util.concurrent.ExecutionException;

import static org.elasticsearch.xpack.core.security.authc.RealmSettings.getFullSettingKey;
import static org.hamcrest.Matchers.containsInAnyOrder;
import static org.hamcrest.Matchers.containsString;
import static org.hamcrest.Matchers.hasItem;
import static org.hamcrest.Matchers.instanceOf;
import static org.hamcrest.Matchers.is;

@LuceneTestCase.AwaitsFix(bugUrl = "ActiveDirectorySessionFactoryTests")
public class ActiveDirectorySessionFactoryTests extends AbstractActiveDirectoryTestCase {

    private static final String REALM_NAME = "ad-test";
    private static final RealmConfig.RealmIdentifier REALM_ID = new RealmConfig.RealmIdentifier("ad", REALM_NAME);
    private final SecureString SECURED_PASSWORD = new SecureString(PASSWORD);
    private ThreadPool threadPool;

    @Before
    public void init() throws Exception {
        threadPool = new TestThreadPool("ActiveDirectorySessionFactoryTests thread pool");
    }

    @After
    public void shutdown() throws InterruptedException {
        terminate(threadPool);
    }

    @Override
    public boolean enableWarningsCheck() {
        return false;
    }

    @SuppressWarnings("unchecked")
    public void testAdAuth() throws Exception {
        RealmConfig config = configureRealm("ad-test", buildAdSettings(AD_LDAP_URL, AD_DOMAIN, false));
        try (ActiveDirectorySessionFactory sessionFactory = getActiveDirectorySessionFactory(config, sslService, threadPool)) {

            String userName = "ironman";
            try (LdapSession ldap = session(sessionFactory, userName, SECURED_PASSWORD)) {
                assertConnectionCanReconnect(ldap.getConnection());
                List<String> groups = groups(ldap);
                assertThat(groups, containsInAnyOrder(
                        containsString("Geniuses"),
                        containsString("Billionaire"),
                        containsString("Playboy"),
                        containsString("Philanthropists"),
                        containsString("Avengers"),
                        containsString("SHIELD"),
                        containsString("CN=Users,CN=Builtin"),
                        containsString("Domain Users"),
                        containsString("Supers")));
            }
        }
    }

    private RealmConfig configureRealm(String name, Settings settings) {
        final Environment env = TestEnvironment.newEnvironment(globalSettings);
        final Settings mergedSettings = Settings.builder()
            .put(settings)
            .normalizePrefix("xpack.security.authc.realms." + name + ".")
            .put(globalSettings)
            .build();
        this.sslService = new SSLService(mergedSettings, env);
        final RealmConfig.RealmIdentifier identifier = new RealmConfig.RealmIdentifier(LdapRealmSettings.AD_TYPE, name);
        return new RealmConfig(identifier, mergedSettings, env, new ThreadContext(globalSettings));
    }

    @SuppressWarnings("unchecked")
    public void testNetbiosAuth() throws Exception {
        final String adUrl = randomFrom(AD_LDAP_URL, AD_LDAP_GC_URL);
        RealmConfig config = configureRealm("ad-test", buildAdSettings(adUrl, AD_DOMAIN, false));
        try (ActiveDirectorySessionFactory sessionFactory = getActiveDirectorySessionFactory(config, sslService, threadPool)) {

            String userName = "ades\\ironman";
            try (LdapSession ldap = session(sessionFactory, userName, SECURED_PASSWORD)) {
                assertConnectionCanReconnect(ldap.getConnection());
                List<String> groups = groups(ldap);
                assertThat(groups, containsInAnyOrder(
                        containsString("Geniuses"),
                        containsString("Billionaire"),
                        containsString("Playboy"),
                        containsString("Philanthropists"),
                        containsString("Avengers"),
                        containsString("SHIELD"),
                        containsString("CN=Users,CN=Builtin"),
                        containsString("Domain Users"),
                        containsString("Supers")));
            }
        }
    }

    public void testAdAuthAvengers() throws Exception {
        RealmConfig config = configureRealm("ad-test", buildAdSettings(AD_LDAP_URL, AD_DOMAIN, false));
        try (ActiveDirectorySessionFactory sessionFactory = getActiveDirectorySessionFactory(config, sslService, threadPool)) {

            String[] users = new String[]{"cap", "hawkeye", "hulk", "ironman", "thor", "blackwidow"};
            for (String user : users) {
                try (LdapSession ldap = session(sessionFactory, user, SECURED_PASSWORD)) {
                    assertConnectionCanReconnect(ldap.getConnection());
                    assertThat("group avenger test for user " + user, groups(ldap), hasItem(containsString("Avengers")));
                }
            }
        }
    }

    @SuppressWarnings("unchecked")
    public void testAuthenticate() throws Exception {
        Settings settings = buildAdSettings(REALM_ID, AD_LDAP_URL, AD_DOMAIN, "CN=Users,DC=ad,DC=test,DC=elasticsearch,DC=com",
                LdapSearchScope.ONE_LEVEL, false);
        RealmConfig config = configureRealm("ad-test", settings);
        try (ActiveDirectorySessionFactory sessionFactory = getActiveDirectorySessionFactory(config, sslService, threadPool)) {

            String userName = "hulk";
            try (LdapSession ldap = session(sessionFactory, userName, SECURED_PASSWORD)) {
                assertConnectionCanReconnect(ldap.getConnection());
                List<String> groups = groups(ldap);

                assertThat(groups, containsInAnyOrder(
                        containsString("Avengers"),
                        containsString("SHIELD"),
                        containsString("Geniuses"),
                        containsString("Philanthropists"),
                        containsString("CN=Users,CN=Builtin"),
                        containsString("Domain Users"),
                        containsString("Supers")));
            }
        }
    }

    @SuppressWarnings("unchecked")
    public void testAuthenticateBaseUserSearch() throws Exception {
        Settings settings = buildAdSettings(REALM_ID, AD_LDAP_URL, AD_DOMAIN,
                "CN=Bruce Banner, CN=Users,DC=ad,DC=test,DC=elasticsearch,DC=com", LdapSearchScope.BASE, false);
        RealmConfig config = configureRealm("ad-test", settings);
        try (ActiveDirectorySessionFactory sessionFactory = getActiveDirectorySessionFactory(config, sslService, threadPool)) {

            String userName = "hulk";
            try (LdapSession ldap = session(sessionFactory, userName, SECURED_PASSWORD)) {
                assertConnectionCanReconnect(ldap.getConnection());
                List<String> groups = groups(ldap);

                assertThat(groups, containsInAnyOrder(
                        containsString("Avengers"),
                        containsString("SHIELD"),
                        containsString("Geniuses"),
                        containsString("Philanthropists"),
                        containsString("CN=Users,CN=Builtin"),
                        containsString("Domain Users"),
                        containsString("Supers")));
            }
        }
    }

    public void testAuthenticateBaseGroupSearch() throws Exception {
        Settings settings = Settings.builder()
                .put(buildAdSettings(REALM_ID, AD_LDAP_URL, AD_DOMAIN, "CN=Users,DC=ad,DC=test,DC=elasticsearch,DC=com",
                        LdapSearchScope.ONE_LEVEL, false))
                .put(ActiveDirectorySessionFactorySettings.AD_GROUP_SEARCH_BASEDN_SETTING,
                        "CN=Avengers,CN=Users,DC=ad,DC=test,DC=elasticsearch,DC=com")
                .put(ActiveDirectorySessionFactorySettings.AD_GROUP_SEARCH_SCOPE_SETTING, LdapSearchScope.BASE)
                .build();
        RealmConfig config = configureRealm("ad-test", settings);
        try (ActiveDirectorySessionFactory sessionFactory = getActiveDirectorySessionFactory(config, sslService, threadPool)) {

            String userName = "hulk";
            try (LdapSession ldap = session(sessionFactory, userName, SECURED_PASSWORD)) {
                assertConnectionCanReconnect(ldap.getConnection());
                List<String> groups = groups(ldap);

                assertThat(groups, hasItem(containsString("Avengers")));
            }
        }
    }

    @SuppressWarnings("unchecked")
    public void testAuthenticateWithUserPrincipalName() throws Exception {
        Settings settings = buildAdSettings(REALM_ID, AD_LDAP_URL, AD_DOMAIN, "CN=Users,DC=ad,DC=test,DC=elasticsearch,DC=com",
                LdapSearchScope.ONE_LEVEL, false);
        RealmConfig config = configureRealm("ad-test", settings);
        try (ActiveDirectorySessionFactory sessionFactory = getActiveDirectorySessionFactory(config, sslService, threadPool)) {

            //Login with the UserPrincipalName
            String userDN = "CN=Erik Selvig,CN=Users,DC=ad,DC=test,DC=elasticsearch,DC=com";
            try (LdapSession ldap = session(sessionFactory, "erik.selvig", SECURED_PASSWORD)) {
                assertConnectionCanReconnect(ldap.getConnection());
                List<String> groups = groups(ldap);
                assertThat(ldap.userDn(), is(userDN));
                assertThat(groups, containsInAnyOrder(
                        containsString("Geniuses"),
                        containsString("CN=Users,CN=Builtin"),
                        containsString("Domain Users")));
            }
        }
    }

    @SuppressWarnings("unchecked")
    public void testAuthenticateWithSAMAccountName() throws Exception {
        Settings settings = buildAdSettings(REALM_ID, AD_LDAP_URL, AD_DOMAIN, "CN=Users,DC=ad,DC=test,DC=elasticsearch,DC=com",
                LdapSearchScope.ONE_LEVEL, false);
        RealmConfig config = configureRealm("ad-test", settings);
        try (ActiveDirectorySessionFactory sessionFactory = getActiveDirectorySessionFactory(config, sslService, threadPool)) {

            //login with sAMAccountName
            String userDN = "CN=Erik Selvig,CN=Users,DC=ad,DC=test,DC=elasticsearch,DC=com";
            try (LdapSession ldap = session(sessionFactory, "selvig", SECURED_PASSWORD)) {
                assertConnectionCanReconnect(ldap.getConnection());
                assertThat(ldap.userDn(), is(userDN));

                List<String> groups = groups(ldap);
                assertThat(groups, containsInAnyOrder(
                        containsString("Geniuses"),
                        containsString("CN=Users,CN=Builtin"),
                        containsString("Domain Users")));
            }
        }
    }

    @SuppressWarnings("unchecked")
    public void testCustomUserFilter() throws Exception {
        Settings settings = Settings.builder()
                .put(buildAdSettings(REALM_ID, AD_LDAP_URL, AD_DOMAIN, "CN=Users,DC=ad,DC=test,DC=elasticsearch,DC=com",
                        LdapSearchScope.SUB_TREE, false))
                .put(getFullSettingKey(REALM_ID.getName(), ActiveDirectorySessionFactorySettings.AD_USER_SEARCH_FILTER_SETTING),
                        "(&(objectclass=user)(userPrincipalName={0}@ad.test.elasticsearch.com))")
                .build();
        RealmConfig config = configureRealm("ad-test", settings);
        try (ActiveDirectorySessionFactory sessionFactory = getActiveDirectorySessionFactory(config, sslService, threadPool)) {

            //Login with the UserPrincipalName
            try (LdapSession ldap = session(sessionFactory, "erik.selvig", SECURED_PASSWORD)) {
                assertConnectionCanReconnect(ldap.getConnection());
                List<String> groups = groups(ldap);
                assertThat(groups, containsInAnyOrder(
                        containsString("CN=Geniuses"),
                        containsString("CN=Domain Users"),
                        containsString("CN=Users,CN=Builtin")));
            }
        }
    }


    @SuppressWarnings("unchecked")
    public void testStandardLdapConnection() throws Exception {
        String groupSearchBase = "DC=ad,DC=test,DC=elasticsearch,DC=com";
        String userTemplate = "CN={0},CN=Users,DC=ad,DC=test,DC=elasticsearch,DC=com";
        Settings settings = Settings.builder()
                .put(LdapTestCase.buildLdapSettings(
                        new String[]{AD_LDAP_URL},
                        new String[]{userTemplate},
                        groupSearchBase,
                        LdapSearchScope.SUB_TREE,
                        null,
                        true))
                .put("follow_referrals", FOLLOW_REFERRALS)
                .put("ssl.truststore.path", getDataPath("../ldap/support/ADtrust.jks"))
                .put("ssl.truststore.password", "changeit")
                .build();
<<<<<<< HEAD
        RealmConfig config = new RealmConfig("ad-as-ldap-test", settings, globalSettings, TestEnvironment.newEnvironment(globalSettings),
                new ThreadContext(globalSettings));
=======
        if (useGlobalSSL == false) {
            settings = Settings.builder()
                .put(settings)
                .putList("ssl.certificate_authorities", certificatePaths)
                .build();
        }
        RealmConfig config = configureRealm("ad-as-ldap-test", settings);
>>>>>>> 71a39d10
        LdapSessionFactory sessionFactory = new LdapSessionFactory(config, sslService, threadPool);

        String user = "Bruce Banner";
        try (LdapSession ldap = session(sessionFactory, user, SECURED_PASSWORD)) {
            assertConnectionCanReconnect(ldap.getConnection());
            List<String> groups = groups(ldap);

            assertThat(groups, containsInAnyOrder(
                    containsString("Avengers"),
                    containsString("SHIELD"),
                    containsString("Geniuses"),
                    containsString("Philanthropists")));
        }
    }

    @AwaitsFix(bugUrl = "https://github.com/elastic/elasticsearch/issues/29840")
    public void testHandlingLdapReferralErrors() throws Exception {
        String groupSearchBase = "DC=ad,DC=test,DC=elasticsearch,DC=com";
        String userTemplate = "CN={0},CN=Users,DC=ad,DC=test,DC=elasticsearch,DC=com";
        final boolean ignoreReferralErrors = false;
<<<<<<< HEAD
        Settings settings = LdapTestCase.buildLdapSettings(
                new String[] { AD_LDAP_URL },
                new String[] { userTemplate },
                groupSearchBase,
                LdapSearchScope.SUB_TREE,
                null,
                ignoreReferralErrors);
        settings = Settings.builder()
                .put(settings)
                .put("ssl.truststore.path", getDataPath("../ldap/support/ADtrust.jks"))
                .put("ssl.truststore.password", "changeit")
                .build();
        RealmConfig config = new RealmConfig("ad-as-ldap-test", settings, globalSettings, TestEnvironment.newEnvironment(globalSettings),
=======
        final RealmConfig.RealmIdentifier realmId = new RealmConfig.RealmIdentifier("ad", "ad-as-ldap-test");
        Settings settings = LdapTestCase.buildLdapSettings(realmId,
            new String[]{AD_LDAP_URL},
            new String[]{userTemplate},
            groupSearchBase,
            LdapSearchScope.SUB_TREE,
            null,
            ignoreReferralErrors);
        final Settings.Builder builder = Settings.builder().put(settings).put(globalSettings);
        if (useGlobalSSL == false) {
            builder.putList(RealmSettings.realmSslPrefix(realmId) + "certificate_authorities", certificatePaths);
        }
        settings = builder.build();
        RealmConfig config = new RealmConfig(realmId,
                settings, TestEnvironment.newEnvironment(globalSettings),
>>>>>>> 71a39d10
                new ThreadContext(globalSettings));
        LdapSessionFactory sessionFactory = new LdapSessionFactory(config, sslService, threadPool);

        String user = "Bruce Banner";
        try (LdapSession ldap = session(sessionFactory, user, SECURED_PASSWORD)) {
            final UncategorizedExecutionException exception = expectThrows(
                    UncategorizedExecutionException.class,
                    () -> groups(ldap)
            );
            final Throwable cause = exception.getCause();
            assertThat(cause, instanceOf(ExecutionException.class));
            assertThat(cause.getCause(), instanceOf(LDAPException.class));
            final LDAPException ldapException = (LDAPException) cause.getCause();
            assertThat(ldapException.getResultCode(), is(ResultCode.INVALID_CREDENTIALS));
        }
    }

    @SuppressWarnings("unchecked")
    public void testStandardLdapWithAttributeGroups() throws Exception {
        String userTemplate = "CN={0},CN=Users,DC=ad,DC=test,DC=elasticsearch,DC=com";
<<<<<<< HEAD
        Settings settings = LdapTestCase.buildLdapSettings(new String[] { AD_LDAP_URL }, userTemplate, false);
        settings = Settings.builder()
                .put(settings)
                .put("ssl.truststore.path", getDataPath("../ldap/support/ADtrust.jks"))
                .put("ssl.truststore.password", "changeit")
                .build();
        RealmConfig config = new RealmConfig("ad-as-ldap-test", settings, globalSettings, TestEnvironment.newEnvironment(globalSettings),
                new ThreadContext(globalSettings));
=======
        Settings settings = LdapTestCase.buildLdapSettings(new String[]{AD_LDAP_URL}, userTemplate, false);
        if (useGlobalSSL == false) {
            settings = Settings.builder()
                .put(settings)
                .putList("ssl.certificate_authorities", certificatePaths)
                .build();
        }
        RealmConfig config = configureRealm("ad-as-ldap-test", settings);
>>>>>>> 71a39d10
        LdapSessionFactory sessionFactory = new LdapSessionFactory(config, sslService, threadPool);

        String user = "Bruce Banner";
        try (LdapSession ldap = session(sessionFactory, user, SECURED_PASSWORD)) {
            assertConnectionCanReconnect(ldap.getConnection());
            List<String> groups = groups(ldap);

            assertThat(groups, containsInAnyOrder(
                    containsString("Avengers"),
                    containsString("SHIELD"),
                    containsString("Geniuses"),
                    containsString("Philanthropists")));
        }
    }

    public void testADLookup() throws Exception {
        RealmConfig config = configureRealm("ad-test", buildAdSettings(AD_LDAP_URL, AD_DOMAIN, false, true));
        try (ActiveDirectorySessionFactory sessionFactory = getActiveDirectorySessionFactory(config, sslService, threadPool)) {

            List<String> users = randomSubsetOf(Arrays.asList("cap", "hawkeye", "hulk", "ironman", "thor", "blackwidow",
                    "cap@ad.test.elasticsearch.com", "hawkeye@ad.test.elasticsearch.com", "hulk@ad.test.elasticsearch.com",
                    "ironman@ad.test.elasticsearch.com", "thor@ad.test.elasticsearch.com", "blackwidow@ad.test.elasticsearch.com",
                    "ADES\\cap", "ADES\\hawkeye", "ADES\\hulk", "ADES\\ironman", "ADES\\thor", "ADES\\blackwidow"));
            for (String user : users) {
                try (LdapSession ldap = unauthenticatedSession(sessionFactory, user)) {
                    assertConnectionCanReconnect(ldap.getConnection());
                    assertNotNull("ldap session was null for user " + user, ldap);
                    assertThat("group avenger test for user " + user, groups(ldap), hasItem(containsString("Avengers")));
                }
            }
        }
    }

    private Settings buildAdSettings(String ldapUrl, String adDomainName, boolean hostnameVerification) {
        return buildAdSettings(ldapUrl, adDomainName, hostnameVerification, randomBoolean());
    }

    private Settings buildAdSettings(String ldapUrl, String adDomainName, boolean hostnameVerification, boolean useBindUser) {
        Settings.Builder builder = Settings.builder()
                .put(getFullSettingKey(REALM_ID, SessionFactorySettings.URLS_SETTING), ldapUrl)
                .put(getFullSettingKey(REALM_NAME, ActiveDirectorySessionFactorySettings.AD_DOMAIN_NAME_SETTING), adDomainName)
                .put(getFullSettingKey(REALM_NAME, ActiveDirectorySessionFactorySettings.AD_LDAP_PORT_SETTING), AD_LDAP_PORT)
                .put(getFullSettingKey(REALM_NAME, ActiveDirectorySessionFactorySettings.AD_LDAPS_PORT_SETTING), AD_LDAPS_PORT)
                .put(getFullSettingKey(REALM_NAME, ActiveDirectorySessionFactorySettings.AD_GC_LDAP_PORT_SETTING), AD_GC_LDAP_PORT)
                .put(getFullSettingKey(REALM_NAME, ActiveDirectorySessionFactorySettings.AD_GC_LDAPS_PORT_SETTING), AD_GC_LDAPS_PORT)
                .put(getFullSettingKey(REALM_ID, SessionFactorySettings.FOLLOW_REFERRALS_SETTING), FOLLOW_REFERRALS);
        if (randomBoolean()) {
            builder.put(getFullSettingKey(REALM_ID, SSLConfigurationSettings.VERIFICATION_MODE_SETTING_REALM),
                    hostnameVerification ? VerificationMode.FULL : VerificationMode.CERTIFICATE);
        } else {
            builder.put(getFullSettingKey(REALM_ID, SessionFactorySettings.HOSTNAME_VERIFICATION_SETTING), hostnameVerification);
        }

<<<<<<< HEAD
        builder.put("ssl.truststore.path", getDataPath("../ldap/support/ADtrust.jks"))
                .put("ssl.truststore.password", "changeit");
=======
        if (useGlobalSSL == false) {
            builder.putList(getFullSettingKey(REALM_ID, SSLConfigurationSettings.CAPATH_SETTING_REALM), certificatePaths);
        }
>>>>>>> 71a39d10

        if (useBindUser) {
            final String user = randomFrom("cap", "hawkeye", "hulk", "ironman", "thor", "blackwidow", "cap@ad.test.elasticsearch.com",
                    "hawkeye@ad.test.elasticsearch.com", "hulk@ad.test.elasticsearch.com", "ironman@ad.test.elasticsearch.com",
                    "thor@ad.test.elasticsearch.com", "blackwidow@ad.test.elasticsearch.com", "ADES\\cap", "ADES\\hawkeye", "ADES\\hulk",
                    "ADES\\ironman", "ADES\\thor", "ADES\\blackwidow", "CN=Bruce Banner,CN=Users,DC=ad,DC=test,DC=elasticsearch,DC=com");
            final boolean poolingEnabled = randomBoolean();
            builder.put("bind_dn", user)
                    .put("bind_password", PASSWORD)
                    .put("user_search.pool.enabled", poolingEnabled);
            logger.info("using bind user [{}] with pooling enabled [{}]", user, poolingEnabled);
        }
        return builder.build();
    }

    private LdapSession session(SessionFactory factory, String username, SecureString password) {
        PlainActionFuture<LdapSession> future = new PlainActionFuture<>();
        factory.session(username, password, future);
        return future.actionGet();
    }

    private LdapSession unauthenticatedSession(SessionFactory factory, String username) {
        PlainActionFuture<LdapSession> future = new PlainActionFuture<>();
        factory.unauthenticatedSession(username, future);
        return future.actionGet();
    }

    private List<String> groups(LdapSession ldapSession) {
        PlainActionFuture<List<String>> future = new PlainActionFuture<>();
        ldapSession.groups(future);
        return future.actionGet();
    }

    static ActiveDirectorySessionFactory getActiveDirectorySessionFactory(RealmConfig config, SSLService sslService, ThreadPool threadPool)
            throws LDAPException {
        ActiveDirectorySessionFactory sessionFactory = new ActiveDirectorySessionFactory(config, sslService, threadPool);
        if (sessionFactory.getConnectionPool() != null) {
            // don't use this in production
            // used here to catch bugs that might get masked by an automatic retry
            sessionFactory.getConnectionPool().setRetryFailedOperationsDueToInvalidConnections(false);
        }
        return sessionFactory;
    }
}<|MERGE_RESOLUTION|>--- conflicted
+++ resolved
@@ -280,29 +280,17 @@
         String groupSearchBase = "DC=ad,DC=test,DC=elasticsearch,DC=com";
         String userTemplate = "CN={0},CN=Users,DC=ad,DC=test,DC=elasticsearch,DC=com";
         Settings settings = Settings.builder()
-                .put(LdapTestCase.buildLdapSettings(
-                        new String[]{AD_LDAP_URL},
-                        new String[]{userTemplate},
-                        groupSearchBase,
-                        LdapSearchScope.SUB_TREE,
-                        null,
-                        true))
-                .put("follow_referrals", FOLLOW_REFERRALS)
-                .put("ssl.truststore.path", getDataPath("../ldap/support/ADtrust.jks"))
-                .put("ssl.truststore.password", "changeit")
-                .build();
-<<<<<<< HEAD
-        RealmConfig config = new RealmConfig("ad-as-ldap-test", settings, globalSettings, TestEnvironment.newEnvironment(globalSettings),
-                new ThreadContext(globalSettings));
-=======
-        if (useGlobalSSL == false) {
-            settings = Settings.builder()
-                .put(settings)
-                .putList("ssl.certificate_authorities", certificatePaths)
-                .build();
-        }
+            .put(LdapTestCase.buildLdapSettings(
+                    new String[]{AD_LDAP_URL},
+                    new String[]{userTemplate},
+                    groupSearchBase,
+                    LdapSearchScope.SUB_TREE,
+                    null,
+                    true))
+            .put("follow_referrals", FOLLOW_REFERRALS)
+            .putList("ssl.certificate_authorities", certificatePaths)
+            .build();
         RealmConfig config = configureRealm("ad-as-ldap-test", settings);
->>>>>>> 71a39d10
         LdapSessionFactory sessionFactory = new LdapSessionFactory(config, sslService, threadPool);
 
         String user = "Bruce Banner";
@@ -323,21 +311,6 @@
         String groupSearchBase = "DC=ad,DC=test,DC=elasticsearch,DC=com";
         String userTemplate = "CN={0},CN=Users,DC=ad,DC=test,DC=elasticsearch,DC=com";
         final boolean ignoreReferralErrors = false;
-<<<<<<< HEAD
-        Settings settings = LdapTestCase.buildLdapSettings(
-                new String[] { AD_LDAP_URL },
-                new String[] { userTemplate },
-                groupSearchBase,
-                LdapSearchScope.SUB_TREE,
-                null,
-                ignoreReferralErrors);
-        settings = Settings.builder()
-                .put(settings)
-                .put("ssl.truststore.path", getDataPath("../ldap/support/ADtrust.jks"))
-                .put("ssl.truststore.password", "changeit")
-                .build();
-        RealmConfig config = new RealmConfig("ad-as-ldap-test", settings, globalSettings, TestEnvironment.newEnvironment(globalSettings),
-=======
         final RealmConfig.RealmIdentifier realmId = new RealmConfig.RealmIdentifier("ad", "ad-as-ldap-test");
         Settings settings = LdapTestCase.buildLdapSettings(realmId,
             new String[]{AD_LDAP_URL},
@@ -347,13 +320,10 @@
             null,
             ignoreReferralErrors);
         final Settings.Builder builder = Settings.builder().put(settings).put(globalSettings);
-        if (useGlobalSSL == false) {
-            builder.putList(RealmSettings.realmSslPrefix(realmId) + "certificate_authorities", certificatePaths);
-        }
+        builder.putList(RealmSettings.realmSslPrefix(realmId) + "certificate_authorities", certificatePaths);
         settings = builder.build();
         RealmConfig config = new RealmConfig(realmId,
                 settings, TestEnvironment.newEnvironment(globalSettings),
->>>>>>> 71a39d10
                 new ThreadContext(globalSettings));
         LdapSessionFactory sessionFactory = new LdapSessionFactory(config, sslService, threadPool);
 
@@ -374,25 +344,12 @@
     @SuppressWarnings("unchecked")
     public void testStandardLdapWithAttributeGroups() throws Exception {
         String userTemplate = "CN={0},CN=Users,DC=ad,DC=test,DC=elasticsearch,DC=com";
-<<<<<<< HEAD
-        Settings settings = LdapTestCase.buildLdapSettings(new String[] { AD_LDAP_URL }, userTemplate, false);
+        Settings settings = LdapTestCase.buildLdapSettings(new String[]{AD_LDAP_URL}, userTemplate, false);
         settings = Settings.builder()
-                .put(settings)
-                .put("ssl.truststore.path", getDataPath("../ldap/support/ADtrust.jks"))
-                .put("ssl.truststore.password", "changeit")
-                .build();
-        RealmConfig config = new RealmConfig("ad-as-ldap-test", settings, globalSettings, TestEnvironment.newEnvironment(globalSettings),
-                new ThreadContext(globalSettings));
-=======
-        Settings settings = LdapTestCase.buildLdapSettings(new String[]{AD_LDAP_URL}, userTemplate, false);
-        if (useGlobalSSL == false) {
-            settings = Settings.builder()
-                .put(settings)
-                .putList("ssl.certificate_authorities", certificatePaths)
-                .build();
-        }
+            .put(settings)
+            .putList("ssl.certificate_authorities", certificatePaths)
+            .build();
         RealmConfig config = configureRealm("ad-as-ldap-test", settings);
->>>>>>> 71a39d10
         LdapSessionFactory sessionFactory = new LdapSessionFactory(config, sslService, threadPool);
 
         String user = "Bruce Banner";
@@ -446,14 +403,7 @@
             builder.put(getFullSettingKey(REALM_ID, SessionFactorySettings.HOSTNAME_VERIFICATION_SETTING), hostnameVerification);
         }
 
-<<<<<<< HEAD
-        builder.put("ssl.truststore.path", getDataPath("../ldap/support/ADtrust.jks"))
-                .put("ssl.truststore.password", "changeit");
-=======
-        if (useGlobalSSL == false) {
-            builder.putList(getFullSettingKey(REALM_ID, SSLConfigurationSettings.CAPATH_SETTING_REALM), certificatePaths);
-        }
->>>>>>> 71a39d10
+        builder.putList(getFullSettingKey(REALM_ID, SSLConfigurationSettings.CAPATH_SETTING_REALM), certificatePaths);
 
         if (useBindUser) {
             final String user = randomFrom("cap", "hawkeye", "hulk", "ironman", "thor", "blackwidow", "cap@ad.test.elasticsearch.com",
