import java.nio.file.Path
import java.nio.file.Paths
import java.nio.file.Files

apply plugin: 'elasticsearch.testclusters'
apply plugin: 'elasticsearch.standalone-rest-test'
apply plugin: 'elasticsearch.rest-test'
apply plugin: 'elasticsearch.test.fixtures'

testFixtures.useFixture ":test:fixtures:krb5kdc-fixture"

dependencies {
    testCompile project(':x-pack:plugin:core')
    testCompile project(path: xpackModule('core'), configuration: 'testArtifacts')
    if (isEclipse) {
      testCompile project(path: xpackModule('core-tests'), configuration: 'testArtifacts')
    }
    testCompile project(path: xpackModule('security'), configuration: 'testArtifacts')
}

testClusters.integTest {
    distribution = 'DEFAULT'
    // force localhost IPv4 otherwise it is a chicken and egg problem where we need the keytab for the hostname when starting the cluster
    // but do not know the exact address that is first in the http ports file
    setting 'http.host', '127.0.0.1'
    setting 'xpack.license.self_generated.type', 'trial'
    setting 'xpack.security.enabled', 'true'
    setting 'xpack.security.authc.realms.file.file1.order', '0'
    setting 'xpack.ml.enabled', 'false'
    setting 'xpack.security.audit.enabled', 'true'
    setting 'xpack.security.authc.token.enabled', 'true'
    // Kerberos realm
    setting 'xpack.security.authc.realms.kerberos.kerberos.order', '1'
    setting 'xpack.security.authc.realms.kerberos.kerberos.keytab.path', 'es.keytab'
    setting 'xpack.security.authc.realms.kerberos.kerberos.krb.debug', 'true'
    setting 'xpack.security.authc.realms.kerberos.kerberos.remove_realm_name', 'false'


<<<<<<< HEAD
    setupCommand 'setupTestAdmin',
            'bin/elasticsearch-users', 'useradd', "test_admin", '-p', 'x-pack-test-password', '-r', "superuser"
    setupCommand 'setupTestKibanaUser',
            'bin/elasticsearch-users', 'useradd', "test_kibana_user", '-p', 'x-pack-test-password', '-r', "kibana_system"
=======
    systemProperty "java.security.krb5.conf", { project(':test:fixtures:krb5kdc-fixture').ext.krb5Conf("peppa").toString() }
    systemProperty "sun.security.krb5.debug", "true"
>>>>>>> decc6d34

    extraConfigFile "es.keytab", project(':test:fixtures:krb5kdc-fixture').ext.krb5Keytabs("peppa", "HTTP_localhost.keytab")

    user username: "test_admin", password: "x-pack-test-password"
}

String realm = "BUILD.ELASTIC.CO"
integTest.runner {
    Path peppaKeytab = Paths.get("${project.buildDir}", "generated-resources", "keytabs", "peppa.keytab")
    nonInputProperties.systemProperty 'test.userkt', "peppa@${realm}"
    nonInputProperties.systemProperty 'test.userkt.keytab', "${peppaKeytab}"
    nonInputProperties.systemProperty 'test.userpwd', "george@${realm}"
    systemProperty 'test.userpwd.password', "dino"
    systemProperty 'tests.security.manager', 'true'
    jvmArgs([
            "-Djava.security.krb5.conf=${project(':test:fixtures:krb5kdc-fixture').ext.krb5Conf("peppa")}",
            "-Dsun.security.krb5.debug=true"
    ])
}

def generatedResources = "$buildDir/generated-resources/keytabs"
task copyKeytabToGeneratedResources(type: Copy) {
    from project(':test:fixtures:krb5kdc-fixture').ext.krb5Keytabs("peppa", "peppa.keytab")
    into generatedResources
    dependsOn project(':test:fixtures:krb5kdc-fixture').postProcessFixture
}
project.sourceSets.test.output.dir(generatedResources, builtBy:copyKeytabToGeneratedResources)<|MERGE_RESOLUTION|>--- conflicted
+++ resolved
@@ -36,19 +36,13 @@
     setting 'xpack.security.authc.realms.kerberos.kerberos.remove_realm_name', 'false'
 
 
-<<<<<<< HEAD
-    setupCommand 'setupTestAdmin',
-            'bin/elasticsearch-users', 'useradd', "test_admin", '-p', 'x-pack-test-password', '-r', "superuser"
-    setupCommand 'setupTestKibanaUser',
-            'bin/elasticsearch-users', 'useradd', "test_kibana_user", '-p', 'x-pack-test-password', '-r', "kibana_system"
-=======
     systemProperty "java.security.krb5.conf", { project(':test:fixtures:krb5kdc-fixture').ext.krb5Conf("peppa").toString() }
     systemProperty "sun.security.krb5.debug", "true"
->>>>>>> decc6d34
 
     extraConfigFile "es.keytab", project(':test:fixtures:krb5kdc-fixture').ext.krb5Keytabs("peppa", "HTTP_localhost.keytab")
 
     user username: "test_admin", password: "x-pack-test-password"
+    user username: "test_kibana_user", password: "x-pack-test-password", role: "kibana_system"
 }
 
 String realm = "BUILD.ELASTIC.CO"
