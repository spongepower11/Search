[[schedule-cron]]
==== {watcher} cron schedule
++++
<titleabbrev>Cron schedule</titleabbrev>
++++

<<<<<<< HEAD
Defines a <<trigger-schedule, `schedule`>> using a <<api-cron-expressions, cron expression>> 
that specifiues when to execute a watch.
=======
Defines a <<trigger-schedule, `schedule`>> using a <<cron-expressions, cron expression>> 
that specifies when to execute a watch.
>>>>>>> d1ec14fe

TIP:  While cron expressions are powerful, a regularly occurring schedule 
is easier to configure with the other schedule types. 
If you must use a cron schedule, make sure you verify it with 
<<elasticsearch-croneval, `elasticsearch-croneval`>> . 


===== Configure a cron schedule with one time

To configure a `cron` schedule, you simply specify the cron expression as a
string value. For example, the following snippet configures a `cron` schedule
that triggers every day at noon:

[source,js]
--------------------------------------------------
{
  ...
  "trigger" : {
    "schedule" : {
      "cron" : "0 0 12 * * ?"
    }
  }
  ...
}
--------------------------------------------------
// NOTCONSOLE

[[_configuring_a_multiple_times_cron_schedule]]
===== Configure a cron schedule with multiple times

To configure a `cron` schedule that triggers multiple times, you can
specify an array of cron expressions. For example, the following `cron`
schedule triggers every even minute during weekdays and every uneven
minute during the weekend:

[source,js]
--------------------------------------------------
{
  ...
  "trigger" : {
    "schedule" : {
      "cron" : [
        "0 0/2 * ? * MON-FRI",
        "0 1-59/2 * ? * SAT-SUN"
      ]
    }
  }
  ...
}
--------------------------------------------------
// NOTCONSOLE

[[croneval]]
===== Use croneval to validate cron expressions

{es} provides a <<elasticsearch-croneval, `elasticsearch-croneval`>> command line tool 
in the `$ES_HOME/bin` directory that you can use to check that your cron expressions 
are valid and produce the expected results.

To validate a cron expression, pass it in as a parameter to `elasticsearch-croneval`:	

[source,bash]
--------------------------------------------------
bin/elasticsearch-croneval "0 0/1 * * * ?"
--------------------------------------------------	<|MERGE_RESOLUTION|>--- conflicted
+++ resolved
@@ -4,13 +4,10 @@
 <titleabbrev>Cron schedule</titleabbrev>
 ++++
 
-<<<<<<< HEAD
+
 Defines a <<trigger-schedule, `schedule`>> using a <<api-cron-expressions, cron expression>> 
 that specifiues when to execute a watch.
-=======
-Defines a <<trigger-schedule, `schedule`>> using a <<cron-expressions, cron expression>> 
-that specifies when to execute a watch.
->>>>>>> d1ec14fe
+
 
 TIP:  While cron expressions are powerful, a regularly occurring schedule 
 is easier to configure with the other schedule types. 
