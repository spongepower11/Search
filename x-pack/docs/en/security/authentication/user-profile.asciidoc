[role="xpack"]
[[user-profile]]
=== User profiles

beta::[]

Because the {stack} supports externally-managed users (such as users who
authenticate via SAML, or users stored in an LDAP directory), there's a
distinction between _users_ and their _profile_.

_Users_ refer to the entities that authenticate requests to the {stack}.
Each user has a username and a set of privileges (represented by <<roles,roles>>)
that determine which types of requests they can issue. Users can be ephemeral;
they might exist only for the duration of a request to an {es} API or for the
lifetime of a session in {kib}. These users cannot be retrieved after the session
ends, and can't store preferences across sessions.

_User profiles_ provide persistent and stable representations of users.
A user profile exists even if the user is offline, so their profile persists across sessions.
The unique identifier assigned to each profile doesn't change
throughout the lifetime of a deployment, providing a stable way of referring
to the associated user. Each profile has a unique identifier, is searchable, and
can store user data such as format and notification preferences.

The capability of uniquely referring to users regardless of whether they're
actively online is a critical function that underpins important features like
personalization and collaboration in {kib}.


==== User profiles in {kib}

A user profile is the persistent record that the {stack} stores for each
interactive user that authenticates to {kib}.

When a user logs in to {kib}, a profile is automatically created for the user,
or an existing profile is updated to reflect the user's active session.
By using the unique ID of the user profile, {kib} can store user-level data such as preferences
separately for each user, which is key to fine-grained levels of customization.
{kib} uses this unique ID to route messages and notifications to a distinct user,
regardless of whether they're logged in.

===== Usernames and user profiles

You can use the same username across multiple realms for a single user. In {es},
it's possible for two different realms to authenticate users with the same username
and different roles.
{es} doesn't assume that these users are the same person, and treats
them as separate individuals with distinct user profiles by default.

NOTE: For use cases where one individual can authenticate against
multiple realms, you can use the <<security-domain,security domain>> feature
so that these distinct users are considered to be the same identity
and share a single user profile.

==== Create and manage user profiles

To create a new user profile or update an existing one, use the
<<security-api-activate-user-profile,activate user profile API>>. When you
submit a request, {es} attempts to locate an existing profile document for the
specified user. If one doesn't exist, {es} creates a new profile document.

In either case, the profile document captures the user's `full_name`, `email`,
`roles`, and `realms`, and also includes the profile unique ID and timestamp of
the operation. You can retrieve a user profile with
the <<security-api-get-user-profile,get user profile API>> by including the
profile's unique ID (`uid`).

In addition to the user's basic information, you can add data to a profile document
with the <<security-api-update-user-profile-data,update user profile API>>. For
example, you can add user-specific preferences as part of the profile data.

<<<<<<< HEAD
Use the <<security-api-suggest-user-profile,suggest user profile API>> to search profiles
that match given criteria. This search API is designed to support user-suggestions,
in collaboration with features such as those found in {kib}.
However, the suggest user profile API is not intended to provide a general-purpose search API.

Lastly, you can use the <<security-api-has-privileges-user-profile, has privileges API for
user profiles>> to check the privileges of multiple users, given their profiles' unique IDs.
This can be used in conjunction with the suggest user profile API in order to restrict the
suggestions only to users that have the necessary permissions to actually perform
the action in the context.
=======
Use the <<security-api-suggest-user-profile,suggest user profile API>> to retrieve profiles
that match given criteria. This API is designed to support user-suggestions,
in collaboration with features such as those found in {kib}.
However, the suggest user profile API is not intended to provide a general-purpose search API.
>>>>>>> 30406baa

==== Limitations

* Creating a new user profile requires a user's authentication details
(`username` and `password` or its
<<token-authentication-services,OAuth2 access token>>).
This means that a user must authenticate at least one time to create a
user profile. Users who have never authenticated to {kib}
(or another profile-aware application) won't have a user profile, and the
<<security-api-suggest-user-profile,suggest user profile API>> won't return
any results for those users.

* User profiles are meant for interactive users, such as a human user who
interacts with {kib}. Therefore, user profiles don't support API keys or
<<service-accounts,service accounts>>.
+
NOTE: <<token-authentication-services,OAuth2 tokens>> that represent an
interactive end-user are supported.<|MERGE_RESOLUTION|>--- conflicted
+++ resolved
@@ -69,9 +69,8 @@
 with the <<security-api-update-user-profile-data,update user profile API>>. For
 example, you can add user-specific preferences as part of the profile data.
 
-<<<<<<< HEAD
-Use the <<security-api-suggest-user-profile,suggest user profile API>> to search profiles
-that match given criteria. This search API is designed to support user-suggestions,
+Use the <<security-api-suggest-user-profile,suggest user profile API>> to retrieve profiles
+that match given criteria. This API is designed to support user-suggestions,
 in collaboration with features such as those found in {kib}.
 However, the suggest user profile API is not intended to provide a general-purpose search API.
 
@@ -80,12 +79,6 @@
 This can be used in conjunction with the suggest user profile API in order to restrict the
 suggestions only to users that have the necessary permissions to actually perform
 the action in the context.
-=======
-Use the <<security-api-suggest-user-profile,suggest user profile API>> to retrieve profiles
-that match given criteria. This API is designed to support user-suggestions,
-in collaboration with features such as those found in {kib}.
-However, the suggest user profile API is not intended to provide a general-purpose search API.
->>>>>>> 30406baa
 
 ==== Limitations
 
