[role="xpack"]
[[service-accounts]]
=== Service accounts

The {stack-security-features} provide _service accounts_ specifically for
integration with external services that connect to {es}, such as {fleet} server.
Service accounts have a fixed set of privileges and cannot authenticate
until you create a service account token for them. Additionally, service
accounts are predefined in code, and are always enabled.

A service account corresponds to a specific external service. You create service
account tokens for a service account. The service can then authenticate with the
token and perform relevant actions. For example, {fleet} server can use its
service token to authenticate with {es} and then manage its own API keys.

You can create multiple service tokens for the same service account, which
prevents credential sharing between multiple instances of the same
external service. Each instance can assume the same identity while using
their own distinct service token for authentication.

Service accounts provide flexibility over <<built-in-users,built-in users>>
because they:

* Do not rely on the <<native-realm,internal `native` realm>>, and aren't
always required to rely on the `.security` index
* Use a role descriptor named after the service account principal instead of
traditional roles
* Support multiple credentials through service account tokens

Service accounts are not included in the response of the
<<security-api-get-user,get users API>>. To retrieve a service account, use the
<<security-api-get-service-accounts,get service accounts API>>.

[discrete]
[[service-accounts-explanation]]
=== Service accounts usage
Service accounts have a
<<security-api-get-service-accounts-path-params,unique principal>> that takes
the format of `<namespace>/<service>`, where the `namespace` is a top-level
grouping of service accounts, and `service` is the name of the service and
must be unique within its namespace.

Service accounts are predefined in code. The following service accounts are
available:

`elastic/fleet-server`:: The service account used by the {fleet} server to
communicate with {es}.

<<<<<<< HEAD
`elastic/kibana-system`:: The service account used by {kib} to communicate with
=======
`elastic/kibana`:: The service account used by {kib} to communicate with
>>>>>>> 59d75f21
{es}.

// tag::service-accounts-usage[]
IMPORTANT: Do not attempt to use service accounts for authenticating individual
users. Service accounts can only be authenticated with service tokens, which are
not applicable to regular users.
// end::service-accounts-usage[]

// tag::service-accounts-tls[]
In <<dev-vs-prod-mode,production mode>>, service accounts require TLS on the
HTTP interface. A runtime check prevents you from invoking any related APIs or
authenticating with a service account token unless TLS is enabled on the HTTP
interface. See <<encrypt-http-communication,encrypt HTTP client communications for {es}>>.
// end::service-accounts-tls[]

[discrete]
[[service-accounts-tokens]]
=== Service account tokens
A service account token, or service token, is a unique string that a
service uses to authenticate with {es}. For a given service account, each token
must have a unique name. Because tokens include access credentials, they should
always be kept secret by whichever client is using them.

Service tokens can be backed by either the `service_tokens` file or the
`.security` index. You can create multiple service tokens for a single
service account, which enables multiple instances of the same service to run
with different credentials.

You must create a service token to use a service account. You can
create a service token using either:

* The <<service-tokens-command,elasticsearch-service-tokens>> CLI tool, which
saves the new service token in the `$ES_HOME/config/service_tokens` file
and outputs the bearer token to your terminal
* The <<security-api-create-service-token,create service account token API>>,
which saves the new service token in the `.security` index and returns
the bearer token in the HTTP response

Both of these methods create a service token with a guaranteed secret string
length of `22`. The minimal, acceptable length of a secret string for a service
token is `10`. If the secret string doesn't meet this minimal length,
authentication with {es} will fail without even checking the value of the
service token.

Service tokens never expire. You must actively
<<security-api-delete-service-token,delete>> them if they are no longer needed.

[discrete]
[[authenticate-with-service-account-token]]
=== Authenticate with service tokens

NOTE: Service accounts currently do not support basic authentication.

To use a service account token, include the generated token value in a request
with an `Authorization: Bearer` header:

[source,shell]
----
curl -H "Authorization: Bearer AAEAAWVsYXN0aWM...vZmxlZXQtc2VydmVyL3Rva2VuMTo3TFdaSDZ" http://localhost:9200/_security/_authenticate
----
// NOTCONSOLE

A successful authentication response includes a `token` field, which contains a
`name` field for the name of the service token and a `type` field for the
type of the service token:

[source,js]
----
{
  "username": "elastic/fleet-server",
  "roles": [],
  "full_name": "Service account - elastic/fleet-server",
  "email": null,
  "token": {
    "name": "token1",                 <1>
    "type": "_service_account_index"  <2>
  },
  "metadata": {
    "_elastic_service_account": true
  },
  "enabled": true,
  "authentication_realm": {
    "name": "_service_account",
    "type": "_service_account"
  },
  "lookup_realm": {
    "name": "_service_account",
    "type": "_service_account"
  },
  "authentication_type": "token"
}
----
// NOTCONSOLE
<1> Name of the service account token.
<2> Type of service account token. The value always begins with
`_service_account_` and is followed by a string that indicates the service
token backend in use (can be either `file` or `index`).<|MERGE_RESOLUTION|>--- conflicted
+++ resolved
@@ -46,11 +46,7 @@
 `elastic/fleet-server`:: The service account used by the {fleet} server to
 communicate with {es}.
 
-<<<<<<< HEAD
-`elastic/kibana-system`:: The service account used by {kib} to communicate with
-=======
 `elastic/kibana`:: The service account used by {kib} to communicate with
->>>>>>> 59d75f21
 {es}.
 
 // tag::service-accounts-usage[]
