[role="xpack"]
[[security-api-get-role-mapping]]
=== Get role mappings API
++++
<titleabbrev>Get role mappings</titleabbrev>
++++

Retrieves role mappings.

[[security-api-get-role-mapping-request]]
==== {api-request-title}

`GET /_security/role_mapping` +

`GET /_security/role_mapping/<name>` 

[[security-api-get-role-mapping-prereqs]]
==== {api-prereq-title}

* To use this API, you must have at least the `manage_security` cluster privilege.

[[security-api-get-role-mapping-desc]]
==== {api-description-title}

Role mappings define which roles are assigned to each user. For more information, 
<<<<<<< HEAD
see {stack-ov}/mapping-roles.html[Mapping users and groups to roles].

The role mapping APIs are generally the preferred way to manage role mappings
rather than using {stack-ov}/mapping-roles.html#mapping-roles-file[role mapping files].
The get role mappings API cannot retrieve role mappings that are defined
in role mapping files.
=======
see <<mapping-roles>>. 
>>>>>>> 2ea8844b

[[security-api-get-role-mapping-path-params]]
==== {api-path-parms-title}

`name`::
  (Optional, string) The distinct name that identifies the role mapping. The name
  is used solely as an identifier to facilitate interaction via the API; it does
  not affect the behavior of the mapping in any way. You can specify multiple 
  mapping names as a comma-separated list. If you do not specify this
  parameter, the API returns information about all role mappings. 

[[security-api-get-role-mapping-response-body]]
==== {api-response-body-title}

A successful call retrieves an object, where the keys are the
names of the request mappings, and the values are the JSON representation of 
those mappings. For more information, see 
<<role-mapping-resources>>.

[[security-api-get-role-mapping-response-codes]]
==== {api-response-codes-title}

If there is no mapping with the requested name, the
response will have status code `404`.


[[security-api-get-role-mapping-example]]
==== {api-examples-title}

The following example retrieves information about the `mapping1` role mapping:

[source,console]
--------------------------------------------------
GET /_security/role_mapping/mapping1
--------------------------------------------------
// TEST[setup:role_mapping]


[source,console-result]
--------------------------------------------------
{
  "mapping1": {
    "enabled": true,
    "roles": [
      "user"
    ],
    "rules": {
      "field": {
        "username": "*"
      }
    },
    "metadata": {}
  }
}
--------------------------------------------------<|MERGE_RESOLUTION|>--- conflicted
+++ resolved
@@ -23,16 +23,12 @@
 ==== {api-description-title}
 
 Role mappings define which roles are assigned to each user. For more information, 
-<<<<<<< HEAD
-see {stack-ov}/mapping-roles.html[Mapping users and groups to roles].
+see <<mapping-roles>>.
 
 The role mapping APIs are generally the preferred way to manage role mappings
-rather than using {stack-ov}/mapping-roles.html#mapping-roles-file[role mapping files].
+rather than using <<mapping-roles-file,role mapping files>>.
 The get role mappings API cannot retrieve role mappings that are defined
 in role mapping files.
-=======
-see <<mapping-roles>>. 
->>>>>>> 2ea8844b
 
 [[security-api-get-role-mapping-path-params]]
 ==== {api-path-parms-title}
