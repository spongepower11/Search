elasticsearch     = 8.0.0
<<<<<<< HEAD
lucene            = 8.3.0-snapshot-8dd116a6158
=======
lucene            = 8.4.0-snapshot-e648d601efb
>>>>>>> 039da979

bundled_jdk_vendor = adoptopenjdk
bundled_jdk = 13.0.1+9

# optional dependencies
spatial4j         = 0.7
jts               = 1.15.0
# note that ingest-geoip has a hard-coded version; if you modify this version,
# you should also inspect that version to see if it can be advanced along with
# the com.maxmind.geoip2:geoip2 dependency
jackson           = 2.8.11
snakeyaml         = 1.17
icu4j             = 62.1
supercsv          = 2.4.0
# when updating log4j, please update also docs/java-api/index.asciidoc
log4j             = 2.11.1
slf4j             = 1.6.2

# when updating the JNA version, also update the version in buildSrc/build.gradle
jna               = 4.5.1

netty             = 4.1.43.Final
joda              = 2.10.4

# when updating this version, you need to ensure compatibility with:
#  - plugins/ingest-attachment (transitive dependency, check the upstream POM)
#  - distribution/tools/plugin-cli
#  - x-pack/plugin/security
bouncycastle      = 1.61

# test dependencies
randomizedrunner  = 2.7.1
junit             = 4.12
httpclient        = 4.5.10
httpcore          = 4.4.12
httpasyncclient   = 4.1.4
commonslogging    = 1.1.3
commonscodec      = 1.11
hamcrest          = 2.1
securemock        = 1.2
mocksocket        = 1.2

# benchmark dependencies
jmh               = 1.19<|MERGE_RESOLUTION|>--- conflicted
+++ resolved
@@ -1,9 +1,5 @@
 elasticsearch     = 8.0.0
-<<<<<<< HEAD
-lucene            = 8.3.0-snapshot-8dd116a6158
-=======
 lucene            = 8.4.0-snapshot-e648d601efb
->>>>>>> 039da979
 
 bundled_jdk_vendor = adoptopenjdk
 bundled_jdk = 13.0.1+9
