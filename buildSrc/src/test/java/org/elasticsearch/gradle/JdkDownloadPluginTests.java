/*
 * Licensed to Elasticsearch under one or more contributor
 * license agreements. See the NOTICE file distributed with
 * this work for additional information regarding copyright
 * ownership. Elasticsearch licenses this file to you under
 * the Apache License, Version 2.0 (the "License"); you may
 * not use this file except in compliance with the License.
 * You may obtain a copy of the License at
 *
 *    http://www.apache.org/licenses/LICENSE-2.0
 *
 * Unless required by applicable law or agreed to in writing,
 * software distributed under the License is distributed on an
 * "AS IS" BASIS, WITHOUT WARRANTIES OR CONDITIONS OF ANY
 * KIND, either express or implied.  See the License for the
 * specific language governing permissions and limitations
 * under the License.
 */

package org.elasticsearch.gradle;

import static org.hamcrest.CoreMatchers.equalTo;

import org.elasticsearch.gradle.test.GradleUnitTestCase;
import org.gradle.api.NamedDomainObjectContainer;
import org.gradle.api.Project;
import org.gradle.testfixtures.ProjectBuilder;
import org.junit.BeforeClass;

public class JdkDownloadPluginTests extends GradleUnitTestCase {
    private static Project rootProject;

    @BeforeClass
    public static void setupRoot() {
        rootProject = ProjectBuilder.builder().build();
    }

<<<<<<< HEAD
    public void testMissingVersion() {
        assertJdkError(
                createProject(),
                "testjdk",
                null,
                "linux",
                "version not specified for jdk [testjdk]");
    }

    public void testMissingPlatform() {
        assertJdkError(
                createProject(),
                "testjdk",
                "11.0.2+33",
                null,
                "platform not specified for jdk [testjdk]");
    }

    public void testUnknownPlatform() {
        assertJdkError(
                createProject(),
                "testjdk",
                "11.0.2+33",
                "unknown",
                "unknown platform [unknown] for jdk [testjdk], must be one of [linux, windows, darwin]");
    }

    public void testBadVersionFormat() {
        assertJdkError(
                createProject(),
                "testjdk",
                "badversion",
                "linux",
                "malformed version [badversion] for jdk [testjdk]");
    }

    private void assertJdkError(
            Project project, String name, String version, String platform, String message) {
        IllegalArgumentException e =
                expectThrows(
                        IllegalArgumentException.class,
                        () -> createJdk(project, name, version, platform));
=======
    public void testMissingVendor() {
        assertJdkError(createProject(), "testjdk", null, "11.0.2+33", "linux", "vendor not specified for jdk [testjdk]");
    }

    public void testUnknownVendor() {
        assertJdkError(
            createProject(),
            "testjdk",
            "unknown",
            "11.0.2+33",
            "linux",
            "unknown vendor [unknown] for jdk [testjdk], must be one of [adoptopenjdk, openjdk]");
    }

    public void testMissingVersion() {
        assertJdkError(createProject(), "testjdk", "openjdk", null, "linux", "version not specified for jdk [testjdk]");
    }

    public void testBadVersionFormat() {
        assertJdkError(createProject(), "testjdk", "openjdk", "badversion", "linux", "malformed version [badversion] for jdk [testjdk]");
    }

    public void testMissingPlatform() {
        assertJdkError(createProject(), "testjdk", "openjdk", "11.0.2+33", null, "platform not specified for jdk [testjdk]");
    }

    public void testUnknownPlatform() {
        assertJdkError(createProject(), "testjdk", "openjdk", "11.0.2+33", "unknown",
            "unknown platform [unknown] for jdk [testjdk], must be one of [darwin, linux, windows]");
    }

    private void assertJdkError(Project project, String name, String vendor, String version, String platform, String message) {
        IllegalArgumentException e =
            expectThrows(IllegalArgumentException.class, () -> createJdk(project, name, vendor, version, platform));
>>>>>>> 20c4e456
        assertThat(e.getMessage(), equalTo(message));
    }

    private void createJdk(Project project, String name, String vendor, String version, String platform) {
        @SuppressWarnings("unchecked")
<<<<<<< HEAD
        NamedDomainObjectContainer<Jdk> jdks =
                (NamedDomainObjectContainer<Jdk>) project.getExtensions().getByName("jdks");
        jdks.create(
                        name,
                        jdk -> {
                            if (version != null) {
                                jdk.setVersion(version);
                            }
                            if (platform != null) {
                                jdk.setPlatform(platform);
                            }
                        })
                .finalizeValues();
=======
        NamedDomainObjectContainer<Jdk> jdks = (NamedDomainObjectContainer<Jdk>) project.getExtensions().getByName("jdks");
        jdks.create(name, jdk -> {
            if (vendor != null) {
                jdk.setVendor(vendor);
            }
            if (version != null) {
                jdk.setVersion(version);
            }
            if (platform != null) {
                jdk.setPlatform(platform);
            }
        }).finalizeValues();
>>>>>>> 20c4e456
    }

    private Project createProject() {
        Project project = ProjectBuilder.builder().withParent(rootProject).build();
        project.getPlugins().apply("elasticsearch.jdk-download");
        return project;
    }
}<|MERGE_RESOLUTION|>--- conflicted
+++ resolved
@@ -35,50 +35,6 @@
         rootProject = ProjectBuilder.builder().build();
     }
 
-<<<<<<< HEAD
-    public void testMissingVersion() {
-        assertJdkError(
-                createProject(),
-                "testjdk",
-                null,
-                "linux",
-                "version not specified for jdk [testjdk]");
-    }
-
-    public void testMissingPlatform() {
-        assertJdkError(
-                createProject(),
-                "testjdk",
-                "11.0.2+33",
-                null,
-                "platform not specified for jdk [testjdk]");
-    }
-
-    public void testUnknownPlatform() {
-        assertJdkError(
-                createProject(),
-                "testjdk",
-                "11.0.2+33",
-                "unknown",
-                "unknown platform [unknown] for jdk [testjdk], must be one of [linux, windows, darwin]");
-    }
-
-    public void testBadVersionFormat() {
-        assertJdkError(
-                createProject(),
-                "testjdk",
-                "badversion",
-                "linux",
-                "malformed version [badversion] for jdk [testjdk]");
-    }
-
-    private void assertJdkError(
-            Project project, String name, String version, String platform, String message) {
-        IllegalArgumentException e =
-                expectThrows(
-                        IllegalArgumentException.class,
-                        () -> createJdk(project, name, version, platform));
-=======
     public void testMissingVendor() {
         assertJdkError(createProject(), "testjdk", null, "11.0.2+33", "linux", "vendor not specified for jdk [testjdk]");
     }
@@ -113,27 +69,11 @@
     private void assertJdkError(Project project, String name, String vendor, String version, String platform, String message) {
         IllegalArgumentException e =
             expectThrows(IllegalArgumentException.class, () -> createJdk(project, name, vendor, version, platform));
->>>>>>> 20c4e456
         assertThat(e.getMessage(), equalTo(message));
     }
 
     private void createJdk(Project project, String name, String vendor, String version, String platform) {
         @SuppressWarnings("unchecked")
-<<<<<<< HEAD
-        NamedDomainObjectContainer<Jdk> jdks =
-                (NamedDomainObjectContainer<Jdk>) project.getExtensions().getByName("jdks");
-        jdks.create(
-                        name,
-                        jdk -> {
-                            if (version != null) {
-                                jdk.setVersion(version);
-                            }
-                            if (platform != null) {
-                                jdk.setPlatform(platform);
-                            }
-                        })
-                .finalizeValues();
-=======
         NamedDomainObjectContainer<Jdk> jdks = (NamedDomainObjectContainer<Jdk>) project.getExtensions().getByName("jdks");
         jdks.create(name, jdk -> {
             if (vendor != null) {
@@ -146,7 +86,6 @@
                 jdk.setPlatform(platform);
             }
         }).finalizeValues();
->>>>>>> 20c4e456
     }
 
     private Project createProject() {
