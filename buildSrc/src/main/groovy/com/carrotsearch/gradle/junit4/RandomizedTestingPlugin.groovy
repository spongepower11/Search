package com.carrotsearch.gradle.junit4

import com.carrotsearch.ant.tasks.junit4.JUnit4
import org.gradle.api.GradleException
import org.gradle.api.Plugin
import org.gradle.api.Project
import org.gradle.api.Task
import org.gradle.api.UnknownTaskException
import org.gradle.api.plugins.JavaBasePlugin
import org.gradle.api.tasks.TaskContainer
import org.gradle.api.tasks.TaskProvider
import org.gradle.api.tasks.testing.Test

import java.util.concurrent.atomic.AtomicBoolean

class RandomizedTestingPlugin implements Plugin<Project> {

    static private AtomicBoolean sanityCheckConfigured = new AtomicBoolean(false)

    void apply(Project project) {
        setupSeed(project)
        replaceTestTask(project)
        configureAnt(project.ant)
        configureSanityCheck(project)
    }

    private static void configureSanityCheck(Project project) {
        // Check the task graph to confirm tasks were indeed replaced
        // https://github.com/elastic/elasticsearch/issues/31324
        if (sanityCheckConfigured.getAndSet(true) == false) {
            project.rootProject.getGradle().getTaskGraph().whenReady {
                List<Task> nonConforming = project.getGradle().getTaskGraph().allTasks
                        .findAll { it.name == "test" }
                        .findAll { (it instanceof RandomizedTestingTask) == false}
                        .collect { "${it.path} -> ${it.class}" }
                if (nonConforming.isEmpty() == false) {
                    throw new GradleException("Found the ${nonConforming.size()} `test` tasks:" +
                            "\n  ${nonConforming.join("\n  ")}")
                }
            }
        }
    }

    /**
     * Pins the test seed at configuration time so it isn't different on every
     * {@link RandomizedTestingTask} execution. This is useful if random
     * decisions in one run of {@linkplain RandomizedTestingTask} influence the
     * outcome of subsequent runs. Pinning the seed up front like this makes
     * the reproduction line from one run be useful on another run.
     */
    static void setupSeed(Project project) {
        if (project.rootProject.ext.has('testSeed')) {
            /* Skip this if we've already pinned the testSeed. It is important
             * that this checks the rootProject so that we know we've only ever
             * initialized one time. */
            return
        }
        String testSeed = System.getProperty('tests.seed')
        if (testSeed == null) {
            long seed = new Random(System.currentTimeMillis()).nextLong()
            testSeed = Long.toUnsignedString(seed, 16).toUpperCase(Locale.ROOT)
        }
        /* Set the testSeed on the root project first so other projects can use
         * it during initialization. */
        project.rootProject.ext.testSeed = testSeed
        project.rootProject.subprojects {
            project.ext.testSeed = testSeed
        }
    }

<<<<<<< HEAD
    static void replaceTestTask(Project project) {
        TaskContainer tasks = project.tasks
        Test oldTestTask = tasks.findByPath('test')
        if (oldTestTask == null) {
=======
    static void replaceTestTask(TaskContainer tasks) {
        // Gradle 4.8 introduced lazy tasks, thus we deal both with the `test` task as well as it's provider
        // https://github.com/gradle/gradle/issues/5730#issuecomment-398822153
        // since we can't be sure if the task was ever realized, we remove both the provider and the task
        TaskProvider<Test> oldTestProvider
        try {
            oldTestProvider = tasks.getByNameLater(Test, 'test')
        } catch (UnknownTaskException unused) {
>>>>>>> 8557bbab
            // no test task, ok, user will use testing task on their own
            return
        }
        Test oldTestTask = oldTestProvider.get()

<<<<<<< HEAD
        RandomizedTestingTask newTestTask = tasks.create([
            name: 'test',
            type: RandomizedTestingTask,
            dependsOn: oldTestTask.dependsOn,
            group: JavaBasePlugin.VERIFICATION_GROUP,
            description: 'Runs unit tests with the randomized testing framework'
        ])
        newTestTask.classpath = oldTestTask.classpath
        newTestTask.testClassesDirs = oldTestTask.project.sourceSets.test.output.classesDirs
        // since gradle 4.5, tasks immutable dependencies are "hidden" (do not show up in dependsOn)
        // so we must explicitly add a dependency on generating the test classpath
        newTestTask.dependsOn('testClasses')
=======
        // we still have to use replace here despite the remove above because the task container knows about the provider
        // by the same name
        RandomizedTestingTask newTestTask = tasks.replace('test', RandomizedTestingTask)
        newTestTask.configure{
            group =  JavaBasePlugin.VERIFICATION_GROUP
            description = 'Runs unit tests with the randomized testing framework'
            dependsOn oldTestTask.dependsOn, 'testClasses'
            classpath = oldTestTask.classpath
            testClassesDir = oldTestTask.project.sourceSets.test.output.classesDir
        }
>>>>>>> 8557bbab

        // hack so check task depends on custom test
        Task checkTask = tasks.getByName('check')
        checkTask.dependsOn.remove(oldTestProvider)
        checkTask.dependsOn.remove(oldTestTask)
        checkTask.dependsOn.add(newTestTask)
    }

    static void configureAnt(AntBuilder ant) {
        ant.project.addTaskDefinition('junit4:junit4', JUnit4.class)
    }
}<|MERGE_RESOLUTION|>--- conflicted
+++ resolved
@@ -19,7 +19,7 @@
 
     void apply(Project project) {
         setupSeed(project)
-        replaceTestTask(project)
+        replaceTestTask(project.tasks)
         configureAnt(project.ant)
         configureSanityCheck(project)
     }
@@ -68,12 +68,6 @@
         }
     }
 
-<<<<<<< HEAD
-    static void replaceTestTask(Project project) {
-        TaskContainer tasks = project.tasks
-        Test oldTestTask = tasks.findByPath('test')
-        if (oldTestTask == null) {
-=======
     static void replaceTestTask(TaskContainer tasks) {
         // Gradle 4.8 introduced lazy tasks, thus we deal both with the `test` task as well as it's provider
         // https://github.com/gradle/gradle/issues/5730#issuecomment-398822153
@@ -82,26 +76,11 @@
         try {
             oldTestProvider = tasks.getByNameLater(Test, 'test')
         } catch (UnknownTaskException unused) {
->>>>>>> 8557bbab
             // no test task, ok, user will use testing task on their own
             return
         }
         Test oldTestTask = oldTestProvider.get()
 
-<<<<<<< HEAD
-        RandomizedTestingTask newTestTask = tasks.create([
-            name: 'test',
-            type: RandomizedTestingTask,
-            dependsOn: oldTestTask.dependsOn,
-            group: JavaBasePlugin.VERIFICATION_GROUP,
-            description: 'Runs unit tests with the randomized testing framework'
-        ])
-        newTestTask.classpath = oldTestTask.classpath
-        newTestTask.testClassesDirs = oldTestTask.project.sourceSets.test.output.classesDirs
-        // since gradle 4.5, tasks immutable dependencies are "hidden" (do not show up in dependsOn)
-        // so we must explicitly add a dependency on generating the test classpath
-        newTestTask.dependsOn('testClasses')
-=======
         // we still have to use replace here despite the remove above because the task container knows about the provider
         // by the same name
         RandomizedTestingTask newTestTask = tasks.replace('test', RandomizedTestingTask)
@@ -110,9 +89,8 @@
             description = 'Runs unit tests with the randomized testing framework'
             dependsOn oldTestTask.dependsOn, 'testClasses'
             classpath = oldTestTask.classpath
-            testClassesDir = oldTestTask.project.sourceSets.test.output.classesDir
+            testClassesDirs = oldTestTask.project.sourceSets.test.output.classesDirs
         }
->>>>>>> 8557bbab
 
         // hack so check task depends on custom test
         Task checkTask = tasks.getByName('check')
