/*
 * Licensed to Elasticsearch under one or more contributor
 * license agreements. See the NOTICE file distributed with
 * this work for additional information regarding copyright
 * ownership. Elasticsearch licenses this file to you under
 * the Apache License, Version 2.0 (the "License"); you may
 * not use this file except in compliance with the License.
 * You may obtain a copy of the License at
 *
 *    http://www.apache.org/licenses/LICENSE-2.0
 *
 * Unless required by applicable law or agreed to in writing,
 * software distributed under the License is distributed on an
 * "AS IS" BASIS, WITHOUT WARRANTIES OR CONDITIONS OF ANY
 * KIND, either express or implied.  See the License for the
 * specific language governing permissions and limitations
 * under the License.
 */
package org.elasticsearch.gradle

import com.github.jengelman.gradle.plugins.shadow.ShadowPlugin
import org.apache.commons.io.IOUtils
import org.apache.tools.ant.taskdefs.condition.Os
import org.eclipse.jgit.lib.Constants
import org.eclipse.jgit.lib.RepositoryBuilder
import org.elasticsearch.gradle.precommit.PrecommitTasks
import org.elasticsearch.gradle.test.ErrorReportingTestListener
import org.gradle.api.GradleException
import org.gradle.api.InvalidUserDataException
import org.gradle.api.JavaVersion
import org.gradle.api.Plugin
import org.gradle.api.Project
import org.gradle.api.Task
import org.gradle.api.XmlProvider
import org.gradle.api.artifacts.Configuration
import org.gradle.api.artifacts.Dependency
import org.gradle.api.artifacts.ModuleDependency
import org.gradle.api.artifacts.ModuleVersionIdentifier
import org.gradle.api.artifacts.ProjectDependency
import org.gradle.api.artifacts.ResolvedArtifact
import org.gradle.api.artifacts.dsl.RepositoryHandler
import org.gradle.api.artifacts.repositories.IvyArtifactRepository
import org.gradle.api.artifacts.repositories.MavenArtifactRepository
import org.gradle.api.credentials.HttpHeaderCredentials
import org.gradle.api.execution.TaskActionListener
import org.gradle.api.execution.TaskExecutionGraph
import org.gradle.api.plugins.JavaPlugin
import org.gradle.api.publish.maven.MavenPublication
import org.gradle.api.publish.maven.plugins.MavenPublishPlugin
import org.gradle.api.publish.maven.tasks.GenerateMavenPom
import org.gradle.api.tasks.SourceSet
import org.gradle.api.tasks.bundling.Jar
import org.gradle.api.tasks.compile.GroovyCompile
import org.gradle.api.tasks.compile.JavaCompile
import org.gradle.api.tasks.javadoc.Javadoc
import org.gradle.api.tasks.testing.Test
import org.gradle.authentication.http.HttpHeaderAuthentication
import org.gradle.internal.jvm.Jvm
import org.gradle.process.ExecResult
import org.gradle.process.ExecSpec
import org.gradle.util.GradleVersion

import java.nio.charset.StandardCharsets
import java.time.ZoneOffset
import java.time.ZonedDateTime
import java.util.concurrent.ExecutorService
import java.util.concurrent.Executors
import java.util.concurrent.Future
import java.util.regex.Matcher

/**
 * Encapsulates build configuration for elasticsearch projects.
 */
class BuildPlugin implements Plugin<Project> {

    @Override
    void apply(Project project) {
        if (project.pluginManager.hasPlugin('elasticsearch.standalone-rest-test')) {
              throw new InvalidUserDataException('elasticsearch.standalone-test, '
                + 'elasticsearch.standalone-rest-test, and elasticsearch.build '
                + 'are mutually exclusive')
        }
        String minimumGradleVersion = null
        InputStream is = getClass().getResourceAsStream("/minimumGradleVersion")
        try { minimumGradleVersion = IOUtils.toString(is, StandardCharsets.UTF_8.toString()) } finally { is.close() }
        if (GradleVersion.current() < GradleVersion.version(minimumGradleVersion.trim())) {
            throw new GradleException(
                    "Gradle ${minimumGradleVersion}+ is required to use elasticsearch.build plugin"
            )
        }
        project.pluginManager.apply('java')
        configureConfigurations(project)
        configureJars(project) // jar config must be added before info broker
        // these plugins add lots of info to our jars
        project.pluginManager.apply('nebula.info-broker')
        project.pluginManager.apply('nebula.info-basic')
        project.pluginManager.apply('nebula.info-java')
        project.pluginManager.apply('nebula.info-scm')
        project.pluginManager.apply('nebula.info-jar')

        // apply global test task failure listener
        project.rootProject.pluginManager.apply(TestFailureReportingPlugin)

        project.getTasks().create("buildResources", ExportElasticsearchBuildResourcesTask)

        setupSeed(project)
        globalBuildInfo(project)
        configureRepositories(project)
        project.ext.versions = VersionProperties.versions
        configureSourceSets(project)
        configureCompile(project)
        configureJavadoc(project)
        configureSourcesJar(project)
        configurePomGeneration(project)
        configureTestTasks(project)
        configurePrecommit(project)
        configureDependenciesInfo(project)
    }



    /** Performs checks on the build environment and prints information about the build environment. */
    static void globalBuildInfo(Project project) {
        if (project.rootProject.ext.has('buildChecksDone') == false) {
            JavaVersion minimumRuntimeVersion = JavaVersion.toVersion(
                    BuildPlugin.class.getClassLoader().getResourceAsStream("minimumRuntimeVersion").text.trim()
            )
            JavaVersion minimumCompilerVersion = JavaVersion.toVersion(
                    BuildPlugin.class.getClassLoader().getResourceAsStream("minimumCompilerVersion").text.trim()
            )
            String compilerJavaHome = findCompilerJavaHome()
            if (new File(compilerJavaHome).isDirectory() == false) {
                throw new GradleException("Configured compiler java home does not exist or is not a directory: ${compilerJavaHome}")
            }
            String runtimeJavaHome = findRuntimeJavaHome(compilerJavaHome)
            if (new File(runtimeJavaHome).isDirectory() == false) {
                throw new GradleException("Configured runtime java home does not exist or is not a directory: ${compilerJavaHome}")
            }
            File gradleJavaHome = Jvm.current().javaHome

<<<<<<< HEAD

            final Map<Integer, String> javaVersions = [:]
            for (int version = 8; version <= Integer.parseInt(minimumCompilerVersion.majorVersion); version++) {
                if(System.getenv(getJavaHomeEnvVarName(version.toString())) != null) {
                    javaVersions.put(version, findJavaHome(version.toString()));
                }
            }

=======
>>>>>>> 30da73f8
            String javaVendor = System.getProperty('java.vendor')
            String gradleJavaVersion = System.getProperty('java.version')
            String gradleJavaVersionDetails = "${javaVendor} ${gradleJavaVersion}" +
                " [${System.getProperty('java.vm.name')} ${System.getProperty('java.vm.version')}]"

            String compilerJavaVersionDetails = gradleJavaVersionDetails
            JavaVersion compilerJavaVersionEnum = JavaVersion.current()
            if (new File(compilerJavaHome).canonicalPath != gradleJavaHome.canonicalPath) {
                compilerJavaVersionDetails = findJavaVersionDetails(project, compilerJavaHome)
                compilerJavaVersionEnum = JavaVersion.toVersion(findJavaSpecificationVersion(project, compilerJavaHome))
            }

            String runtimeJavaVersionDetails = gradleJavaVersionDetails
            JavaVersion runtimeJavaVersionEnum = JavaVersion.current()
            if (new File(runtimeJavaHome).canonicalPath != gradleJavaHome.canonicalPath) {
                runtimeJavaVersionDetails = findJavaVersionDetails(project, runtimeJavaHome)
                runtimeJavaVersionEnum = JavaVersion.toVersion(findJavaSpecificationVersion(project, runtimeJavaHome))
            }

            boolean inFipsJvm = false
            if (new File(runtimeJavaHome).canonicalPath != gradleJavaHome.canonicalPath) {
                // We don't expect Gradle to be running in a FIPS JVM
                String inFipsJvmScript = 'print(java.security.Security.getProviders()[0].name.toLowerCase().contains("fips"));'
                inFipsJvm = Boolean.parseBoolean(runJavaAsScript(project, runtimeJavaHome, inFipsJvmScript))
            }

            // Build debugging info
            println '======================================='
            println 'Elasticsearch Build Hamster says Hello!'
            println "  Gradle Version        : ${project.gradle.gradleVersion}"
            println "  OS Info               : ${System.getProperty('os.name')} ${System.getProperty('os.version')} (${System.getProperty('os.arch')})"
            if (gradleJavaVersionDetails != compilerJavaVersionDetails || gradleJavaVersionDetails != runtimeJavaVersionDetails) {
                println "  Compiler JDK Version  : ${compilerJavaVersionEnum} (${compilerJavaVersionDetails})"
                println "  Compiler java.home    : ${compilerJavaHome}"
                println "  Runtime JDK Version   : ${runtimeJavaVersionEnum} (${runtimeJavaVersionDetails})"
                println "  Runtime java.home     : ${runtimeJavaHome}"
                println "  Gradle JDK Version    : ${JavaVersion.toVersion(gradleJavaVersion)} (${gradleJavaVersionDetails})"
                println "  Gradle java.home      : ${gradleJavaHome}"
            } else {
                println "  JDK Version           : ${JavaVersion.toVersion(gradleJavaVersion)} (${gradleJavaVersionDetails})"
                println "  JAVA_HOME             : ${gradleJavaHome}"
            }
            println "  Random Testing Seed   : ${project.testSeed}"
            println '======================================='

            // enforce Java version
            if (compilerJavaVersionEnum < minimumCompilerVersion) {
                final String message =
                        "the compiler java.home must be set to a JDK installation directory for Java ${minimumCompilerVersion}" +
                                " but is [${compilerJavaHome}] corresponding to [${compilerJavaVersionEnum}]"
                throw new GradleException(message)
            }

            if (runtimeJavaVersionEnum < minimumRuntimeVersion) {
                final String message =
                        "the runtime java.home must be set to a JDK installation directory for Java ${minimumRuntimeVersion}" +
                                " but is [${runtimeJavaHome}] corresponding to [${runtimeJavaVersionEnum}]"
                throw new GradleException(message)
            }

            final Map<Integer, String> javaVersions = [:]
            for (int version = 8; version <= Integer.parseInt(minimumCompilerVersion.majorVersion); version++) {
                if(System.getenv(getJavaHomeEnvVarName(version.toString())) != null) {
                    javaVersions.put(version, findJavaHome(version.toString()));
                }
            }

            final int numberOfPhysicalCores = numberOfPhysicalCores(project.rootProject)
            if (javaVersions.isEmpty() == false) {

                ExecutorService exec = Executors.newFixedThreadPool(numberOfPhysicalCores)
                Set<Future<Void>> results = new HashSet<>()

                javaVersions.entrySet().stream()
                        .filter { it.getValue() != null }
                        .forEach { javaVersionEntry ->
                    results.add(exec.submit {
                        final String javaHome = javaVersionEntry.getValue()
                        final int version = javaVersionEntry.getKey()
                        if (project.file(javaHome).exists() == false) {
                            throw new GradleException("Invalid JAVA${version}_HOME=${javaHome} location does not exist")
                        }

                        JavaVersion javaVersionEnum = JavaVersion.toVersion(findJavaSpecificationVersion(project, javaHome))
                        final JavaVersion expectedJavaVersionEnum = version < 9 ?
                                JavaVersion.toVersion("1." + version) :
                                JavaVersion.toVersion(Integer.toString(version))

                        if (javaVersionEnum != expectedJavaVersionEnum) {
                            final String message =
                                    "the environment variable JAVA" + version + "_HOME must be set to a JDK installation directory for Java" +
                                            " ${expectedJavaVersionEnum} but is [${javaHome}] corresponding to [${javaVersionEnum}]"
                            throw new GradleException(message)
                        }
                    })
                }

                project.gradle.taskGraph.whenReady {
                    try {
                        results.forEach { it.get() }
                    } finally {
                        exec.shutdown();
                    }
                }
            }

            project.rootProject.ext.compilerJavaHome = compilerJavaHome
            project.rootProject.ext.runtimeJavaHome = runtimeJavaHome
            project.rootProject.ext.compilerJavaVersion = compilerJavaVersionEnum
            project.rootProject.ext.runtimeJavaVersion = runtimeJavaVersionEnum
            project.rootProject.ext.isRuntimeJavaHomeSet = compilerJavaHome.equals(runtimeJavaHome) == false
            project.rootProject.ext.javaVersions = javaVersions
            project.rootProject.ext.buildChecksDone = true
            project.rootProject.ext.minimumCompilerVersion = minimumCompilerVersion
            project.rootProject.ext.minimumRuntimeVersion = minimumRuntimeVersion
            project.rootProject.ext.inFipsJvm = inFipsJvm
            project.rootProject.ext.gradleJavaVersion = JavaVersion.toVersion(gradleJavaVersion)
            project.rootProject.ext.java9Home = "${-> findJavaHome("9")}"
            project.rootProject.ext.defaultParallel = numberOfPhysicalCores
        }

        project.targetCompatibility = project.rootProject.ext.minimumRuntimeVersion
        project.sourceCompatibility = project.rootProject.ext.minimumRuntimeVersion

        // set java home for each project, so they dont have to find it in the root project
        project.ext.compilerJavaHome = project.rootProject.ext.compilerJavaHome
        project.ext.runtimeJavaHome = project.rootProject.ext.runtimeJavaHome
        project.ext.compilerJavaVersion = project.rootProject.ext.compilerJavaVersion
        project.ext.runtimeJavaVersion = project.rootProject.ext.runtimeJavaVersion
        project.ext.isRuntimeJavaHomeSet = project.rootProject.ext.isRuntimeJavaHomeSet
        project.ext.javaVersions = project.rootProject.ext.javaVersions
        project.ext.inFipsJvm = project.rootProject.ext.inFipsJvm
        project.ext.gradleJavaVersion = project.rootProject.ext.gradleJavaVersion
        project.ext.java9Home = project.rootProject.ext.java9Home
    }

    static void requireDocker(final Task task) {
        final Project rootProject = task.project.rootProject
        if (rootProject.hasProperty('requiresDocker') == false) {
            /*
             * This is our first time encountering a task that requires Docker. We will add an extension that will let us track the tasks
             * that register as requiring Docker. We will add a delayed execution that when the task graph is ready if any such tasks are
             * in the task graph, then we check two things:
             *  - the Docker binary is available
             *  - we can execute a Docker command that requires privileges
             *
             *  If either of these fail, we fail the build.
             */

            // check if the Docker binary exists and record its path
            final List<String> maybeDockerBinaries = ['/usr/bin/docker', '/usr/local/bin/docker']
            final String dockerBinary = maybeDockerBinaries.find { it -> new File(it).exists() }

            final boolean buildDocker
            final String buildDockerProperty = System.getProperty("build.docker")
            if (buildDockerProperty == null) {
                buildDocker = dockerBinary != null
            } else if (buildDockerProperty == "true") {
                buildDocker = true
            } else if (buildDockerProperty == "false") {
                buildDocker = false
            } else {
                throw new IllegalArgumentException(
                        "expected build.docker to be unset or one of \"true\" or \"false\" but was [" + buildDockerProperty + "]")
            }
            rootProject.rootProject.ext.buildDocker = buildDocker
            rootProject.rootProject.ext.requiresDocker = []
            rootProject.gradle.taskGraph.whenReady { TaskExecutionGraph taskGraph ->
                final List<String> tasks =
                        ((List<Task>)rootProject.requiresDocker).findAll { taskGraph.hasTask(it) }.collect { "  ${it.path}".toString()}
                if (tasks.isEmpty() == false) {
                    /*
                     * There are tasks in the task graph that require Docker. Now we are failing because either the Docker binary does not
                     * exist or because execution of a privileged Docker command failed.
                     */
                    if (dockerBinary == null) {
                        final String message = String.format(
                                Locale.ROOT,
                                "Docker (checked [%s]) is required to run the following task%s: \n%s",
                                maybeDockerBinaries.join(","),
                                tasks.size() > 1 ? "s" : "",
                                tasks.join('\n'))
                        throwDockerRequiredException(message)
                    }

                    // we use a multi-stage Docker build, check the Docker version since 17.05
                    final ByteArrayOutputStream dockerVersionOutput = new ByteArrayOutputStream()
                    LoggedExec.exec(
                            rootProject,
                            { ExecSpec it ->
                                it.commandLine = [dockerBinary, '--version']
                                it.standardOutput = dockerVersionOutput
                            })
                    final String dockerVersion = dockerVersionOutput.toString().trim()
                    checkDockerVersionRecent(dockerVersion)

                    final ByteArrayOutputStream dockerImagesErrorOutput = new ByteArrayOutputStream()
                    // the Docker binary executes, check that we can execute a privileged command
                    final ExecResult dockerImagesResult = LoggedExec.exec(
                            rootProject,
                            { ExecSpec it ->
                                it.commandLine = [dockerBinary, "images"]
                                it.errorOutput = dockerImagesErrorOutput
                                it.ignoreExitValue = true
                            })

                    if (dockerImagesResult.exitValue != 0) {
                        final String message = String.format(
                                Locale.ROOT,
                                "a problem occurred running Docker from [%s] yet it is required to run the following task%s: \n%s\n" +
                                        "the problem is that Docker exited with exit code [%d] with standard error output [%s]",
                                dockerBinary,
                                tasks.size() > 1 ? "s" : "",
                                tasks.join('\n'),
                                dockerImagesResult.exitValue,
                                dockerImagesErrorOutput.toString().trim())
                        throwDockerRequiredException(message)
                    }

                }
            }
        }
        if (rootProject.buildDocker) {
            rootProject.requiresDocker.add(task)
        } else {
            task.enabled = false
        }
    }

    protected static void checkDockerVersionRecent(String dockerVersion) {
        final Matcher matcher = dockerVersion =~ /Docker version (\d+\.\d+)\.\d+(?:-ce)?, build [0-9a-f]{7,40}/
        assert matcher.matches(): dockerVersion
        final dockerMajorMinorVersion = matcher.group(1)
        final String[] majorMinor = dockerMajorMinorVersion.split("\\.")
        if (Integer.parseInt(majorMinor[0]) < 17
                || (Integer.parseInt(majorMinor[0]) == 17 && Integer.parseInt(majorMinor[1]) < 5)) {
            final String message = String.format(
                    Locale.ROOT,
                    "building Docker images requires Docker version 17.05+ due to use of multi-stage builds yet was [%s]",
                    dockerVersion)
            throwDockerRequiredException(message)
        }
    }

    private static void throwDockerRequiredException(final String message) {
        throw new GradleException(
                message + "\nyou can address this by attending to the reported issue, "
                        + "removing the offending tasks from being executed, "
                        + "or by passing -Dbuild.docker=false")
    }

    private static String findCompilerJavaHome() {
        final String compilerJavaProperty = System.getProperty('compiler.java')
        if (compilerJavaProperty != null) {
            if (compilerJavaProperty.contains("/") || compilerJavaProperty.contains("\\")) {
                return compilerJavaProperty
            }
            return findJavaHome(compilerJavaProperty)
        }

        return  Jvm.current().javaHome
    }

    private static String findJavaHome(String version) {
        String versionedVarName = getJavaHomeEnvVarName(version)
        String versionedJavaHome = System.getenv(versionedVarName)
        if (versionedJavaHome == null) {
            throw new GradleException("$versionedVarName must be set to build Elasticsearch")
        }
        return versionedJavaHome
    }

    private static String getJavaHomeEnvVarName(String version) {
        return 'JAVA' + version + '_HOME'
    }

    /** Add a check before gradle execution phase which ensures java home for the given java version is set. */
    static void requireJavaHome(Task task, int version) {
        Project rootProject = task.project.rootProject // use root project for global accounting
        if (rootProject.hasProperty('requiredJavaVersions') == false) {
            rootProject.rootProject.ext.requiredJavaVersions = [:]
            rootProject.gradle.taskGraph.whenReady { TaskExecutionGraph taskGraph ->
                List<String> messages = []
                for (entry in rootProject.requiredJavaVersions) {
                    if (rootProject.javaVersions.get(entry.key) != null) {
                        continue
                    }
                    List<String> tasks = entry.value.findAll { taskGraph.hasTask(it) }.collect { "  ${it.path}" }
                    if (tasks.isEmpty() == false) {
                        messages.add("JAVA${entry.key}_HOME required to run tasks:\n${tasks.join('\n')}")
                    }
                }
                if (messages.isEmpty() == false) {
                    throw new GradleException(messages.join('\n'))
                }
                rootProject.rootProject.ext.requiredJavaVersions = null // reset to null to indicate the pre-execution checks have executed
            }
        } else if (rootProject.rootProject.requiredJavaVersions == null) {
            // check directly if the version is present since we are already executing
            if (rootProject.javaVersions.get(version) == null) {
                throw new GradleException("JAVA${version}_HOME required to run task:\n${task}")
            }
        } else {
            rootProject.requiredJavaVersions.getOrDefault(version, []).add(task)
        }
    }

    /** A convenience method for getting java home for a version of java and requiring that version for the given task to execute */
    static String getJavaHome(final Task task, final int version) {
        requireJavaHome(task, version)
        return task.project.javaVersions.get(version)
    }

    private static String findRuntimeJavaHome(final String compilerJavaHome) {
        String runtimeJavaProperty = System.getProperty("runtime.java")
        if (runtimeJavaProperty != null) {
            if (runtimeJavaProperty.contains("/") || runtimeJavaProperty.contains("\\")) {
                return runtimeJavaProperty
            }
            return findJavaHome(runtimeJavaProperty)
        }
        return System.getenv('RUNTIME_JAVA_HOME') ?: compilerJavaHome
    }

    /** Finds printable java version of the given JAVA_HOME */
    private static String findJavaVersionDetails(Project project, String javaHome) {
        String versionInfoScript = 'print(' +
            'java.lang.System.getProperty("java.vendor") + " " + java.lang.System.getProperty("java.version") + ' +
            '" [" + java.lang.System.getProperty("java.vm.name") + " " + java.lang.System.getProperty("java.vm.version") + "]");'
        return runJavaAsScript(project, javaHome, versionInfoScript).trim()
    }

    /** Finds the parsable java specification version */
    private static String findJavaSpecificationVersion(Project project, String javaHome) {
        String versionScript = 'print(java.lang.System.getProperty("java.specification.version"));'
        return runJavaAsScript(project, javaHome, versionScript)
    }

    private static String findJavaVendor(Project project, String javaHome) {
        String vendorScript = 'print(java.lang.System.getProperty("java.vendor"));'
        return runJavaAsScript(project, javaHome, vendorScript)
    }

    /** Finds the parsable java specification version */
    private static String findJavaVersion(Project project, String javaHome) {
        String versionScript = 'print(java.lang.System.getProperty("java.version"));'
        return runJavaAsScript(project, javaHome, versionScript)
    }

    /** Runs the given javascript using jjs from the jdk, and returns the output */
    private static String runJavaAsScript(Project project, String javaHome, String script) {
        ByteArrayOutputStream stdout = new ByteArrayOutputStream()
        ByteArrayOutputStream stderr = new ByteArrayOutputStream()
        if (Os.isFamily(Os.FAMILY_WINDOWS)) {
            // gradle/groovy does not properly escape the double quote for windows
            script = script.replace('"', '\\"')
        }
        File jrunscriptPath = new File(javaHome, 'bin/jrunscript')
        ExecResult result = project.exec {
            executable = jrunscriptPath
            args '-e', script
            standardOutput = stdout
            errorOutput = stderr
            ignoreExitValue = true
        }
        if (result.exitValue != 0) {
            project.logger.error("STDOUT:")
            stdout.toString('UTF-8').eachLine { line -> project.logger.error(line) }
            project.logger.error("STDERR:")
            stderr.toString('UTF-8').eachLine { line -> project.logger.error(line) }
            result.rethrowFailure()
        }
        return stdout.toString('UTF-8').trim()
    }

    /** Return the configuration name used for finding transitive deps of the given dependency. */
    private static String transitiveDepConfigName(String groupId, String artifactId, String version) {
        return "_transitive_${groupId}_${artifactId}_${version}"
    }

    /**
     * Makes dependencies non-transitive.
     *
     * Gradle allows setting all dependencies as non-transitive very easily.
     * Sadly this mechanism does not translate into maven pom generation. In order
     * to effectively make the pom act as if it has no transitive dependencies,
     * we must exclude each transitive dependency of each direct dependency.
     *
     * Determining the transitive deps of a dependency which has been resolved as
     * non-transitive is difficult because the process of resolving removes the
     * transitive deps. To sidestep this issue, we create a configuration per
     * direct dependency version. This specially named and unique configuration
     * will contain all of the transitive dependencies of this particular
     * dependency. We can then use this configuration during pom generation
     * to iterate the transitive dependencies and add excludes.
     */
    static void configureConfigurations(Project project) {
        // we want to test compileOnly deps!
        project.configurations.testCompile.extendsFrom(project.configurations.compileOnly)

        // we are not shipping these jars, we act like dumb consumers of these things
        if (project.path.startsWith(':test:fixtures') || project.path == ':build-tools') {
            return
        }
        // fail on any conflicting dependency versions
        project.configurations.all({ Configuration configuration ->
            if (configuration.name.startsWith('_transitive_')) {
                // don't force transitive configurations to not conflict with themselves, since
                // we just have them to find *what* transitive deps exist
                return
            }
            if (configuration.name.endsWith('Fixture')) {
                // just a self contained test-fixture configuration, likely transitive and hellacious
                return
            }
            configuration.resolutionStrategy {
                failOnVersionConflict()
            }
        })

        // force all dependencies added directly to compile/testCompile to be non-transitive, except for ES itself
        Closure disableTransitiveDeps = { Dependency dep ->
            if (dep instanceof ModuleDependency && !(dep instanceof ProjectDependency)
                    && dep.group.startsWith('org.elasticsearch') == false) {
                dep.transitive = false

                // also create a configuration just for this dependency version, so that later
                // we can determine which transitive dependencies it has
                String depConfig = transitiveDepConfigName(dep.group, dep.name, dep.version)
                if (project.configurations.findByName(depConfig) == null) {
                    project.configurations.create(depConfig)
                    project.dependencies.add(depConfig, "${dep.group}:${dep.name}:${dep.version}")
                }
            }
        }

        project.configurations.compile.dependencies.all(disableTransitiveDeps)
        project.configurations.testCompile.dependencies.all(disableTransitiveDeps)
        project.configurations.compileOnly.dependencies.all(disableTransitiveDeps)

        project.plugins.withType(ShadowPlugin).whenPluginAdded {
            Configuration bundle = project.configurations.create('bundle')
            bundle.dependencies.all(disableTransitiveDeps)
        }
    }

    /** Adds repositories used by ES dependencies */
    static void configureRepositories(Project project) {
        project.getRepositories().all { repository ->
            if (repository instanceof MavenArtifactRepository) {
                final MavenArtifactRepository maven = (MavenArtifactRepository) repository
                assertRepositoryURIUsesHttps(project, maven.getUrl())
                repository.getArtifactUrls().each { uri -> assertRepositoryURIUsesHttps(project, uri) }
            } else if (repository instanceof IvyArtifactRepository) {
                final IvyArtifactRepository ivy = (IvyArtifactRepository) repository
                assertRepositoryURIUsesHttps(project, ivy.getUrl())
            }
        }
        RepositoryHandler repos = project.repositories
        if (System.getProperty("repos.mavenLocal") != null) {
            // with -Drepos.mavenLocal=true we can force checking the local .m2 repo which is
            // useful for development ie. bwc tests where we install stuff in the local repository
            // such that we don't have to pass hardcoded files to gradle
            repos.mavenLocal()
        }
        repos.jcenter()
        repos.ivy {
            url "https://artifacts.elastic.co/downloads"
            patternLayout {
                artifact "elasticsearch/[module]-[revision](-[classifier]).[ext]"
            }
            // this header is not a credential but we hack the capability to send this header to avoid polluting our download stats
            credentials(HttpHeaderCredentials) {
                name = "X-Elastic-No-KPI"
                value = "1"
            }
            authentication {
                header(HttpHeaderAuthentication)
            }
        }
        repos.maven {
            name "elastic"
            url "https://artifacts.elastic.co/maven"
        }
        String luceneVersion = VersionProperties.lucene
        if (luceneVersion.contains('-snapshot')) {
            // extract the revision number from the version with a regex matcher
            String revision = (luceneVersion =~ /\w+-snapshot-([a-z0-9]+)/)[0][1]
            repos.maven {
                name 'lucene-snapshots'
                url "https://s3.amazonaws.com/download.elasticsearch.org/lucenesnapshots/${revision}"
            }
        }
    }

    private static void assertRepositoryURIUsesHttps(final Project project, final URI uri) {
        if (uri != null && uri.toURL().getProtocol().equals("http")) {
            throw new GradleException("repository on project with path [${project.path}] is using http for artifacts on [${uri.toURL()}]")
        }
    }

    /**
     * Returns a closure which can be used with a MavenPom for fixing problems with gradle generated poms.
     *
     * <ul>
     *     <li>Remove transitive dependencies. We currently exclude all artifacts explicitly instead of using wildcards
     *         as Ivy incorrectly translates POMs with * excludes to Ivy XML with * excludes which results in the main artifact
     *         being excluded as well (see https://issues.apache.org/jira/browse/IVY-1531). Note that Gradle 2.14+ automatically
     *         translates non-transitive dependencies to * excludes. We should revisit this when upgrading Gradle.</li>
     *     <li>Set compile time deps back to compile from runtime (known issue with maven-publish plugin)</li>
     * </ul>
     */
    private static Closure fixupDependencies(Project project) {
        return { XmlProvider xml ->
            // first find if we have dependencies at all, and grab the node
            NodeList depsNodes = xml.asNode().get('dependencies')
            if (depsNodes.isEmpty()) {
                return
            }

            // check each dependency for any transitive deps
            for (Node depNode : depsNodes.get(0).children()) {
                String groupId = depNode.get('groupId').get(0).text()
                String artifactId = depNode.get('artifactId').get(0).text()
                String version = depNode.get('version').get(0).text()

                // fix deps incorrectly marked as runtime back to compile time deps
                // see https://discuss.gradle.org/t/maven-publish-plugin-generated-pom-making-dependency-scope-runtime/7494/4
                boolean isCompileDep = project.configurations.compile.allDependencies.find { dep ->
                    dep.name == depNode.artifactId.text()
                }
                if (depNode.scope.text() == 'runtime' && isCompileDep) {
                    depNode.scope*.value = 'compile'
                }

                // remove any exclusions added by gradle, they contain wildcards and systems like ivy have bugs with wildcards
                // see https://github.com/elastic/elasticsearch/issues/24490
                NodeList exclusionsNode = depNode.get('exclusions')
                if (exclusionsNode.size() > 0) {
                    depNode.remove(exclusionsNode.get(0))
                }

                // collect the transitive deps now that we know what this dependency is
                String depConfig = transitiveDepConfigName(groupId, artifactId, version)
                Configuration configuration = project.configurations.findByName(depConfig)
                if (configuration == null) {
                    continue // we did not make this dep non-transitive
                }
                Set<ResolvedArtifact> artifacts = configuration.resolvedConfiguration.resolvedArtifacts
                if (artifacts.size() <= 1) {
                    // this dep has no transitive deps (or the only artifact is itself)
                    continue
                }

                // we now know we have something to exclude, so add exclusions for all artifacts except the main one
                Node exclusions = depNode.appendNode('exclusions')
                for (ResolvedArtifact artifact : artifacts) {
                    ModuleVersionIdentifier moduleVersionIdentifier = artifact.moduleVersion.id;
                    String depGroupId = moduleVersionIdentifier.group
                    String depArtifactId = moduleVersionIdentifier.name
                    // add exclusions for all artifacts except the main one
                    if (depGroupId != groupId || depArtifactId != artifactId) {
                        Node exclusion = exclusions.appendNode('exclusion')
                        exclusion.appendNode('groupId', depGroupId)
                        exclusion.appendNode('artifactId', depArtifactId)
                    }
                }
            }
        }
    }

    /**Configuration generation of maven poms. */
    public static void configurePomGeneration(Project project) {
        // Only works with  `enableFeaturePreview('STABLE_PUBLISHING')`
        // https://github.com/gradle/gradle/issues/5696#issuecomment-396965185
        project.tasks.withType(GenerateMavenPom.class) { GenerateMavenPom generatePOMTask ->
            // The GenerateMavenPom task is aggressive about setting the destination, instead of fighting it,
            // just make a copy.
            generatePOMTask.ext.pomFileName = null
            doLast {
                project.copy {
                    from generatePOMTask.destination
                    into "${project.buildDir}/distributions"
                    rename {
                        generatePOMTask.ext.pomFileName == null ?
                            "${project.archivesBaseName}-${project.version}.pom" :
                            generatePOMTask.ext.pomFileName
                    }
                }
            }
            // build poms with assemble (if the assemble task exists)
            Task assemble = project.tasks.findByName('assemble')
            if (assemble && assemble.enabled) {
                assemble.dependsOn(generatePOMTask)
            }
        }
        project.plugins.withType(MavenPublishPlugin.class).whenPluginAdded {
            project.publishing {
                publications {
                    all { MavenPublication publication -> // we only deal with maven
                        // add exclusions to the pom directly, for each of the transitive deps of this project's deps
                        publication.pom.withXml(fixupDependencies(project))
                    }
                }
            }
            project.plugins.withType(ShadowPlugin).whenPluginAdded {
                project.publishing {
                    publications {
                        nebula(MavenPublication) {
                            artifacts = [ project.tasks.shadowJar ]
                        }
                    }
                }
            }
        }
    }

    /**
     * Add dependencies that we are going to bundle to the compile classpath.
     */
    static void configureSourceSets(Project project) {
        project.plugins.withType(ShadowPlugin).whenPluginAdded {
            ['main', 'test'].each {name ->
                SourceSet sourceSet = project.sourceSets.findByName(name)
                if (sourceSet != null) {
                    sourceSet.compileClasspath += project.configurations.bundle
                }
            }
        }
    }

    /** Adds compiler settings to the project */
    static void configureCompile(Project project) {
        project.ext.compactProfile = 'full'
        project.afterEvaluate {
            project.tasks.withType(JavaCompile) {
                final JavaVersion targetCompatibilityVersion = JavaVersion.toVersion(it.targetCompatibility)
                final compilerJavaHomeFile = new File(project.compilerJavaHome)
                // we only fork if the Gradle JDK is not the same as the compiler JDK
                if (compilerJavaHomeFile.canonicalPath == Jvm.current().javaHome.canonicalPath) {
                    options.fork = false
                } else {
                    options.fork = true
                    options.forkOptions.javaHome = compilerJavaHomeFile
                }
                /*
                 * -path because gradle will send in paths that don't always exist.
                 * -missing because we have tons of missing @returns and @param.
                 * -serial because we don't use java serialization.
                 */
                // don't even think about passing args with -J-xxx, oracle will ask you to submit a bug report :)
                // fail on all javac warnings
                options.compilerArgs << '-Werror' << '-Xlint:all,-path,-serial,-options,-deprecation,-try' << '-Xdoclint:all' << '-Xdoclint:-missing'

                // either disable annotation processor completely (default) or allow to enable them if an annotation processor is explicitly defined
                if (options.compilerArgs.contains("-processor") == false) {
                    options.compilerArgs << '-proc:none'
                }

                options.encoding = 'UTF-8'
                options.incremental = true

                // TODO: use native Gradle support for --release when available (cf. https://github.com/gradle/gradle/issues/2510)
                options.compilerArgs << '--release' << targetCompatibilityVersion.majorVersion
            }
            // also apply release flag to groovy, which is used in build-tools
            project.tasks.withType(GroovyCompile) {
                final compilerJavaHomeFile = new File(project.compilerJavaHome)
                // we only fork if the Gradle JDK is not the same as the compiler JDK
                if (compilerJavaHomeFile.canonicalPath == Jvm.current().javaHome.canonicalPath) {
                    options.fork = false
                } else {
                    options.fork = true
                    options.forkOptions.javaHome = compilerJavaHomeFile
                    options.compilerArgs << '--release' << JavaVersion.toVersion(it.targetCompatibility).majorVersion
                }
            }
        }
    }

    static void configureJavadoc(Project project) {
        // remove compiled classes from the Javadoc classpath: http://mail.openjdk.java.net/pipermail/javadoc-dev/2018-January/000400.html
        final List<File> classes = new ArrayList<>()
        project.tasks.withType(JavaCompile) { javaCompile ->
            classes.add(javaCompile.destinationDir)
        }
        project.tasks.withType(Javadoc) { javadoc ->
            javadoc.executable = new File(project.compilerJavaHome, 'bin/javadoc')
            javadoc.classpath = javadoc.getClasspath().filter { f ->
                return classes.contains(f) == false
            }
            /*
             * Generate docs using html5 to suppress a warning from `javadoc`
             * that the default will change to html5 in the future.
             */
            javadoc.options.addBooleanOption('html5', true)
        }
        configureJavadocJar(project)
    }

    /** Adds a javadocJar task to generate a jar containing javadocs. */
    static void configureJavadocJar(Project project) {
        Jar javadocJarTask = project.task('javadocJar', type: Jar)
        javadocJarTask.classifier = 'javadoc'
        javadocJarTask.group = 'build'
        javadocJarTask.description = 'Assembles a jar containing javadocs.'
        javadocJarTask.from(project.tasks.getByName(JavaPlugin.JAVADOC_TASK_NAME))
        project.assemble.dependsOn(javadocJarTask)
    }

    static void configureSourcesJar(Project project) {
        Jar sourcesJarTask = project.task('sourcesJar', type: Jar)
        sourcesJarTask.classifier = 'sources'
        sourcesJarTask.group = 'build'
        sourcesJarTask.description = 'Assembles a jar containing source files.'
        sourcesJarTask.from(project.sourceSets.main.allSource)
        project.assemble.dependsOn(sourcesJarTask)
    }

    /** Adds additional manifest info to jars */
    static void configureJars(Project project) {
        project.ext.licenseFile = null
        project.ext.noticeFile = null
        project.tasks.withType(Jar) { Jar jarTask ->
            // we put all our distributable files under distributions
            jarTask.destinationDir = new File(project.buildDir, 'distributions')
            // fixup the jar manifest
            jarTask.doFirst {
                // this doFirst is added before the info plugin, therefore it will run
                // after the doFirst added by the info plugin, and we can override attributes
                jarTask.manifest.attributes(
                        'X-Compile-Elasticsearch-Version': VersionProperties.elasticsearch,
                        'X-Compile-Lucene-Version': VersionProperties.lucene,
                        'X-Compile-Elasticsearch-Snapshot': VersionProperties.isElasticsearchSnapshot(),
                        'Build-Date': ZonedDateTime.now(ZoneOffset.UTC),
                        'Build-Java-Version': project.compilerJavaVersion)
                if (jarTask.manifest.attributes.containsKey('Change') == false) {
                    logger.warn('Building without git revision id.')
                    jarTask.manifest.attributes('Change': 'Unknown')
                } else {
                    /*
                     * The info-scm plugin assumes that if GIT_COMMIT is set it was set by Jenkins to the commit hash for this build.
                     * However, that assumption is wrong as this build could be a sub-build of another Jenkins build for which GIT_COMMIT
                     * is the commit hash for that build. Therefore, if GIT_COMMIT is set we calculate the commit hash ourselves.
                     */
                    if (System.getenv("GIT_COMMIT") != null) {
                        final String hash = new RepositoryBuilder().findGitDir(project.buildDir).build().resolve(Constants.HEAD).name
                        final String shortHash = hash?.substring(0, 7)
                        jarTask.manifest.attributes('Change': shortHash)
                    }
                }
                // Force manifest entries that change by nature to a constant to be able to compare builds more effectively
                if (System.properties.getProperty("build.compare_friendly", "false") == "true") {
                    jarTask.manifest.getAttributes().clear()
                }
            }
            // add license/notice files
            project.afterEvaluate {
                if (project.licenseFile == null || project.noticeFile == null) {
                    throw new GradleException("Must specify license and notice file for project ${project.path}")
                }
                jarTask.metaInf {
                    from(project.licenseFile.parent) {
                        include project.licenseFile.name
                        rename { 'LICENSE.txt' }
                    }
                    from(project.noticeFile.parent) {
                        include project.noticeFile.name
                        rename { 'NOTICE.txt' }
                    }
                }
            }
        }
        project.plugins.withType(ShadowPlugin).whenPluginAdded {
            /*
             * When we use the shadow plugin we entirely replace the
             * normal jar with the shadow jar so we no longer want to run
             * the jar task.
             */
            project.tasks.jar.enabled = false
            project.tasks.shadowJar {
                /*
                 * Replace the default "shadow" classifier with null
                 * which will leave the classifier off of the file name.
                 */
                classifier = null
                /*
                 * Not all cases need service files merged but it is
                 * better to be safe
                 */
                mergeServiceFiles()
                /*
                 * Bundle dependencies of the "bundled" configuration.
                 */
                configurations = [project.configurations.bundle]
            }
            // Make sure we assemble the shadow jar
            project.tasks.assemble.dependsOn project.tasks.shadowJar
            project.artifacts {
                apiElements project.tasks.shadowJar
            }
        }
    }

    static void configureTestTasks(Project project) {
        // Default test task should run only unit tests
        project.tasks.withType(Test).matching { it.name == 'test' }.all {
            include '**/*Tests.class'
        }

        // none of this stuff is applicable to the `:buildSrc` project tests
        if (project.path != ':build-tools') {
            File heapdumpDir = new File(project.buildDir, 'heapdump')

            project.tasks.withType(Test) { Test test ->
                File testOutputDir = new File(test.reports.junitXml.getDestination(), "output")

                doFirst {
                    project.mkdir(testOutputDir)
                    project.mkdir(heapdumpDir)
                    project.mkdir(test.workingDir)
                }

                def listener = new ErrorReportingTestListener(test.testLogging, testOutputDir)
                test.extensions.add(ErrorReportingTestListener, 'errorReportingTestListener', listener)
                addTestOutputListener(listener)
                addTestListener(listener)

                executable = "${project.runtimeJavaHome}/bin/java"
                workingDir = project.file("${project.buildDir}/testrun/${test.name}")
                maxParallelForks = project.rootProject.ext.defaultParallel

                exclude '**/*$*.class'

                jvmArgs "-Xmx${System.getProperty('tests.heap.size', '512m')}",
                        "-Xms${System.getProperty('tests.heap.size', '512m')}",
                        '-XX:+HeapDumpOnOutOfMemoryError',
                        "-XX:HeapDumpPath=$heapdumpDir"

                if (project.runtimeJavaVersion >= JavaVersion.VERSION_1_9) {
                    jvmArgs '--illegal-access=warn'
                }

                if (System.getProperty('tests.jvm.argline')) {
                    jvmArgs System.getProperty('tests.jvm.argline').split(" ")
                }

                if (Boolean.parseBoolean(System.getProperty('tests.asserts', 'true'))) {
                    jvmArgs '-ea', '-esa'
                }

                // we use './temp' since this is per JVM and tests are forbidden from writing to CWD
                systemProperties 'gradle.dist.lib': new File(project.class.location.toURI()).parent,
                        'gradle.worker.jar': "${project.gradle.getGradleUserHomeDir()}/caches/${project.gradle.gradleVersion}/workerMain/gradle-worker.jar",
                        'gradle.user.home': project.gradle.getGradleUserHomeDir(),
                        'java.io.tmpdir': './temp',
                        'java.awt.headless': 'true',
                        'tests.gradle': 'true',
                        'tests.artifact': project.name,
                        'tests.task': path,
                        'tests.security.manager': 'true',
                        'tests.seed': project.testSeed,
                        'jna.nosys': 'true',
                        'compiler.java': project.ext.compilerJavaVersion.getMajorVersion()

                if (project.ext.inFipsJvm) {
                    systemProperty 'runtime.java', project.ext.runtimeJavaVersion.getMajorVersion() + "FIPS"
                } else {
                    systemProperty 'runtime.java', project.ext.runtimeJavaVersion.getMajorVersion()
                }
                // TODO: remove setting logging level via system property
                systemProperty 'tests.logger.level', 'WARN'
                System.getProperties().each { key, value ->
                    if ((key.startsWith('tests.') || key.startsWith('es.'))) {
                        systemProperty key, value
                    }
                }

                // TODO: remove this once ctx isn't added to update script params in 7.0
                systemProperty 'es.scripting.update.ctx_in_params', 'false'

                testLogging {
                    showExceptions = true
                    showCauses = true
                    exceptionFormat = 'full'
                }

                project.plugins.withType(ShadowPlugin).whenPluginAdded {
                    // Test against a shadow jar if we made one
                    classpath -= project.tasks.compileJava.outputs.files
                    classpath += project.tasks.shadowJar.outputs.files

                    dependsOn project.tasks.shadowJar
                }
            }
        }
    }

    private static int numberOfPhysicalCores(Project project) {
        if (project.file("/proc/cpuinfo").exists()) {
            // Count physical cores on any Linux distro ( don't count hyper-threading )
            Map<String, Integer> socketToCore = [:]
            String currentID = ""
            project.file("/proc/cpuinfo").readLines().forEach({ line ->
                if (line.contains(":")) {
                    List<String> parts = line.split(":", 2).collect({it.trim()})
                    String name = parts[0], value = parts[1]
                    // the ID of the CPU socket
                    if (name == "physical id") {
                        currentID = value
                    }
                    // number of cores not including hyper-threading
                    if (name == "cpu cores") {
                        assert currentID.isEmpty() == false
                        socketToCore[currentID] = Integer.valueOf(value)
                        currentID = ""
                    }
                }
            })
            return socketToCore.values().sum()
        } else if ('Mac OS X'.equals(System.getProperty('os.name'))) {
            // Ask macOS to count physical CPUs for us
            ByteArrayOutputStream stdout = new ByteArrayOutputStream()
            project.exec {
                executable 'sysctl'
                args '-n', 'hw.physicalcpu'
                standardOutput = stdout
            }
            return Integer.parseInt(stdout.toString('UTF-8').trim())
        } else {
            // guess that it is half the number of processors (which is wrong on systems that do not have simultaneous multi-threading)
            // TODO: implement this on Windows
            return Runtime.getRuntime().availableProcessors() / 2
        }
    }

    private static configurePrecommit(Project project) {
        Task precommit = PrecommitTasks.create(project, true)
        project.check.dependsOn(precommit)
        project.test.mustRunAfter(precommit)
        // only require dependency licenses for non-elasticsearch deps
        project.dependencyLicenses.dependencies = project.configurations.runtime.fileCollection {
            it.group.startsWith('org.elasticsearch') == false
        } - project.configurations.compileOnly
        project.plugins.withType(ShadowPlugin).whenPluginAdded {
            project.dependencyLicenses.dependencies += project.configurations.bundle.fileCollection {
                it.group.startsWith('org.elasticsearch') == false
            }
        }
    }

    private static configureDependenciesInfo(Project project) {
        Task deps = project.tasks.create("dependenciesInfo", DependenciesInfoTask.class)
        deps.runtimeConfiguration = project.configurations.runtime
        project.plugins.withType(ShadowPlugin).whenPluginAdded {
            deps.runtimeConfiguration = project.configurations.create('infoDeps')
            deps.runtimeConfiguration.extendsFrom(project.configurations.runtime, project.configurations.bundle)
        }
        deps.compileOnlyConfiguration = project.configurations.compileOnly
        project.afterEvaluate {
            deps.mappings = project.dependencyLicenses.mappings
        }
    }

    /**
     * Pins the test seed at configuration time so it isn't different on every
     * {@link Test} execution. This is useful if random
     * decisions in one run of {@linkplain Test} influence the
     * outcome of subsequent runs. Pinning the seed up front like this makes
     * the reproduction line from one run be useful on another run.
     */
    static String setupSeed(Project project) {
        if (project.rootProject.ext.has('testSeed')) {
            /* Skip this if we've already pinned the testSeed. It is important
             * that this checks the rootProject so that we know we've only ever
             * initialized one time. */
            return project.rootProject.ext.testSeed
        }

        String testSeed = System.getProperty('tests.seed')
        if (testSeed == null) {
            long seed = new Random(System.currentTimeMillis()).nextLong()
            testSeed = Long.toUnsignedString(seed, 16).toUpperCase(Locale.ROOT)
        }

        project.rootProject.ext.testSeed = testSeed
        return testSeed
    }

    private static class TestFailureReportingPlugin implements Plugin<Project> {
        @Override
        void apply(Project project) {
            if (project != project.rootProject) {
                throw new IllegalStateException("${this.class.getName()} can only be applied to the root project.")
            }

            project.gradle.addListener(new TaskActionListener() {
                @Override
                void beforeActions(Task task) {

                }

                @Override
                void afterActions(Task task) {
                    if (task instanceof Test) {
                        ErrorReportingTestListener listener = task.extensions.findByType(ErrorReportingTestListener)
                        if (listener != null && listener.getFailedTests().size() > 0) {
                            task.logger.lifecycle("\nTests with failures:")
                            listener.getFailedTests().each {
                                task.logger.lifecycle(" - ${it.getFullName()}")
                            }
                        }
                    }
                }
            })
        }
    }
}<|MERGE_RESOLUTION|>--- conflicted
+++ resolved
@@ -138,17 +138,6 @@
             }
             File gradleJavaHome = Jvm.current().javaHome
 
-<<<<<<< HEAD
-
-            final Map<Integer, String> javaVersions = [:]
-            for (int version = 8; version <= Integer.parseInt(minimumCompilerVersion.majorVersion); version++) {
-                if(System.getenv(getJavaHomeEnvVarName(version.toString())) != null) {
-                    javaVersions.put(version, findJavaHome(version.toString()));
-                }
-            }
-
-=======
->>>>>>> 30da73f8
             String javaVendor = System.getProperty('java.vendor')
             String gradleJavaVersion = System.getProperty('java.version')
             String gradleJavaVersionDetails = "${javaVendor} ${gradleJavaVersion}" +
