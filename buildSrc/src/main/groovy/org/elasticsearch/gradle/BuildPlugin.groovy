--- conflicted
+++ resolved
@@ -778,18 +778,16 @@
                     systemProperty property.getKey(), property.getValue()
                 }
             }
-<<<<<<< HEAD
 
             // TODO: remove this once joda time is removed from scriptin in 7.0
             systemProperty 'es.scripting.use_java_time', 'true'
 
-=======
             // Set the system keystore/truststore password if we're running tests in a FIPS-140 JVM
             if (project.inFipsJvm) {
                 systemProperty 'javax.net.ssl.trustStorePassword', 'password'
                 systemProperty 'javax.net.ssl.keyStorePassword', 'password'
             }
->>>>>>> e6b9f59e
+
             boolean assertionsEnabled = Boolean.parseBoolean(System.getProperty('tests.asserts', 'true'))
             enableSystemAssertions assertionsEnabled
             enableAssertions assertionsEnabled
