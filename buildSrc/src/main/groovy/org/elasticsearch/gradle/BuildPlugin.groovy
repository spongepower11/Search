--- conflicted
+++ resolved
@@ -803,12 +803,8 @@
             systemProperty 'tests.task', path
             systemProperty 'tests.security.manager', 'true'
             systemProperty 'jna.nosys', 'true'
-<<<<<<< HEAD
-=======
             // TODO: remove this deprecation compatibility setting for 7.0
             systemProperty 'es.aggregations.enable_scripted_metric_agg_param', 'false'
-            systemProperty 'es.scripting.exception_for_missing_value', 'true'
->>>>>>> b6fca90d
             systemProperty 'compiler.java', project.ext.compilerJavaVersion.getMajorVersion()
             if (project.ext.inFipsJvm) {
                 systemProperty 'runtime.java', project.ext.runtimeJavaVersion.getMajorVersion() + "FIPS"
