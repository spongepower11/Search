/*
 * Licensed to Elasticsearch under one or more contributor
 * license agreements. See the NOTICE file distributed with
 * this work for additional information regarding copyright
 * ownership. Elasticsearch licenses this file to you under
 * the Apache License, Version 2.0 (the "License"); you may
 * not use this file except in compliance with the License.
 * You may obtain a copy of the License at
 *
 *    http://www.apache.org/licenses/LICENSE-2.0
 *
 * Unless required by applicable law or agreed to in writing,
 * software distributed under the License is distributed on an
 * "AS IS" BASIS, WITHOUT WARRANTIES OR CONDITIONS OF ANY
 * KIND, either express or implied.  See the License for the
 * specific language governing permissions and limitations
 * under the License.
 */
package org.elasticsearch.gradle.test

import org.apache.tools.ant.DefaultLogger
import org.apache.tools.ant.taskdefs.condition.Os
import org.elasticsearch.gradle.LoggedExec
import org.elasticsearch.gradle.VersionProperties
import org.elasticsearch.gradle.plugin.PluginBuildPlugin
import org.elasticsearch.gradle.plugin.PluginPropertiesExtension
import org.gradle.api.AntBuilder
import org.gradle.api.DefaultTask
import org.gradle.api.GradleException
import org.gradle.api.InvalidUserDataException
import org.gradle.api.Project
import org.gradle.api.Task
import org.gradle.api.artifacts.Configuration
import org.gradle.api.artifacts.Dependency
import org.gradle.api.file.FileCollection
import org.gradle.api.logging.Logger
import org.gradle.api.tasks.Copy
import org.gradle.api.tasks.Delete
import org.gradle.api.tasks.Exec

import java.nio.charset.StandardCharsets
import java.nio.file.Paths
import java.util.concurrent.TimeUnit

/**
 * A helper for creating tasks to build a cluster that is used by a task, and tear down the cluster when the task is finished.
 */
class ClusterFormationTasks {

    /**
     * Adds dependent tasks to the given task to start and stop a cluster with the given configuration.
     *
     * Returns a list of NodeInfo objects for each node in the cluster.
     */
    static List<NodeInfo> setup(Project project, String prefix, Task runner, ClusterConfiguration config) {
        File sharedDir = new File(project.buildDir, "cluster/shared")
        // first we remove everything in the shared cluster directory to ensure there are no leftovers in repos or anything
        // in theory this should not be necessary but repositories are only deleted in the cluster-state and not on-disk
        // such that snapshots survive failures / test runs and there is no simple way today to fix that.
        Task cleanup = project.tasks.create(name: "${prefix}#prepareCluster.cleanShared", type: Delete, dependsOn: runner.dependsOn.collect()) {
            delete sharedDir
            doLast {
                sharedDir.mkdirs()
            }
        }
        List<Task> startTasks = []
        List<NodeInfo> nodes = []
        if (config.numNodes < config.numBwcNodes) {
            throw new GradleException("numNodes must be >= numBwcNodes [${config.numNodes} < ${config.numBwcNodes}]")
        }
        if (config.numBwcNodes > 0 && config.bwcVersion == null) {
            throw new GradleException("bwcVersion must not be null if numBwcNodes is > 0")
        }
        // this is our current version distribution configuration we use for all kinds of REST tests etc.
        String distroConfigName = "${prefix}_elasticsearchDistro"
        Configuration currentDistro = project.configurations.create(distroConfigName)
        configureDistributionDependency(project, config.distribution, currentDistro, VersionProperties.elasticsearch)
        if (config.bwcVersion != null && config.numBwcNodes > 0) {
            // if we have a cluster that has a BWC cluster we also need to configure a dependency on the BWC version
            // this version uses the same distribution etc. and only differs in the version we depend on.
            // from here on everything else works the same as if it's the current version, we fetch the BWC version
            // from mirrors using gradles built-in mechanism etc.
            project.configurations {
                elasticsearchBwcDistro
                elasticsearchBwcPlugins
            }
            configureDistributionDependency(project, config.distribution, project.configurations.elasticsearchBwcDistro, config.bwcVersion)
            for (Map.Entry<String, Project> entry : config.plugins.entrySet()) {
                configureBwcPluginDependency("${prefix}_elasticsearchBwcPlugins", project, entry.getValue(),
                        project.configurations.elasticsearchBwcPlugins, config.bwcVersion)
            }
            project.configurations.elasticsearchBwcDistro.resolutionStrategy.cacheChangingModulesFor(0, TimeUnit.SECONDS)
            project.configurations.elasticsearchBwcPlugins.resolutionStrategy.cacheChangingModulesFor(0, TimeUnit.SECONDS)
        }
        for (int i = 0; i < config.numNodes; i++) {
            // we start N nodes and out of these N nodes there might be M bwc nodes.
            // for each of those nodes we might have a different configuration
            String elasticsearchVersion = VersionProperties.elasticsearch
            Configuration distro = currentDistro
            if (i < config.numBwcNodes) {
                elasticsearchVersion = config.bwcVersion
                distro = project.configurations.elasticsearchBwcDistro
            }
            NodeInfo node = new NodeInfo(config, i, project, prefix, elasticsearchVersion, sharedDir)
            nodes.add(node)
            Task dependsOn = startTasks.empty ? cleanup : startTasks.get(0)
            startTasks.add(configureNode(project, prefix, runner, dependsOn, node, distro, nodes.get(0)))
        }

        Task wait = configureWaitTask("${prefix}#wait", project, nodes, startTasks)
        runner.dependsOn(wait)

        return nodes
    }

    /** Adds a dependency on the given distribution */
    static void configureDistributionDependency(Project project, String distro, Configuration configuration, String elasticsearchVersion) {
        String packaging = distro
        if (distro == 'tar') {
            packaging = 'tar.gz'
        } else if (distro == 'integ-test-zip') {
            packaging = 'zip'
        }
        project.dependencies.add(configuration.name, "org.elasticsearch.distribution.${distro}:elasticsearch:${elasticsearchVersion}@${packaging}")
    }

    /** Adds a dependency on a different version of the given plugin, which will be retrieved using gradle's dependency resolution */
    static void configureBwcPluginDependency(String name, Project project, Project pluginProject, Configuration configuration, String elasticsearchVersion) {
        verifyProjectHasBuildPlugin(name, elasticsearchVersion, project, pluginProject)
        PluginPropertiesExtension extension = pluginProject.extensions.findByName('esplugin');
        project.dependencies.add(configuration.name, "org.elasticsearch.plugin:${extension.name}:${elasticsearchVersion}@zip")
    }

    /**
     * Adds dependent tasks to start an elasticsearch cluster before the given task is executed,
     * and stop it after it has finished executing.
     *
     * The setup of the cluster involves the following:
     * <ol>
     *   <li>Cleanup the extraction directory</li>
     *   <li>Extract a fresh copy of elasticsearch</li>
     *   <li>Write an elasticsearch.yml config file</li>
     *   <li>Copy plugins that will be installed to a temporary dir (which contains spaces)</li>
     *   <li>Install plugins</li>
     *   <li>Run additional setup commands</li>
     *   <li>Start elasticsearch<li>
     * </ol>
     *
     * @return a task which starts the node.
     */
    static Task configureNode(Project project, String prefix, Task runner, Object dependsOn, NodeInfo node, Configuration configuration, NodeInfo seedNode) {

        // tasks are chained so their execution order is maintained
        Task setup = project.tasks.create(name: taskName(prefix, node, 'clean'), type: Delete, dependsOn: dependsOn) {
            delete node.homeDir
            delete node.cwd
            doLast {
                node.cwd.mkdirs()
            }
        }
<<<<<<< HEAD
        setup = configureCheckPreviousTask(taskName(task, node, 'checkPrevious'), project, setup, node)
        setup = configureStopTask(taskName(task, node, 'stopPrevious'), project, setup, node)
        setup = configureExtractTask(taskName(task, node, 'extract'), project, setup, node, configuration)
        setup = configureWriteConfigTask(taskName(task, node, 'configure'), project, setup, node, seedNode)
        setup = configureCreateKeystoreTask(taskName(task, node, 'createKeystore'), project, setup, node)
        setup = configureAddKeystoreSettingTasks(task, project, setup, node)
=======
        setup = configureCheckPreviousTask(taskName(prefix, node, 'checkPrevious'), project, setup, node)
        setup = configureStopTask(taskName(prefix, node, 'stopPrevious'), project, setup, node)
        setup = configureExtractTask(taskName(prefix, node, 'extract'), project, setup, node, configuration)
        setup = configureWriteConfigTask(taskName(prefix, node, 'configure'), project, setup, node, seedNode)
>>>>>>> faa6ade0
        if (node.config.plugins.isEmpty() == false) {
            if (node.nodeVersion == VersionProperties.elasticsearch) {
                setup = configureCopyPluginsTask(taskName(prefix, node, 'copyPlugins'), project, setup, node)
            } else {
                setup = configureCopyBwcPluginsTask(taskName(prefix, node, 'copyBwcPlugins'), project, setup, node)
            }
        }

        // install modules
        for (Project module : node.config.modules) {
            String actionName = pluginTaskName('install', module.name, 'Module')
            setup = configureInstallModuleTask(taskName(prefix, node, actionName), project, setup, node, module)
        }

        // install plugins
        for (Map.Entry<String, Project> plugin : node.config.plugins.entrySet()) {
            String actionName = pluginTaskName('install', plugin.getKey(), 'Plugin')
            setup = configureInstallPluginTask(taskName(prefix, node, actionName), project, setup, node, plugin.getValue())
        }

        // sets up any extra config files that need to be copied over to the ES instance;
        // its run after plugins have been installed, as the extra config files may belong to plugins
        setup = configureExtraConfigFilesTask(taskName(prefix, node, 'extraConfig'), project, setup, node)

        // extra setup commands
        for (Map.Entry<String, Object[]> command : node.config.setupCommands.entrySet()) {
            // the first argument is the actual script name, relative to home
            Object[] args = command.getValue().clone()
            args[0] = new File(node.homeDir, args[0].toString())
            setup = configureExecTask(taskName(prefix, node, command.getKey()), project, setup, node, args)
        }

        Task start = configureStartTask(taskName(prefix, node, 'start'), project, setup, node)

        if (node.config.daemonize) {
            Task stop = configureStopTask(taskName(prefix, node, 'stop'), project, [], node)
            // if we are running in the background, make sure to stop the server when the task completes
            runner.finalizedBy(stop)
            start.finalizedBy(stop)
        }
        return start
    }

    /** Adds a task to extract the elasticsearch distribution */
    static Task configureExtractTask(String name, Project project, Task setup, NodeInfo node, Configuration configuration) {
        List extractDependsOn = [configuration, setup]
        /* configuration.singleFile will be an external artifact if this is being run by a plugin not living in the
          elasticsearch source tree. If this is a plugin built in the elasticsearch source tree or this is a distro in
          the elasticsearch source tree then this should be the version of elasticsearch built by the source tree.
          If it isn't then Bad Things(TM) will happen. */
        Task extract

        switch (node.config.distribution) {
            case 'integ-test-zip':
            case 'zip':
                extract = project.tasks.create(name: name, type: Copy, dependsOn: extractDependsOn) {
                    from {
                        project.zipTree(configuration.singleFile)
                    }
                    into node.baseDir
                }
                break;
            case 'tar':
                extract = project.tasks.create(name: name, type: Copy, dependsOn: extractDependsOn) {
                    from {
                        project.tarTree(project.resources.gzip(configuration.singleFile))
                    }
                    into node.baseDir
                }
                break;
            case 'rpm':
                File rpmDatabase = new File(node.baseDir, 'rpm-database')
                File rpmExtracted = new File(node.baseDir, 'rpm-extracted')
                /* Delay reading the location of the rpm file until task execution */
                Object rpm = "${ -> configuration.singleFile}"
                extract = project.tasks.create(name: name, type: LoggedExec, dependsOn: extractDependsOn) {
                    commandLine 'rpm', '--badreloc', '--nodeps', '--noscripts', '--notriggers',
                        '--dbpath', rpmDatabase,
                        '--relocate', "/=${rpmExtracted}",
                        '-i', rpm
                    doFirst {
                        rpmDatabase.deleteDir()
                        rpmExtracted.deleteDir()
                    }
                }
                break;
            case 'deb':
                /* Delay reading the location of the deb file until task execution */
                File debExtracted = new File(node.baseDir, 'deb-extracted')
                Object deb = "${ -> configuration.singleFile}"
                extract = project.tasks.create(name: name, type: LoggedExec, dependsOn: extractDependsOn) {
                    commandLine 'dpkg-deb', '-x', deb, debExtracted
                    doFirst {
                        debExtracted.deleteDir()
                    }
                }
                break;
            default:
                throw new InvalidUserDataException("Unknown distribution: ${node.config.distribution}")
        }
        return extract
    }

    /** Adds a task to write elasticsearch.yml for the given node configuration */
    static Task configureWriteConfigTask(String name, Project project, Task setup, NodeInfo node, NodeInfo seedNode) {
        Map esConfig = [
                'cluster.name'                 : node.clusterName,
                'node.name'                    : "node-" + node.nodeNum,
                'pidfile'                      : node.pidFile,
                'path.repo'                    : "${node.sharedDir}/repo",
                'path.shared_data'             : "${node.sharedDir}/",
                // Define a node attribute so we can test that it exists
                'node.attr.testattr'           : 'test'
        ]
        // we set min master nodes to the total number of nodes in the cluster and
        // basically skip initial state recovery to allow the cluster to form using a realistic master election
        // this means all nodes must be up, join the seed node and do a master election. This will also allow new and
        // old nodes in the BWC case to become the master
        if (node.config.useMinimumMasterNodes && node.config.numNodes > 1) {
            esConfig['discovery.zen.minimum_master_nodes'] = node.config.numNodes
            esConfig['discovery.initial_state_timeout'] = '0s' // don't wait for state.. just start up quickly
        }
        esConfig['node.max_local_storage_nodes'] = node.config.numNodes
        esConfig['http.port'] = node.config.httpPort
        esConfig['transport.tcp.port'] =  node.config.transportPort
        // Default the watermarks to absurdly low to prevent the tests from failing on nodes without enough disk space
        esConfig['cluster.routing.allocation.disk.watermark.low'] = '1b'
        esConfig['cluster.routing.allocation.disk.watermark.high'] = '1b'
        esConfig.putAll(node.config.settings)

        Task writeConfig = project.tasks.create(name: name, type: DefaultTask, dependsOn: setup)
        writeConfig.doFirst {
            String unicastTransportUri = node.config.unicastTransportUri(seedNode, node, project.ant)
            if (unicastTransportUri != null) {
                esConfig['discovery.zen.ping.unicast.hosts'] = "\"${unicastTransportUri}\""
            }
            File configFile = new File(node.confDir, 'elasticsearch.yml')
            logger.info("Configuring ${configFile}")
            configFile.setText(esConfig.collect { key, value -> "${key}: ${value}" }.join('\n'), 'UTF-8')
        }
    }

    /** Adds a task to create keystore */
    static Task configureCreateKeystoreTask(String name, Project project, Task setup, NodeInfo node) {
        if (node.config.keystoreSettings.isEmpty()) {
            return setup
        } else {
            File esKeystoreUtil = Paths.get(node.homeDir.toString(), "bin/" + "elasticsearch-keystore").toFile()
            return configureExecTask(name, project, setup, node, esKeystoreUtil, 'create')
        }
    }

    /** Adds tasks to add settings to the keystore */
    static Task configureAddKeystoreSettingTasks(Task parent, Project project, Task setup, NodeInfo node) {
        Map kvs = node.config.keystoreSettings
        File esKeystoreUtil = Paths.get(node.homeDir.toString(), "bin/" + "elasticsearch-keystore").toFile()
        Task parentTask = setup
        for (Map.Entry<String, String> entry in kvs) {
            String key = entry.getKey()
            String name = taskName(parent, node, 'addToKeystore#' + key)
            Task t = configureExecTask(name, project, parentTask, node, esKeystoreUtil, 'add', key, '-x')
            t.doFirst {
                standardInput = new ByteArrayInputStream(entry.getValue().getBytes(StandardCharsets.UTF_8))
            }
            parentTask = t
        }
        return parentTask
    }

    static Task configureExtraConfigFilesTask(String name, Project project, Task setup, NodeInfo node) {
        if (node.config.extraConfigFiles.isEmpty()) {
            return setup
        }
        Copy copyConfig = project.tasks.create(name: name, type: Copy, dependsOn: setup)
        File configDir = new File(node.homeDir, 'config')
        copyConfig.into(configDir) // copy must always have a general dest dir, even though we don't use it
        for (Map.Entry<String,Object> extraConfigFile : node.config.extraConfigFiles.entrySet()) {
            Object extraConfigFileValue = extraConfigFile.getValue()
            copyConfig.doFirst {
                // make sure the copy won't be a no-op or act on a directory
                File srcConfigFile = project.file(extraConfigFileValue)
                if (srcConfigFile.isDirectory()) {
                    throw new GradleException("Source for extraConfigFile must be a file: ${srcConfigFile}")
                }
                if (srcConfigFile.exists() == false) {
                    throw new GradleException("Source file for extraConfigFile does not exist: ${srcConfigFile}")
                }
            }
            File destConfigFile = new File(node.homeDir, 'config/' + extraConfigFile.getKey())
            // wrap source file in closure to delay resolution to execution time
            copyConfig.from({ extraConfigFileValue }) {
                // this must be in a closure so it is only applied to the single file specified in from above
                into(configDir.toPath().relativize(destConfigFile.canonicalFile.parentFile.toPath()).toFile())
                rename { destConfigFile.name }
            }
        }
        return copyConfig
    }

    /**
     * Adds a task to copy plugins to a temp dir, which they will later be installed from.
     *
     * For each plugin, if the plugin has rest spec apis in its tests, those api files are also copied
     * to the test resources for this project.
     */
    static Task configureCopyPluginsTask(String name, Project project, Task setup, NodeInfo node) {
        Copy copyPlugins = project.tasks.create(name: name, type: Copy, dependsOn: setup)

        List<FileCollection> pluginFiles = []
        for (Map.Entry<String, Project> plugin : node.config.plugins.entrySet()) {

            Project pluginProject = plugin.getValue()
            verifyProjectHasBuildPlugin(name, node.nodeVersion, project, pluginProject)
            String configurationName = "_plugin_${pluginProject.path}"
            Configuration configuration = project.configurations.findByName(configurationName)
            if (configuration == null) {
                configuration = project.configurations.create(configurationName)
            }
            project.dependencies.add(configurationName, project.dependencies.project(path: pluginProject.path, configuration: 'zip'))
            setup.dependsOn(pluginProject.tasks.bundlePlugin)

            // also allow rest tests to use the rest spec from the plugin
            String copyRestSpecTaskName = pluginTaskName('copy', plugin.getKey(), 'PluginRestSpec')
            Copy copyRestSpec = project.tasks.findByName(copyRestSpecTaskName)
            for (File resourceDir : pluginProject.sourceSets.test.resources.srcDirs) {
                File restApiDir = new File(resourceDir, 'rest-api-spec/api')
                if (restApiDir.exists() == false) continue
                if (copyRestSpec == null) {
                    copyRestSpec = project.tasks.create(name: copyRestSpecTaskName, type: Copy)
                    copyPlugins.dependsOn(copyRestSpec)
                    copyRestSpec.into(project.sourceSets.test.output.resourcesDir)
                }
                copyRestSpec.from(resourceDir).include('rest-api-spec/api/**')
            }
            pluginFiles.add(configuration)
        }

        copyPlugins.into(node.pluginsTmpDir)
        copyPlugins.from(pluginFiles)
        return copyPlugins
    }

    /** Configures task to copy a plugin based on a zip file resolved using dependencies for an older version */
    static Task configureCopyBwcPluginsTask(String name, Project project, Task setup, NodeInfo node) {
        for (Map.Entry<String, Project> plugin : node.config.plugins.entrySet()) {
            Project pluginProject = plugin.getValue()
            verifyProjectHasBuildPlugin(name, node.nodeVersion, project, pluginProject)
            String configurationName = "_plugin_bwc_${pluginProject.path}"
            Configuration configuration = project.configurations.findByName(configurationName)
            if (configuration == null) {
                configuration = project.configurations.create(configurationName)
            }

            final String depName = pluginProject.extensions.findByName('esplugin').name
            Dependency dep = project.configurations.elasticsearchBwcPlugins.dependencies.find {
                it.name == depName
            }
            configuration.dependencies.add(dep)
        }

        Copy copyPlugins = project.tasks.create(name: name, type: Copy, dependsOn: setup) {
            from project.configurations.elasticsearchBwcPlugins
            into node.pluginsTmpDir
        }
        return copyPlugins
    }

    static Task configureInstallModuleTask(String name, Project project, Task setup, NodeInfo node, Project module) {
        if (node.config.distribution != 'integ-test-zip') {
            throw new GradleException("Module ${module.path} not allowed be installed distributions other than integ-test-zip because they should already have all modules bundled!")
        }
        if (module.plugins.hasPlugin(PluginBuildPlugin) == false) {
            throw new GradleException("Task ${name} cannot include module ${module.path} which is not an esplugin")
        }
        Copy installModule = project.tasks.create(name, Copy.class)
        installModule.dependsOn(setup)
        installModule.into(new File(node.homeDir, "modules/${module.name}"))
        installModule.from({ project.zipTree(module.tasks.bundlePlugin.outputs.files.singleFile) })
        return installModule
    }

    static Task configureInstallPluginTask(String name, Project project, Task setup, NodeInfo node, Project plugin) {
        final FileCollection pluginZip;
        if (node.nodeVersion != VersionProperties.elasticsearch) {
            pluginZip = project.configurations.getByName("_plugin_bwc_${plugin.path}")
        } else {
            pluginZip = project.configurations.getByName("_plugin_${plugin.path}")
        }
        // delay reading the file location until execution time by wrapping in a closure within a GString
        Object file = "${-> new File(node.pluginsTmpDir, pluginZip.singleFile.getName()).toURI().toURL().toString()}"
        Object[] args = [new File(node.homeDir, 'bin/elasticsearch-plugin'), 'install', file]
        return configureExecTask(name, project, setup, node, args)
    }

    /** Wrapper for command line argument: surrounds comma with double quotes **/
    private static class EscapeCommaWrapper {

        Object arg

        public String toString() {
            String s = arg.toString()

            /// Surround strings that contains a comma with double quotes
            if (s.indexOf(',') != -1) {
                return "\"${s}\""
            }
            return s
        }
    }

    /** Adds a task to execute a command to help setup the cluster */
    static Task configureExecTask(String name, Project project, Task setup, NodeInfo node, Object[] execArgs) {
        return project.tasks.create(name: name, type: LoggedExec, dependsOn: setup) {
            workingDir node.cwd
            if (Os.isFamily(Os.FAMILY_WINDOWS)) {
                executable 'cmd'
                args '/C', 'call'
                // On Windows the comma character is considered a parameter separator:
                // argument are wrapped in an ExecArgWrapper that escapes commas
                args execArgs.collect { a -> new EscapeCommaWrapper(arg: a) }
            } else {
                commandLine execArgs
            }
        }
    }

    /** Adds a task to start an elasticsearch node with the given configuration */
    static Task configureStartTask(String name, Project project, Task setup, NodeInfo node) {

        // this closure is converted into ant nodes by groovy's AntBuilder
        Closure antRunner = { AntBuilder ant ->
            ant.exec(executable: node.executable, spawn: node.config.daemonize, dir: node.cwd, taskname: 'elasticsearch') {
                node.env.each { key, value -> env(key: key, value: value) }
                node.args.each { arg(value: it) }
            }
        }

        // this closure is the actual code to run elasticsearch
        Closure elasticsearchRunner = {
            // Due to how ant exec works with the spawn option, we lose all stdout/stderr from the
            // process executed. To work around this, when spawning, we wrap the elasticsearch start
            // command inside another shell script, which simply internally redirects the output
            // of the real elasticsearch script. This allows ant to keep the streams open with the
            // dummy process, but us to have the output available if there is an error in the
            // elasticsearch start script
            if (node.config.daemonize) {
                node.writeWrapperScript()
            }

            // we must add debug options inside the closure so the config is read at execution time, as
            // gradle task options are not processed until the end of the configuration phase
            if (node.config.debug) {
                println 'Running elasticsearch in debug mode, suspending until connected on port 8000'
                node.env['ES_JAVA_OPTS'] = '-agentlib:jdwp=transport=dt_socket,server=y,suspend=y,address=8000'
            }

            node.getCommandString().eachLine { line -> logger.info(line) }

            if (logger.isInfoEnabled() || node.config.daemonize == false) {
                runAntCommand(project, antRunner, System.out, System.err)
            } else {
                // buffer the output, we may not need to print it
                PrintStream captureStream = new PrintStream(node.buffer, true, "UTF-8")
                runAntCommand(project, antRunner, captureStream, captureStream)
            }
        }

        Task start = project.tasks.create(name: name, type: DefaultTask, dependsOn: setup)
        start.doLast(elasticsearchRunner)
        return start
    }

    static Task configureWaitTask(String name, Project project, List<NodeInfo> nodes, List<Task> startTasks) {
        Task wait = project.tasks.create(name: name, dependsOn: startTasks)
        wait.doLast {
            ant.waitfor(maxwait: '30', maxwaitunit: 'second', checkevery: '500', checkeveryunit: 'millisecond', timeoutproperty: "failed${name}") {
                or {
                    for (NodeInfo node : nodes) {
                        resourceexists {
                            file(file: node.failedMarker.toString())
                        }
                    }
                    and {
                        for (NodeInfo node : nodes) {
                            resourceexists {
                                file(file: node.pidFile.toString())
                            }
                            resourceexists {
                                file(file: node.httpPortsFile.toString())
                            }
                            resourceexists {
                                file(file: node.transportPortsFile.toString())
                            }
                        }
                    }
                }
            }
            boolean anyNodeFailed = false
            for (NodeInfo node : nodes) {
                anyNodeFailed |= node.failedMarker.exists()
            }
            if (ant.properties.containsKey("failed${name}".toString()) || anyNodeFailed) {
                waitFailed(nodes, logger, 'Failed to start elasticsearch')
            }

            // go through each node checking the wait condition
            for (NodeInfo node : nodes) {
                // first bind node info to the closure, then pass to the ant runner so we can get good logging
                Closure antRunner = node.config.waitCondition.curry(node)

                boolean success
                if (logger.isInfoEnabled()) {
                    success = runAntCommand(project, antRunner, System.out, System.err)
                } else {
                    PrintStream captureStream = new PrintStream(node.buffer, true, "UTF-8")
                    success = runAntCommand(project, antRunner, captureStream, captureStream)
                }

                if (success == false) {
                    waitFailed(nodes, logger, 'Elasticsearch cluster failed to pass wait condition')
                }
            }
        }
        return wait
    }

    static void waitFailed(List<NodeInfo> nodes, Logger logger, String msg) {
        for (NodeInfo node : nodes) {
            if (logger.isInfoEnabled() == false) {
                // We already log the command at info level. No need to do it twice.
                node.getCommandString().eachLine { line -> logger.error(line) }
            }
            logger.error("Node ${node.nodeNum} output:")
            logger.error("|-----------------------------------------")
            logger.error("|  failure marker exists: ${node.failedMarker.exists()}")
            logger.error("|  pid file exists: ${node.pidFile.exists()}")
            logger.error("|  http ports file exists: ${node.httpPortsFile.exists()}")
            logger.error("|  transport ports file exists: ${node.transportPortsFile.exists()}")
            // the waitfor failed, so dump any output we got (if info logging this goes directly to stdout)
            logger.error("|\n|  [ant output]")
            node.buffer.toString('UTF-8').eachLine { line -> logger.error("|    ${line}") }
            // also dump the log file for the startup script (which will include ES logging output to stdout)
            if (node.startLog.exists()) {
                logger.error("|\n|  [log]")
                node.startLog.eachLine { line -> logger.error("|    ${line}") }
            }
            logger.error("|-----------------------------------------")
        }
        throw new GradleException(msg)
    }

    /** Adds a task to check if the process with the given pidfile is actually elasticsearch */
    static Task configureCheckPreviousTask(String name, Project project, Object depends, NodeInfo node) {
        return project.tasks.create(name: name, type: Exec, dependsOn: depends) {
            onlyIf { node.pidFile.exists() }
            // the pid file won't actually be read until execution time, since the read is wrapped within an inner closure of the GString
            ext.pid = "${ -> node.pidFile.getText('UTF-8').trim()}"
            File jps
            if (Os.isFamily(Os.FAMILY_WINDOWS)) {
                jps = getJpsExecutableByName(project, "jps.exe")
            } else {
                jps = getJpsExecutableByName(project, "jps")
            }
            if (!jps.exists()) {
                throw new GradleException("jps executable not found; ensure that you're running Gradle with the JDK rather than the JRE")
            }
            commandLine jps, '-l'
            standardOutput = new ByteArrayOutputStream()
            doLast {
                String out = standardOutput.toString()
                if (out.contains("${pid} org.elasticsearch.bootstrap.Elasticsearch") == false) {
                    logger.error('jps -l')
                    logger.error(out)
                    logger.error("pid file: ${pidFile}")
                    logger.error("pid: ${pid}")
                    throw new GradleException("jps -l did not report any process with org.elasticsearch.bootstrap.Elasticsearch\n" +
                            "Did you run gradle clean? Maybe an old pid file is still lying around.")
                } else {
                    logger.info(out)
                }
            }
        }
    }

    private static File getJpsExecutableByName(Project project, String jpsExecutableName) {
        return Paths.get(project.javaHome.toString(), "bin/" + jpsExecutableName).toFile()
    }

    /** Adds a task to kill an elasticsearch node with the given pidfile */
    static Task configureStopTask(String name, Project project, Object depends, NodeInfo node) {
        return project.tasks.create(name: name, type: LoggedExec, dependsOn: depends) {
            onlyIf { node.pidFile.exists() }
            // the pid file won't actually be read until execution time, since the read is wrapped within an inner closure of the GString
            ext.pid = "${ -> node.pidFile.getText('UTF-8').trim()}"
            doFirst {
                logger.info("Shutting down external node with pid ${pid}")
            }
            if (Os.isFamily(Os.FAMILY_WINDOWS)) {
                executable 'Taskkill'
                args '/PID', pid, '/F'
            } else {
                executable 'kill'
                args '-9', pid
            }
            doLast {
                project.delete(node.pidFile)
            }
        }
    }

    /** Returns a unique task name for this task and node configuration */
    static String taskName(String prefix, NodeInfo node, String action) {
        if (node.config.numNodes > 1) {
            return "${prefix}#node${node.nodeNum}.${action}"
        } else {
            return "${prefix}#${action}"
        }
    }

    public static String pluginTaskName(String action, String name, String suffix) {
        // replace every dash followed by a character with just the uppercase character
        String camelName = name.replaceAll(/-(\w)/) { _, c -> c.toUpperCase(Locale.ROOT) }
        return action + camelName[0].toUpperCase(Locale.ROOT) + camelName.substring(1) + suffix
    }

    /** Runs an ant command, sending output to the given out and error streams */
    static Object runAntCommand(Project project, Closure command, PrintStream outputStream, PrintStream errorStream) {
        DefaultLogger listener = new DefaultLogger(
                errorPrintStream: errorStream,
                outputPrintStream: outputStream,
                messageOutputLevel: org.apache.tools.ant.Project.MSG_INFO)

        project.ant.project.addBuildListener(listener)
        Object retVal = command(project.ant)
        project.ant.project.removeBuildListener(listener)
        return retVal
    }

    static void verifyProjectHasBuildPlugin(String name, String version, Project project, Project pluginProject) {
        if (pluginProject.plugins.hasPlugin(PluginBuildPlugin) == false) {
            throw new GradleException("Task [${name}] cannot add plugin [${pluginProject.path}] with version [${version}] to project's " +
                    "[${project.path}] dependencies: the plugin is not an esplugin")
        }
    }
}<|MERGE_RESOLUTION|>--- conflicted
+++ resolved
@@ -158,19 +158,14 @@
                 node.cwd.mkdirs()
             }
         }
-<<<<<<< HEAD
-        setup = configureCheckPreviousTask(taskName(task, node, 'checkPrevious'), project, setup, node)
-        setup = configureStopTask(taskName(task, node, 'stopPrevious'), project, setup, node)
-        setup = configureExtractTask(taskName(task, node, 'extract'), project, setup, node, configuration)
-        setup = configureWriteConfigTask(taskName(task, node, 'configure'), project, setup, node, seedNode)
-        setup = configureCreateKeystoreTask(taskName(task, node, 'createKeystore'), project, setup, node)
-        setup = configureAddKeystoreSettingTasks(task, project, setup, node)
-=======
+
         setup = configureCheckPreviousTask(taskName(prefix, node, 'checkPrevious'), project, setup, node)
         setup = configureStopTask(taskName(prefix, node, 'stopPrevious'), project, setup, node)
         setup = configureExtractTask(taskName(prefix, node, 'extract'), project, setup, node, configuration)
         setup = configureWriteConfigTask(taskName(prefix, node, 'configure'), project, setup, node, seedNode)
->>>>>>> faa6ade0
+        setup = configureCreateKeystoreTask(taskName(prefix, node, 'createKeystore'), project, setup, node)
+        setup = configureAddKeystoreSettingTasks(prefix, project, setup, node)
+
         if (node.config.plugins.isEmpty() == false) {
             if (node.nodeVersion == VersionProperties.elasticsearch) {
                 setup = configureCopyPluginsTask(taskName(prefix, node, 'copyPlugins'), project, setup, node)
@@ -324,7 +319,7 @@
     }
 
     /** Adds tasks to add settings to the keystore */
-    static Task configureAddKeystoreSettingTasks(Task parent, Project project, Task setup, NodeInfo node) {
+    static Task configureAddKeystoreSettingTasks(String parent, Project project, Task setup, NodeInfo node) {
         Map kvs = node.config.keystoreSettings
         File esKeystoreUtil = Paths.get(node.homeDir.toString(), "bin/" + "elasticsearch-keystore").toFile()
         Task parentTask = setup
