/*
 * Licensed to Elasticsearch under one or more contributor
 * license agreements. See the NOTICE file distributed with
 * this work for additional information regarding copyright
 * ownership. Elasticsearch licenses this file to you under
 * the Apache License, Version 2.0 (the "License"); you may
 * not use this file except in compliance with the License.
 * You may obtain a copy of the License at
 *
 *    http://www.apache.org/licenses/LICENSE-2.0
 *
 * Unless required by applicable law or agreed to in writing,
 * software distributed under the License is distributed on an
 * "AS IS" BASIS, WITHOUT WARRANTIES OR CONDITIONS OF ANY
 * KIND, either express or implied.  See the License for the
 * specific language governing permissions and limitations
 * under the License.
 */

package org.elasticsearch.gradle.test;

import static org.elasticsearch.gradle.vagrant.VagrantMachine.convertLinuxPath;
import static org.elasticsearch.gradle.vagrant.VagrantMachine.convertWindowsPath;

import java.io.IOException;
import java.io.UncheckedIOException;
import java.nio.file.Files;
import java.nio.file.Path;
import java.util.ArrayList;
import java.util.Arrays;
import java.util.HashMap;
import java.util.List;
import java.util.Locale;
import java.util.Map;
import java.util.Random;
import java.util.stream.Collectors;
import org.elasticsearch.gradle.BuildPlugin;
import org.elasticsearch.gradle.BwcVersions;
import org.elasticsearch.gradle.DistributionDownloadPlugin;
import org.elasticsearch.gradle.ElasticsearchDistribution;
import org.elasticsearch.gradle.ElasticsearchDistribution.Flavor;
import org.elasticsearch.gradle.ElasticsearchDistribution.Platform;
import org.elasticsearch.gradle.ElasticsearchDistribution.Type;
import org.elasticsearch.gradle.Jdk;
import org.elasticsearch.gradle.JdkDownloadPlugin;
import org.elasticsearch.gradle.Version;
import org.elasticsearch.gradle.VersionProperties;
import org.elasticsearch.gradle.vagrant.BatsProgressLogger;
import org.elasticsearch.gradle.vagrant.VagrantBasePlugin;
import org.elasticsearch.gradle.vagrant.VagrantExtension;
import org.gradle.api.NamedDomainObjectContainer;
import org.gradle.api.Plugin;
import org.gradle.api.Project;
import org.gradle.api.Task;
import org.gradle.api.artifacts.Configuration;
import org.gradle.api.file.Directory;
import org.gradle.api.plugins.ExtraPropertiesExtension;
import org.gradle.api.plugins.JavaBasePlugin;
import org.gradle.api.provider.Provider;
import org.gradle.api.tasks.Copy;
import org.gradle.api.tasks.TaskInputs;
import org.gradle.api.tasks.TaskProvider;
import org.gradle.api.tasks.testing.Test;

public class DistroTestPlugin implements Plugin<Project> {

    private static final String SYSTEM_JDK_VERSION = "11.0.2+9";
    private static final String SYSTEM_JDK_VENDOR = "openjdk";
    private static final String GRADLE_JDK_VERSION = "12.0.1+12@69cfe15208a647278a19ef0990eea691";
    private static final String GRADLE_JDK_VENDOR = "openjdk";

    // all distributions used by distro tests. this is temporary until tests are per distribution
    private static final String DISTRIBUTIONS_CONFIGURATION = "distributions";
    private static final String UPGRADE_CONFIGURATION = "upgradeDistributions";
    private static final String PLUGINS_CONFIGURATION = "packagingPlugins";
    private static final String COPY_DISTRIBUTIONS_TASK = "copyDistributions";
    private static final String COPY_UPGRADE_TASK = "copyUpgradePackages";
    private static final String COPY_PLUGINS_TASK = "copyPlugins";
    private static final String IN_VM_SYSPROP = "tests.inVM";
    private static final String DISTRIBUTION_SYSPROP = "tests.distribution";

    @Override
    public void apply(Project project) {
        project.getPluginManager().apply(DistributionDownloadPlugin.class);
        project.getPluginManager().apply(BuildPlugin.class);

        // TODO: it would be useful to also have the SYSTEM_JAVA_HOME setup in the root project, so
        // that running from GCP only needs
        // a java for gradle to run, and the tests are self sufficient and consistent with the java
        // they use

        Version upgradeVersion = getUpgradeVersion(project);
        Provider<Directory> distributionsDir =
                project.getLayout().getBuildDirectory().dir("packaging/distributions");
        Provider<Directory> upgradeDir =
                project.getLayout().getBuildDirectory().dir("packaging/upgrade");
        Provider<Directory> pluginsDir =
                project.getLayout().getBuildDirectory().dir("packaging/plugins");

        List<ElasticsearchDistribution> distributions =
                configureDistributions(project, upgradeVersion);
        TaskProvider<Copy> copyDistributionsTask =
                configureCopyDistributionsTask(project, distributionsDir);
        TaskProvider<Copy> copyUpgradeTask =
                configureCopyUpgradeTask(project, upgradeVersion, upgradeDir);
        TaskProvider<Copy> copyPluginsTask = configureCopyPluginsTask(project, pluginsDir);

        TaskProvider<Task> destructiveDistroTest =
                project.getTasks().register("destructiveDistroTest");
        for (ElasticsearchDistribution distribution : distributions) {
            TaskProvider<?> destructiveTask = configureDistroTest(project, distribution);
            destructiveDistroTest.configure(t -> t.dependsOn(destructiveTask));
        }
        Map<String, TaskProvider<?>> batsTests = new HashMap<>();
        batsTests.put(
                "bats oss",
                configureBatsTest(project, "oss", distributionsDir, copyDistributionsTask));
        batsTests.put(
                "bats default",
                configureBatsTest(project, "default", distributionsDir, copyDistributionsTask));
        configureBatsTest(
                        project,
                        "plugins",
                        distributionsDir,
                        copyDistributionsTask,
                        copyPluginsTask)
                .configure(t -> t.setPluginsDir(pluginsDir));
        configureBatsTest(
                        project,
                        "upgrade",
                        distributionsDir,
                        copyDistributionsTask,
                        copyUpgradeTask)
                .configure(t -> t.setUpgradeDir(upgradeDir));

        project.subprojects(
                vmProject -> {
                    vmProject.getPluginManager().apply(VagrantBasePlugin.class);
                    vmProject.getPluginManager().apply(JdkDownloadPlugin.class);
                    List<Object> vmDependencies = new ArrayList<>(configureVM(vmProject));
                    vmDependencies.add(
                            project.getConfigurations().getByName("testRuntimeClasspath"));

                    TaskProvider<Task> distroTest = vmProject.getTasks().register("distroTest");
                    for (ElasticsearchDistribution distribution : distributions) {
                        String destructiveTaskName = destructiveDistroTestTaskName(distribution);
                        Platform platform = distribution.getPlatform();
                        // this condition ensures windows boxes get windows distributions, and linux
                        // boxes get linux distributions
                        if (isWindows(vmProject) == (platform == Platform.WINDOWS)) {
                            TaskProvider<GradleDistroTestTask> vmTask =
                                    configureVMWrapperTask(
                                            vmProject,
                                            distribution.getName() + " distribution",
                                            destructiveTaskName,
                                            vmDependencies);
                            vmTask.configure(t -> t.dependsOn(distribution));
                            distroTest.configure(t -> t.dependsOn(vmTask));
                        }
                    }

                    batsTests.forEach(
                            (desc, task) -> {
                                configureVMWrapperTask(
                                                vmProject, desc, task.getName(), vmDependencies)
                                        .configure(
                                                t -> {
                                                    t.setProgressHandler(
                                                            new BatsProgressLogger(
                                                                    project.getLogger()));
                                                    // bats doesn't run on windows
                                                    t.onlyIf(spec -> isWindows(vmProject) == false);
                                                    t.dependsOn(copyDistributionsTask);
                                                });
                            });
                });
    }

    private static Jdk createJdk(
<<<<<<< HEAD
            NamedDomainObjectContainer<Jdk> jdksContainer,
            String name,
            String version,
            String platform) {
=======
        NamedDomainObjectContainer<Jdk> jdksContainer, String name, String vendor, String version, String platform) {
>>>>>>> 20c4e456
        Jdk jdk = jdksContainer.create(name);
        jdk.setVendor(vendor);
        jdk.setVersion(version);
        jdk.setPlatform(platform);
        return jdk;
    }

    private static Version getUpgradeVersion(Project project) {
        String upgradeFromVersionRaw = System.getProperty("tests.packaging.upgradeVersion");
        if (upgradeFromVersionRaw != null) {
            return Version.fromString(upgradeFromVersionRaw);
        }

        // was not passed in, so randomly choose one from bwc versions
        ExtraPropertiesExtension extraProperties =
                project.getExtensions().getByType(ExtraPropertiesExtension.class);

        if ((boolean) extraProperties.get("bwc_tests_enabled") == false) {
            // Upgrade tests will go from current to current when the BWC tests are disabled to skip
            // real BWC tests
            return Version.fromString(project.getVersion().toString());
        }

        ExtraPropertiesExtension rootExtraProperties =
                project.getRootProject().getExtensions().getByType(ExtraPropertiesExtension.class);
        String firstPartOfSeed = rootExtraProperties.get("testSeed").toString().split(":")[0];
        final long seed = Long.parseUnsignedLong(firstPartOfSeed, 16);
        BwcVersions bwcVersions = (BwcVersions) extraProperties.get("bwcVersions");
        final List<Version> indexCompatVersions = bwcVersions.getIndexCompatible();
        return indexCompatVersions.get(new Random(seed).nextInt(indexCompatVersions.size()));
    }

    private static List<Object> configureVM(Project project) {
        String box = project.getName();

        // setup jdks used by the distro tests, and by gradle executing

        NamedDomainObjectContainer<Jdk> jdksContainer = JdkDownloadPlugin.getContainer(project);
        String platform = box.contains("windows") ? "windows" : "linux";
        Jdk systemJdk = createJdk(jdksContainer, "system", SYSTEM_JDK_VENDOR, SYSTEM_JDK_VERSION, platform);
        Jdk gradleJdk = createJdk(jdksContainer, "gradle", GRADLE_JDK_VENDOR, GRADLE_JDK_VERSION, platform);

        // setup VM used by these tests
        VagrantExtension vagrant = project.getExtensions().getByType(VagrantExtension.class);
        vagrant.setBox(box);
        vagrant.vmEnv("SYSTEM_JAVA_HOME", convertPath(project, vagrant, systemJdk, "", ""));
        vagrant.vmEnv(
                "PATH", convertPath(project, vagrant, gradleJdk, "/bin:$PATH", "\\bin;$Env:PATH"));
        vagrant.setIsWindowsVM(isWindows(project));

        return Arrays.asList(systemJdk, gradleJdk);
    }

    private static Object convertPath(
            Project project,
            VagrantExtension vagrant,
            Jdk jdk,
            String additionaLinux,
            String additionalWindows) {
        return new Object() {
            @Override
            public String toString() {
                if (vagrant.isWindowsVM()) {
                    return convertWindowsPath(project, jdk.getPath()) + additionalWindows;
                }
                return convertLinuxPath(project, jdk.getPath()) + additionaLinux;
            }
        };
    }

    private static TaskProvider<Copy> configureCopyDistributionsTask(
            Project project, Provider<Directory> distributionsDir) {

        // temporary, until we have tasks per distribution
        return project.getTasks()
                .register(
                        COPY_DISTRIBUTIONS_TASK,
                        Copy.class,
                        t -> {
                            t.into(distributionsDir);
                            t.from(
                                    project.getConfigurations()
                                            .getByName(DISTRIBUTIONS_CONFIGURATION));

                            Path distributionsPath = distributionsDir.get().getAsFile().toPath();
                            TaskInputs inputs = t.getInputs();
                            inputs.property("version", VersionProperties.getElasticsearch());
                            t.doLast(
                                    action -> {
                                        try {
                                            Files.writeString(
                                                    distributionsPath.resolve("version"),
                                                    VersionProperties.getElasticsearch());
                                        } catch (IOException e) {
                                            throw new UncheckedIOException(e);
                                        }
                                    });
                        });
    }

    private static TaskProvider<Copy> configureCopyUpgradeTask(
            Project project, Version upgradeVersion, Provider<Directory> upgradeDir) {
        // temporary, until we have tasks per distribution
        return project.getTasks()
                .register(
                        COPY_UPGRADE_TASK,
                        Copy.class,
                        t -> {
                            t.into(upgradeDir);
                            t.from(project.getConfigurations().getByName(UPGRADE_CONFIGURATION));

                            Path upgradePath = upgradeDir.get().getAsFile().toPath();

                            // write bwc version, and append -SNAPSHOT if it is an unreleased
                            // version
                            ExtraPropertiesExtension extraProperties =
                                    project.getExtensions()
                                            .getByType(ExtraPropertiesExtension.class);
                            BwcVersions bwcVersions =
                                    (BwcVersions) extraProperties.get("bwcVersions");
                            final String upgradeFromVersion;
                            if (bwcVersions.unreleasedInfo(upgradeVersion) != null) {
                                upgradeFromVersion = upgradeVersion.toString() + "-SNAPSHOT";
                            } else {
                                upgradeFromVersion = upgradeVersion.toString();
                            }
                            TaskInputs inputs = t.getInputs();
                            inputs.property("upgrade_from_version", upgradeFromVersion);
                            // TODO: this is serializable, need to think how to represent this as an
                            // input
                            // inputs.property("bwc_versions", bwcVersions);
                            t.doLast(
                                    action -> {
                                        try {
                                            Files.writeString(
                                                    upgradePath.resolve("upgrade_from_version"),
                                                    upgradeFromVersion);
                                            // this is always true, but bats tests rely on it. It is
                                            // just temporary until bats is removed.
                                            Files.writeString(
                                                    upgradePath.resolve("upgrade_is_oss"), "");
                                        } catch (IOException e) {
                                            throw new UncheckedIOException(e);
                                        }
                                    });
                        });
    }

    private static TaskProvider<Copy> configureCopyPluginsTask(
            Project project, Provider<Directory> pluginsDir) {
        Configuration pluginsConfiguration =
                project.getConfigurations().create(PLUGINS_CONFIGURATION);

        // temporary, until we have tasks per distribution
        return project.getTasks()
                .register(
                        COPY_PLUGINS_TASK,
                        Copy.class,
                        t -> {
                            t.into(pluginsDir);
                            t.from(pluginsConfiguration);
                        });
    }

    private static TaskProvider<GradleDistroTestTask> configureVMWrapperTask(
            Project project, String type, String destructiveTaskPath, List<Object> dependsOn) {
        int taskNameStart = destructiveTaskPath.lastIndexOf(':') + "destructive".length() + 1;
        String taskname = destructiveTaskPath.substring(taskNameStart);
        taskname = taskname.substring(0, 1).toLowerCase(Locale.ROOT) + taskname.substring(1);
        return project.getTasks()
                .register(
                        taskname,
                        GradleDistroTestTask.class,
                        t -> {
                            t.setGroup(JavaBasePlugin.VERIFICATION_GROUP);
                            t.setDescription("Runs " + type + " tests within vagrant");
                            t.setTaskName(destructiveTaskPath);
                            t.extraArg("-D'" + IN_VM_SYSPROP + "'");
                            t.dependsOn(dependsOn);
                        });
    }

    private static TaskProvider<?> configureDistroTest(
            Project project, ElasticsearchDistribution distribution) {
        return project.getTasks()
                .register(
                        destructiveDistroTestTaskName(distribution),
                        Test.class,
                        t -> {
                            t.setMaxParallelForks(1);
                            t.setWorkingDir(project.getProjectDir());
                            t.systemProperty(DISTRIBUTION_SYSPROP, distribution.toString());
                            if (System.getProperty(IN_VM_SYSPROP) == null) {
                                t.dependsOn(distribution);
                            }
                        });
    }

    private static TaskProvider<BatsTestTask> configureBatsTest(
            Project project, String type, Provider<Directory> distributionsDir, Object... deps) {
        return project.getTasks()
                .register(
                        "destructiveBatsTest." + type,
                        BatsTestTask.class,
                        t -> {
                            Directory batsDir =
                                    project.getLayout().getProjectDirectory().dir("bats");
                            t.setTestsDir(batsDir.dir(type));
                            t.setUtilsDir(batsDir.dir("utils"));
                            t.setDistributionsDir(distributionsDir);
                            t.setPackageName("elasticsearch" + (type.equals("oss") ? "-oss" : ""));
                            if (System.getProperty(IN_VM_SYSPROP) == null) {
                                t.dependsOn(deps);
                            }
                        });
    }

<<<<<<< HEAD
    private List<ElasticsearchDistribution> configureDistributions(
            Project project, Version upgradeVersion) {
        NamedDomainObjectContainer<ElasticsearchDistribution> distributions =
                DistributionDownloadPlugin.getContainer(project);
=======
    private List<ElasticsearchDistribution> configureDistributions(Project project, Version upgradeVersion) {
        NamedDomainObjectContainer<ElasticsearchDistribution> distributions = DistributionDownloadPlugin.getContainer(project);
>>>>>>> 20c4e456
        List<ElasticsearchDistribution> currentDistros = new ArrayList<>();
        List<ElasticsearchDistribution> upgradeDistros = new ArrayList<>();

        for (Type type : Arrays.asList(Type.DEB, Type.RPM)) {
            for (Flavor flavor : Flavor.values()) {
                for (boolean bundledJdk : Arrays.asList(true, false)) {
                    addDistro(
                            distributions,
                            type,
                            null,
                            flavor,
                            bundledJdk,
                            VersionProperties.getElasticsearch(),
                            currentDistros);
                }
            }
            // upgrade version is always bundled jdk
            // NOTE: this is mimicking the old VagrantTestPlugin upgrade behavior. It will
            // eventually be replaced
            // witha dedicated upgrade test from every bwc version like other bwc tests
            addDistro(
                    distributions,
                    type,
                    null,
                    Flavor.DEFAULT,
                    true,
                    upgradeVersion.toString(),
                    upgradeDistros);
            if (upgradeVersion.onOrAfter("6.3.0")) {
                addDistro(
                        distributions,
                        type,
                        null,
                        Flavor.OSS,
                        true,
                        upgradeVersion.toString(),
                        upgradeDistros);
            }
        }
        for (Platform platform : Arrays.asList(Platform.LINUX, Platform.WINDOWS)) {
            for (Flavor flavor : Flavor.values()) {
                for (boolean bundledJdk : Arrays.asList(true, false)) {
                    addDistro(
                            distributions,
                            Type.ARCHIVE,
                            platform,
                            flavor,
                            bundledJdk,
                            VersionProperties.getElasticsearch(),
                            currentDistros);
                }
            }
        }

        // temporary until distro tests have one test per distro
        Configuration packagingConfig =
                project.getConfigurations().create(DISTRIBUTIONS_CONFIGURATION);
        List<Configuration> distroConfigs =
                currentDistros.stream()
                        .map(ElasticsearchDistribution::getConfiguration)
                        .collect(Collectors.toList());
        packagingConfig.setExtendsFrom(distroConfigs);

        Configuration packagingUpgradeConfig =
                project.getConfigurations().create(UPGRADE_CONFIGURATION);
        List<Configuration> distroUpgradeConfigs =
                upgradeDistros.stream()
                        .map(ElasticsearchDistribution::getConfiguration)
                        .collect(Collectors.toList());
        packagingUpgradeConfig.setExtendsFrom(distroUpgradeConfigs);

        return currentDistros;
    }

    private static void addDistro(
            NamedDomainObjectContainer<ElasticsearchDistribution> distributions,
            Type type,
            Platform platform,
            Flavor flavor,
            boolean bundledJdk,
            String version,
            List<ElasticsearchDistribution> container) {

        String name = distroId(type, platform, flavor, bundledJdk) + "-" + version;
        if (distributions.findByName(name) != null) {
            return;
        }
        ElasticsearchDistribution distro =
                distributions.create(
                        name,
                        d -> {
                            d.setFlavor(flavor);
                            d.setType(type);
                            if (type == Type.ARCHIVE) {
                                d.setPlatform(platform);
                            }
                            d.setBundledJdk(bundledJdk);
                            d.setVersion(version);
                        });
        container.add(distro);
    }

    // return true if the project is for a windows VM, false otherwise
    private static boolean isWindows(Project project) {
        return project.getName().contains("windows");
    }

    private static String distroId(
            Type type, Platform platform, Flavor flavor, boolean bundledJdk) {
        return flavor
                + "-"
                + (type == Type.ARCHIVE ? platform + "-" : "")
                + type
                + (bundledJdk ? "" : "-no-jdk");
    }

    private static String destructiveDistroTestTaskName(ElasticsearchDistribution distro) {
        return "destructiveDistroTest."
                + distroId(
                        distro.getType(),
                        distro.getPlatform(),
                        distro.getFlavor(),
                        distro.getBundledJdk());
    }
}<|MERGE_RESOLUTION|>--- conflicted
+++ resolved
@@ -177,14 +177,7 @@
     }
 
     private static Jdk createJdk(
-<<<<<<< HEAD
-            NamedDomainObjectContainer<Jdk> jdksContainer,
-            String name,
-            String version,
-            String platform) {
-=======
         NamedDomainObjectContainer<Jdk> jdksContainer, String name, String vendor, String version, String platform) {
->>>>>>> 20c4e456
         Jdk jdk = jdksContainer.create(name);
         jdk.setVendor(vendor);
         jdk.setVersion(version);
@@ -402,15 +395,8 @@
                         });
     }
 
-<<<<<<< HEAD
-    private List<ElasticsearchDistribution> configureDistributions(
-            Project project, Version upgradeVersion) {
-        NamedDomainObjectContainer<ElasticsearchDistribution> distributions =
-                DistributionDownloadPlugin.getContainer(project);
-=======
     private List<ElasticsearchDistribution> configureDistributions(Project project, Version upgradeVersion) {
         NamedDomainObjectContainer<ElasticsearchDistribution> distributions = DistributionDownloadPlugin.getContainer(project);
->>>>>>> 20c4e456
         List<ElasticsearchDistribution> currentDistros = new ArrayList<>();
         List<ElasticsearchDistribution> upgradeDistros = new ArrayList<>();
 
