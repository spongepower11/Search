/*
 * Licensed to Elasticsearch under one or more contributor
 * license agreements. See the NOTICE file distributed with
 * this work for additional information regarding copyright
 * ownership. Elasticsearch licenses this file to you under
 * the Apache License, Version 2.0 (the "License"); you may
 * not use this file except in compliance with the License.
 * You may obtain a copy of the License at
 *
 *    http://www.apache.org/licenses/LICENSE-2.0
 *
 * Unless required by applicable law or agreed to in writing,
 * software distributed under the License is distributed on an
 * "AS IS" BASIS, WITHOUT WARRANTIES OR CONDITIONS OF ANY
 * KIND, either express or implied.  See the License for the
 * specific language governing permissions and limitations
 * under the License.
 */
package org.elasticsearch.gradle.test

import org.elasticsearch.gradle.VersionProperties
import org.elasticsearch.gradle.testclusters.ElasticsearchCluster
import org.elasticsearch.gradle.testclusters.RestTestRunnerTask
import org.elasticsearch.gradle.testclusters.TestClustersPlugin
<<<<<<< HEAD
=======
import org.elasticsearch.gradle.tool.Boilerplate
>>>>>>> 3e25db2f
import org.elasticsearch.gradle.tool.ClasspathUtils
import org.gradle.api.DefaultTask
import org.gradle.api.Task
import org.gradle.api.execution.TaskExecutionAdapter
import org.gradle.api.file.FileCopyDetails
import org.gradle.api.logging.Logger
import org.gradle.api.logging.Logging
import org.gradle.api.tasks.Copy
import org.gradle.api.tasks.Input
import org.gradle.api.tasks.TaskState
import org.gradle.api.tasks.options.Option
import org.gradle.api.tasks.testing.Test
import org.gradle.plugins.ide.idea.IdeaPlugin

import java.nio.charset.StandardCharsets
import java.nio.file.Files
import java.util.stream.Stream

/**
 * A wrapper task around setting up a cluster and running rest tests.
 */
class RestIntegTestTask extends DefaultTask {

    private static final Logger LOGGER = Logging.getLogger(RestIntegTestTask)

    protected ClusterConfiguration clusterConfig

    protected Test runner

    /** Info about nodes in the integ test cluster. Note this is *not* available until runtime. */
    List<NodeInfo> nodes

    /** Flag indicating whether the rest tests in the rest spec should be run. */
    @Input
    Boolean includePackaged = false

    RestIntegTestTask() {
        runner = project.tasks.create("${name}Runner", RestTestRunnerTask.class)
        super.dependsOn(runner)
        boolean usesTestclusters = project.plugins.hasPlugin(TestClustersPlugin.class)
        if (usesTestclusters == false) {
            clusterConfig = project.extensions.create("${name}Cluster", ClusterConfiguration.class, project)
            runner.outputs.doNotCacheIf("Caching is disabled when using ClusterFormationTasks", { true })
        } else {
            project.testClusters {
                "$name" {
                    javaHome = project.file(project.ext.runtimeJavaHome)
                }
            }
            runner.useCluster project.testClusters."$name"
        }

        runner.include('**/*IT.class')
        runner.systemProperty('tests.rest.load_packaged', 'false')

        if (System.getProperty("tests.rest.cluster") == null) {
            if (System.getProperty("tests.cluster") != null || System.getProperty("tests.clustername") != null) {
                throw new IllegalArgumentException("tests.rest.cluster, tests.cluster, and tests.clustername must all be null or non-null")
            }
            if (usesTestclusters == true) {
                ElasticsearchCluster cluster = project.testClusters."${name}"
                runner.nonInputProperties.systemProperty('tests.rest.cluster', "${-> cluster.allHttpSocketURI.join(",")}")
                runner.nonInputProperties.systemProperty('tests.cluster', "${-> cluster.transportPortURI}")
                runner.nonInputProperties.systemProperty('tests.clustername', "${-> cluster.getName()}")
            } else {
                // we pass all nodes to the rest cluster to allow the clients to round-robin between them
                // this is more realistic than just talking to a single node
                runner.nonInputProperties.systemProperty('tests.rest.cluster', "${-> nodes.collect { it.httpUri() }.join(",")}")
                runner.nonInputProperties.systemProperty('tests.config.dir', "${-> nodes[0].pathConf}")
                // TODO: our "client" qa tests currently use the rest-test plugin. instead they should have their own plugin
                // that sets up the test cluster and passes this transport uri instead of http uri. Until then, we pass
                // both as separate sysprops
                runner.nonInputProperties.systemProperty('tests.cluster', "${-> nodes[0].transportUri()}")
                runner.nonInputProperties.systemProperty('tests.clustername', "${-> nodes[0].clusterName}")

                // dump errors and warnings from cluster log on failure
                TaskExecutionAdapter logDumpListener = new TaskExecutionAdapter() {
                    @Override
                    void afterExecute(Task task, TaskState state) {
                        if (task == runner && state.failure != null) {
                            for (NodeInfo nodeInfo : nodes) {
                                printLogExcerpt(nodeInfo)
                            }
                        }
                    }
                }
                runner.doFirst {
                    project.gradle.addListener(logDumpListener)
                }
                runner.doLast {
                    project.gradle.removeListener(logDumpListener)
                }
            }
        } else {
            if (System.getProperty("tests.cluster") == null || System.getProperty("tests.clustername") == null) {
                throw new IllegalArgumentException("tests.rest.cluster, tests.cluster, and tests.clustername must all be null or non-null")
            }
            // an external cluster was specified and all responsibility for cluster configuration is taken by the user
            runner.systemProperty('tests.rest.cluster', System.getProperty("tests.rest.cluster"))
            runner.systemProperty('test.cluster', System.getProperty("tests.cluster"))
            runner.systemProperty('test.clustername', System.getProperty("tests.clustername"))
        }

        // copy the rest spec/tests onto the test classpath
        Copy copyRestSpec = createCopyRestSpecTask()
        project.sourceSets.test.output.builtBy(copyRestSpec)

        // this must run after all projects have been configured, so we know any project
        // references can be accessed as a fully configured
        project.gradle.projectsEvaluated {
            if (enabled == false) {
                runner.enabled = false
                return // no need to add cluster formation tasks if the task won't run!
            }
            if (usesTestclusters == false) {
                // only create the cluster if needed as otherwise an external cluster to use was specified
                if (System.getProperty("tests.rest.cluster") == null) {
                    nodes = ClusterFormationTasks.setup(project, "${name}Cluster", runner, clusterConfig)
                }
                super.dependsOn(runner.finalizedBy)
            }
        }
    }

    /** Sets the includePackaged property */
    public void includePackaged(boolean include) {
        includePackaged = include
    }

    @Option(
            option = "debug-jvm",
            description = "Enable debugging configuration, to allow attaching a debugger to elasticsearch."
    )
    public void setDebug(boolean enabled) {
        clusterConfig.debug = enabled;
    }

    public List<NodeInfo> getNodes() {
        return nodes
    }

    @Override
    public Task dependsOn(Object... dependencies) {
        runner.dependsOn(dependencies)
        for (Object dependency : dependencies) {
            if (dependency instanceof Fixture) {
                runner.finalizedBy(((Fixture) dependency).getStopTask())
            }
        }
        return this
    }

    @Override
    public void setDependsOn(Iterable<?> dependencies) {
        runner.setDependsOn(dependencies)
        for (Object dependency : dependencies) {
            if (dependency instanceof Fixture) {
                runner.finalizedBy(((Fixture) dependency).getStopTask())
            }
        }
    }

    public void runner(Closure configure) {
        project.tasks.getByName("${name}Runner").configure(configure)
    }

    /** Print out an excerpt of the log from the given node. */
    protected static void printLogExcerpt(NodeInfo nodeInfo) {
        File logFile = new File(nodeInfo.homeDir, "logs/${nodeInfo.clusterName}.log")
        LOGGER.lifecycle("\nCluster ${nodeInfo.clusterName} - node ${nodeInfo.nodeNum} log excerpt:")
        LOGGER.lifecycle("(full log at ${logFile})")
        LOGGER.lifecycle('-----------------------------------------')
        Stream<String> stream = Files.lines(logFile.toPath(), StandardCharsets.UTF_8)
        try {
            boolean inStartup = true
            boolean inExcerpt = false
            int linesSkipped = 0
            for (String line : stream) {
                if (line.startsWith("[")) {
                    inExcerpt = false // clear with the next log message
                }
                if (line =~ /(\[WARN *\])|(\[ERROR *\])/) {
                    inExcerpt = true // show warnings and errors
                }
                if (inStartup || inExcerpt) {
                    if (linesSkipped != 0) {
                        LOGGER.lifecycle("... SKIPPED ${linesSkipped} LINES ...")
                    }
                    LOGGER.lifecycle(line)
                    linesSkipped = 0
                } else {
                    ++linesSkipped
                }
                if (line =~ /recovered \[\d+\] indices into cluster_state/) {
                    inStartup = false
                }
            }
        } finally {
            stream.close()
        }
        LOGGER.lifecycle('=========================================')

    }

<<<<<<< HEAD
    /**
     * Creates a task (if necessary) to copy the rest spec files.
     *
     * @param project The project to add the copy task to
     * @param includePackagedTests true if the packaged tests should be copied, false otherwise
     */
    Task createCopyRestSpecTask() {
        project.configurations {
            restSpec
        }
        project.dependencies {
            if (ClasspathUtils.isElasticsearchProject()) {
                restSpec project.project(':rest-api-spec')
            } else {
                restSpec "org.elasticsearch:rest-api-spec:${VersionProperties.elasticsearch}"
            }
        }
        Task copyRestSpec = project.tasks.findByName('copyRestSpec')
        if (copyRestSpec != null) {
            return copyRestSpec
=======
    Copy createCopyRestSpecTask() {
        Boilerplate.maybeCreate(project.configurations, 'restSpec') {
            project.dependencies.add(
                    'restSpec',
                    ClasspathUtils.isElasticsearchProject() ? project.project(':rest-api-spec') :
                            "org.elasticsearch:rest-api-spec:${VersionProperties.elasticsearch}"
            )
>>>>>>> 3e25db2f
        }

        return Boilerplate.maybeCreate(project.tasks, 'copyRestSpec', Copy) { Copy copy ->
            copy.dependsOn project.configurations.restSpec
            copy.into(project.sourceSets.test.output.resourcesDir)
            copy.from({ project.zipTree(project.configurations.restSpec.singleFile) }) {
                includeEmptyDirs = false
                include 'rest-api-spec/**'
                filesMatching('rest-api-spec/test/**') { FileCopyDetails details ->
                    if (includePackaged == false) {
                        details.exclude()
                    }
                }
            }

            if (project.plugins.hasPlugin(IdeaPlugin)) {
                project.idea {
                    module {
                        if (scopes.TEST != null) {
                            scopes.TEST.plus.add(project.configurations.restSpec)
                        }
                    }
                }
            }
        }
    }
}<|MERGE_RESOLUTION|>--- conflicted
+++ resolved
@@ -22,10 +22,7 @@
 import org.elasticsearch.gradle.testclusters.ElasticsearchCluster
 import org.elasticsearch.gradle.testclusters.RestTestRunnerTask
 import org.elasticsearch.gradle.testclusters.TestClustersPlugin
-<<<<<<< HEAD
-=======
 import org.elasticsearch.gradle.tool.Boilerplate
->>>>>>> 3e25db2f
 import org.elasticsearch.gradle.tool.ClasspathUtils
 import org.gradle.api.DefaultTask
 import org.gradle.api.Task
@@ -230,7 +227,6 @@
 
     }
 
-<<<<<<< HEAD
     /**
      * Creates a task (if necessary) to copy the rest spec files.
      *
@@ -251,15 +247,6 @@
         Task copyRestSpec = project.tasks.findByName('copyRestSpec')
         if (copyRestSpec != null) {
             return copyRestSpec
-=======
-    Copy createCopyRestSpecTask() {
-        Boilerplate.maybeCreate(project.configurations, 'restSpec') {
-            project.dependencies.add(
-                    'restSpec',
-                    ClasspathUtils.isElasticsearchProject() ? project.project(':rest-api-spec') :
-                            "org.elasticsearch:rest-api-spec:${VersionProperties.elasticsearch}"
-            )
->>>>>>> 3e25db2f
         }
 
         return Boilerplate.maybeCreate(project.tasks, 'copyRestSpec', Copy) { Copy copy ->
