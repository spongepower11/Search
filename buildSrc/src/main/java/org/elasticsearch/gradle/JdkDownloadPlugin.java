/*
 * Licensed to Elasticsearch under one or more contributor
 * license agreements. See the NOTICE file distributed with
 * this work for additional information regarding copyright
 * ownership. Elasticsearch licenses this file to you under
 * the Apache License, Version 2.0 (the "License"); you may
 * not use this file except in compliance with the License.
 * You may obtain a copy of the License at
 *
 *    http://www.apache.org/licenses/LICENSE-2.0
 *
 * Unless required by applicable law or agreed to in writing,
 * software distributed under the License is distributed on an
 * "AS IS" BASIS, WITHOUT WARRANTIES OR CONDITIONS OF ANY
 * KIND, either express or implied.  See the License for the
 * specific language governing permissions and limitations
 * under the License.
 */

package org.elasticsearch.gradle;

import org.elasticsearch.gradle.tar.SymbolicLinkPreservingUntarTask;
import org.gradle.api.Action;
import org.gradle.api.GradleException;
import org.gradle.api.NamedDomainObjectContainer;
import org.gradle.api.Plugin;
import org.gradle.api.Project;
import org.gradle.api.Task;
import org.gradle.api.artifacts.Configuration;
import org.gradle.api.artifacts.ConfigurationContainer;
import org.gradle.api.artifacts.dsl.DependencyHandler;
import org.gradle.api.artifacts.dsl.RepositoryHandler;
import org.gradle.api.artifacts.repositories.IvyArtifactRepository;
import org.gradle.api.file.CopySpec;
import org.gradle.api.file.Directory;
import org.gradle.api.file.FileTree;
import org.gradle.api.file.RelativePath;
import org.gradle.api.provider.Provider;
import org.gradle.api.tasks.Copy;
import org.gradle.api.tasks.TaskProvider;

import java.nio.file.Path;
import java.nio.file.Paths;
import java.util.HashMap;
import java.util.Locale;
import java.util.Map;
import java.util.concurrent.Callable;
import java.util.stream.StreamSupport;

import static org.elasticsearch.gradle.tool.Boilerplate.findByName;
import static org.elasticsearch.gradle.tool.Boilerplate.maybeCreate;

public class JdkDownloadPlugin implements Plugin<Project> {

    private static final String REPO_NAME_PREFIX = "jdk_repo_";
    private static final String EXTENSION_NAME = "jdks";

    @Override
    public void apply(Project project) {
        NamedDomainObjectContainer<Jdk> jdksContainer = project.container(
            Jdk.class,
            name -> new Jdk(name, project.getConfigurations().create("jdk_" + name), project.getObjects())
        );
        project.getExtensions().add(EXTENSION_NAME, jdksContainer);

        project.afterEvaluate(p -> {
            for (Jdk jdk : jdksContainer) {
                jdk.finalizeValues();

                // depend on the jdk directory "artifact" from the root project
                DependencyHandler dependencies = project.getDependencies();
                Map<String, Object> depConfig = new HashMap<>();
                depConfig.put("path", ":"); // root project
                depConfig.put(
                    "configuration",
                    configName("extracted_jdk", jdk.getVendor(), jdk.getVersion(), jdk.getPlatform(), jdk.getArchitecture())
                );
                project.getDependencies().add(jdk.getConfigurationName(), dependencies.project(depConfig));

                // ensure a root level jdk download task exists
                setupRootJdkDownload(project.getRootProject(), jdk);
            }
        });
    }

    @SuppressWarnings("unchecked")
    public static NamedDomainObjectContainer<Jdk> getContainer(Project project) {
        return (NamedDomainObjectContainer<Jdk>) project.getExtensions().getByName(EXTENSION_NAME);
    }

    private static void setupRootJdkDownload(Project rootProject, Jdk jdk) {
        String extractTaskName = String.format(
            Locale.ROOT,
            "extract-%s-%s-jdk-%s-%s",
            jdk.getPlatform(),
            jdk.getArchitecture(),
            jdk.getVendor(),
            jdk.getVersion()
        );

        // Skip setup if we've already configured a JDK for this platform, vendor and version
        if (findByName(rootProject.getTasks(), extractTaskName) == null) {
            RepositoryHandler repositories = rootProject.getRepositories();

            /*
             * Define the appropriate repository for the given JDK vendor and version
             *
             * For AdoptOpenJDK we use a single internally hosted Artifactory repository.
             * For Oracle/OpenJDK we define a repository per-version.
             */
            String repoName = REPO_NAME_PREFIX + jdk.getVendor() + "_" + jdk.getVersion();
            String repoUrl;
            String artifactPattern;

            if (jdk.getVendor().equals("adoptopenjdk")) {
                repoUrl = "https://artifactory.elstc.co/artifactory/oss-jdk-local/";
                artifactPattern = String.format(
                    Locale.ROOT,
                    "adoptopenjdk/OpenJDK%sU-jdk_[classifier]_[module]_hotspot_[revision]_%s.[ext]",
                    jdk.getMajor(),
                    jdk.getBuild()
                );
            } else if (jdk.getVendor().equals("openjdk")) {
                repoUrl = "https://download.oracle.com";
                if (jdk.getHash() != null) {
                    // current pattern since 12.0.1
                    artifactPattern = "java/GA/jdk"
                        + jdk.getBaseVersion()
                        + "/"
                        + jdk.getHash()
                        + "/"
                        + jdk.getBuild()
                        + "/GPL/openjdk-[revision]_[module]-[classifier]_bin.[ext]";
                } else {
                    // simpler legacy pattern from JDK 9 to JDK 12 that we are advocating to Oracle to bring back
                    artifactPattern = "java/GA/jdk"
                        + jdk.getMajor()
                        + "/"
                        + jdk.getBuild()
                        + "/GPL/openjdk-[revision]_[module]-[classifier]_bin.[ext]";
                }
            } else {
                throw new GradleException("Unknown JDK vendor [" + jdk.getVendor() + "]");
            }

            // Define the repository if we haven't already
            if (repositories.findByName(repoName) == null) {
                IvyArtifactRepository ivyRepo = repositories.ivy(repo -> {
                    repo.setName(repoName);
                    repo.setUrl(repoUrl);
                    repo.metadataSources(IvyArtifactRepository.MetadataSources::artifact);
                    repo.patternLayout(layout -> layout.artifact(artifactPattern));
                });
                repositories.exclusiveContent(exclusiveContentRepository -> {
                    exclusiveContentRepository.filter(config -> config.includeGroup(groupName(jdk)));
                    exclusiveContentRepository.forRepositories(ivyRepo);
                });
            }

            // Declare a configuration and dependency from which to download the remote JDK
            final ConfigurationContainer configurations = rootProject.getConfigurations();
            String downloadConfigName = configName(jdk.getVendor(), jdk.getVersion(), jdk.getPlatform(), jdk.getArchitecture());
            Configuration downloadConfiguration = maybeCreate(configurations, downloadConfigName);
            rootProject.getDependencies().add(downloadConfigName, dependencyNotation(jdk));

            // Create JDK extract task
            final Provider<Directory> extractPath = rootProject.getLayout()
                .getBuildDirectory()
                .dir("jdks/" + jdk.getVendor() + "-" + jdk.getBaseVersion() + "_" + jdk.getPlatform() + "_" + jdk.getArchitecture());

            TaskProvider<?> extractTask = createExtractTask(
                extractTaskName,
                rootProject,
                jdk.getPlatform(),
                downloadConfiguration,
                extractPath
            );

            // Declare a configuration for the extracted JDK archive
            String artifactConfigName = configName(
                "extracted_jdk",
                jdk.getVendor(),
                jdk.getVersion(),
                jdk.getPlatform(),
                jdk.getArchitecture()
            );
            maybeCreate(configurations, artifactConfigName);
            rootProject.getArtifacts().add(artifactConfigName, extractPath, artifact -> artifact.builtBy(extractTask));
        }
    }

    private static TaskProvider<?> createExtractTask(
        String taskName,
        Project rootProject,
        String platform,
        Configuration downloadConfiguration,
        Provider<Directory> extractPath
    ) {
        if (platform.equals("windows")) {
            final Callable<FileTree> fileGetter = () -> rootProject.zipTree(downloadConfiguration.getSingleFile());
            // TODO: look into doing this as an artifact transform, which are cacheable starting in gradle 5.3
            Action<CopySpec> removeRootDir = copy -> {
                // remove extra unnecessary directory levels
                copy.eachFile(details -> {
                    Path newPathSegments = trimArchiveExtractPath(details.getRelativePath().getPathString());
                    String[] segments = StreamSupport.stream(newPathSegments.spliterator(), false)
                        .map(Path::toString)
                        .toArray(String[]::new);
                    details.setRelativePath(new RelativePath(true, segments));
                });
                copy.setIncludeEmptyDirs(false);
            };

            return rootProject.getTasks().register(taskName, Copy.class, copyTask -> {
                copyTask.doFirst(new Action<Task>() {
                    @Override
                    public void execute(Task t) {
                        rootProject.delete(extractPath);
                    }
                });
                copyTask.into(extractPath);
                copyTask.from(fileGetter, removeRootDir);
            });
        } else {
            /*
             * Gradle TarFileTree does not resolve symlinks, so we have to manually extract and preserve the symlinks.
             * cf. https://github.com/gradle/gradle/issues/3982 and https://discuss.gradle.org/t/tar-and-untar-losing-symbolic-links/2039
             */
            return rootProject.getTasks().register(taskName, SymbolicLinkPreservingUntarTask.class, task -> {
                task.getTarFile().fileProvider(rootProject.provider(downloadConfiguration::getSingleFile));
                task.getExtractPath().set(extractPath);
                task.setTransform(JdkDownloadPlugin::trimArchiveExtractPath);
            });
        }
    }

    /*
     * We want to remove up to the and including the jdk-.* relative paths. That is a JDK archive is structured as:
     *   jdk-12.0.1/
     *   jdk-12.0.1/Contents
     *   ...
     *
     * and we want to remove the leading jdk-12.0.1. Note however that there could also be a leading ./ as in
     *   ./
     *   ./jdk-12.0.1/
     *   ./jdk-12.0.1/Contents
     *
     * so we account for this and search the path components until we find the jdk-12.0.1, and strip the leading components.
     */
    private static Path trimArchiveExtractPath(String relativePath) {
        final Path entryName = Paths.get(relativePath);
        int index = 0;
        for (; index < entryName.getNameCount(); index++) {
            if (entryName.getName(index).toString().matches("jdk-?\\d.*")) {
                break;
            }
        }
        if (index + 1 >= entryName.getNameCount()) {
            // this happens on the top-level directories in the archive, which we are removing
            return null;
        }
        // finally remove the top-level directories from the output path
        return entryName.subpath(index + 1, entryName.getNameCount());
    }

    private static String dependencyNotation(Jdk jdk) {
        String platformDep = jdk.getPlatform().equals("darwin") || jdk.getPlatform().equals("osx")
            ? (jdk.getVendor().equals("adoptopenjdk") ? "mac" : "osx")
            : jdk.getPlatform();
        String extension = jdk.getPlatform().equals("windows") ? "zip" : "tar.gz";

<<<<<<< HEAD
        return groupName(jdk) + ":" + platformDep + ":" + jdk.getBaseVersion() + "@" + extension;
=======
        return groupName(jdk) + ":" + platformDep + ":" + jdk.getBaseVersion() + ":" + jdk.getArchitecture() + "@" + extension;
>>>>>>> face3751
    }

    private static String groupName(Jdk jdk) {
        return jdk.getVendor() + "_" + jdk.getMajor();
    }

    private static String configName(String... parts) {
        return String.join("_", parts);
    }
}<|MERGE_RESOLUTION|>--- conflicted
+++ resolved
@@ -269,11 +269,7 @@
             : jdk.getPlatform();
         String extension = jdk.getPlatform().equals("windows") ? "zip" : "tar.gz";
 
-<<<<<<< HEAD
-        return groupName(jdk) + ":" + platformDep + ":" + jdk.getBaseVersion() + "@" + extension;
-=======
         return groupName(jdk) + ":" + platformDep + ":" + jdk.getBaseVersion() + ":" + jdk.getArchitecture() + "@" + extension;
->>>>>>> face3751
     }
 
     private static String groupName(Jdk jdk) {
