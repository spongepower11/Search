/*
 * Licensed to Elasticsearch under one or more contributor
 * license agreements. See the NOTICE file distributed with
 * this work for additional information regarding copyright
 * ownership. Elasticsearch licenses this file to you under
 * the Apache License, Version 2.0 (the "License"); you may
 * not use this file except in compliance with the License.
 * You may obtain a copy of the License at
 *
 *    http://www.apache.org/licenses/LICENSE-2.0
 *
 * Unless required by applicable law or agreed to in writing,
 * software distributed under the License is distributed on an
 * "AS IS" BASIS, WITHOUT WARRANTIES OR CONDITIONS OF ANY
 * KIND, either express or implied.  See the License for the
 * specific language governing permissions and limitations
 * under the License.
 */
package org.elasticsearch.gradle.testfixtures;

import com.avast.gradle.dockercompose.ComposeExtension;
import com.avast.gradle.dockercompose.DockerComposePlugin;
import com.avast.gradle.dockercompose.tasks.ComposeUp;
import org.elasticsearch.gradle.OS;
import org.elasticsearch.gradle.SystemPropertyCommandLineArgumentProvider;
import org.elasticsearch.gradle.precommit.JarHellTask;
import org.elasticsearch.gradle.precommit.TestingConventionsTasks;
import org.elasticsearch.gradle.precommit.ThirdPartyAuditTask;
import org.gradle.api.Action;
import org.gradle.api.DefaultTask;
import org.gradle.api.Plugin;
import org.gradle.api.Project;
import org.gradle.api.Task;
import org.gradle.api.plugins.BasePlugin;
import org.gradle.api.plugins.ExtraPropertiesExtension;
import org.gradle.api.tasks.TaskContainer;
import org.gradle.api.tasks.testing.Test;

import java.io.File;
import java.util.Collections;
import java.util.function.BiConsumer;

public class TestFixturesPlugin implements Plugin<Project> {

    static final String DOCKER_COMPOSE_YML = "docker-compose.yml";

    @Override
    public void apply(Project project) {
        TaskContainer tasks = project.getTasks();

        TestFixtureExtension extension = project.getExtensions().create(
            "testFixtures", TestFixtureExtension.class, project
        );

        if (project.file(DOCKER_COMPOSE_YML).exists()) {
            // convenience boilerplate with build plugin
            // Can't reference tasks that are implemented in Groovy, use reflection  instead
            disableTaskByType(tasks, getTaskClass("org.elasticsearch.gradle.precommit.LicenseHeadersTask"));
            disableTaskByType(tasks, ThirdPartyAuditTask.class);
            disableTaskByType(tasks, JarHellTask.class);

            // the project that defined a test fixture can also use it
            extension.fixtures.add(project);

            Task buildFixture = project.getTasks().create("buildFixture");
            Task pullFixture = project.getTasks().create("pullFixture");
            Task preProcessFixture = project.getTasks().create("preProcessFixture");
            buildFixture.dependsOn(preProcessFixture);
            pullFixture.dependsOn(preProcessFixture);
            Task postProcessFixture = project.getTasks().create("postProcessFixture");
            postProcessFixture.dependsOn(buildFixture);
            preProcessFixture.onlyIf(spec -> buildFixture.getEnabled());
            postProcessFixture.onlyIf(spec -> buildFixture.getEnabled());

            if (dockerComposeSupported() == false) {
                preProcessFixture.setEnabled(false);
                postProcessFixture.setEnabled(false);
                buildFixture.setEnabled(false);
                pullFixture.setEnabled(false);
            } else {
                project.apply(spec -> spec.plugin(BasePlugin.class));
                project.apply(spec -> spec.plugin(DockerComposePlugin.class));
                ComposeExtension composeExtension = project.getExtensions().getByType(ComposeExtension.class);
                composeExtension.setUseComposeFiles(Collections.singletonList(DOCKER_COMPOSE_YML));
                composeExtension.setRemoveContainers(true);
                composeExtension.setExecutable(
                    project.file("/usr/local/bin/docker-compose").exists() ?
                        "/usr/local/bin/docker-compose" : "/usr/bin/docker-compose"
                );

                buildFixture.dependsOn(tasks.getByName("composeUp"));
                pullFixture.dependsOn(tasks.getByName("composePull"));
                tasks.getByName("composeUp").mustRunAfter(preProcessFixture);
                tasks.getByName("composePull").mustRunAfter(preProcessFixture);

<<<<<<< HEAD
            configureServiceInfoForTask(
                postProcessFixture,
                project,
                (name, port) -> postProcessFixture.getExtensions()
                    .getByType(ExtraPropertiesExtension.class).set(name, port)
            );

            // Make it possible to have the both fixture and what's using it in a single place
            extension.fixtures.add(project);
=======
                configureServiceInfoForTask(
                    postProcessFixture,
                    project,
                    (name, port) -> postProcessFixture.getExtensions()
                        .getByType(ExtraPropertiesExtension.class).set(name, port)
                );
            }
>>>>>>> d0782bcb
        }

        extension.fixtures
            .matching(fixtureProject -> fixtureProject.equals(project) == false)
            .all(fixtureProject -> project.evaluationDependsOn(fixtureProject.getPath()));

        conditionTaskByType(tasks, extension, Test.class);
        conditionTaskByType(tasks, extension, getTaskClass("org.elasticsearch.gradle.test.RestIntegTestTask"));
        conditionTaskByType(tasks, extension, TestingConventionsTasks.class);
        conditionTaskByType(tasks, extension, ComposeUp.class);

        if (dockerComposeSupported() == false) {
            project.getLogger().warn(
                "Tests for {} require docker-compose at /usr/local/bin/docker-compose or /usr/bin/docker-compose " +
                    "but none could be found so these will be skipped", project.getPath()
            );
            return;
        }

        tasks.withType(Test.class, task ->
            extension.fixtures.all(fixtureProject -> {
                fixtureProject.getTasks().matching(it -> it.getName().equals("buildFixture")).all(task::dependsOn);
                fixtureProject.getTasks().matching(it -> it.getName().equals("composeDown")).all(task::finalizedBy);
                configureServiceInfoForTask(
                    task,
                    fixtureProject,
                    (name, host) ->
                        task.getExtensions().getByType(SystemPropertyCommandLineArgumentProvider.class).systemProperty(name, host)
                );
                task.dependsOn(fixtureProject.getTasks().getByName("postProcessFixture"));
            })
        );

    }

    private void conditionTaskByType(TaskContainer tasks, TestFixtureExtension extension, Class<? extends DefaultTask> taskClass) {
        tasks.withType(
            taskClass,
            task -> task.onlyIf(spec ->
                extension.fixtures.stream()
                    .anyMatch(fixtureProject ->
                        fixtureProject.getTasks().getByName("buildFixture").getEnabled() == false
                    ) == false
            )
        );
    }

    private void configureServiceInfoForTask(Task task, Project fixtureProject, BiConsumer<String, Integer> consumer) {
        // Configure ports for the tests as system properties.
        // We only know these at execution time so we need to do it in doFirst
        task.doFirst(new Action<Task>() {
                         @Override
                         public void execute(Task theTask) {
                             fixtureProject.getExtensions().getByType(ComposeExtension.class).getServicesInfos()
                                 .forEach((service, infos) -> {
                                     infos.getTcpPorts()
                                         .forEach((container, host) -> {
                                             String name = "test.fixtures." + service + ".tcp." + container;
                                             theTask.getLogger().info("port mapping property: {}={}", name, host);
                                             consumer.accept(
                                                 name,
                                                 host
                                             );
                                         });
                                     infos.getUdpPorts()
                                         .forEach((container, host) -> {
                                             String name = "test.fixtures." + service + ".udp." + container;
                                             theTask.getLogger().info("port mapping property: {}={}", name, host);
                                             consumer.accept(
                                                 name,
                                                 host
                                             );
                                         });
                                 });
                         }
                     }
        );
    }

    public static boolean dockerComposeSupported() {
        if (OS.current().equals(OS.WINDOWS)) {
            return false;
        }
        final boolean hasDockerCompose = (new File("/usr/local/bin/docker-compose")).exists() ||
            (new File("/usr/bin/docker-compose").exists());
        return hasDockerCompose && Boolean.parseBoolean(System.getProperty("tests.fixture.enabled", "true"));
    }

    private void disableTaskByType(TaskContainer tasks, Class<? extends Task> type) {
        tasks.withType(type, task -> task.setEnabled(false));
    }

    @SuppressWarnings("unchecked")
    private Class<? extends DefaultTask> getTaskClass(String type) {
        Class<?> aClass;
        try {
            aClass = Class.forName(type);
            if (DefaultTask.class.isAssignableFrom(aClass) == false) {
                throw new IllegalArgumentException("Not a task type: " + type);
            }
        } catch (ClassNotFoundException e) {
            throw new IllegalArgumentException("No such task: " + type);
        }
        return (Class<? extends DefaultTask>) aClass;
    }

}<|MERGE_RESOLUTION|>--- conflicted
+++ resolved
@@ -93,17 +93,6 @@
                 tasks.getByName("composeUp").mustRunAfter(preProcessFixture);
                 tasks.getByName("composePull").mustRunAfter(preProcessFixture);
 
-<<<<<<< HEAD
-            configureServiceInfoForTask(
-                postProcessFixture,
-                project,
-                (name, port) -> postProcessFixture.getExtensions()
-                    .getByType(ExtraPropertiesExtension.class).set(name, port)
-            );
-
-            // Make it possible to have the both fixture and what's using it in a single place
-            extension.fixtures.add(project);
-=======
                 configureServiceInfoForTask(
                     postProcessFixture,
                     project,
@@ -111,7 +100,6 @@
                         .getByType(ExtraPropertiesExtension.class).set(name, port)
                 );
             }
->>>>>>> d0782bcb
         }
 
         extension.fixtures
