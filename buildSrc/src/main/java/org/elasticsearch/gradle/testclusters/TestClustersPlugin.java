--- conflicted
+++ resolved
@@ -318,45 +318,15 @@
                         unreleasedInfo = null;
                     }
                 }
-<<<<<<< HEAD
-            }
-            if (unreleased.contains(Version.fromString(esNode.getVersion()))) {
-                Map<String, Object> projectNotation = new HashMap<>();
-                projectNotation.put("path", unreleasedInfo.gradleProjectPath);
-                projectNotation.put("configuration", esNode.getDistribution().getLiveConfiguration());
-                logger.debug("Cluster {} depends on {}", esNode.getName(), projectNotation);
-                rootProject.getDependencies().add(
-                    HELPER_CONFIGURATION_NAME,
-                    project.getDependencies().project(projectNotation)
-                );
-            } else {
-                if (esNode.getDistribution().equals(Distribution.INTEG_TEST)) {
-=======
                 if (unreleased.contains(Version.fromString(version))) {
                     Map<String, Object> projectNotation = new HashMap<>();
                     projectNotation.put("path", unreleasedInfo.gradleProjectPath);
                     projectNotation.put("configuration", distribution.getLiveConfiguration());
->>>>>>> ce9ca340
                     rootProject.getDependencies().add(
                         HELPER_CONFIGURATION_NAME,
                         project.getDependencies().project(projectNotation)
                     );
                 } else {
-<<<<<<< HEAD
-                    // declare dependencies to be downloaded from the download service.
-                    // The BuildPlugin sets up the right repo for this to work
-                    // TODO: move the repo definition in this plugin when ClusterFormationTasks is removed
-                    String dependency = String.format(
-                        "%s:%s:%s:%s@%s",
-                        esNode.getDistribution().getGroup(),
-                        esNode.getDistribution().getArtifactName(),
-                        esNode.getVersion(),
-                        esNode.getDistribution().getClassifier(),
-                        esNode.getDistribution().getFileExtension()
-                    );
-                    logger.debug("Cluster {} depends on {}", esNode.getName(), dependency);
-                    rootProject.getDependencies().add(HELPER_CONFIGURATION_NAME, dependency);
-=======
                     if (distribution.equals(Distribution.INTEG_TEST)) {
                         rootProject.getDependencies().add(
                             HELPER_CONFIGURATION_NAME, "org.elasticsearch.distribution.integ-test-zip:elasticsearch:" + version
@@ -375,7 +345,6 @@
                         );
                         rootProject.getDependencies().add(HELPER_CONFIGURATION_NAME, dependency);
                     }
->>>>>>> ce9ca340
                 }
             })));
     }
