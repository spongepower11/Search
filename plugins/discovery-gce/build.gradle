apply plugin: 'elasticsearch.internal-yaml-rest-test'
apply plugin: 'elasticsearch.internal-cluster-test'

esplugin {
  description 'The Google Compute Engine (GCE) Discovery plugin allows to use GCE API for the unicast discovery mechanism.'
  classname 'org.elasticsearch.plugin.discovery.gce.GceDiscoveryPlugin'
}

versions << [
  'google'              : '1.41.1',
  'google_api_client'   : '1.33.1',
  'api_services_compute': 'v1-rev20220322-1.32.1',
  'google_oauth_client' : '1.33.0',
]

dependencies {
  api "com.google.apis:google-api-services-compute:${versions.api_services_compute}"
  api "com.google.api-client:google-api-client:${versions.google_api_client}"
  api "com.google.oauth-client:google-oauth-client:${versions.google_oauth_client}"
  api "com.google.http-client:google-http-client:${versions.google}"
  api "com.google.http-client:google-http-client-jackson2:${versions.google}"
  api "com.fasterxml.jackson.core:jackson-core:${versions.jackson}"
  api "com.google.http-client:google-http-client-gson:${versions.google}"
  api 'com.google.code.findbugs:jsr305:3.0.2'
  api "commons-logging:commons-logging:${versions.commonslogging}"
  api "org.apache.logging.log4j:log4j-1.2-api:${versions.log4j}"
  api "commons-codec:commons-codec:${versions.commonscodec}"

  runtimeOnly 'com.google.guava:guava:31.0.1-jre'
  runtimeOnly 'com.google.guava:failureaccess:1.0.1'
  api 'io.opencensus:opencensus-api:0.30.0'
  api 'io.opencensus:opencensus-contrib-http-util:0.30.0'
  api 'io.grpc:grpc-context:1.27.2'
}

restResources {
  restApi {
    include '_common', 'cluster', 'nodes'
  }
}

tasks.named("dependencyLicenses").configure {
  mapping from: /opencensus.*/, to: 'opencensus'
  mapping from: /google-.*/, to: 'google'
  mapping from: /jackson-.*/, to: 'jackson'
}

tasks.named("check").configure {
  // also execute the QA tests when testing the plugin
  dependsOn 'qa:gce:check'
}

tasks.named("test").configure {
  // this is needed for insecure plugins, remove if possible!
  systemProperty 'tests.artifact', project.name
}

tasks.named("thirdPartyAudit").configure {
  ignoreMissingClasses(
          // classes are missing
          'javax.servlet.ServletContextEvent',
          'javax.servlet.ServletContextListener',
          'org.apache.avalon.framework.logger.Logger',
          'org.apache.log.Hierarchy',
          'org.apache.log.Logger',
          'org.apache.avalon.framework.logger.Logger',
//          'javax.jms.Message',
          'org.apache.http.ConnectionReuseStrategy',
          'org.apache.http.Header',
          'org.apache.http.HttpEntity',
          'org.apache.http.HttpEntityEnclosingRequest',
          'org.apache.http.HttpHost',
          'org.apache.http.HttpRequest',
          'org.apache.http.HttpResponse',
          'org.apache.http.HttpVersion',
          'org.apache.http.RequestLine',
          'org.apache.http.StatusLine',
          'org.apache.http.client.AuthenticationHandler',
          'org.apache.http.client.HttpClient',
          'org.apache.http.client.HttpRequestRetryHandler',
          'org.apache.http.client.RedirectHandler',
          'org.apache.http.client.RequestDirector',
          'org.apache.http.client.UserTokenHandler',
          'org.apache.http.client.methods.HttpEntityEnclosingRequestBase',
          'org.apache.http.client.methods.HttpRequestBase',
          'org.apache.http.config.Registry',
          'org.apache.http.config.RegistryBuilder',
          'org.apache.http.config.SocketConfig',
          'org.apache.http.config.SocketConfig$Builder',
          'org.apache.http.conn.ClientConnectionManager',
          'org.apache.http.conn.ConnectionKeepAliveStrategy',
          'org.apache.http.conn.params.ConnManagerParams',
          'org.apache.http.conn.params.ConnRouteParams',
          'org.apache.http.conn.routing.HttpRoutePlanner',
          'org.apache.http.conn.scheme.PlainSocketFactory',
          'org.apache.http.conn.scheme.SchemeRegistry',
          'org.apache.http.conn.socket.PlainConnectionSocketFactory',
          'org.apache.http.conn.ssl.SSLSocketFactory',
          'org.apache.http.conn.ssl.X509HostnameVerifier',
          'org.apache.http.entity.AbstractHttpEntity',
          'org.apache.http.impl.client.DefaultHttpClient',
          'org.apache.http.impl.client.HttpClientBuilder',
          'org.apache.http.impl.conn.PoolingHttpClientConnectionManager',
          'org.apache.http.params.HttpConnectionParams',
          'org.apache.http.params.HttpParams',
          'org.apache.http.params.HttpProtocolParams',
          'org.apache.http.protocol.HttpContext',
          'org.apache.http.protocol.HttpProcessor',
          'org.apache.http.protocol.HttpRequestExecutor',
<<<<<<< HEAD
    'javax.jms.Message',
     'org.apache.logging.log4j.Level',
     'org.apache.logging.log4j.LogManager',
     'org.apache.logging.log4j.Logger',
     'org.apache.logging.log4j.Marker',
     'org.apache.logging.log4j.ThreadContext',
     'org.apache.logging.log4j.ThreadContext$ContextStack',
     'org.apache.logging.log4j.core.Appender',
     'org.apache.logging.log4j.core.ErrorHandler',
     'org.apache.logging.log4j.core.Filter',
     'org.apache.logging.log4j.core.Filter$Result',
     'org.apache.logging.log4j.core.Layout',
     'org.apache.logging.log4j.core.LifeCycle$State',
     'org.apache.logging.log4j.core.LogEvent',
     'org.apache.logging.log4j.core.Logger',
     'org.apache.logging.log4j.core.LoggerContext',
     'org.apache.logging.log4j.core.appender.AbstractAppender',
     'org.apache.logging.log4j.core.appender.AsyncAppender',
     'org.apache.logging.log4j.core.appender.AsyncAppender$Builder',
     'org.apache.logging.log4j.core.appender.ConsoleAppender',
     'org.apache.logging.log4j.core.appender.ConsoleAppender$Builder',
     'org.apache.logging.log4j.core.appender.ConsoleAppender$Target',
     'org.apache.logging.log4j.core.appender.FileAppender',
     'org.apache.logging.log4j.core.appender.FileAppender$Builder',
     'org.apache.logging.log4j.core.appender.NullAppender',
     'org.apache.logging.log4j.core.appender.RollingFileAppender',
     'org.apache.logging.log4j.core.appender.RollingFileAppender$Builder',
     'org.apache.logging.log4j.core.appender.SocketAppender',
     'org.apache.logging.log4j.core.appender.SocketAppender$Builder',
     'org.apache.logging.log4j.core.appender.rewrite.RewriteAppender',
     'org.apache.logging.log4j.core.appender.rewrite.RewritePolicy',
     'org.apache.logging.log4j.core.appender.rolling.CompositeTriggeringPolicy',
     'org.apache.logging.log4j.core.appender.rolling.DefaultRolloverStrategy',
     'org.apache.logging.log4j.core.appender.rolling.DefaultRolloverStrategy$Builder',
     'org.apache.logging.log4j.core.appender.rolling.SizeBasedTriggeringPolicy',
     'org.apache.logging.log4j.core.appender.rolling.TimeBasedTriggeringPolicy',
     'org.apache.logging.log4j.core.appender.rolling.TimeBasedTriggeringPolicy$Builder',
     'org.apache.logging.log4j.core.appender.rolling.TriggeringPolicy',
     'org.apache.logging.log4j.core.config.AbstractConfiguration',
     'org.apache.logging.log4j.core.config.AppenderRef',
     'org.apache.logging.log4j.core.config.Configuration',
     'org.apache.logging.log4j.core.config.ConfigurationFactory',
     'org.apache.logging.log4j.core.config.ConfigurationScheduler',
     'org.apache.logging.log4j.core.config.ConfigurationSource',
     'org.apache.logging.log4j.core.config.LoggerConfig',
     'org.apache.logging.log4j.core.config.Property',
     'org.apache.logging.log4j.core.config.Reconfigurable',
     'org.apache.logging.log4j.core.config.builder.api.AppenderComponentBuilder',
     'org.apache.logging.log4j.core.config.builder.api.ComponentBuilder',
     'org.apache.logging.log4j.core.config.builder.api.ConfigurationBuilder',
     'org.apache.logging.log4j.core.config.builder.api.ConfigurationBuilderFactory',
     'org.apache.logging.log4j.core.config.builder.api.LayoutComponentBuilder',
     'org.apache.logging.log4j.core.config.builder.api.LoggerComponentBuilder',
     'org.apache.logging.log4j.core.config.builder.api.RootLoggerComponentBuilder',
     'org.apache.logging.log4j.core.config.builder.impl.DefaultConfigurationBuilder',
     'org.apache.logging.log4j.core.config.plugins.util.PluginManager',
     'org.apache.logging.log4j.core.config.plugins.util.PluginType',
     'org.apache.logging.log4j.core.config.status.StatusConfiguration',
     'org.apache.logging.log4j.core.filter.AbstractFilter',
     'org.apache.logging.log4j.core.filter.AbstractFilterable',
     'org.apache.logging.log4j.core.filter.CompositeFilter',
     'org.apache.logging.log4j.core.filter.DenyAllFilter',
     'org.apache.logging.log4j.core.filter.DenyAllFilter$Builder',
     'org.apache.logging.log4j.core.filter.LevelMatchFilter',
     'org.apache.logging.log4j.core.filter.LevelMatchFilter$Builder',
     'org.apache.logging.log4j.core.filter.LevelRangeFilter',
     'org.apache.logging.log4j.core.filter.StringMatchFilter',
     'org.apache.logging.log4j.core.filter.StringMatchFilter$Builder',
     'org.apache.logging.log4j.core.filter.ThresholdFilter',
     'org.apache.logging.log4j.core.impl.Log4jLogEvent',
     'org.apache.logging.log4j.core.impl.Log4jLogEvent$Builder',
     'org.apache.logging.log4j.core.impl.ThrowableProxy',
     'org.apache.logging.log4j.core.layout.AbstractStringLayout',
     'org.apache.logging.log4j.core.layout.ByteBufferDestination',
     'org.apache.logging.log4j.core.layout.Encoder',
     'org.apache.logging.log4j.core.layout.HtmlLayout',
     'org.apache.logging.log4j.core.layout.HtmlLayout$Builder',
     'org.apache.logging.log4j.core.layout.PatternLayout',
     'org.apache.logging.log4j.core.layout.PatternLayout$Builder',
     'org.apache.logging.log4j.core.layout.SyslogLayout',
     'org.apache.logging.log4j.core.layout.SyslogLayout$Builder',
     'org.apache.logging.log4j.core.layout.XmlLayout',
     'org.apache.logging.log4j.core.layout.XmlLayout$Builder',
     'org.apache.logging.log4j.core.lookup.StrSubstitutor',
     'org.apache.logging.log4j.core.net.Facility',
     'org.apache.logging.log4j.core.net.Protocol',
     'org.apache.logging.log4j.core.pattern.LogEventPatternConverter',
     'org.apache.logging.log4j.core.time.Instant',
     'org.apache.logging.log4j.core.time.MutableInstant',
     'org.apache.logging.log4j.core.tools.BasicCommandLineArguments',
     'org.apache.logging.log4j.core.tools.picocli.CommandLine',
     'org.apache.logging.log4j.core.util.Loader',
     'org.apache.logging.log4j.core.util.OptionConverter',
     'org.apache.logging.log4j.core.util.Throwables',
     'org.apache.logging.log4j.core.util.Transform',
     'org.apache.logging.log4j.message.MapMessage',
     'org.apache.logging.log4j.message.Message',
     'org.apache.logging.log4j.spi.AbstractLoggerAdapter',
     'org.apache.logging.log4j.spi.ExtendedLogger',
     'org.apache.logging.log4j.spi.LoggerContext',
     'org.apache.logging.log4j.spi.MutableThreadContextStack',
     'org.apache.logging.log4j.spi.StandardLevel',
     'org.apache.logging.log4j.status.StatusLogger',
     'org.apache.logging.log4j.util.BiConsumer',
     'org.apache.logging.log4j.util.Constants',
     'org.apache.logging.log4j.util.LoaderUtil',
     'org.apache.logging.log4j.util.PropertiesUtil',
     'org.apache.logging.log4j.util.ReadOnlyStringMap',
     'org.apache.logging.log4j.util.Strings',
     'org.apache.logging.log4j.util.TriConsumer'

=======
          'com.google.api.client.http.apache.v2.ApacheHttpTransport',
          'com.google.gson.stream.JsonReader',
          'com.google.gson.stream.JsonToken',
          'com.google.gson.stream.JsonWriter'
  )

  ignoreViolations(
          'com.google.common.cache.Striped64',
          'com.google.common.cache.Striped64$1',
          'com.google.common.cache.Striped64$Cell',
          'com.google.common.hash.LittleEndianByteArray$UnsafeByteArray',
          'com.google.common.hash.LittleEndianByteArray$UnsafeByteArray$1',
          'com.google.common.hash.LittleEndianByteArray$UnsafeByteArray$2',
          'com.google.common.hash.LittleEndianByteArray$UnsafeByteArray$3',
          'com.google.common.hash.Striped64',
          'com.google.common.hash.Striped64$1',
          'com.google.common.hash.Striped64$Cell',
          'com.google.common.primitives.UnsignedBytes$LexicographicalComparatorHolder$UnsafeComparator',
          'com.google.common.primitives.UnsignedBytes$LexicographicalComparatorHolder$UnsafeComparator$1',
          'com.google.common.util.concurrent.AbstractFuture$UnsafeAtomicHelper',
          'com.google.common.util.concurrent.AbstractFuture$UnsafeAtomicHelper$1'
>>>>>>> 1a3d8bd1
  )
}<|MERGE_RESOLUTION|>--- conflicted
+++ resolved
@@ -107,7 +107,6 @@
           'org.apache.http.protocol.HttpContext',
           'org.apache.http.protocol.HttpProcessor',
           'org.apache.http.protocol.HttpRequestExecutor',
-<<<<<<< HEAD
     'javax.jms.Message',
      'org.apache.logging.log4j.Level',
      'org.apache.logging.log4j.LogManager',
@@ -217,13 +216,12 @@
      'org.apache.logging.log4j.util.PropertiesUtil',
      'org.apache.logging.log4j.util.ReadOnlyStringMap',
      'org.apache.logging.log4j.util.Strings',
-     'org.apache.logging.log4j.util.TriConsumer'
-
-=======
-          'com.google.api.client.http.apache.v2.ApacheHttpTransport',
-          'com.google.gson.stream.JsonReader',
-          'com.google.gson.stream.JsonToken',
-          'com.google.gson.stream.JsonWriter'
+     'org.apache.logging.log4j.util.TriConsumer',
+     'org.apache.http.protocol.HttpRequestExecutor',
+     'com.google.api.client.http.apache.v2.ApacheHttpTransport',
+     'com.google.gson.stream.JsonReader',
+     'com.google.gson.stream.JsonToken',
+     'com.google.gson.stream.JsonWriter'
   )
 
   ignoreViolations(
@@ -241,6 +239,5 @@
           'com.google.common.primitives.UnsignedBytes$LexicographicalComparatorHolder$UnsafeComparator$1',
           'com.google.common.util.concurrent.AbstractFuture$UnsafeAtomicHelper',
           'com.google.common.util.concurrent.AbstractFuture$UnsafeAtomicHelper$1'
->>>>>>> 1a3d8bd1
   )
 }