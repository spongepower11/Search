--- conflicted
+++ resolved
@@ -36,12 +36,8 @@
  * (see http://icu-project.org/apiref/icu4j/com/ibm/icu/text/UnicodeSet.html)
  * E.g national chars that should be retained (filter : "[^åäöÅÄÖ]").
  *
-<<<<<<< HEAD
- * <p>The {@code unicodeSetFilter} attribute can be used to provide the UniCodeSet for filtering.
-=======
  * <p>The {@code unicodeSetFilter} attribute can be used to provide the
  * UniCodeSet for filtering.
->>>>>>> 0c7f6570
  *
  * @author kimchy (shay.banon)
  */
