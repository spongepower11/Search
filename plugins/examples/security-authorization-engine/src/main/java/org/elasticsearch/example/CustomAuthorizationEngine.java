--- conflicted
+++ resolved
@@ -119,7 +119,17 @@
     }
 
     @Override
-<<<<<<< HEAD
+    public void validateIndexPermissionsAreSubset(RequestInfo requestInfo, AuthorizationInfo authorizationInfo,
+                                                  Map<String, List<String>> indexNameToNewNames,
+                                                  ActionListener<AuthorizationResult> listener) {
+        if (isSuperuser(requestInfo.getAuthentication().getUser())) {
+            listener.onResponse(AuthorizationResult.granted());
+        } else {
+            listener.onResponse(AuthorizationResult.deny());
+        }
+    }
+
+    @Override
     public void checkPrivileges(Authentication authentication, AuthorizationInfo authorizationInfo,
                                 HasPrivilegesRequest hasPrivilegesRequest,
                                 Collection<ApplicationPrivilegeDescriptor> applicationPrivilegeDescriptors,
@@ -202,18 +212,6 @@
         return new GetUserPrivilegesResponse(cluster, conditionalCluster, indices, application, runAs);
     }
 
-=======
-    public void validateIndexPermissionsAreSubset(RequestInfo requestInfo, AuthorizationInfo authorizationInfo,
-                                                  Map<String, List<String>> indexNameToNewNames,
-                                                  ActionListener<AuthorizationResult> listener) {
-        if (isSuperuser(requestInfo.getAuthentication().getUser())) {
-            listener.onResponse(AuthorizationResult.granted());
-        } else {
-            listener.onResponse(AuthorizationResult.deny());
-        }
-    }
-
->>>>>>> 54d7b4c0
     public static class CustomAuthorizationInfo implements AuthorizationInfo {
 
         private final String[] roles;
