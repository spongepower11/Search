/*
 * Copyright Elasticsearch B.V. and/or licensed to Elasticsearch B.V. under one
 * or more contributor license agreements. Licensed under the Elastic License
 * 2.0 and the Server Side Public License, v 1; you may not use this file except
 * in compliance with, at your election, the Elastic License 2.0 or the Server
 * Side Public License, v 1.
 */
package org.elasticsearch.index.mapper.size;

import org.elasticsearch.action.admin.indices.mapping.get.GetMappingsResponse;
import org.elasticsearch.action.get.GetResponse;
import org.elasticsearch.action.support.master.AcknowledgedResponse;
import org.elasticsearch.plugin.mapper.MapperSizePlugin;
import org.elasticsearch.plugins.Plugin;
import org.elasticsearch.test.ESIntegTestCase;
import org.elasticsearch.xcontent.XContentBuilder;
import org.elasticsearch.xcontent.XContentType;

import java.io.IOException;
import java.util.Arrays;
import java.util.Collection;
import java.util.Locale;
import java.util.Map;

import static org.elasticsearch.test.hamcrest.ElasticsearchAssertions.assertAcked;
import static org.elasticsearch.test.hamcrest.ElasticsearchAssertions.assertResponse;
import static org.elasticsearch.xcontent.XContentFactory.jsonBuilder;
import static org.hamcrest.Matchers.hasKey;
import static org.hamcrest.Matchers.is;
import static org.hamcrest.Matchers.notNullValue;

public class SizeMappingIT extends ESIntegTestCase {

    @Override
    protected Collection<Class<? extends Plugin>> nodePlugins() {
        return Arrays.asList(MapperSizePlugin.class);
    }

    // issue 5053
    public void testThatUpdatingMappingShouldNotRemoveSizeMappingConfiguration() throws Exception {
        String index = "foo";

        XContentBuilder builder = jsonBuilder().startObject().startObject("_size").field("enabled", true).endObject().endObject();
        assertAcked(indicesAdmin().prepareCreate(index).setMapping(builder));

        // check mapping again
        assertSizeMappingEnabled(index, true);

        // update some field in the mapping
        XContentBuilder updateMappingBuilder = jsonBuilder().startObject()
            .startObject("properties")
            .startObject("otherField")
            .field("type", "text")
            .endObject()
            .endObject()
            .endObject();
        AcknowledgedResponse putMappingResponse = indicesAdmin().preparePutMapping(index).setSource(updateMappingBuilder).get();
        assertAcked(putMappingResponse);

        // make sure size field is still in mapping
        assertSizeMappingEnabled(index, true);
    }

    public void testThatSizeCanBeSwitchedOnAndOff() throws Exception {
        String index = "foo";

        XContentBuilder builder = jsonBuilder().startObject().startObject("_size").field("enabled", true).endObject().endObject();
        assertAcked(indicesAdmin().prepareCreate(index).setMapping(builder));

        // check mapping again
        assertSizeMappingEnabled(index, true);

        // update some field in the mapping
        XContentBuilder updateMappingBuilder = jsonBuilder().startObject()
            .startObject("_size")
            .field("enabled", false)
            .endObject()
            .endObject();
        AcknowledgedResponse putMappingResponse = indicesAdmin().preparePutMapping(index).setSource(updateMappingBuilder).get();
        assertAcked(putMappingResponse);

        // make sure size field is still in mapping
        assertSizeMappingEnabled(index, false);
    }

    private void assertSizeMappingEnabled(String index, boolean enabled) throws IOException {
        String errMsg = String.format(
            Locale.ROOT,
            "Expected size field mapping to be " + (enabled ? "enabled" : "disabled") + " for %s",
            index
        );
        GetMappingsResponse getMappingsResponse = indicesAdmin().prepareGetMappings(index).get();
        Map<String, Object> mappingSource = getMappingsResponse.getMappings().get(index).getSourceAsMap();
        assertThat(errMsg, mappingSource, hasKey("_size"));
        String sizeAsString = mappingSource.get("_size").toString();
        assertThat(sizeAsString, is(notNullValue()));
        assertThat(errMsg, sizeAsString, is("{enabled=" + (enabled) + "}"));
    }

    public void testBasic() throws Exception {
        assertAcked(prepareCreate("test").setMapping("_size", "enabled=true"));
        final String source = "{\"f\":\"" + randomAlphaOfLengthBetween(1, 100) + "\"}";
        indexRandom(true, prepareIndex("test").setId("1").setSource(source, XContentType.JSON));
        GetResponse getResponse = client().prepareGet("test", "1").setStoredFields("_size").get();
        assertNotNull(getResponse.getField("_size"));
        assertEquals(source.length(), (int) getResponse.getField("_size").getValue());
    }

    public void testGetWithFields() throws Exception {
        assertAcked(prepareCreate("test").setMapping("_size", "enabled=true"));
        final String source = "{\"f\":\"" + randomAlphaOfLengthBetween(1, 100) + "\"}";
<<<<<<< HEAD
        indexRandom(true, prepareIndex("test").setId("1").setSource(source, XContentType.JSON));
        SearchResponse searchResponse = prepareSearch("test").addFetchField("_size").get();
        assertEquals(source.length(), ((Long) searchResponse.getHits().getHits()[0].getFields().get("_size").getValue()).intValue());
=======
        indexRandom(true, client().prepareIndex("test").setId("1").setSource(source, XContentType.JSON));
        assertResponse(
            prepareSearch("test").addFetchField("_size"),
            response -> assertEquals(
                source.length(),
                ((Long) response.getHits().getHits()[0].getFields().get("_size").getValue()).intValue()
            )
        );
>>>>>>> 484bde9f

        // this should not work when requesting fields via wildcard expression
        assertResponse(
            prepareSearch("test").addFetchField("*"),
            response -> assertNull(response.getHits().getHits()[0].getFields().get("_size"))
        );

        // This should STILL work
        assertResponse(
            prepareSearch("test").addStoredField("*"),
            response -> assertNotNull(response.getHits().getHits()[0].getFields().get("_size"))
        );
    }

    public void testWildCardWithFieldsWhenDisabled() throws Exception {
        assertAcked(prepareCreate("test").setMapping("_size", "enabled=false"));
        final String source = "{\"f\":\"" + randomAlphaOfLengthBetween(1, 100) + "\"}";
<<<<<<< HEAD
        indexRandom(true, prepareIndex("test").setId("1").setSource(source, XContentType.JSON));
        SearchResponse searchResponse = prepareSearch("test").addFetchField("_size").get();
        assertNull(searchResponse.getHits().getHits()[0].getFields().get("_size"));
=======
        indexRandom(true, client().prepareIndex("test").setId("1").setSource(source, XContentType.JSON));
        assertResponse(
            prepareSearch("test").addFetchField("_size"),
            response -> assertNull(response.getHits().getHits()[0].getFields().get("_size"))
        );
>>>>>>> 484bde9f

        assertResponse(
            prepareSearch("test").addFetchField("*"),
            response -> assertNull(response.getHits().getHits()[0].getFields().get("_size"))
        );

        assertResponse(
            prepareSearch("test").addStoredField("*"),
            response -> assertNull(response.getHits().getHits()[0].getFields().get("_size"))
        );
    }

    public void testWildCardWithFieldsWhenNotProvided() throws Exception {
        assertAcked(prepareCreate("test"));
        final String source = "{\"f\":\"" + randomAlphaOfLengthBetween(1, 100) + "\"}";
<<<<<<< HEAD
        indexRandom(true, prepareIndex("test").setId("1").setSource(source, XContentType.JSON));
        SearchResponse searchResponse = prepareSearch("test").addFetchField("_size").get();
        assertNull(searchResponse.getHits().getHits()[0].getFields().get("_size"));
=======
        indexRandom(true, client().prepareIndex("test").setId("1").setSource(source, XContentType.JSON));
        assertResponse(
            prepareSearch("test").addFetchField("_size"),
            response -> assertNull(response.getHits().getHits()[0].getFields().get("_size"))
        );
>>>>>>> 484bde9f

        assertResponse(
            prepareSearch("test").addFetchField("*"),
            response -> assertNull(response.getHits().getHits()[0].getFields().get("_size"))
        );

        assertResponse(
            prepareSearch("test").addStoredField("*"),
            response -> assertNull(response.getHits().getHits()[0].getFields().get("_size"))
        );
    }
}<|MERGE_RESOLUTION|>--- conflicted
+++ resolved
@@ -109,12 +109,7 @@
     public void testGetWithFields() throws Exception {
         assertAcked(prepareCreate("test").setMapping("_size", "enabled=true"));
         final String source = "{\"f\":\"" + randomAlphaOfLengthBetween(1, 100) + "\"}";
-<<<<<<< HEAD
         indexRandom(true, prepareIndex("test").setId("1").setSource(source, XContentType.JSON));
-        SearchResponse searchResponse = prepareSearch("test").addFetchField("_size").get();
-        assertEquals(source.length(), ((Long) searchResponse.getHits().getHits()[0].getFields().get("_size").getValue()).intValue());
-=======
-        indexRandom(true, client().prepareIndex("test").setId("1").setSource(source, XContentType.JSON));
         assertResponse(
             prepareSearch("test").addFetchField("_size"),
             response -> assertEquals(
@@ -122,7 +117,6 @@
                 ((Long) response.getHits().getHits()[0].getFields().get("_size").getValue()).intValue()
             )
         );
->>>>>>> 484bde9f
 
         // this should not work when requesting fields via wildcard expression
         assertResponse(
@@ -140,17 +134,11 @@
     public void testWildCardWithFieldsWhenDisabled() throws Exception {
         assertAcked(prepareCreate("test").setMapping("_size", "enabled=false"));
         final String source = "{\"f\":\"" + randomAlphaOfLengthBetween(1, 100) + "\"}";
-<<<<<<< HEAD
         indexRandom(true, prepareIndex("test").setId("1").setSource(source, XContentType.JSON));
-        SearchResponse searchResponse = prepareSearch("test").addFetchField("_size").get();
-        assertNull(searchResponse.getHits().getHits()[0].getFields().get("_size"));
-=======
-        indexRandom(true, client().prepareIndex("test").setId("1").setSource(source, XContentType.JSON));
         assertResponse(
             prepareSearch("test").addFetchField("_size"),
             response -> assertNull(response.getHits().getHits()[0].getFields().get("_size"))
         );
->>>>>>> 484bde9f
 
         assertResponse(
             prepareSearch("test").addFetchField("*"),
@@ -166,17 +154,11 @@
     public void testWildCardWithFieldsWhenNotProvided() throws Exception {
         assertAcked(prepareCreate("test"));
         final String source = "{\"f\":\"" + randomAlphaOfLengthBetween(1, 100) + "\"}";
-<<<<<<< HEAD
         indexRandom(true, prepareIndex("test").setId("1").setSource(source, XContentType.JSON));
-        SearchResponse searchResponse = prepareSearch("test").addFetchField("_size").get();
-        assertNull(searchResponse.getHits().getHits()[0].getFields().get("_size"));
-=======
-        indexRandom(true, client().prepareIndex("test").setId("1").setSource(source, XContentType.JSON));
         assertResponse(
             prepareSearch("test").addFetchField("_size"),
             response -> assertNull(response.getHits().getHits()[0].getFields().get("_size"))
         );
->>>>>>> 484bde9f
 
         assertResponse(
             prepareSearch("test").addFetchField("*"),
