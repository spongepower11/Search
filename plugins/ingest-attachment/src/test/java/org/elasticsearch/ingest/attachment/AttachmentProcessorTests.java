/*
 * Licensed to Elasticsearch under one or more contributor
 * license agreements. See the NOTICE file distributed with
 * this work for additional information regarding copyright
 * ownership. Elasticsearch licenses this file to you under
 * the Apache License, Version 2.0 (the "License"); you may
 * not use this file except in compliance with the License.
 * You may obtain a copy of the License at
 *
 *    http://www.apache.org/licenses/LICENSE-2.0
 *
 * Unless required by applicable law or agreed to in writing,
 * software distributed under the License is distributed on an
 * "AS IS" BASIS, WITHOUT WARRANTIES OR CONDITIONS OF ANY
 * KIND, either express or implied.  See the License for the
 * specific language governing permissions and limitations
 * under the License.
 */

package org.elasticsearch.ingest.attachment;

import org.apache.commons.io.IOUtils;
import org.elasticsearch.ElasticsearchParseException;
import org.elasticsearch.common.util.set.Sets;
import org.elasticsearch.ingest.IngestDocument;
import org.elasticsearch.ingest.Processor;
import org.elasticsearch.ingest.RandomDocumentPicks;
import org.elasticsearch.test.ESTestCase;
import org.junit.Before;

import java.io.InputStream;
import java.util.Base64;
import java.util.Collections;
import java.util.HashMap;
import java.util.HashSet;
import java.util.Map;
import java.util.Set;

import static com.carrotsearch.randomizedtesting.RandomizedTest.randomAsciiLettersOfLength;
import static org.elasticsearch.ingest.IngestDocumentMatcher.assertIngestDocument;
import static org.elasticsearch.ingest.attachment.AttachmentProcessor.Property.AUTHOR;
import static org.elasticsearch.ingest.attachment.AttachmentProcessor.Property.CONTENT;
import static org.elasticsearch.ingest.attachment.AttachmentProcessor.Property.CONTENT_LENGTH;
import static org.elasticsearch.ingest.attachment.AttachmentProcessor.Property.CONTENT_TYPE;
import static org.elasticsearch.ingest.attachment.AttachmentProcessor.Property.DATE;
import static org.elasticsearch.ingest.attachment.AttachmentProcessor.Property.KEYWORDS;
import static org.elasticsearch.ingest.attachment.AttachmentProcessor.Property.LANGUAGE;
import static org.elasticsearch.ingest.attachment.AttachmentProcessor.Property.TITLE;
import static org.elasticsearch.ingest.attachment.AttachmentProcessor.RESERVED_PROPERTIES_KEYS;
import static org.elasticsearch.ingest.attachment.AttachmentProcessor.buildCharacterRunAutomaton;
import static org.hamcrest.Matchers.containsInAnyOrder;
import static org.hamcrest.Matchers.containsString;
import static org.hamcrest.Matchers.equalTo;
import static org.hamcrest.Matchers.hasEntry;
import static org.hamcrest.Matchers.hasKey;
import static org.hamcrest.Matchers.hasSize;
import static org.hamcrest.Matchers.is;
import static org.hamcrest.Matchers.iterableWithSize;
import static org.hamcrest.Matchers.not;
import static org.hamcrest.Matchers.notNullValue;
import static org.hamcrest.Matchers.nullValue;
import static org.hamcrest.core.IsCollectionContaining.hasItem;

public class AttachmentProcessorTests extends ESTestCase {

    private AttachmentProcessor processor;

    @Before
    public void createStandardProcessor() {
<<<<<<< HEAD
        // We test the default behavior which is extracting all metadata but the raw_metadata
        processor = new AttachmentProcessor(randomAlphaOfLength(10), "source_field", "target_field",
            RESERVED_PROPERTIES_KEYS, 10000, false, null);
=======
        processor = new AttachmentProcessor(randomAlphaOfLength(10), "source_field",
            "target_field", EnumSet.allOf(AttachmentProcessor.Property.class), 10000, false, null);
>>>>>>> 87553bba
    }

    public void testEnglishTextDocument() throws Exception {
        Map<String, Object> attachmentData = parseDocument("text-in-english.txt", processor);

        assertThat(attachmentData.keySet(), containsInAnyOrder(LANGUAGE.toLowerCase(), CONTENT.toLowerCase(),
            CONTENT_TYPE.toLowerCase(), CONTENT_LENGTH.toLowerCase()));
        assertThat(attachmentData.get(LANGUAGE.toLowerCase()), is("en"));
        assertThat(attachmentData.get(CONTENT.toLowerCase()), is("\"God Save the Queen\" (alternatively \"God Save the King\""));
        assertThat(attachmentData.get(CONTENT_TYPE.toLowerCase()).toString(), containsString("text/plain"));
        assertThat(attachmentData.get(CONTENT_LENGTH.toLowerCase()), is(notNullValue()));
    }

    public void testHtmlDocumentWithRandomFields() throws Exception {
        // date is not present in the html doc
        Set<String> allButDate = Sets.difference(RESERVED_PROPERTIES_KEYS, Sets.newHashSet(DATE.toLowerCase()));
        Set<String> selectedProperties = randomReservedProperties(allButDate);

        int expectedFields = selectedProperties.size();

        if (randomBoolean()) {
            selectedProperties.add(DATE.toLowerCase());
        }
<<<<<<< HEAD

        processor = new AttachmentProcessor(randomAlphaOfLength(10), "source_field", "target_field",
            selectedProperties, 10000, false, null);
=======
        processor = new AttachmentProcessor(randomAlphaOfLength(10), "source_field",
            "target_field", selectedProperties, 10000, false, null);
>>>>>>> 87553bba

        Map<String, Object> attachmentData = parseDocument("htmlWithEmptyDateMeta.html", processor);
        assertThat(attachmentData.keySet(), hasSize(expectedFields));

        // Check that we have all fields but date
        selectedProperties.stream()
            .filter(reservedProperty -> reservedProperty.equals(DATE.toLowerCase()) == false)
            .forEach(fieldName -> assertThat(attachmentData, hasKey(fieldName)));
    }

    public void testFrenchTextDocument() throws Exception {
        Map<String, Object> attachmentData = parseDocument("text-in-french.txt", processor);

        assertThat(attachmentData.keySet(), hasItem(LANGUAGE.toLowerCase()));
        assertThat(attachmentData.get(LANGUAGE.toLowerCase()), is("fr"));
    }

    public void testUnknownLanguageDocument() throws Exception {
        Map<String, Object> attachmentData = parseDocument("text-gibberish.txt", processor);

        assertThat(attachmentData.keySet(), hasItem(LANGUAGE.toLowerCase()));
        // lt seems some standard for not detected
        assertThat(attachmentData.get(LANGUAGE.toLowerCase()), is("lt"));
    }

    public void testEmptyTextDocument() throws Exception {
        Map<String, Object> attachmentData = parseDocument("text-empty.txt", processor);
        assertThat(attachmentData.keySet(), not(hasItem(LANGUAGE.toLowerCase())));
    }

    public void testWordDocument() throws Exception {
        Map<String, Object> attachmentData = parseDocument("issue-104.docx", processor);

        assertThat(attachmentData.keySet(), containsInAnyOrder(CONTENT.toLowerCase(), LANGUAGE.toLowerCase(), DATE.toLowerCase(),
            AUTHOR.toLowerCase(), CONTENT_TYPE.toLowerCase(), CONTENT_LENGTH.toLowerCase()));
        assertThat(attachmentData.get(CONTENT.toLowerCase()), is(notNullValue()));
        assertThat(attachmentData.get(LANGUAGE.toLowerCase()), is("en"));
        assertThat(attachmentData.get(DATE.toLowerCase()), is("2012-10-12T11:17:00Z"));
        assertThat(attachmentData.get(AUTHOR.toLowerCase()), is("Windows User"));
        assertThat(attachmentData.get(CONTENT_LENGTH.toLowerCase()), is(notNullValue()));
        assertThat(attachmentData.get(CONTENT_TYPE.toLowerCase()).toString(),
            is("application/vnd.openxmlformats-officedocument.wordprocessingml.document"));
    }

    public void testWordDocumentWithVisioSchema() throws Exception {
        Map<String, Object> attachmentData = parseDocument("issue-22077.docx", processor);

        assertThat(attachmentData.keySet(), containsInAnyOrder(CONTENT.toLowerCase(), LANGUAGE.toLowerCase(), DATE.toLowerCase(),
            AUTHOR.toLowerCase(), CONTENT_TYPE.toLowerCase(), CONTENT_LENGTH.toLowerCase()));
        assertThat(attachmentData.get(CONTENT.toLowerCase()).toString(), containsString("Table of Contents"));
        assertThat(attachmentData.get(LANGUAGE.toLowerCase()), is("en"));
        assertThat(attachmentData.get(DATE.toLowerCase()), is("2015-01-06T18:07:00Z"));
        assertThat(attachmentData.get(AUTHOR.toLowerCase()), is(notNullValue()));
        assertThat(attachmentData.get(CONTENT_LENGTH.toLowerCase()), is(notNullValue()));
        assertThat(attachmentData.get(CONTENT_TYPE.toLowerCase()).toString(),
            is("application/vnd.openxmlformats-officedocument.wordprocessingml.document"));
    }

    public void testLegacyWordDocumentWithVisioSchema() throws Exception {
        Map<String, Object> attachmentData = parseDocument("issue-22077.doc", processor);

        assertThat(attachmentData.keySet(), containsInAnyOrder(CONTENT.toLowerCase(), LANGUAGE.toLowerCase(), DATE.toLowerCase(),
            AUTHOR.toLowerCase(), CONTENT_TYPE.toLowerCase(), CONTENT_LENGTH.toLowerCase()));
        assertThat(attachmentData.get(CONTENT.toLowerCase()).toString(), containsString("Table of Contents"));
        assertThat(attachmentData.get(LANGUAGE.toLowerCase()), is("en"));
        assertThat(attachmentData.get(DATE.toLowerCase()), is("2016-12-16T15:04:00Z"));
        assertThat(attachmentData.get(AUTHOR.toLowerCase()), is(notNullValue()));
        assertThat(attachmentData.get(CONTENT_LENGTH.toLowerCase()), is(notNullValue()));
        assertThat(attachmentData.get(CONTENT_TYPE.toLowerCase()).toString(), is("application/msword"));
    }

    public void testPdf() throws Exception {
        Map<String, Object> attachmentData = parseDocument("test.pdf", processor);
        assertThat(attachmentData.get(CONTENT.toLowerCase()),
                is("This is a test, with umlauts, from München\n\nAlso contains newlines for testing.\n\nAnd one more."));
        assertThat(attachmentData.get(CONTENT_TYPE.toLowerCase()).toString(), is("application/pdf"));
        assertThat(attachmentData.get(CONTENT_LENGTH.toLowerCase()), is(notNullValue()));
    }

    public void testVisioIsExcluded() throws Exception {
        Map<String, Object> attachmentData = parseDocument("issue-22077.vsdx", processor);
        assertThat(attachmentData.get(CONTENT.toLowerCase()), nullValue());
        assertThat(attachmentData.get(CONTENT_TYPE.toLowerCase()), is("application/vnd.ms-visio.drawing"));
        assertThat(attachmentData.get(CONTENT_LENGTH.toLowerCase()), is(0L));
    }

    public void testEncryptedPdf() {
        ElasticsearchParseException e = expectThrows(ElasticsearchParseException.class, () -> parseDocument("encrypted.pdf", processor));
        assertThat(e.getDetailedMessage(), containsString("document is encrypted"));
    }

    public void testHtmlDocument() throws Exception {
        Map<String, Object> attachmentData = parseDocument("htmlWithEmptyDateMeta.html", processor);

        assertThat(attachmentData.keySet(), containsInAnyOrder(LANGUAGE.toLowerCase(), CONTENT.toLowerCase(), AUTHOR.toLowerCase(),
            TITLE.toLowerCase(), CONTENT_TYPE.toLowerCase(), CONTENT_LENGTH.toLowerCase(), KEYWORDS.toLowerCase()));
        assertThat(attachmentData.get(LANGUAGE.toLowerCase()), is("en"));
        assertThat(attachmentData.get(CONTENT.toLowerCase()), is(notNullValue()));
        assertThat(attachmentData.get(CONTENT_LENGTH.toLowerCase()), is(notNullValue()));
        assertThat(attachmentData.get(AUTHOR.toLowerCase()), is("kimchy"));
        assertThat(attachmentData.get(KEYWORDS.toLowerCase()), is("elasticsearch,cool,bonsai"));
        assertThat(attachmentData.get(TITLE.toLowerCase()), is("Hello"));
        assertThat(attachmentData.get(CONTENT_TYPE.toLowerCase()).toString(), containsString("text/html"));
    }

    public void testXHtmlDocument() throws Exception {
        Map<String, Object> attachmentData = parseDocument("testXHTML.html", processor);

        assertThat(attachmentData.keySet(), containsInAnyOrder(LANGUAGE.toLowerCase(), CONTENT.toLowerCase(), AUTHOR.toLowerCase(),
            TITLE.toLowerCase(), CONTENT_TYPE.toLowerCase(), CONTENT_LENGTH.toLowerCase()));
        assertThat(attachmentData.get(CONTENT_TYPE.toLowerCase()).toString(), containsString("application/xhtml+xml"));
    }

    public void testEpubDocument() throws Exception {
        Map<String, Object> attachmentData = parseDocument("testEPUB.epub", processor);

        assertThat(attachmentData.keySet(), containsInAnyOrder(LANGUAGE.toLowerCase(), CONTENT.toLowerCase(), AUTHOR.toLowerCase(),
            TITLE.toLowerCase(), CONTENT_TYPE.toLowerCase(), CONTENT_LENGTH.toLowerCase(), DATE.toLowerCase(), KEYWORDS.toLowerCase()));
        assertThat(attachmentData.get(CONTENT_TYPE.toLowerCase()).toString(), containsString("application/epub+zip"));
    }

    // no real detection, just rudimentary
    public void testAsciidocDocument() throws Exception {
        Map<String, Object> attachmentData = parseDocument("asciidoc.asciidoc", processor);

        assertThat(attachmentData.keySet(), containsInAnyOrder(LANGUAGE.toLowerCase(), CONTENT_TYPE.toLowerCase(), CONTENT.toLowerCase(),
            CONTENT_LENGTH.toLowerCase()));
        assertThat(attachmentData.get(CONTENT_TYPE.toLowerCase()).toString(), containsString("text/plain"));
    }

    public void testParseAsBytesArray() throws Exception {
        String path = "/org/elasticsearch/ingest/attachment/test/sample-files/text-in-english.txt";
        byte[] bytes;
        try (InputStream is = AttachmentProcessorTests.class.getResourceAsStream(path)) {
            bytes = IOUtils.toByteArray(is);
        }

        Map<String, Object> document = new HashMap<>();
        document.put("source_field", bytes);

        IngestDocument ingestDocument = RandomDocumentPicks.randomIngestDocument(random(), document);
        processor.execute(ingestDocument);

        @SuppressWarnings("unchecked")
        Map<String, Object> attachmentData = (Map<String, Object>) ingestDocument.getSourceAndMetadata().get("target_field");

        assertThat(attachmentData.keySet(), containsInAnyOrder(LANGUAGE.toLowerCase(), CONTENT.toLowerCase(), CONTENT_TYPE.toLowerCase(),
            CONTENT_LENGTH.toLowerCase()));
        assertThat(attachmentData.get(LANGUAGE.toLowerCase()), is("en"));
        assertThat(attachmentData.get(CONTENT.toLowerCase()), is("\"God Save the Queen\" (alternatively \"God Save the King\""));
        assertThat(attachmentData.get(CONTENT_TYPE.toLowerCase()).toString(), containsString("text/plain"));
        assertThat(attachmentData.get(CONTENT_LENGTH.toLowerCase()), is(notNullValue()));
    }

    public void testNullValueWithIgnoreMissing() throws Exception {
        IngestDocument originalIngestDocument = RandomDocumentPicks.randomIngestDocument(random(),
            Collections.singletonMap("source_field", null));
        IngestDocument ingestDocument = new IngestDocument(originalIngestDocument);
<<<<<<< HEAD
        Processor processor = new AttachmentProcessor(randomAlphaOfLength(10), "source_field", "randomTarget",
            Collections.emptySet(), 10, true, null);
=======
        Processor processor = new AttachmentProcessor(randomAlphaOfLength(10), "source_field", "randomTarget", null, 10, true, null);
>>>>>>> 87553bba
        processor.execute(ingestDocument);
        assertIngestDocument(originalIngestDocument, ingestDocument);
    }

    public void testNonExistentWithIgnoreMissing() throws Exception {
        IngestDocument originalIngestDocument = RandomDocumentPicks.randomIngestDocument(random(), Collections.emptyMap());
        IngestDocument ingestDocument = new IngestDocument(originalIngestDocument);
<<<<<<< HEAD
        Processor processor = new AttachmentProcessor(randomAlphaOfLength(10), "source_field", "randomTarget",
            Collections.emptySet(), 10, true, null);
=======
        Processor processor = new AttachmentProcessor(randomAlphaOfLength(10), "source_field", "randomTarget", null, 10, true, null);
>>>>>>> 87553bba
        processor.execute(ingestDocument);
        assertIngestDocument(originalIngestDocument, ingestDocument);
    }

    public void testNullWithoutIgnoreMissing() {
        IngestDocument originalIngestDocument = RandomDocumentPicks.randomIngestDocument(random(),
            Collections.singletonMap("source_field", null));
        IngestDocument ingestDocument = new IngestDocument(originalIngestDocument);
<<<<<<< HEAD
        Processor processor = new AttachmentProcessor(randomAlphaOfLength(10), "source_field", "randomTarget",
            Collections.emptySet(), 10, false, null);
=======
        Processor processor = new AttachmentProcessor(randomAlphaOfLength(10), "source_field", "randomTarget", null, 10, false, null);
>>>>>>> 87553bba
        Exception exception = expectThrows(Exception.class, () -> processor.execute(ingestDocument));
        assertThat(exception.getMessage(), equalTo("field [source_field] is null, cannot parse."));
    }

    public void testNonExistentWithoutIgnoreMissing() {
        IngestDocument originalIngestDocument = RandomDocumentPicks.randomIngestDocument(random(), Collections.emptyMap());
        IngestDocument ingestDocument = new IngestDocument(originalIngestDocument);
<<<<<<< HEAD
        Processor processor = new AttachmentProcessor(randomAlphaOfLength(10), "source_field", "randomTarget",
            Collections.emptySet(), 10, false, null);
=======
        Processor processor = new AttachmentProcessor(randomAlphaOfLength(10), "source_field", "randomTarget", null, 10, false, null);
>>>>>>> 87553bba
        Exception exception = expectThrows(Exception.class, () -> processor.execute(ingestDocument));
        assertThat(exception.getMessage(), equalTo("field [source_field] not present as part of path [source_field]"));
    }

    public void testRawMetadataFromWordDocument() throws Exception {
        processor = new AttachmentProcessor(randomAsciiLettersOfLength(10), "source_field", "target_field",
            Collections.emptySet(), 10000, false, buildCharacterRunAutomaton(Sets.newHashSet("*")));

        Map<String, Object> attachmentData = parseDocument("issue-104.docx", processor);

        // An easy way to generate all metadata assertions is by running
        /*for (Map.Entry<String, Object> entry : attachmentData.entrySet()) {
            logger.info("assertThat(attachmentData, hasEntry(\"{}\", \"{}\"));", entry.getKey(), entry.getValue());
        }*/

        assertThat(attachmentData, hasEntry("date", "2015-02-20T11:36:00Z"));
        assertThat(attachmentData, hasEntry("cp:revision", "22"));
        assertThat(attachmentData, hasEntry("Total-Time", "6"));
        assertThat(attachmentData, hasEntry("extended-properties:AppVersion", "15.0000"));
        assertThat(attachmentData, hasEntry("meta:paragraph-count", "1"));
        assertThat(attachmentData, hasEntry("meta:word-count", "15"));
        assertThat(attachmentData, hasEntry("dc:creator", "Windows User"));
        assertThat(attachmentData, hasEntry("extended-properties:Company", "JDI"));
        assertThat(attachmentData, hasEntry("Word-Count", "15"));
        assertThat(attachmentData, hasEntry("dcterms:created", "2012-10-12T11:17:00Z"));
        assertThat(attachmentData, hasEntry("meta:line-count", "1"));
        assertThat(attachmentData, hasEntry("Last-Modified", "2015-02-20T11:36:00Z"));
        assertThat(attachmentData, hasEntry("dcterms:modified", "2015-02-20T11:36:00Z"));
        assertThat(attachmentData, hasEntry("Last-Save-Date", "2015-02-20T11:36:00Z"));
        assertThat(attachmentData, hasEntry("meta:character-count", "92"));
        assertThat(attachmentData, hasEntry("Template", "Normal.dotm"));
        assertThat(attachmentData, hasEntry("Line-Count", "1"));
        assertThat(attachmentData, hasEntry("Paragraph-Count", "1"));
        assertThat(attachmentData, hasEntry("meta:save-date", "2015-02-20T11:36:00Z"));
        assertThat(attachmentData, hasEntry("meta:character-count-with-spaces", "106"));
        assertThat(attachmentData, hasEntry("Application-Name", "Microsoft Office Word"));
        assertThat(attachmentData, hasEntry("extended-properties:TotalTime", "6"));
        assertThat(attachmentData, hasEntry("modified", "2015-02-20T11:36:00Z"));
        assertThat(attachmentData, hasEntry("Content-Type", "application/vnd.openxmlformats-officedocument.wordprocessingml.document"));
        assertThat(attachmentData, hasEntry("X-Parsed-By", "org.apache.tika.parser.microsoft.ooxml.OOXMLParser"));
        assertThat(attachmentData, hasEntry("creator", "Windows User"));
        assertThat(attachmentData, hasEntry("meta:author", "Windows User"));
        assertThat(attachmentData, hasEntry("meta:creation-date", "2012-10-12T11:17:00Z"));
        assertThat(attachmentData, hasEntry("extended-properties:Application", "Microsoft Office Word"));
        assertThat(attachmentData, hasEntry("meta:last-author", "Luka Lampret"));
        assertThat(attachmentData, hasEntry("Creation-Date", "2012-10-12T11:17:00Z"));
        assertThat(attachmentData, hasEntry("xmpTPg:NPages", "1"));
        assertThat(attachmentData, hasEntry("Character-Count-With-Spaces", "106"));
        assertThat(attachmentData, hasEntry("Last-Author", "Luka Lampret"));
        assertThat(attachmentData, hasEntry("Character Count", "92"));
        assertThat(attachmentData, hasEntry("Page-Count", "1"));
        assertThat(attachmentData, hasEntry("Revision-Number", "22"));
        assertThat(attachmentData, hasEntry("Application-Version", "15.0000"));
        assertThat(attachmentData, hasEntry("extended-properties:Template", "Normal.dotm"));
        assertThat(attachmentData, hasEntry("Author", "Windows User"));
        assertThat(attachmentData, hasEntry("publisher", "JDI"));
        assertThat(attachmentData, hasEntry("meta:page-count", "1"));
        assertThat(attachmentData, hasEntry("dc:publisher", "JDI"));
    }

    public void testRawMetadataFromPdf() throws Exception {
        processor = new AttachmentProcessor(randomAsciiLettersOfLength(10), "source_field", "target_field",
            Collections.emptySet(), 10000, false, buildCharacterRunAutomaton(Sets.newHashSet("*")));
        Map<String, Object> attachmentData = parseDocument("test.pdf", processor);

        // "created" is different depending on the JVM Locale. We skip testing its content
        assertThat(attachmentData, hasEntry("pdf:PDFVersion", "1.4"));
        assertThat(attachmentData, hasEntry("X-Parsed-By", "org.apache.tika.parser.pdf.PDFParser"));
        assertThat(attachmentData, hasEntry("xmp:CreatorTool", "Writer"));
        assertThat(attachmentData, hasEntry("access_permission:modify_annotations", "true"));
        assertThat(attachmentData, hasEntry("access_permission:can_print_degraded", "true"));
        assertThat(attachmentData, hasEntry("meta:creation-date", "2016-09-30T13:19:58Z"));
        assertThat(attachmentData, hasEntry("access_permission:extract_for_accessibility", "true"));
        assertThat(attachmentData, hasEntry("access_permission:assemble_document", "true"));
        assertThat(attachmentData, hasEntry("xmpTPg:NPages", "1"));
        assertThat(attachmentData, hasEntry("Creation-Date", "2016-09-30T13:19:58Z"));
        assertThat(attachmentData, hasEntry("dcterms:created", "2016-09-30T13:19:58Z"));
        assertThat(attachmentData, hasEntry("dc:format", "application/pdf; version=1.4"));
        assertThat(attachmentData, hasEntry("access_permission:extract_content", "true"));
        assertThat(attachmentData, hasEntry("access_permission:can_print", "true"));
        assertThat(attachmentData, hasEntry("pdf:docinfo:creator_tool", "Writer"));
        assertThat(attachmentData, hasEntry("access_permission:fill_in_form", "true"));
        assertThat(attachmentData, hasEntry("pdf:encrypted", "false"));
        assertThat(attachmentData, hasEntry("producer", "LibreOffice 5.2"));
        assertThat(attachmentData, hasEntry("access_permission:can_modify", "true"));
        assertThat(attachmentData, hasEntry("pdf:docinfo:producer", "LibreOffice 5.2"));
        assertThat(attachmentData, hasEntry("pdf:docinfo:created", "2016-09-30T13:19:58Z"));
        assertThat(attachmentData, hasEntry("Content-Type", "application/pdf"));
    }

    public void testWildcardFilteredRawMetadataFromPdf() throws Exception {
        // Randomly add an explicit field name in addition to wildcards "pdf:PDFVersion"
        HashSet<String> fields = Sets.newHashSet("pdf:*");
        if (rarely()) {
            fields.add("pdf:PDFVersion");
        }

        processor = new AttachmentProcessor(randomAsciiLettersOfLength(10), "source_field", "target_field",
            Collections.emptySet(), 10000, false, buildCharacterRunAutomaton(fields));
        Map<String, Object> attachmentData = parseDocument("test.pdf", processor);

        // We check that we have all expected field starting with "pdf:"
        assertThat(attachmentData.keySet(), containsInAnyOrder("pdf:PDFVersion", "pdf:docinfo:creator_tool", "pdf:encrypted",
            "pdf:docinfo:producer", "pdf:docinfo:created"));

        // We check that we did not extract any other field
        assertThat(attachmentData, not(hasKey("X-Parsed-By")));
    }

    public void testFilteredRawMetadataFromPdf() throws Exception {
        processor = new AttachmentProcessor(randomAsciiLettersOfLength(10), "source_field", "target_field",
            Collections.emptySet(), 10000, false, buildCharacterRunAutomaton(Sets.newHashSet("pdf:PDFVersion")));
        Map<String, Object> attachmentData = parseDocument("test.pdf", processor);

        // We check that we have only the expected field
        assertThat(attachmentData, hasEntry("pdf:PDFVersion", "1.4"));

        // We check that we did not extract any other field
        assertThat(attachmentData.keySet(), iterableWithSize(1));
    }

    public void testRawMetadataWith2FiltersFromPdf() throws Exception {
        processor = new AttachmentProcessor(randomAsciiLettersOfLength(10), "source_field", "target_field",
            Collections.emptySet(), 10000, false, buildCharacterRunAutomaton(Sets.newHashSet("pdf:PDFVersion", "pdf:encrypted")));
        Map<String, Object> attachmentData = parseDocument("test.pdf", processor);

        // We check that we have only expected fields
        assertThat(attachmentData.keySet(), containsInAnyOrder("pdf:PDFVersion", "pdf:encrypted"));

        assertThat(attachmentData, hasEntry("pdf:PDFVersion", "1.4"));
        assertThat(attachmentData, hasEntry("pdf:encrypted", "false"));

        // We check that we did not extract any other field
        assertThat(attachmentData, not(hasKey("pdf:docinfo:creator_tool")));
    }

    public void testFilteredRawMetadataPlusSomeReservedFieldsFromPdf() throws Exception {
        Set<String> selectedProperties = randomReservedProperties();

        processor = new AttachmentProcessor(randomAsciiLettersOfLength(10), "source_field", "target_field",
            selectedProperties, 10000, false, buildCharacterRunAutomaton(Sets.newHashSet("pdf:*")));
        Map<String, Object> attachmentData = parseDocument("test.pdf", processor);

        // We check that we have all expected field starting with "pdf:" and some random reserved properties
        Set<String> expected = Sets.newHashSet("pdf:PDFVersion", "pdf:docinfo:creator_tool", "pdf:encrypted",
            "pdf:docinfo:producer", "pdf:docinfo:created");
        for (String s : expected) {
            assertThat(attachmentData.keySet(), hasItem(s));
        }

        // We check that we did not extract any other field
        assertThat(attachmentData, not(hasKey("X-Parsed-By")));
    }

    private Set<String> randomReservedProperties() {
        return randomReservedProperties(RESERVED_PROPERTIES_KEYS);
    }

    private Set<String> randomReservedProperties(Set<String> fieldsList) {
        Set<String> selectedProperties = new HashSet<>();

        int numFields = randomIntBetween(1, fieldsList.size());
        for (int i = 0; i < numFields; i++) {
            String reservedProperty;
            do {
                reservedProperty = randomFrom(fieldsList);
            } while (selectedProperties.add(reservedProperty) == false);
        }

        return selectedProperties;
    }

    public void testRawMetadataFromRtf() {
        processor = new AttachmentProcessor(randomAsciiLettersOfLength(10), "source_field", "target_field",
            Collections.emptySet(), 10000, false, buildCharacterRunAutomaton(Sets.newHashSet("*")));
        Map<String, Object> attachmentData =
            parseBase64Document("e1xydGYxXGFuc2kNCkxvcmVtIGlwc3VtIGRvbG9yIHNpdCBhbWV0DQpccGFyIH0=", processor);

        assertThat(attachmentData, hasEntry("X-Parsed-By", "org.apache.tika.parser.rtf.RTFParser"));
        assertThat(attachmentData, hasEntry("Content-Type", "application/rtf"));
    }

    private Map<String, Object> parseDocument(String file, AttachmentProcessor processor) throws Exception {
<<<<<<< HEAD
        return parseBase64Document(getAsBase64(file), processor);
    }

    // Adding this method to more easily write the asciidoc documentation
    private Map<String, Object> parseBase64Document(String base64, AttachmentProcessor processor) {
        Map<String, Object> document = new HashMap<>();
        document.put("source_field", base64);
=======
        return parseDocument(file, processor, new HashMap<>());
    }

    private Map<String, Object> parseDocument(String file, AttachmentProcessor processor, Map<String, Object> optionalFields)
        throws Exception {
        Map<String, Object> document = new HashMap<>();
        document.put("source_field", getAsBase64(file));
        document.putAll(optionalFields);
>>>>>>> 87553bba

        IngestDocument ingestDocument = RandomDocumentPicks.randomIngestDocument(random(), document);
        processor.execute(ingestDocument);

        @SuppressWarnings("unchecked")
        Map<String, Object> attachmentData = (Map<String, Object>) ingestDocument.getSourceAndMetadata().get("target_field");
        return attachmentData;
    }

<<<<<<< HEAD
=======
    public void testIndexedChars() throws Exception {
        processor = new AttachmentProcessor(randomAlphaOfLength(10), "source_field",
            "target_field", EnumSet.allOf(AttachmentProcessor.Property.class), 19, false, null);

        Map<String, Object> attachmentData = parseDocument("text-in-english.txt", processor);

        assertThat(attachmentData.keySet(), containsInAnyOrder("language", "content", "content_type", "content_length"));
        assertThat(attachmentData.get("language"), is("en"));
        assertThat(attachmentData.get("content"), is("\"God Save the Queen"));
        assertThat(attachmentData.get("content_type").toString(), containsString("text/plain"));
        assertThat(attachmentData.get("content_length"), is(19L));

        processor = new AttachmentProcessor(randomAlphaOfLength(10), "source_field",
            "target_field", EnumSet.allOf(AttachmentProcessor.Property.class), 19, false, "max_length");

        attachmentData = parseDocument("text-in-english.txt", processor);

        assertThat(attachmentData.keySet(), containsInAnyOrder("language", "content", "content_type", "content_length"));
        assertThat(attachmentData.get("language"), is("en"));
        assertThat(attachmentData.get("content"), is("\"God Save the Queen"));
        assertThat(attachmentData.get("content_type").toString(), containsString("text/plain"));
        assertThat(attachmentData.get("content_length"), is(19L));

        attachmentData = parseDocument("text-in-english.txt", processor, Collections.singletonMap("max_length", 10));

        assertThat(attachmentData.keySet(), containsInAnyOrder("language", "content", "content_type", "content_length"));
        assertThat(attachmentData.get("language"), is("sk"));
        assertThat(attachmentData.get("content"), is("\"God Save"));
        assertThat(attachmentData.get("content_type").toString(), containsString("text/plain"));
        assertThat(attachmentData.get("content_length"), is(10L));

        attachmentData = parseDocument("text-in-english.txt", processor, Collections.singletonMap("max_length", 100));

        assertThat(attachmentData.keySet(), containsInAnyOrder("language", "content", "content_type", "content_length"));
        assertThat(attachmentData.get("language"), is("en"));
        assertThat(attachmentData.get("content"), is("\"God Save the Queen\" (alternatively \"God Save the King\""));
        assertThat(attachmentData.get("content_type").toString(), containsString("text/plain"));
        assertThat(attachmentData.get("content_length"), is(56L));
    }

>>>>>>> 87553bba
    private String getAsBase64(String filename) throws Exception {
        String path = "/org/elasticsearch/ingest/attachment/test/sample-files/" + filename;
        try (InputStream is = AttachmentProcessorTests.class.getResourceAsStream(path)) {
            byte bytes[] = IOUtils.toByteArray(is);
            return Base64.getEncoder().encodeToString(bytes);
        }
    }
}<|MERGE_RESOLUTION|>--- conflicted
+++ resolved
@@ -31,6 +31,7 @@
 import java.io.InputStream;
 import java.util.Base64;
 import java.util.Collections;
+import java.util.EnumSet;
 import java.util.HashMap;
 import java.util.HashSet;
 import java.util.Map;
@@ -67,14 +68,9 @@
 
     @Before
     public void createStandardProcessor() {
-<<<<<<< HEAD
         // We test the default behavior which is extracting all metadata but the raw_metadata
-        processor = new AttachmentProcessor(randomAlphaOfLength(10), "source_field", "target_field",
-            RESERVED_PROPERTIES_KEYS, 10000, false, null);
-=======
         processor = new AttachmentProcessor(randomAlphaOfLength(10), "source_field",
-            "target_field", EnumSet.allOf(AttachmentProcessor.Property.class), 10000, false, null);
->>>>>>> 87553bba
+            "target_field", RESERVED_PROPERTIES_KEYS, 10000, false, null);
     }
 
     public void testEnglishTextDocument() throws Exception {
@@ -98,14 +94,9 @@
         if (randomBoolean()) {
             selectedProperties.add(DATE.toLowerCase());
         }
-<<<<<<< HEAD
 
         processor = new AttachmentProcessor(randomAlphaOfLength(10), "source_field", "target_field",
             selectedProperties, 10000, false, null);
-=======
-        processor = new AttachmentProcessor(randomAlphaOfLength(10), "source_field",
-            "target_field", selectedProperties, 10000, false, null);
->>>>>>> 87553bba
 
         Map<String, Object> attachmentData = parseDocument("htmlWithEmptyDateMeta.html", processor);
         assertThat(attachmentData.keySet(), hasSize(expectedFields));
@@ -264,12 +255,8 @@
         IngestDocument originalIngestDocument = RandomDocumentPicks.randomIngestDocument(random(),
             Collections.singletonMap("source_field", null));
         IngestDocument ingestDocument = new IngestDocument(originalIngestDocument);
-<<<<<<< HEAD
         Processor processor = new AttachmentProcessor(randomAlphaOfLength(10), "source_field", "randomTarget",
             Collections.emptySet(), 10, true, null);
-=======
-        Processor processor = new AttachmentProcessor(randomAlphaOfLength(10), "source_field", "randomTarget", null, 10, true, null);
->>>>>>> 87553bba
         processor.execute(ingestDocument);
         assertIngestDocument(originalIngestDocument, ingestDocument);
     }
@@ -277,12 +264,8 @@
     public void testNonExistentWithIgnoreMissing() throws Exception {
         IngestDocument originalIngestDocument = RandomDocumentPicks.randomIngestDocument(random(), Collections.emptyMap());
         IngestDocument ingestDocument = new IngestDocument(originalIngestDocument);
-<<<<<<< HEAD
         Processor processor = new AttachmentProcessor(randomAlphaOfLength(10), "source_field", "randomTarget",
             Collections.emptySet(), 10, true, null);
-=======
-        Processor processor = new AttachmentProcessor(randomAlphaOfLength(10), "source_field", "randomTarget", null, 10, true, null);
->>>>>>> 87553bba
         processor.execute(ingestDocument);
         assertIngestDocument(originalIngestDocument, ingestDocument);
     }
@@ -291,12 +274,8 @@
         IngestDocument originalIngestDocument = RandomDocumentPicks.randomIngestDocument(random(),
             Collections.singletonMap("source_field", null));
         IngestDocument ingestDocument = new IngestDocument(originalIngestDocument);
-<<<<<<< HEAD
         Processor processor = new AttachmentProcessor(randomAlphaOfLength(10), "source_field", "randomTarget",
             Collections.emptySet(), 10, false, null);
-=======
-        Processor processor = new AttachmentProcessor(randomAlphaOfLength(10), "source_field", "randomTarget", null, 10, false, null);
->>>>>>> 87553bba
         Exception exception = expectThrows(Exception.class, () -> processor.execute(ingestDocument));
         assertThat(exception.getMessage(), equalTo("field [source_field] is null, cannot parse."));
     }
@@ -304,12 +283,8 @@
     public void testNonExistentWithoutIgnoreMissing() {
         IngestDocument originalIngestDocument = RandomDocumentPicks.randomIngestDocument(random(), Collections.emptyMap());
         IngestDocument ingestDocument = new IngestDocument(originalIngestDocument);
-<<<<<<< HEAD
         Processor processor = new AttachmentProcessor(randomAlphaOfLength(10), "source_field", "randomTarget",
             Collections.emptySet(), 10, false, null);
-=======
-        Processor processor = new AttachmentProcessor(randomAlphaOfLength(10), "source_field", "randomTarget", null, 10, false, null);
->>>>>>> 87553bba
         Exception exception = expectThrows(Exception.class, () -> processor.execute(ingestDocument));
         assertThat(exception.getMessage(), equalTo("field [source_field] not present as part of path [source_field]"));
     }
@@ -493,24 +468,13 @@
     }
 
     private Map<String, Object> parseDocument(String file, AttachmentProcessor processor) throws Exception {
-<<<<<<< HEAD
         return parseBase64Document(getAsBase64(file), processor);
     }
 
-    // Adding this method to more easily write the asciidoc documentation
     private Map<String, Object> parseBase64Document(String base64, AttachmentProcessor processor) {
         Map<String, Object> document = new HashMap<>();
         document.put("source_field", base64);
-=======
-        return parseDocument(file, processor, new HashMap<>());
-    }
-
-    private Map<String, Object> parseDocument(String file, AttachmentProcessor processor, Map<String, Object> optionalFields)
-        throws Exception {
-        Map<String, Object> document = new HashMap<>();
-        document.put("source_field", getAsBase64(file));
         document.putAll(optionalFields);
->>>>>>> 87553bba
 
         IngestDocument ingestDocument = RandomDocumentPicks.randomIngestDocument(random(), document);
         processor.execute(ingestDocument);
@@ -520,8 +484,6 @@
         return attachmentData;
     }
 
-<<<<<<< HEAD
-=======
     public void testIndexedChars() throws Exception {
         processor = new AttachmentProcessor(randomAlphaOfLength(10), "source_field",
             "target_field", EnumSet.allOf(AttachmentProcessor.Property.class), 19, false, null);
@@ -562,7 +524,6 @@
         assertThat(attachmentData.get("content_length"), is(56L));
     }
 
->>>>>>> 87553bba
     private String getAsBase64(String filename) throws Exception {
         String path = "/org/elasticsearch/ingest/attachment/test/sample-files/" + filename;
         try (InputStream is = AttachmentProcessorTests.class.getResourceAsStream(path)) {
