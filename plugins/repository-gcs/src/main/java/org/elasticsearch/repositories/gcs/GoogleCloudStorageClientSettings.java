/*
 * Copyright Elasticsearch B.V. and/or licensed to Elasticsearch B.V. under one
 * or more contributor license agreements. Licensed under the Elastic License
 * 2.0 and the Server Side Public License, v 1; you may not use this file except
 * in compliance with, at your election, the Elastic License 2.0 or the Server
 * Side Public License, v 1.
 */
package org.elasticsearch.repositories.gcs;

import com.google.api.services.storage.StorageScopes;
import com.google.auth.oauth2.ServiceAccountCredentials;

import org.elasticsearch.common.Strings;
import org.elasticsearch.common.settings.SecureSetting;
import org.elasticsearch.common.settings.Setting;
import org.elasticsearch.common.settings.Settings;
import org.elasticsearch.core.TimeValue;

import java.io.IOException;
import java.io.InputStream;
import java.io.UncheckedIOException;
import java.net.URI;
import java.util.Collection;
import java.util.Collections;
import java.util.HashMap;
import java.util.Map;
import java.util.function.Function;

import static org.elasticsearch.common.settings.Setting.timeSetting;

/**
 * Container for Google Cloud Storage clients settings.
 */
public class GoogleCloudStorageClientSettings {

    private static final String PREFIX = "gcs.client.";

    /** A json Service Account file loaded from secure settings. */
    static final Setting.AffixSetting<InputStream> CREDENTIALS_FILE_SETTING = Setting.affixKeySetting(
        PREFIX,
        "credentials_file",
        key -> SecureSetting.secureFile(key, null)
    );

    /** An override for the Storage endpoint to connect to. */
    static final Setting.AffixSetting<String> ENDPOINT_SETTING = Setting.affixKeySetting(
        PREFIX,
        "endpoint",
        key -> Setting.simpleString(key, Setting.Property.NodeScope)
    );

    /** An override for the Google Project ID. */
    static final Setting.AffixSetting<String> PROJECT_ID_SETTING = Setting.affixKeySetting(
        PREFIX,
        "project_id",
        key -> Setting.simpleString(key, Setting.Property.NodeScope)
    );

    /** An override for the Token Server URI in the oauth flow. */
    static final Setting.AffixSetting<URI> TOKEN_URI_SETTING = Setting.affixKeySetting(
        PREFIX,
        "token_uri",
        key -> new Setting<>(key, "", URI::create, Setting.Property.NodeScope)
    );

    /**
     * The timeout to establish a connection. A value of {@code -1} corresponds to an infinite timeout. A value of {@code 0}
     * corresponds to the default timeout of the Google Cloud Storage Java Library.
     */
    static final Setting.AffixSetting<TimeValue> CONNECT_TIMEOUT_SETTING = Setting.affixKeySetting(
        PREFIX,
        "connect_timeout",
        key -> timeSetting(key, TimeValue.ZERO, TimeValue.MINUS_ONE, Setting.Property.NodeScope)
    );

    /**
     * The timeout to read data from an established connection. A value of {@code -1} corresponds to an infinite timeout. A value of
     * {@code 0} corresponds to the default timeout of the Google Cloud Storage Java Library.
     */
    static final Setting.AffixSetting<TimeValue> READ_TIMEOUT_SETTING = Setting.affixKeySetting(
        PREFIX,
        "read_timeout",
        key -> timeSetting(key, TimeValue.ZERO, TimeValue.MINUS_ONE, Setting.Property.NodeScope)
    );

    /** Name used by the client when it uses the Google Cloud JSON API. */
    static final Setting.AffixSetting<String> APPLICATION_NAME_SETTING = Setting.affixKeySetting(
        PREFIX,
        "application_name",
<<<<<<< HEAD
        key -> new Setting<>(key, "repository-gcs", Function.identity(), Setting.Property.NodeScope, Setting.Property.Deprecated)
=======
        key -> new Setting<>(key, "repository-gcs", Function.identity(), Setting.Property.NodeScope, Setting.Property.DeprecatedWarning)
>>>>>>> d90fa4eb
    );

    /** The credentials used by the client to connect to the Storage endpoint. */
    private final ServiceAccountCredentials credential;

    /** The Storage endpoint URL the client should talk to. Null value sets the default. */
    private final String endpoint;

    /** The Google project ID overriding the default way to infer it. Null value sets the default. */
    private final String projectId;

    /** The timeout to establish a connection */
    private final TimeValue connectTimeout;

    /** The timeout to read data from an established connection */
    private final TimeValue readTimeout;

    /** The Storage client application name */
    private final String applicationName;

    /** The token server URI. This leases access tokens in the oauth flow. */
    private final URI tokenUri;

    GoogleCloudStorageClientSettings(
        final ServiceAccountCredentials credential,
        final String endpoint,
        final String projectId,
        final TimeValue connectTimeout,
        final TimeValue readTimeout,
        final String applicationName,
        final URI tokenUri
    ) {
        this.credential = credential;
        this.endpoint = endpoint;
        this.projectId = projectId;
        this.connectTimeout = connectTimeout;
        this.readTimeout = readTimeout;
        this.applicationName = applicationName;
        this.tokenUri = tokenUri;
    }

    public ServiceAccountCredentials getCredential() {
        return credential;
    }

    public String getHost() {
        return endpoint;
    }

    public String getProjectId() {
        return Strings.hasLength(projectId) ? projectId : (credential != null ? credential.getProjectId() : null);
    }

    public TimeValue getConnectTimeout() {
        return connectTimeout;
    }

    public TimeValue getReadTimeout() {
        return readTimeout;
    }

    public String getApplicationName() {
        return applicationName;
    }

    public URI getTokenUri() {
        return tokenUri;
    }

    public static Map<String, GoogleCloudStorageClientSettings> load(final Settings settings) {
        final Map<String, GoogleCloudStorageClientSettings> clients = new HashMap<>();
        for (final String clientName : settings.getGroups(PREFIX).keySet()) {
            clients.put(clientName, getClientSettings(settings, clientName));
        }
        if (clients.containsKey("default") == false) {
            // this won't find any settings under the default client,
            // but it will pull all the fallback static settings
            clients.put("default", getClientSettings(settings, "default"));
        }
        return Collections.unmodifiableMap(clients);
    }

    static GoogleCloudStorageClientSettings getClientSettings(final Settings settings, final String clientName) {
        return new GoogleCloudStorageClientSettings(
            loadCredential(settings, clientName),
            getConfigValue(settings, clientName, ENDPOINT_SETTING),
            getConfigValue(settings, clientName, PROJECT_ID_SETTING),
            getConfigValue(settings, clientName, CONNECT_TIMEOUT_SETTING),
            getConfigValue(settings, clientName, READ_TIMEOUT_SETTING),
            getConfigValue(settings, clientName, APPLICATION_NAME_SETTING),
            getConfigValue(settings, clientName, TOKEN_URI_SETTING)
        );
    }

    /**
     * Loads the service account file corresponding to a given client name. If no
     * file is defined for the client, a {@code null} credential is returned.
     *
     * @param settings
     *            the {@link Settings}
     * @param clientName
     *            the client name
     *
     * @return the {@link ServiceAccountCredentials} to use for the given client,
     *         {@code null} if no service account is defined.
     */
    static ServiceAccountCredentials loadCredential(final Settings settings, final String clientName) {
        try {
            if (CREDENTIALS_FILE_SETTING.getConcreteSettingForNamespace(clientName).exists(settings) == false) {
                // explicitly returning null here so that the default credential
                // can be loaded later when creating the Storage client
                return null;
            }
            try (InputStream credStream = CREDENTIALS_FILE_SETTING.getConcreteSettingForNamespace(clientName).get(settings)) {
                final Collection<String> scopes = Collections.singleton(StorageScopes.DEVSTORAGE_FULL_CONTROL);
                return SocketAccess.doPrivilegedIOException(() -> {
                    final ServiceAccountCredentials credentials = ServiceAccountCredentials.fromStream(credStream);
                    if (credentials.createScopedRequired()) {
                        return (ServiceAccountCredentials) credentials.createScoped(scopes);
                    }
                    return credentials;
                });
            }
        } catch (final IOException e) {
            throw new UncheckedIOException(e);
        }
    }

    private static <T> T getConfigValue(final Settings settings, final String clientName, final Setting.AffixSetting<T> clientSetting) {
        final Setting<T> concreteSetting = clientSetting.getConcreteSettingForNamespace(clientName);
        return concreteSetting.get(settings);
    }
}<|MERGE_RESOLUTION|>--- conflicted
+++ resolved
@@ -87,11 +87,7 @@
     static final Setting.AffixSetting<String> APPLICATION_NAME_SETTING = Setting.affixKeySetting(
         PREFIX,
         "application_name",
-<<<<<<< HEAD
-        key -> new Setting<>(key, "repository-gcs", Function.identity(), Setting.Property.NodeScope, Setting.Property.Deprecated)
-=======
         key -> new Setting<>(key, "repository-gcs", Function.identity(), Setting.Property.NodeScope, Setting.Property.DeprecatedWarning)
->>>>>>> d90fa4eb
     );
 
     /** The credentials used by the client to connect to the Storage endpoint. */
