--- conflicted
+++ resolved
@@ -56,6 +56,7 @@
 import java.util.concurrent.ConcurrentMap;
 import java.util.concurrent.TimeUnit;
 import java.util.stream.Collectors;
+import java.util.stream.Stream;
 
 /**
  * {@link MockStorage} mocks a {@link Storage} client by storing all the blobs
@@ -113,7 +114,14 @@
         if (bucketName.equals(blobInfo.getBucket()) == false) {
             throw new StorageException(404, "Bucket not found");
         }
-        blobs.put(blobInfo.getName(), content);
+        if (Stream.of(options).anyMatch(option -> option.equals(BlobTargetOption.doesNotExist()))) {
+            byte[] existingBytes = blobs.putIfAbsent(blobInfo.getName(), content);
+            if (existingBytes != null) {
+                throw new StorageException(412, "Blob already exists");
+            }
+        } else {
+            blobs.put(blobInfo.getName(), content);
+        }
         return get(BlobId.of(blobInfo.getBucket(), blobInfo.getName()));
     }
 
@@ -191,27 +199,6 @@
                 }
 
                 @Override
-<<<<<<< HEAD
-                public StorageObject execute() throws IOException {
-                    if (bucketName.equals(getBucket()) == false) {
-                        throw newBucketNotFoundException(getBucket());
-                    }
-
-                    if (getIfGenerationMatch() != null) {
-                        if (getIfGenerationMatch() == 0L) {
-                            if (blobs.containsKey(getName())) {
-                                throw newPreconditionFailedException(getName());
-                            }
-                        } else {
-                            throw new AssertionError("not implemented");
-                        }
-                    }
-
-                    ByteArrayOutputStream out = new ByteArrayOutputStream();
-                    Streams.copy(insertStream.getInputStream(), out);
-                    blobs.put(getName(), out.toByteArray());
-                    return null;
-=======
                 public void setChunkSize(int chunkSize) {
                     throw new UnsupportedOperationException();
                 }
@@ -224,7 +211,6 @@
                 @Override
                 public int read(ByteBuffer dst) throws IOException {
                     return readableByteChannel.read(dst);
->>>>>>> 6ec5e440
                 }
 
                 @Override
@@ -286,25 +272,10 @@
         return null;
     }
 
-<<<<<<< HEAD
-    private static GoogleJsonResponseException newPreconditionFailedException(final String object) {
-        HttpResponseException.Builder builder = new HttpResponseException.Builder(412, "Precondition Failed: " + object, new HttpHeaders());
-        return new GoogleJsonResponseException(builder, new GoogleJsonError());
-    }
-
-    /**
-     * {@link MockedHttpTransport} extends the existing testing transport to analyze the content
-     * of {@link com.google.api.client.googleapis.batch.BatchRequest} and delete the appropriates
-     * blobs. We use this because {@link Storage#batch()} is final and there is no other way to
-     * extend batch requests for testing purposes.
-     */
-    static class MockedHttpTransport extends MockHttpTransport {
-=======
     @Override
     public Blob create(BlobInfo blobInfo, InputStream content, BlobWriteOption... options) {
         return null;
     }
->>>>>>> 6ec5e440
 
     @Override
     public Blob get(String bucket, String blob, BlobGetOption... options) {
