--- conflicted
+++ resolved
@@ -22,6 +22,7 @@
 import com.microsoft.azure.storage.LocationMode;
 import com.microsoft.azure.storage.StorageException;
 import org.elasticsearch.common.blobstore.BlobMetaData;
+import org.elasticsearch.common.settings.Setting;
 import org.elasticsearch.common.unit.ByteSizeUnit;
 import org.elasticsearch.common.unit.ByteSizeValue;
 
@@ -42,15 +43,9 @@
     ByteSizeValue MIN_CHUNK_SIZE = new ByteSizeValue(1, ByteSizeUnit.BYTES);
     ByteSizeValue MAX_CHUNK_SIZE = new ByteSizeValue(64, ByteSizeUnit.MB);
 
-<<<<<<< HEAD
+    // TODO Move that it's now obsolete
+    @Deprecated
     final class Storage {
-        public static final String PREFIX = "cloud.azure.storage.";
-
-        public static final Setting<Settings> STORAGE_ACCOUNTS = Setting.groupSetting(Storage.PREFIX, Setting.Property.NodeScope);
-
-        public static final Setting<TimeValue> TIMEOUT_SETTING =
-            Setting.timeSetting("cloud.azure.storage.timeout", TimeValue.timeValueMinutes(-1), Property.NodeScope);
-
         /** The type of the proxy to connect to azure through. Can be direct (no proxy, default), http or socks */
         public static final Setting<Proxy.Type> PROXY_TYPE_SETTING = new Setting<>("cloud.azure.storage.proxy.type", "direct",
             s -> Proxy.Type.valueOf(s.toUpperCase(Locale.ROOT)), Setting.Property.NodeScope);
@@ -62,8 +57,6 @@
             Setting.Property.NodeScope);
     }
 
-=======
->>>>>>> b01b1c2a
     boolean doesContainerExist(String account, LocationMode mode, String container);
 
     void removeContainer(String account, LocationMode mode, String container) throws URISyntaxException, StorageException;
