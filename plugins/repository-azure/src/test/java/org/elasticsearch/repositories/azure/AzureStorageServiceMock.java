/*
 * Licensed to Elasticsearch under one or more contributor
 * license agreements. See the NOTICE file distributed with
 * this work for additional information regarding copyright
 * ownership. Elasticsearch licenses this file to you under
 * the Apache License, Version 2.0 (the "License"); you may
 * not use this file except in compliance with the License.
 * You may obtain a copy of the License at
 *
 *    http://www.apache.org/licenses/LICENSE-2.0
 *
 * Unless required by applicable law or agreed to in writing,
 * software distributed under the License is distributed on an
 * "AS IS" BASIS, WITHOUT WARRANTIES OR CONDITIONS OF ANY
 * KIND, either express or implied.  See the License for the
 * specific language governing permissions and limitations
 * under the License.
 */

package org.elasticsearch.repositories.azure;

import com.microsoft.azure.storage.OperationContext;
import com.microsoft.azure.storage.StorageException;
import com.microsoft.azure.storage.blob.CloudBlobClient;

import org.elasticsearch.common.blobstore.BlobMetaData;
import org.elasticsearch.common.blobstore.support.PlainBlobMetaData;
import org.elasticsearch.common.collect.MapBuilder;
import org.elasticsearch.common.collect.Tuple;
import org.elasticsearch.common.component.AbstractComponent;
import org.elasticsearch.common.settings.Settings;
import org.elasticsearch.core.internal.io.Streams;

import java.io.ByteArrayInputStream;
import java.io.ByteArrayOutputStream;
import java.io.IOException;
import java.io.InputStream;
import java.net.SocketPermission;
import java.net.URISyntaxException;
import java.nio.file.NoSuchFileException;
import java.security.AccessController;
import java.util.Locale;
import java.util.Map;
import java.util.concurrent.ConcurrentHashMap;
import java.util.function.Supplier;

import static java.util.Collections.emptyMap;

/**
 * In memory storage for unit tests
 */
public class AzureStorageServiceMock extends AbstractComponent implements AzureStorageService {

    protected final Map<String, ByteArrayOutputStream> blobs = new ConcurrentHashMap<>();

    public AzureStorageServiceMock() {
        super(Settings.EMPTY);
    }

    @Override
    public boolean doesContainerExist(String account, String container) {
        return true;
    }

    @Override
    public void removeContainer(String account, String container) {
    }

    @Override
    public void createContainer(String account, String container) {
    }

    @Override
    public void deleteFiles(String account, String container, String path) {
        final Map<String, BlobMetaData> blobs = listBlobsByPrefix(account, container, path, null);
        blobs.keySet().forEach(key -> deleteBlob(account, container, key));
    }

    @Override
    public boolean blobExists(String account, String container, String blob) {
        return blobs.containsKey(blob);
    }

    @Override
    public void deleteBlob(String account, String container, String blob) {
        blobs.remove(blob);
    }

    @Override
    public InputStream getInputStream(String account, String container, String blob) throws IOException {
        if (!blobExists(account, container, blob)) {
            throw new NoSuchFileException("missing blob [" + blob + "]");
        }
        return AzureStorageService.giveSocketPermissionsToStream(new PermissionRequiringInputStream(blobs.get(blob).toByteArray()));
    }

    @Override
    public Map<String, BlobMetaData> listBlobsByPrefix(String account, String container, String keyPath, String prefix) {
        MapBuilder<String, BlobMetaData> blobsBuilder = MapBuilder.newMapBuilder();
        blobs.forEach((String blobName, ByteArrayOutputStream bos) -> {
            final String checkBlob;
            if (keyPath != null && !keyPath.isEmpty()) {
                // strip off key path from the beginning of the blob name
                checkBlob = blobName.replace(keyPath, "");
            } else {
                checkBlob = blobName;
            }
            if (prefix == null || startsWithIgnoreCase(checkBlob, prefix)) {
                blobsBuilder.put(blobName, new PlainBlobMetaData(checkBlob, bos.size()));
            }
        });
        return blobsBuilder.immutableMap();
    }

    @Override
<<<<<<< HEAD
    public void moveBlob(String account, String container, String sourceBlob, String targetBlob)
        throws URISyntaxException, StorageException {
        for (String blobName : blobs.keySet()) {
            if (endsWithIgnoreCase(blobName, sourceBlob)) {
                ByteArrayOutputStream outputStream = blobs.get(blobName);
                blobs.put(blobName.replace(sourceBlob, targetBlob), outputStream);
                blobs.remove(blobName);
            }
        }
    }

    @Override
    public void writeBlob(String account, String container, String blobName, InputStream inputStream, long blobSize)
=======
    public void writeBlob(String account, LocationMode mode, String container, String blobName, InputStream inputStream, long blobSize)
>>>>>>> 01140a3a
        throws URISyntaxException, StorageException {
        try (ByteArrayOutputStream outputStream = new ByteArrayOutputStream()) {
            blobs.put(blobName, outputStream);
            Streams.copy(inputStream, outputStream);
        } catch (IOException e) {
            throw new StorageException("MOCK", "Error while writing mock stream", e);
        }
    }

    /**
     * Test if the given String starts with the specified prefix,
     * ignoring upper/lower case.
     *
     * @param str    the String to check
     * @param prefix the prefix to look for
     * @see java.lang.String#startsWith
     */
    private static boolean startsWithIgnoreCase(String str, String prefix) {
        if (str == null || prefix == null) {
            return false;
        }
        if (str.startsWith(prefix)) {
            return true;
        }
        if (str.length() < prefix.length()) {
            return false;
        }
        String lcStr = str.substring(0, prefix.length()).toLowerCase(Locale.ROOT);
        String lcPrefix = prefix.toLowerCase(Locale.ROOT);
        return lcStr.equals(lcPrefix);
    }

    private static class PermissionRequiringInputStream extends ByteArrayInputStream {

        private PermissionRequiringInputStream(byte[] buf) {
            super(buf);
        }

        @Override
        public synchronized int read() {
            AccessController.checkPermission(new SocketPermission("*", "connect"));
            return super.read();
        }

        @Override
        public int read(byte[] b) throws IOException {
            AccessController.checkPermission(new SocketPermission("*", "connect"));
            return super.read(b);
        }

        @Override
        public synchronized int read(byte[] b, int off, int len) {
            AccessController.checkPermission(new SocketPermission("*", "connect"));
            return super.read(b, off, len);
        }
    }

    @Override
    public Tuple<CloudBlobClient, Supplier<OperationContext>> client(String clientName) {
        return null;
    }

    @Override
    public Map<String, AzureStorageSettings> refreshAndClearCache(Map<String, AzureStorageSettings> clientsSettings) {
        return emptyMap();
    }
}<|MERGE_RESOLUTION|>--- conflicted
+++ resolved
@@ -113,23 +113,7 @@
     }
 
     @Override
-<<<<<<< HEAD
-    public void moveBlob(String account, String container, String sourceBlob, String targetBlob)
-        throws URISyntaxException, StorageException {
-        for (String blobName : blobs.keySet()) {
-            if (endsWithIgnoreCase(blobName, sourceBlob)) {
-                ByteArrayOutputStream outputStream = blobs.get(blobName);
-                blobs.put(blobName.replace(sourceBlob, targetBlob), outputStream);
-                blobs.remove(blobName);
-            }
-        }
-    }
-
-    @Override
     public void writeBlob(String account, String container, String blobName, InputStream inputStream, long blobSize)
-=======
-    public void writeBlob(String account, LocationMode mode, String container, String blobName, InputStream inputStream, long blobSize)
->>>>>>> 01140a3a
         throws URISyntaxException, StorageException {
         try (ByteArrayOutputStream outputStream = new ByteArrayOutputStream()) {
             blobs.put(blobName, outputStream);
