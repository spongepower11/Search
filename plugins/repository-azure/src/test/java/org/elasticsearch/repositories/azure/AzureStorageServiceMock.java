--- conflicted
+++ resolved
@@ -114,16 +114,11 @@
     }
 
     @Override
-<<<<<<< HEAD
     public void writeBlob(String account, String container, String blobName, InputStream inputStream, long blobSize)
-        throws URISyntaxException, StorageException {
-=======
-    public void writeBlob(String account, LocationMode mode, String container, String blobName, InputStream inputStream, long blobSize)
-        throws URISyntaxException, StorageException, FileAlreadyExistsException {
+        throws URISyntaxException, StorageException, FileAlreadyExistsExceeption {
         if (blobs.containsKey(blobName)) {
             throw new FileAlreadyExistsException(blobName);
         }
->>>>>>> b2e48c9f
         try (ByteArrayOutputStream outputStream = new ByteArrayOutputStream()) {
             blobs.put(blobName, outputStream);
             Streams.copy(inputStream, outputStream);
