--- conflicted
+++ resolved
@@ -89,23 +89,11 @@
         final Settings s3 = bufferAndChunkSettings(5, 5);
         new S3Repository(getRepositoryMetaData(s3), Settings.EMPTY, NamedXContentRegistry.EMPTY, new DummyS3Service()).close();
         // buffer < 5mb should fail
-<<<<<<< HEAD
-        final Settings s4 = bufferAndChunkSettings(4, 10);
-        final Exception e4 = expectThrows(IllegalArgumentException.class,
-                () -> new S3Repository(getRepositoryMetaData(s4), Settings.EMPTY, NamedXContentRegistry.EMPTY, new DummyS3Service()));
-        assertThat(e4.getMessage(), containsString("Failed to parse value [4mb] for setting [buffer_size] must be >= 5mb"));
-        // chunk > 5tb should fail
-        final Settings s5 = bufferAndChunkSettings(5, 6000000);
-        final Exception e5 = expectThrows(IllegalArgumentException.class,
-                () -> new S3Repository(getRepositoryMetaData(s5), Settings.EMPTY, NamedXContentRegistry.EMPTY, new DummyS3Service()));
-        assertThat(e5.getMessage(), containsString("Failed to parse value [6000000mb] for setting [chunk_size] must be <= 5tb"));
-=======
         assertInvalidBuffer(4, 10, IllegalArgumentException.class,
                 "failed to parse value [4mb] for setting [buffer_size], must be >= [5mb]");
         // chunk > 5tb should fail
         assertInvalidBuffer(5, 6000000, IllegalArgumentException.class,
                 "failed to parse value [6000000mb] for setting [chunk_size], must be <= [5tb]");
->>>>>>> 9da95efa
     }
 
     private Settings bufferAndChunkSettings(long buffer, long chunk) {
