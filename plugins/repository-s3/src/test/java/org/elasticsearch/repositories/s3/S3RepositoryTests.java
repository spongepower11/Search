/*
 * Licensed to Elasticsearch under one or more contributor
 * license agreements. See the NOTICE file distributed with
 * this work for additional information regarding copyright
 * ownership. Elasticsearch licenses this file to you under
 * the Apache License, Version 2.0 (the "License"); you may
 * not use this file except in compliance with the License.
 * You may obtain a copy of the License at
 *
 *    http://www.apache.org/licenses/LICENSE-2.0
 *
 * Unless required by applicable law or agreed to in writing,
 * software distributed under the License is distributed on an
 * "AS IS" BASIS, WITHOUT WARRANTIES OR CONDITIONS OF ANY
 * KIND, either express or implied.  See the License for the
 * specific language governing permissions and limitations
 * under the License.
 */

package org.elasticsearch.repositories.s3;

import com.amazonaws.services.s3.AbstractAmazonS3;
import org.elasticsearch.cluster.metadata.RepositoryMetaData;
import org.elasticsearch.common.settings.Settings;
import org.elasticsearch.common.unit.ByteSizeUnit;
import org.elasticsearch.common.unit.ByteSizeValue;
import org.elasticsearch.common.xcontent.NamedXContentRegistry;
import org.elasticsearch.repositories.RepositoryException;
import org.elasticsearch.test.ESTestCase;
import org.hamcrest.Matchers;

import java.util.Collections;
import java.util.Map;

import static org.hamcrest.Matchers.containsString;
import static org.hamcrest.Matchers.is;
import static org.hamcrest.Matchers.not;
import static org.hamcrest.Matchers.nullValue;

public class S3RepositoryTests extends ESTestCase {

    private static class DummyS3Client extends AbstractAmazonS3 {

        @Override
        public void shutdown() {
            // TODO check is closed
        }
    }

    private static class DummyS3Service extends S3Service {
        @Override
        public AmazonS3Reference client(String clientName) {
            return new AmazonS3Reference(new DummyS3Client());
        }

        @Override
        public Map<String, S3ClientSettings> refreshAndClearCache(Map<String, S3ClientSettings> clientsSettings) {
            return Collections.emptyMap();
        }

        @Override
        public void close() {
        }
    }

    public void testInvalidChunkBufferSizeSettings() {
        // chunk < buffer should fail
        final Settings s1 = bufferAndChunkSettings(10, 5);
        final Exception e1 = expectThrows(RepositoryException.class,
                () -> createS3Repo(getRepositoryMetaData(s1)));
        assertThat(e1.getMessage(), containsString("chunk_size (5mb) can't be lower than buffer_size (10mb)"));
        // chunk > buffer should pass
        final Settings s2 = bufferAndChunkSettings(5, 10);
        createS3Repo(getRepositoryMetaData(s2)).close();
        // chunk = buffer should pass
        final Settings s3 = bufferAndChunkSettings(5, 5);
        createS3Repo(getRepositoryMetaData(s3)).close();
        // buffer < 5mb should fail
<<<<<<< HEAD
        assertInvalidBuffer(4, 10, IllegalArgumentException.class,
                "failed to parse value [4mb] for setting [buffer_size], must be >= [5mb]");
        // chunk > 5tb should fail
        assertInvalidBuffer(5, 6000000, IllegalArgumentException.class,
                "failed to parse value [6000000mb] for setting [chunk_size], must be <= [5tb]");
=======
        final Settings s4 = bufferAndChunkSettings(4, 10);
        final IllegalArgumentException e2 = expectThrows(IllegalArgumentException.class,
                () -> createS3Repo(getRepositoryMetaData(s4))
                        .close());
        assertThat(e2.getMessage(), containsString("failed to parse value [4mb] for setting [buffer_size], must be >= [5mb]"));
        final Settings s5 = bufferAndChunkSettings(5, 6000000);
        final IllegalArgumentException e3 = expectThrows(IllegalArgumentException.class,
                () -> createS3Repo(getRepositoryMetaData(s5))
                        .close());
        assertThat(e3.getMessage(), containsString("failed to parse value [6000000mb] for setting [chunk_size], must be <= [5tb]"));
>>>>>>> 0c7f6570
    }

    private Settings bufferAndChunkSettings(long buffer, long chunk) {
        return Settings.builder()
                .put(S3Repository.BUFFER_SIZE_SETTING.getKey(), new ByteSizeValue(buffer, ByteSizeUnit.MB).getStringRep())
                .put(S3Repository.CHUNK_SIZE_SETTING.getKey(), new ByteSizeValue(chunk, ByteSizeUnit.MB).getStringRep())
                .build();
    }

    private RepositoryMetaData getRepositoryMetaData(Settings settings) {
        return new RepositoryMetaData("dummy-repo", "mock", Settings.builder().put(settings).build());
    }

    public void testBasePathSetting() {
        final RepositoryMetaData metadata = new RepositoryMetaData("dummy-repo", "mock", Settings.builder()
                .put(S3Repository.BASE_PATH_SETTING.getKey(), "foo/bar").build());
        try (S3Repository s3repo = createS3Repo(metadata)) {
            assertEquals("foo/bar/", s3repo.basePath().buildAsString());
        }
    }

    public void testDefaultBufferSize() {
        final RepositoryMetaData metadata = new RepositoryMetaData("dummy-repo", "mock", Settings.EMPTY);
        try (S3Repository s3repo = createS3Repo(metadata)) {
            assertThat(s3repo.getBlobStore(), is(nullValue()));
            s3repo.start();
            final long defaultBufferSize = ((S3BlobStore)s3repo.blobStore()).bufferSizeInBytes();
            assertThat(s3repo.getBlobStore(), not(nullValue()));
            assertThat(defaultBufferSize, Matchers.lessThanOrEqualTo(100L * 1024 * 1024));
            assertThat(defaultBufferSize, Matchers.greaterThanOrEqualTo(5L * 1024 * 1024));
        }
    }

    private S3Repository createS3Repo(RepositoryMetaData metadata) {
        return new S3Repository(metadata, Settings.EMPTY, NamedXContentRegistry.EMPTY, new DummyS3Service()) {
            @Override
            protected void assertSnapshotOrGenericThread() {
                // eliminate thread name check as we create repo manually on test/main threads
            }
        };
    }
}<|MERGE_RESOLUTION|>--- conflicted
+++ resolved
@@ -76,13 +76,6 @@
         final Settings s3 = bufferAndChunkSettings(5, 5);
         createS3Repo(getRepositoryMetaData(s3)).close();
         // buffer < 5mb should fail
-<<<<<<< HEAD
-        assertInvalidBuffer(4, 10, IllegalArgumentException.class,
-                "failed to parse value [4mb] for setting [buffer_size], must be >= [5mb]");
-        // chunk > 5tb should fail
-        assertInvalidBuffer(5, 6000000, IllegalArgumentException.class,
-                "failed to parse value [6000000mb] for setting [chunk_size], must be <= [5tb]");
-=======
         final Settings s4 = bufferAndChunkSettings(4, 10);
         final IllegalArgumentException e2 = expectThrows(IllegalArgumentException.class,
                 () -> createS3Repo(getRepositoryMetaData(s4))
@@ -93,7 +86,6 @@
                 () -> createS3Repo(getRepositoryMetaData(s5))
                         .close());
         assertThat(e3.getMessage(), containsString("failed to parse value [6000000mb] for setting [chunk_size], must be <= [5tb]"));
->>>>>>> 0c7f6570
     }
 
     private Settings bufferAndChunkSettings(long buffer, long chunk) {
