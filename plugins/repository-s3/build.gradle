--- conflicted
+++ resolved
@@ -55,15 +55,11 @@
   testImplementation project(':test:fixtures:s3-fixture')
 }
 
-<<<<<<< HEAD
 restResources {
   sourceSetName 'test'
 }
 
-dependencyLicenses {
-=======
 tasks.named("dependencyLicenses").configure {
->>>>>>> c0191eb8
   mapping from: /aws-java-sdk-.*/, to: 'aws-java-sdk'
   mapping from: /jmespath-java.*/, to: 'aws-java-sdk'
   mapping from: /jackson-.*/, to: 'jackson'
