# -*- mode: ruby -*-
# vi: set ft=ruby :

# This Vagrantfile exists to test packaging. Read more about its use in the
# vagrant section in TESTING.asciidoc.

# Licensed to Elasticsearch under one or more contributor
# license agreements. See the NOTICE file distributed with
# this work for additional information regarding copyright
# ownership. Elasticsearch licenses this file to you under
# the Apache License, Version 2.0 (the "License"); you may
# not use this file except in compliance with the License.
# You may obtain a copy of the License at
#
#    http://www.apache.org/licenses/LICENSE-2.0
#
# Unless required by applicable law or agreed to in writing,
# software distributed under the License is distributed on an
# "AS IS" BASIS, WITHOUT WARRANTIES OR CONDITIONS OF ANY
# KIND, either express or implied.  See the License for the
# specific language governing permissions and limitations
# under the License.

GRADLE_VERSION = '3.3'

define_opts = {
  autostart: false
}.freeze

Vagrant.configure(2) do |config|

  config.vm.provider 'virtualbox' do |vbox|
    # Give the box more memory and cpu because our tests are beasts!
    vbox.memory = Integer(ENV['VAGRANT_MEMORY'] || 8192)
    vbox.cpus = Integer(ENV['VAGRANT_CPUS'] || 4)
  end

  # Vagrant and ruby stdlib expand '.' differently, so look for the build
  # in the directory containing the Vagrantfile
  vagrantfile_dir = File.expand_path('..', __FILE__)

  # Switch the default share for the project root from /vagrant to
  # /elasticsearch because /vagrant is confusing when there is a project inside
  # the elasticsearch project called vagrant....
  config.vm.synced_folder vagrantfile_dir, '/vagrant', disabled: true
  config.vm.synced_folder vagrantfile_dir, '/elasticsearch'

  # Expose project directory. Note that VAGRANT_CWD may not be the same as Dir.pwd
  PROJECT_DIR = ENV['VAGRANT_PROJECT_DIR'] || Dir.pwd
  config.vm.synced_folder PROJECT_DIR, '/project'

  'ubuntu-1404'.tap do |box|
    config.vm.define box, define_opts do |config|
      config.vm.box = 'elastic/ubuntu-14.04-x86_64'
      deb_common config, box
    end
  end
  'ubuntu-1604'.tap do |box|
    config.vm.define box, define_opts do |config|
      config.vm.box = 'elastic/ubuntu-16.04-x86_64'
      deb_common config, box, extra: <<-SHELL
        # Install Jayatana so we can work around it being present.
        [ -f /usr/share/java/jayatanaag.jar ] || install jayatana
      SHELL
    end
  end
  # Wheezy's backports don't contain Openjdk 8 and the backflips
  # required to get the sun jdk on there just aren't worth it. We have
  # jessie and stretch for testing debian and it works fine.
  'debian-8'.tap do |box|
    config.vm.define box, define_opts do |config|
      config.vm.box = 'elastic/debian-8-x86_64'
      deb_common config, box
    end
  end
  'debian-9'.tap do |box|
    config.vm.define box, define_opts do |config|
      config.vm.box = 'elastic/debian-9-x86_64'
      deb_common config, box
    end
  end
  'centos-6'.tap do |box|
    config.vm.define box, define_opts do |config|
      config.vm.box = 'elastic/centos-6-x86_64'
      rpm_common config, box
    end
  end
  'centos-7'.tap do |box|
    config.vm.define box, define_opts do |config|
      config.vm.box = 'elastic/centos-7-x86_64'
      rpm_common config, box
    end
  end
  'oel-6'.tap do |box|
    config.vm.define box, define_opts do |config|
      config.vm.box = 'elastic/oraclelinux-6-x86_64'
      rpm_common config, box
    end
  end
  'oel-7'.tap do |box|
    config.vm.define box, define_opts do |config|
      config.vm.box = 'elastic/oraclelinux-7-x86_64'
      rpm_common config, box
    end
  end
  'fedora-26'.tap do |box|
    config.vm.define box, define_opts do |config|
      config.vm.box = 'elastic/fedora-26-x86_64'
      dnf_common config, box
    end
  end
  'fedora-27'.tap do |box|
    config.vm.define box, define_opts do |config|
      config.vm.box = 'elastic/fedora-27-x86_64'
      dnf_common config, box
    end
  end
  'opensuse-42'.tap do |box|
    config.vm.define box, define_opts do |config|
      config.vm.box = 'elastic/opensuse-42-x86_64'
      suse_common config, box
    end
  end
  'sles-12'.tap do |box|
    config.vm.define box, define_opts do |config|
      config.vm.box = 'elastic/sles-12-x86_64'
      sles_common config, box
    end
  end

  windows_2012r2_box = ENV['VAGRANT_WINDOWS_2012R2_BOX']
  if windows_2012r2_box && windows_2012r2_box.empty? == false
    'windows-2012r2'.tap do |box|
      config.vm.define box, define_opts do |config|
        config.vm.box = windows_2012r2_box
        windows_common config, box
      end
    end
  end

  windows_2016_box = ENV['VAGRANT_WINDOWS_2016_BOX']
  if windows_2016_box && windows_2016_box.empty? == false
    'windows-2016'.tap do |box|
      config.vm.define box, define_opts do |config|
        config.vm.box = windows_2016_box
        # https://msdn.microsoft.com/en-us/library/windows/desktop/aa365247(v=vs.85).aspx
        config.vm.provision 'enable long paths', type: 'shell', inline: <<-SHELL
          Set-ItemProperty -Path "HKLM:/SYSTEM/CurrentControlSet/Control/Filesystem/" -Name "LongPathsEnabled" -Value 1
        SHELL
        windows_common config, box
      end
    end
  end
end

def deb_common(config, name, extra: '')
  # http://foo-o-rama.com/vagrant--stdin-is-not-a-tty--fix.html
  config.vm.provision 'fix-no-tty', type: 'shell' do |s|
      s.privileged = false
      s.inline = "sudo sed -i '/tty/!s/mesg n/tty -s \\&\\& mesg n/' /root/.profile"
  end
  linux_common(
    config,
    name,
    update_command: 'apt-get update',
    update_tracking_file: '/var/cache/apt/archives/last_update',
    install_command: 'apt-get install -y',
    extra: extra
  )
end

def rpm_common(config, name)
  linux_common(
    config,
    name,
    update_command: 'yum check-update',
    update_tracking_file: '/var/cache/yum/last_update',
    install_command: 'yum install -y'
  )
end

def dnf_common(config, name)
  # Autodetect doesn't work....
  if Vagrant.has_plugin?('vagrant-cachier')
    config.cache.auto_detect = false
    config.cache.enable :generic, { :cache_dir => '/var/cache/dnf' }
  end
  linux_common(
    config,
    name,
    update_command: 'dnf check-update',
    update_tracking_file: '/var/cache/dnf/last_update',
    install_command: 'dnf install -y',
    install_command_retries: 5
  )
end

def suse_common(config, name, extra: '')
  linux_common(
    config,
    name,
    update_command: 'zypper --non-interactive list-updates',
    update_tracking_file: '/var/cache/zypp/packages/last_update',
    install_command: 'zypper --non-interactive --quiet install --no-recommends',
    extra: extra
  )
end

def sles_common(config, name)
  extra = <<-SHELL
    zypper rr systemsmanagement_puppet puppetlabs-pc1
    zypper --non-interactive install git-core
  SHELL
  suse_common config, name, extra: extra
end

# Configuration needed for all linux boxes
# @param config Vagrant's config object. Required.
# @param name [String] The box name. Required.
# @param update_command [String] The command used to update the package
#   manager. Required. Think `apt-get update`.
# @param update_tracking_file [String] The location of the file tracking the
#   last time the update command was run. Required. Should be in a place that
#   is cached by vagrant-cachier.
# @param install_command [String] The command used to install a package.
#   Required. Think `apt-get install #{package}`.
# @param install_command_retries [Integer] Number of times to retry
#   a failed install command
# @param extra [String] Additional script to run before installing
#   dependencies
#
def linux_common(config,
                 name,
                 update_command: 'required',
                 update_tracking_file: 'required',
                 install_command: 'required',
                 install_command_retries: 0,
                 extra: '')

  raise ArgumentError, 'update_command is required' if update_command == 'required'
  raise ArgumentError, 'update_tracking_file is required' if update_tracking_file == 'required'
  raise ArgumentError, 'install_command is required' if install_command == 'required'

  if Vagrant.has_plugin?('vagrant-cachier')
    config.cache.scope = :box
  end

  gradle_cache config, '/home/vagrant/.gradle/caches'

  config.vm.provision 'markerfile', type: 'shell', inline: <<-SHELL
    touch /etc/is_vagrant_vm
  SHELL
  sh_set_prompt config, name
  sh_install_deps(
    config,
    update_command,
    update_tracking_file,
    install_command,
    install_command_retries,
    extra
  )
end

def gradle_cache(config, guest_path)
  config.vm.synced_folder "#{Dir.home}/.gradle/caches", guest_path,
    create: true,
    owner: 'vagrant'
end

# Sets up a consistent prompt for all users. Or tries to. The VM might
# contain overrides for root and vagrant but this attempts to work around
# them by re-source-ing the standard prompt file.
def sh_set_prompt(config, name)
  config.vm.provision 'set prompt', type: 'shell', inline: <<-SHELL
      cat \<\<PROMPT > /etc/profile.d/elasticsearch_prompt.sh
export PS1='#{name}:\\w$ '
PROMPT
      grep 'source /etc/profile.d/elasticsearch_prompt.sh' ~/.bashrc |
        cat \<\<SOURCE_PROMPT >> ~/.bashrc
# Replace the standard prompt with a consistent one
source /etc/profile.d/elasticsearch_prompt.sh
SOURCE_PROMPT
      grep 'source /etc/profile.d/elasticsearch_prompt.sh' ~vagrant/.bashrc |
        cat \<\<SOURCE_PROMPT >> ~vagrant/.bashrc
# Replace the standard prompt with a consistent one
source /etc/profile.d/elasticsearch_prompt.sh
SOURCE_PROMPT
  SHELL
end

def sh_install_deps(config,
                    update_command,
                    update_tracking_file,
                    install_command,
                    install_command_retries,
                    extra)
  config.vm.provision 'install dependencies', type: 'shell', inline:  <<-SHELL
    set -e
    set -o pipefail

    # Retry install command up to $2 times, if failed
    retry_installcommand() {
      n=0
      while true; do
        #{install_command} $1 && break
        let n=n+1
        if [ $n -ge $2 ]; then
          echo "==> Exhausted retries to install $1"
          return 1
        fi
        echo "==> Retrying installing $1, attempt $((n+1))"
        # Add a small delay to increase chance of metalink providing updated list of mirrors
        sleep 5
      done
    }

    installed() {
      command -v $1 2>&1 >/dev/null
    }

    install() {
      # Only apt-get update if we haven't in the last day
      if [ ! -f #{update_tracking_file} ] || [ "x$(find #{update_tracking_file} -mtime +0)" == "x#{update_tracking_file}" ]; then
        echo "==> Updating repository"
        #{update_command} || true
        touch #{update_tracking_file}
      fi
      echo "==> Installing $1"
      if [ #{install_command_retries} -eq 0 ]
      then
        #{install_command} $1
      else
        retry_installcommand $1 #{install_command_retries}
      fi
    }

    ensure() {
      installed $1 || install $1
    }

    #{extra}

    installed java || {
      echo "==> Java is not installed"
      return 1
    }
    ensure tar
    ensure curl
    ensure unzip
    ensure rsync

    installed bats || {
      # Bats lives in a git repository....
      ensure git
      echo "==> Installing bats"
      git clone https://github.com/sstephenson/bats /tmp/bats
      # Centos doesn't add /usr/local/bin to the path....
      /tmp/bats/install.sh /usr
      rm -rf /tmp/bats
    }

    installed gradle || {
      echo "==> Installing Gradle"
      curl -sS -o /tmp/gradle.zip -L https://services.gradle.org/distributions/gradle-#{GRADLE_VERSION}-bin.zip
      unzip -q /tmp/gradle.zip -d /opt
      rm -rf /tmp/gradle.zip
      ln -s /opt/gradle-#{GRADLE_VERSION}/bin/gradle /usr/bin/gradle
      # make nfs mounted gradle home dir writeable
      chown vagrant:vagrant /home/vagrant/.gradle
    }

    cat \<\<VARS > /etc/profile.d/elasticsearch_vars.sh
export ZIP=/elasticsearch/distribution/zip/build/distributions
export TAR=/elasticsearch/distribution/tar/build/distributions
export RPM=/elasticsearch/distribution/rpm/build/distributions
export DEB=/elasticsearch/distribution/deb/build/distributions
export BATS=/project/build/bats
export BATS_UTILS=/project/build/bats/utils
export BATS_TESTS=/project/build/bats/tests
export BATS_ARCHIVES=/project/build/bats/archives
export GRADLE_HOME=/opt/gradle-#{GRADLE_VERSION}
VARS
    cat \<\<SUDOERS_VARS > /etc/sudoers.d/elasticsearch_vars
Defaults   env_keep += "ZIP"
Defaults   env_keep += "TAR"
Defaults   env_keep += "RPM"
Defaults   env_keep += "DEB"
Defaults   env_keep += "BATS"
Defaults   env_keep += "BATS_UTILS"
Defaults   env_keep += "BATS_TESTS"
Defaults   env_keep += "BATS_ARCHIVES"
SUDOERS_VARS
    chmod 0440 /etc/sudoers.d/elasticsearch_vars
  SHELL
<<<<<<< HEAD
end

def windows_common(config, name)
  gradle_cache config, '/Users/vagrant/.gradle/caches'

  config.vm.provision 'markerfile', type: 'shell', inline: <<-SHELL
    $ErrorActionPreference = "Stop"
    New-Item C:/is_vagrant_vm -ItemType file -Force | Out-Null
  SHELL

  config.vm.provision 'set prompt', type: 'shell', inline: <<-SHELL
    $ErrorActionPreference = "Stop"
    $ps_prompt = 'function Prompt { "#{name}:$($ExecutionContext.SessionState.Path.CurrentLocation)>" }'
    $ps_prompt | Out-File $PsHome/Microsoft.PowerShell_profile.ps1
  SHELL

  # Windows' system APIs limit paths to 260 characters. In server 2016 we can raise this limit,
  # (see LongPathsEnabled above) but not in server 2012r2. This adds a powershell module that has basic
  # copy and delete command that can handle long paths
  config.vm.provision 'long path shim module', type: 'shell' do |s|
    s.privileged = false
    s.inline = <<-SHELL
      $ErrorActionPreference = "Stop"
      $longPathScript = @'
#{powershell_long_path_module}
'@
      $ModuleDir = "C:/Users/vagrant/Documents/WindowsPowerShell/Modules/LongPathShims"
      $ModuleFile = "$ModuleDir/LongPathShims.psm1"
      if (-Not (Test-Path "$ModuleDir")) {
        New-Item "$ModuleDir" -ItemType Directory | Out-Null
      }
      $longPathScript | Out-File "$ModuleFile"
    SHELL
  end

  powershell_install_deps config
end

# Powershell's filesystem commands cannot handle long paths by default. This module implements
# the required commands by calling Robocopy [1], a Windows system utility for moving files around
# that can handle long paths by default. Robocopy returns unusual exit codes [2] so we call it in
# a wrapper that converts them to what we'd normally expect.
#
# The Remove-Long-Path function works by syncing the contents of an empty directory to the
# delete target, which has the effect of recursively deleting it.
#
# [1] https://ss64.com/nt/robocopy.html
# [2] https://ss64.com/nt/robocopy-exit.html
def powershell_long_path_module
  <<-SHELL
    function Copy-Long-Path {
      param(
        [string]$Source,
        [string]$Destination
      )

      robocopy "$Source" "$Destination" /E /COPY:DT /DCOPY:T /NFL /NDL /NJH /NJS /NC /NS /NP
      Handle-Robocopy-Exit-Code $LASTEXITCODE
    }

    function Remove-Long-Path {
      param(
        [string]$Target
      )

      $EmptyDir = "C:\\intentionally_empty"

      try {
        New-Item "$EmptyDir" -ItemType Directory | Out-Null
        # There doesn't appear to be a way to silence output about files that are purged,
        # so just sent it to null as writing it to the terminal is very slow
        robocopy "$EmptyDir" "$Target" /PURGE /NFL /NDL /NJH /NJS /NC /NS /NP | Out-Null
        $RobocopyExitCode = $LASTEXITCODE
        Remove-Item "$Target" -Recurse
        Handle-Robocopy-Exit-Code $RobocopyExitCode
      } finally {
        Remove-Item "$EmptyDir" -Recurse
      }
    }

    function Handle-Robocopy-Exit-Code {
      param(
        [int]$ExitCode
      )

      Write-Verbose "robocopy returned exit code $ExitCode"
      if ($ExitCode -ge 7) {
        Write-Error "robocopy encountered an error and returned exit code $ExitCode"
      }
    }
  SHELL
end

# Gradle is the only dependency that needs to be installed. Setting PATH and
# GRADLE_HOME won't take affect in any existing login sessions. This is not
# a problem for remote powershell commands after provisioning - the changes
# will be visible to them. The session you log into via the Virtualbox GUI
# will not have the changes visible - you'll need to logout and log back
# in as the vagrant user. The environment variable changes apply for all
# users in the system.
def powershell_install_deps(config)
  config.vm.provision 'install deps', type: 'shell', inline: <<-SHELL
    $ErrorActionPreference = "Stop"

    function Installed {
      Param(
        [string]$command
      )

      try {
        Get-Command $command
        return $true
      } catch {
        return $false
      }
    }

    if (-Not (Installed java)) {
      Write-Error "java is not installed"
    }

    if (-Not (Installed gradle)) {
      Write-Host "==> Installing gradle"
      $Source="https://services.gradle.org/distributions/gradle-#{GRADLE_VERSION}-bin.zip"
      $Zip="C:\\tmp\\gradle.zip"
      $Destination="C:\\gradle"
      New-Item (Split-Path $Zip) -ItemType Directory -ErrorAction Ignore | Out-Null
      (New-Object Net.WebClient).DownloadFile($Source, $Zip)
      Add-Type -assembly "System.IO.Compression.Filesystem"
      [IO.Compression.ZipFile]::ExtractToDirectory($Zip, $Destination)
      Remove-Item $Zip
      [Environment]::SetEnvironmentVariable("Path", $env:Path + ";$Destination\\gradle-#{GRADLE_VERSION}\\bin", "Machine")
      [Environment]::SetEnvironmentVariable("GRADLE_HOME", "$Destination\\gradle-#{GRADLE_VERSION}", "Machine")
    }
=======
  # This prevents leftovers from previous tests using the
  # same VM from messing up the current test
  config.vm.provision "clean_tmp", run: "always", type: "shell", inline: <<-SHELL
    rm -rf /tmp/elasticsearch*
>>>>>>> cbba37c1
  SHELL
end<|MERGE_RESOLUTION|>--- conflicted
+++ resolved
@@ -392,7 +392,11 @@
 SUDOERS_VARS
     chmod 0440 /etc/sudoers.d/elasticsearch_vars
   SHELL
-<<<<<<< HEAD
+  # This prevents leftovers from previous tests using the
+  # same VM from messing up the current test
+  config.vm.provision "clean_tmp", run: "always", type: "shell", inline: <<-SHELL
+    rm -rf /tmp/elasticsearch*
+  SHELL
 end
 
 def windows_common(config, name)
@@ -527,11 +531,5 @@
       [Environment]::SetEnvironmentVariable("Path", $env:Path + ";$Destination\\gradle-#{GRADLE_VERSION}\\bin", "Machine")
       [Environment]::SetEnvironmentVariable("GRADLE_HOME", "$Destination\\gradle-#{GRADLE_VERSION}", "Machine")
     }
-=======
-  # This prevents leftovers from previous tests using the
-  # same VM from messing up the current test
-  config.vm.provision "clean_tmp", run: "always", type: "shell", inline: <<-SHELL
-    rm -rf /tmp/elasticsearch*
->>>>>>> cbba37c1
   SHELL
 end